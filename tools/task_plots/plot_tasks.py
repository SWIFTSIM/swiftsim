--- conflicted
+++ resolved
@@ -214,11 +214,8 @@
     "spart",
     "stars_density",
     "stars_feedback",
-<<<<<<< HEAD
     "sf_counts",
-=======
     "bpart",
->>>>>>> 9355dbdd
     "bh_density",
     "bh_feedback",
     "count",
@@ -260,13 +257,10 @@
     "send/gpart",
     "recv/spart",
     "send/spart",
-<<<<<<< HEAD
     "send/sf_counts",
     "recv/sf_counts",
-=======
     "recv/bpart",
     "send/bpart",
->>>>>>> 9355dbdd
     "self/stars_density",
     "pair/stars_density",
     "sub_self/stars_density",
