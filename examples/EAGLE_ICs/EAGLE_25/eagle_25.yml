# Define some meta-data about the simulation
MetaData:
  run_name:   EAGLE-L0025N0376-Ref

# Define the system of units to use internally. 
InternalUnitSystem:
  UnitMass_in_cgs:     1.98841e43    # 10^10 M_sun in grams
  UnitLength_in_cgs:   3.08567758e24 # Mpc in centimeters
  UnitVelocity_in_cgs: 1e5           # km/s in centimeters per second
  UnitCurrent_in_cgs:  1             # Amperes
  UnitTemp_in_cgs:     1             # Kelvin

# Cosmological parameters
Cosmology:
  h:              0.6777        # Reduced Hubble constant
  a_begin:        0.0078125     # Initial scale-factor of the simulation
  a_end:          1.0           # Final scale factor of the simulation
  Omega_m:        0.307         # Matter density parameter
  Omega_lambda:   0.693         # Dark-energy density parameter
  Omega_b:        0.0482519     # Baryon density parameter

# Parameters governing the time integration
TimeIntegration:
  dt_min:     1e-10 # The minimal time-step size of the simulation (in internal units).
  dt_max:     1e-2  # The maximal time-step size of the simulation (in internal units).
  
# Parameters governing the snapshots
Snapshots:
  basename:            eagle # Common part of the name of output files
  output_list_on:      1
  output_list:         ./output_list.txt

# Parameters governing the conserved quantities statistics
Statistics:
  delta_time:           1.01
  scale_factor_first:   0.01

# Parameters for the self-gravity scheme
Gravity:
  eta:                         0.025     # Constant dimensionless multiplier for time integration.
  MAC:                         geometric # Use the geometric opening angle condition
  theta_cr:                    0.7       # Opening angle (Multipole acceptance criterion)
  use_tree_below_softening:    0
  mesh_side_length:            128
  comoving_DM_softening:         0.003320 # Comoving softening for DM (3.32 ckpc)
  max_physical_DM_softening:     0.001300 # Physical softening for DM (1.30 pkpc)
  comoving_baryon_softening:     0.001790 # Comoving softening for baryons (1.79 ckpc)
  max_physical_baryon_softening: 0.000700 # Physical softening for baryons (0.70 pkpc)
  
# Parameters for the hydrodynamics scheme
SPH:
  resolution_eta:                    1.2348   # Target smoothing length in units of the mean inter-particle separation (1.2348 == 48Ngbs with the cubic spline kernel).
  h_min_ratio:                       0.1      # Minimal smoothing length in units of softening.
  h_max:                             0.5      # Maximal smoothing length in co-moving internal units.
  CFL_condition:                     0.2      # Courant-Friedrich-Levy condition for time integration.
  minimal_temperature:               100.0    # (internal units)
  initial_temperature:               268.7    # (internal units)
  particle_splitting:                1        # Particle splitting is ON
  particle_splitting_mass_threshold: 7e-4     # (internal units, i.e. 7e6 Msun ~ 4x initial gas particle mass)

# Parameters of the stars neighbour search
Stars:
  resolution_eta:        1.1642   # Target smoothing length in units of the mean inter-particle separation
  h_tolerance:           7e-3

# Parameters for the Friends-Of-Friends algorithm
FOF:
  basename:                        fof_output  # Filename for the FOF outputs.
  min_group_size:                  256         # The minimum no. of particles required for a group.
  linking_length_ratio:            0.2         # Linking length in units of the main inter-particle separation.
  black_hole_seed_halo_mass_Msun:  1.0e10      # Minimal halo mass in which to seed a black hole (in solar masses).
  scale_factor_first:              0.05        # Scale-factor of first FoF black hole seeding calls.
  delta_time:                      1.00751     # Scale-factor ratio between consecutive FoF black hole seeding calls.

Scheduler:
  max_top_level_cells:   16
  cell_split_size:       200
  
Restarts:
  onexit:       1
  delta_hours:  6.0
  max_run_time: 71.5                 # Three days minus fergie time
  resubmit_on_exit:   1
  resubmit_command:   ./resub.sh

# Parameters related to the initial conditions
InitialConditions:
  file_name:  EAGLE_L0025N0376_ICs.hdf5
  periodic:   1
  cleanup_h_factors: 1               # Remove the h-factors inherited from Gadget
  cleanup_velocity_factors: 1        # Remove the sqrt(a) factor in the velocities inherited from Gadget
  generate_gas_in_ics: 1             # Generate gas particles from the DM-only ICs
  cleanup_smoothing_lengths: 1       # Since we generate gas, make use of the (expensive) cleaning-up procedure.
  remap_ids: 1                       # Re-map the IDs to [1, N] to avoid collision problems when splitting
  
# Parameters of the line-of-sight outputs
LineOfSight:
  basename:            eagle_los
  num_along_x:         0
  num_along_y:         0
  num_along_z:         100
  scale_factor_first:  0.1
  delta_time:          1.1

# Impose primoridal metallicity
EAGLEChemistry:
  init_abundance_metal:     0.
  init_abundance_Hydrogen:  0.752
  init_abundance_Helium:    0.248
  init_abundance_Carbon:    0.0
  init_abundance_Nitrogen:  0.0
  init_abundance_Oxygen:    0.0
  init_abundance_Neon:      0.0
  init_abundance_Magnesium: 0.0
  init_abundance_Silicon:   0.0
  init_abundance_Iron:      0.0

# EAGLE cooling parameters
EAGLECooling:
  dir_name:                ./coolingtables/
  H_reion_z:               7.5                 # Planck 2018
  H_reion_eV_p_H:          2.0
  He_reion_z_centre:       3.5
  He_reion_z_sigma:        0.5
  He_reion_eV_p_H:         2.0

# COLIBRE cooling parameters
COLIBRECooling:
  dir_name:                ./UV_dust1_CR1_G1_shield1.hdf5 # Location of the cooling tables
  H_reion_z:               7.5               # Redshift of Hydrogen re-ionization (Planck 2018)
  H_reion_eV_p_H:          2.0
  He_reion_z_centre:       3.5               # Redshift of the centre of the Helium re-ionization Gaussian
  He_reion_z_sigma:        0.5               # Spread in redshift of the  Helium re-ionization Gaussian
  He_reion_eV_p_H:         2.0               # Energy inject by Helium re-ionization in electron-volt per Hydrogen atom
  delta_logTEOS_subgrid_properties: 0.3      # delta log T above the EOS below which the subgrid properties use Teq assumption
  rapid_cooling_threshold:          0.333333 # Switch to rapid cooling regime for dt / t_cool above this threshold.

# EAGLE star formation parameters
EAGLEStarFormation:
  SF_model:                          PressureLaw
  EOS_density_norm_H_p_cm3:          0.1       # Physical density used for the normalisation of the EOS assumed for the star-forming gas in Hydrogen atoms per cm^3.
  EOS_temperature_norm_K:            8000      # Temperature om the polytropic EOS assumed for star-forming gas at the density normalisation in Kelvin.
  EOS_gamma_effective:               1.3333333 # Slope the of the polytropic EOS assumed for the star-forming gas.
  KS_normalisation:                  1.515e-4  # The normalization of the Kennicutt-Schmidt law in Msun / kpc^2 / yr.
  KS_exponent:                       1.4       # The exponent of the Kennicutt-Schmidt law.
  min_over_density:                  100.0     # The over-density above which star-formation is allowed.
  KS_high_density_threshold_H_p_cm3: 1e3       # Hydrogen number density above which the Kennicut-Schmidt law changes slope in Hydrogen atoms per cm^3.
  KS_high_density_exponent:          2.0       # Slope of the Kennicut-Schmidt law above the high-density threshold.
  EOS_entropy_margin_dex:            0.3       # Logarithm base 10 of the maximal entropy above the EOS at which stars can form.
  threshold_norm_H_p_cm3:            0.1       # Normalisation of the metal-dependant density threshold for star formation in Hydrogen atoms per cm^3.
  threshold_Z0:                      0.002     # Reference metallicity (metal mass fraction) for the metal-dependant threshold for star formation.
  threshold_slope:                   -0.64     # Slope of the metal-dependant star formation threshold
  threshold_max_density_H_p_cm3:     10.0      # Maximal density of the metal-dependant density threshold for star formation in Hydrogen atoms per cm^3.
  
# Parameters for the EAGLE "equation of state"
EAGLEEntropyFloor:
  Jeans_density_threshold_H_p_cm3: 1e-4      # Physical density above which the EAGLE Jeans limiter entropy floor kicks in expressed in Hydrogen atoms per cm^3.
  Jeans_over_density_threshold:    10.       # Overdensity above which the EAGLE Jeans limiter entropy floor can kick in.
  Jeans_temperature_norm_K:        800       # Temperature of the EAGLE Jeans limiter entropy floor at the density threshold expressed in Kelvin.
  Jeans_gamma_effective:           1.3333333 # Slope the of the EAGLE Jeans limiter entropy floor
  Cool_density_threshold_H_p_cm3: 1e-5       # Physical density above which the EAGLE Cool limiter entropy floor kicks in expressed in Hydrogen atoms per cm^3.
  Cool_over_density_threshold:    10.        # Overdensity above which the EAGLE Cool limiter entropy floor can kick in.
  Cool_temperature_norm_K:        10.        # Temperature of the EAGLE Cool limiter entropy floor at the density threshold expressed in Kelvin. (NOTE: This is below the min T and hence this floor does nothing)
  Cool_gamma_effective:           1.         # Slope the of the EAGLE Cool limiter entropy floor

# EAGLE feedback model
EAGLEFeedback:
  use_SNII_feedback:                    1               # Global switch for SNII thermal (stochastic) feedback.
  use_SNIa_feedback:                    1               # Global switch for SNIa thermal (continuous) feedback.
  use_AGB_enrichment:                   1               # Global switch for enrichement from AGB stars.
  use_SNII_enrichment:                  1               # Global switch for enrichement from SNII stars.
  use_SNIa_enrichment:                  1               # Global switch for enrichement from SNIa stars.
  filename:                             ./yieldtables/  # Path to the directory containing the EAGLE yield tables.
  IMF_min_mass_Msun:                    0.1             # Minimal stellar mass considered for the Chabrier IMF in solar masses.
  IMF_max_mass_Msun:                  100.0             # Maximal stellar mass considered for the Chabrier IMF in solar masses.
  SNII_min_mass_Msun:                   8.0             # Minimal mass considered for SNII stars in solar masses.
  SNII_max_mass_Msun:                 100.0             # Maximal mass considered for SNII stars in solar masses.
  SNII_sampled_delay:                   1               # Sample the SNII lifetimes to do feedback.
  SNII_delta_T_K:                       3.16228e7       # Change in temperature to apply to the gas particle in a SNII thermal feedback event in Kelvin.
  SNII_energy_erg:                      1.0e51          # Energy of one SNII explosion in ergs.
  SNII_energy_fraction_min:             0.5             # Minimal fraction of energy applied in a SNII feedback event.
  SNII_energy_fraction_max:             5.0             # Maximal fraction of energy applied in a SNII feedback event.
  SNII_energy_fraction_Z_0:             0.0012663729    # Pivot point for the metallicity dependance of the SNII energy fraction (metal mass fraction).
  SNII_energy_fraction_n_0_H_p_cm3:     1.4588          # Pivot point for the birth density dependance of the SNII energy fraction in cm^-3.
  SNII_energy_fraction_n_Z:             0.8686          # Power-law for the metallicity dependance of the SNII energy fraction.
  SNII_energy_fraction_n_n:             0.8686          # Power-law for the birth density dependance of the SNII energy fraction.
  SNII_energy_fraction_use_birth_props: 0               # Are we using the density and metallicity at birth to compute f_E or at feedback time?
  SNIa_DTD:                             Exponential     # Functional form of the SNIa delay time distribution.
  SNIa_DTD_delay_Gyr:                   0.04            # Stellar age after which SNIa start in Gyr (40 Myr corresponds to stars ~ 8 Msun).
  SNIa_DTD_exp_timescale_Gyr:           2.0             # Time-scale of the exponential decay of the SNIa rates in Gyr.
  SNIa_DTD_exp_norm_p_Msun:             0.002           # Normalisation of the SNIa rates in inverse solar masses.
  SNIa_energy_erg:                     1.0e51           # Energy of one SNIa explosion in ergs.
  AGB_ejecta_velocity_km_p_s:          10.0             # Velocity of the AGB ejectas in km/s.
  stellar_evolution_age_cut_Gyr:        0.1             # Stellar age in Gyr above which the enrichment is down-sampled.
  stellar_evolution_sampling_rate:       10             # Number of time-steps in-between two enrichment events for a star above the age threshold.
  SNII_yield_factor_Hydrogen:           1.0             # (Optional) Correction factor to apply to the Hydrogen yield from the SNII channel.
  SNII_yield_factor_Helium:             1.0             # (Optional) Correction factor to apply to the Helium yield from the SNII channel.
  SNII_yield_factor_Carbon:             0.5             # (Optional) Correction factor to apply to the Carbon yield from the SNII channel.
  SNII_yield_factor_Nitrogen:           1.0             # (Optional) Correction factor to apply to the Nitrogen yield from the SNII channel.
  SNII_yield_factor_Oxygen:             1.0             # (Optional) Correction factor to apply to the Oxygen yield from the SNII channel.
  SNII_yield_factor_Neon:               1.0             # (Optional) Correction factor to apply to the Neon yield from the SNII channel.
  SNII_yield_factor_Magnesium:          2.0             # (Optional) Correction factor to apply to the Magnesium yield from the SNII channel.
  SNII_yield_factor_Silicon:            1.0             # (Optional) Correction factor to apply to the Silicon yield from the SNII channel.
  SNII_yield_factor_Iron:               0.5             # (Optional) Correction factor to apply to the Iron yield from the SNII channel.

# EAGLE AGN model
EAGLEAGN:
  subgrid_seed_mass_Msun:             1.0e4      # Black hole subgrid mass at creation time in solar masses.
  multi_phase_bondi:                  0          # Compute Bondi rates per neighbour particle?
  subgrid_bondi:                      0          # Compute Bondi rates using the subgrid extrapolation of the gas properties around the BH?
  with_angmom_limiter:                0          # Are we applying the Rosas-Guevara et al. (2015) viscous time-scale reduction term?
  viscous_alpha:                      1e6        # Normalisation constant of the viscous time-scale in the accretion reduction term
  with_boost_factor:                  0          # Are we using the model from Booth & Schaye (2009)?
  boost_alpha:                        1.         # Lowest value for the accretion effeciency for the Booth & Schaye 2009 accretion model.
  boost_beta:                         2.         # Slope of the power law for the Booth & Schaye 2009 model, set beta to zero for constant alpha models.
  boost_n_h_star_H_p_cm3:             0.1        # Normalization of the power law for the Booth & Schaye 2009 model in cgs (cm^-3).
  radiative_efficiency:               0.1        # Fraction of the accreted mass that gets radiated.
<<<<<<< HEAD
  use_nibbling:                       0          # Continuously transfer small amounts of mass from all gas neighbours to a black hole [1] or stochastically swallow whole gas particles [0]?
=======
  use_nibbling:                       1          # Continuously transfer small amounts of mass from all gas neighbours to a black hole [1] or stochastically swallow whole gas particles [0]?
  min_gas_mass_for_nibbling:          9e5        # Minimum mass for a gas particle to be nibbled from [M_Sun]. Only used if use_nibbling is 1.
>>>>>>> ba201ba2
  max_eddington_fraction:             1.         # Maximal allowed accretion rate in units of the Eddington rate.
  eddington_fraction_for_recording:   0.1        # Record the last time BHs reached an Eddington ratio above this threshold.
  coupling_efficiency:                0.1        # Fraction of the radiated energy that couples to the gas in feedback events.
  use_variable_delta_T:               1          # Switch to enable adaptive calculation of AGN dT [1], rather than using a constant value [0].
  AGN_with_locally_adaptive_delta_T:  1          # Switch to enable additional dependence of AGN dT on local gas density and temperature (only used if use_variable_delta_T is 1).
  AGN_delta_T_mass_norm:              3e8        # Normalisation temperature of AGN dT scaling with BH subgrid mass [K] (only used if use_variable_delta_T is 1).
  AGN_delta_T_mass_reference:         1e8        # BH subgrid mass at which the normalisation temperature set above applies [M_Sun] (only used if use_variable_delta_T is 1).
  AGN_delta_T_mass_exponent:          0.666667.  # Power-law index of AGN dT scaling with BH subgrid mass (only used if use_variable_delta_T is 1).
  AGN_delta_T_crit_factor:            1.0        # Multiple of critical dT for numerical efficiency (Dalla Vecchia & Schaye 2012) to use as dT floor (only used if use_variable_delta_T and AGN_with_locally_adaptive_delta_T are both 1).
  AGN_delta_T_background_factor:      0.0        # Multiple of local gas temperature to use as dT floor (only used if use_variable_delta_T and AGN_with_locally_adaptive_delta_T are both 1).
  AGN_delta_T_min:                    1e7        # Minimum allowed value of AGN dT [K] (only used if use_variable_delta_T is 1).
  AGN_delta_T_max:                    3e9        # Maximum allowed value of AGN dT [K] (only used if use_variable_delta_T is 1).
  AGN_delta_T_K:                      3.16228e8  # Change in temperature to apply to the gas particle in an AGN feedback event [K] (only used if use_variable_delta_T is 0).
  AGN_num_ngb_to_heat:                1.         # Target number of gas neighbours to heat in an AGN feedback event.
  max_reposition_mass:                1e20       # Maximal BH mass considered for BH repositioning in solar masses (large number implies we always reposition).
  max_reposition_distance_ratio:      3.0        # Maximal distance a BH can be repositioned, in units of the softening length.
  with_reposition_velocity_threshold: 0          # Should we only reposition to particles that move slowly w.r.t. the black hole?
  max_reposition_velocity_ratio:      0.5        # Maximal velocity offset of a particle to reposition a BH to, in units of the ambient sound speed of the BH. Only meaningful if with_reposition_velocity_threshold is 1.
  min_reposition_velocity_threshold: -1.0        # Minimal value of the velocity threshold for repositioning [km/s], set to < 0 for no effect. Only meaningful if with_reposition_velocity_threshold is 1.
  set_reposition_speed:               0          # Should we reposition black holes with (at most) a prescribed speed towards the potential minimum?
  threshold_major_merger:             0.333      # Mass ratio threshold to consider a BH merger as 'major'
  threshold_minor_merger:             0.1        # Mass ratio threshold to consider a BH merger as 'minor'
  merger_threshold_type:              2          # Type of velocity threshold for BH mergers (0: v_circ at kernel edge, 1: v_esc at actual distance, with softening, 2: v_esc at actual distance, no softening).
  merger_max_distance_ratio:          3.0        # Maximal distance over which two BHs can merge, in units of the softening length.<|MERGE_RESOLUTION|>--- conflicted
+++ resolved
@@ -215,12 +215,8 @@
   boost_beta:                         2.         # Slope of the power law for the Booth & Schaye 2009 model, set beta to zero for constant alpha models.
   boost_n_h_star_H_p_cm3:             0.1        # Normalization of the power law for the Booth & Schaye 2009 model in cgs (cm^-3).
   radiative_efficiency:               0.1        # Fraction of the accreted mass that gets radiated.
-<<<<<<< HEAD
-  use_nibbling:                       0          # Continuously transfer small amounts of mass from all gas neighbours to a black hole [1] or stochastically swallow whole gas particles [0]?
-=======
   use_nibbling:                       1          # Continuously transfer small amounts of mass from all gas neighbours to a black hole [1] or stochastically swallow whole gas particles [0]?
   min_gas_mass_for_nibbling:          9e5        # Minimum mass for a gas particle to be nibbled from [M_Sun]. Only used if use_nibbling is 1.
->>>>>>> ba201ba2
   max_eddington_fraction:             1.         # Maximal allowed accretion rate in units of the Eddington rate.
   eddington_fraction_for_recording:   0.1        # Record the last time BHs reached an Eddington ratio above this threshold.
   coupling_efficiency:                0.1        # Fraction of the radiated energy that couples to the gas in feedback events.
@@ -228,7 +224,7 @@
   AGN_with_locally_adaptive_delta_T:  1          # Switch to enable additional dependence of AGN dT on local gas density and temperature (only used if use_variable_delta_T is 1).
   AGN_delta_T_mass_norm:              3e8        # Normalisation temperature of AGN dT scaling with BH subgrid mass [K] (only used if use_variable_delta_T is 1).
   AGN_delta_T_mass_reference:         1e8        # BH subgrid mass at which the normalisation temperature set above applies [M_Sun] (only used if use_variable_delta_T is 1).
-  AGN_delta_T_mass_exponent:          0.666667.  # Power-law index of AGN dT scaling with BH subgrid mass (only used if use_variable_delta_T is 1).
+  AGN_delta_T_mass_exponent:          0.666667   # Power-law index of AGN dT scaling with BH subgrid mass (only used if use_variable_delta_T is 1).
   AGN_delta_T_crit_factor:            1.0        # Multiple of critical dT for numerical efficiency (Dalla Vecchia & Schaye 2012) to use as dT floor (only used if use_variable_delta_T and AGN_with_locally_adaptive_delta_T are both 1).
   AGN_delta_T_background_factor:      0.0        # Multiple of local gas temperature to use as dT floor (only used if use_variable_delta_T and AGN_with_locally_adaptive_delta_T are both 1).
   AGN_delta_T_min:                    1e7        # Minimum allowed value of AGN dT [K] (only used if use_variable_delta_T is 1).
