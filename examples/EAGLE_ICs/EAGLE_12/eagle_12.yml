# Define some meta-data about the simulation
MetaData:
  run_name:   EAGLE-L0012N0188-Ref

# Define the system of units to use internally. 
InternalUnitSystem:
  UnitMass_in_cgs:     1.98841e43    # 10^10 M_sun in grams
  UnitLength_in_cgs:   3.08567758e24 # Mpc in centimeters
  UnitVelocity_in_cgs: 1e5           # km/s in centimeters per second
  UnitCurrent_in_cgs:  1             # Amperes
  UnitTemp_in_cgs:     1             # Kelvin

# Cosmological parameters
Cosmology:
  h:              0.6777        # Reduced Hubble constant
  a_begin:        0.0078125     # Initial scale-factor of the simulation
  a_end:          1.0           # Final scale factor of the simulation
  Omega_m:        0.307         # Matter density parameter
  Omega_lambda:   0.693         # Dark-energy density parameter
  Omega_b:        0.0482519     # Baryon density parameter

# Parameters governing the time integration
TimeIntegration:
  dt_min:     1e-10 # The minimal time-step size of the simulation (in internal units).
  dt_max:     1e-2  # The maximal time-step size of the simulation (in internal units).
  
# Parameters governing the snapshots
Snapshots:
  basename:            eagle # Common part of the name of output files
  output_list_on:      1
  output_list:         ./output_list.txt

# Parameters governing the conserved quantities statistics
Statistics:
  delta_time:           1.02
  scale_factor_first:   0.05

# Parameters for the self-gravity scheme
Gravity:
  eta:                    0.025     # Constant dimensionless multiplier for time integration.
  theta:                  0.7       # Opening angle (Multipole acceptance criterion)
  mesh_side_length:       64
  comoving_DM_softening:         0.003320 # Comoving softening for DM (3.32 ckpc)
  max_physical_DM_softening:     0.001300 # Physical softening for DM (1.30 pkpc)
  comoving_baryon_softening:     0.001790 # Comoving softening for baryons (1.79 ckpc)
  max_physical_baryon_softening: 0.000700 # Physical softening for baryons (0.70 pkpc)
  dithering:             0
  
# Parameters for the hydrodynamics scheme
SPH:
  resolution_eta:                    1.2348   # Target smoothing length in units of the mean inter-particle separation (1.2348 == 48Ngbs with the cubic spline kernel).
  h_min_ratio:                       0.1      # Minimal smoothing length in units of softening.
  h_max:                             0.5      # Maximal smoothing length in co-moving internal units.
  CFL_condition:                     0.2      # Courant-Friedrich-Levy condition for time integration.
  minimal_temperature:               100.0    # (internal units)
  initial_temperature:               268.7    # (internal units)
  particle_splitting:                1        # Particle splitting is ON
  particle_splitting_mass_threshold: 7e-4     # (internal units, i.e. 7e6 Msun ~ 4x initial gas particle mass)

# Parameters of the stars neighbour search
Stars:
  resolution_eta:        1.1642   # Target smoothing length in units of the mean inter-particle separation
  h_tolerance:           7e-3

# Parameters for the Friends-Of-Friends algorithm
FOF:
  basename:                        fof_output  # Filename for the FOF outputs.
  min_group_size:                  256         # The minimum no. of particles required for a group.
  linking_length_ratio:            0.2         # Linking length in units of the main inter-particle separation.
  black_hole_seed_halo_mass_Msun:  1.5e10      # Minimal halo mass in which to seed a black hole (in solar masses).
  scale_factor_first:              0.05        # Scale-factor of first FoF black hole seeding calls.
  delta_time:                      1.00751     # Scale-factor ratio between consecutive FoF black hole seeding calls.

Scheduler:
  max_top_level_cells:   8
  cell_split_size:       200
  
Restarts:
  onexit:       1
  delta_hours:  6.0
  max_run_time: 71.5                 # Three days minus fergie time
  resubmit_on_exit:   1
  resubmit_command:   ./resub.sh

# Parameters related to the initial conditions
InitialConditions:
  file_name:  EAGLE_L0012N0188_ICs.hdf5
  periodic:   1
  cleanup_h_factors: 1               # Remove the h-factors inherited from Gadget
  cleanup_velocity_factors: 1        # Remove the sqrt(a) factor in the velocities inherited from Gadget
  generate_gas_in_ics: 1             # Generate gas particles from the DM-only ICs
  cleanup_smoothing_lengths: 1       # Since we generate gas, make use of the (expensive) cleaning-up procedure.

# Parameters of the line-of-sight outputs
LineOfSight:
  basename:            eagle_los
  num_along_x:         0
  num_along_y:         0
  num_along_z:         100
  scale_factor_first:  0.1
  delta_time:          1.1

# Impose primoridal metallicity
EAGLEChemistry:
  init_abundance_metal:     0.
  init_abundance_Hydrogen:  0.752
  init_abundance_Helium:    0.248
  init_abundance_Carbon:    0.0
  init_abundance_Nitrogen:  0.0
  init_abundance_Oxygen:    0.0
  init_abundance_Neon:      0.0
  init_abundance_Magnesium: 0.0
  init_abundance_Silicon:   0.0
  init_abundance_Iron:      0.0

# EAGLE cooling parameters
EAGLECooling:
  dir_name:                ./coolingtables/
  H_reion_z:               7.5                 # Planck 2018
  H_reion_eV_p_H:          2.0
  He_reion_z_centre:       3.5
  He_reion_z_sigma:        0.5
  He_reion_eV_p_H:         2.0

# EAGLE star formation parameters
EAGLEStarFormation:
  EOS_density_norm_H_p_cm3:          0.1       # Physical density used for the normalisation of the EOS assumed for the star-forming gas in Hydrogen atoms per cm^3.
  EOS_temperature_norm_K:            8000      # Temperature om the polytropic EOS assumed for star-forming gas at the density normalisation in Kelvin.
  EOS_gamma_effective:               1.3333333 # Slope the of the polytropic EOS assumed for the star-forming gas.
  KS_normalisation:                  1.515e-4  # The normalization of the Kennicutt-Schmidt law in Msun / kpc^2 / yr.
  KS_exponent:                       1.4       # The exponent of the Kennicutt-Schmidt law.
  min_over_density:                  57.7      # The over-density above which star-formation is allowed.
  KS_high_density_threshold_H_p_cm3: 1e3       # Hydrogen number density above which the Kennicut-Schmidt law changes slope in Hydrogen atoms per cm^3.
  KS_high_density_exponent:          2.0       # Slope of the Kennicut-Schmidt law above the high-density threshold.
  EOS_entropy_margin_dex:            0.5       # Logarithm base 10 of the maximal entropy above the EOS at which stars can form.
  threshold_norm_H_p_cm3:            0.1       # Normalisation of the metal-dependant density threshold for star formation in Hydrogen atoms per cm^3.
  threshold_Z0:                      0.002     # Reference metallicity (metal mass fraction) for the metal-dependant threshold for star formation.
  threshold_slope:                   -0.64     # Slope of the metal-dependant star formation threshold
  threshold_max_density_H_p_cm3:     10.0      # Maximal density of the metal-dependant density threshold for star formation in Hydrogen atoms per cm^3.
  
# Parameters for the EAGLE "equation of state"
EAGLEEntropyFloor:
  Jeans_density_threshold_H_p_cm3: 0.1       # Physical density above which the EAGLE Jeans limiter entropy floor kicks in expressed in Hydrogen atoms per cm^3.
  Jeans_over_density_threshold:    10.       # Overdensity above which the EAGLE Jeans limiter entropy floor can kick in.
  Jeans_temperature_norm_K:        8000      # Temperature of the EAGLE Jeans limiter entropy floor at the density threshold expressed in Kelvin.
  Jeans_gamma_effective:           1.3333333 # Slope the of the EAGLE Jeans limiter entropy floor
  Cool_density_threshold_H_p_cm3: 1e-5       # Physical density above which the EAGLE Cool limiter entropy floor kicks in expressed in Hydrogen atoms per cm^3.
  Cool_over_density_threshold:    10.        # Overdensity above which the EAGLE Cool limiter entropy floor can kick in.
  Cool_temperature_norm_K:        8000       # Temperature of the EAGLE Cool limiter entropy floor at the density threshold expressed in Kelvin.
  Cool_gamma_effective:           1.         # Slope the of the EAGLE Cool limiter entropy floor

# EAGLE feedback model
EAGLEFeedback:
  use_SNII_feedback:                1               # Global switch for SNII thermal (stochastic) feedback.
  use_SNIa_feedback:                1               # Global switch for SNIa thermal (continuous) feedback.
  use_AGB_enrichment:               1               # Global switch for enrichement from AGB stars.
  use_SNII_enrichment:              1               # Global switch for enrichement from SNII stars.
  use_SNIa_enrichment:              1               # Global switch for enrichement from SNIa stars.
  filename:                         ./yieldtables/  # Path to the directory containing the EAGLE yield tables.
  IMF_min_mass_Msun:                0.1             # Minimal stellar mass considered for the Chabrier IMF in solar masses.
  IMF_max_mass_Msun:              100.0             # Maximal stellar mass considered for the Chabrier IMF in solar masses.
  SNII_min_mass_Msun:               8.0             # Minimal mass considered for SNII stars in solar masses.
  SNII_max_mass_Msun:             100.0             # Maximal mass considered for SNII stars in solar masses.
  SNII_sampled_delay:               1               # Sample the SNII lifetimes to do feedback.
  SNII_delta_T_K:                   3.16228e7       # Change in temperature to apply to the gas particle in a SNII thermal feedback event in Kelvin.
  SNII_energy_erg:                  1.0e51          # Energy of one SNII explosion in ergs.
  SNII_energy_fraction_min:         0.3             # Minimal fraction of energy applied in a SNII feedback event.
  SNII_energy_fraction_max:         3.0             # Maximal fraction of energy applied in a SNII feedback event.
  SNII_energy_fraction_Z_0:         0.0012663729    # Pivot point for the metallicity dependance of the SNII energy fraction (metal mass fraction).
  SNII_energy_fraction_n_0_H_p_cm3: 1.4588          # Pivot point for the birth density dependance of the SNII energy fraction in cm^-3.
  SNII_energy_fraction_n_Z:         0.8686          # Power-law for the metallicity dependance of the SNII energy fraction.
  SNII_energy_fraction_n_n:         0.8686          # Power-law for the birth density dependance of the SNII energy fraction.
  SNIa_DTD:                         Exponential     # Functional form of the SNIa delay time distribution.
  SNIa_DTD_delay_Gyr:               0.04            # Stellar age after which SNIa start in Gyr (40 Myr corresponds to stars ~ 8 Msun).
  SNIa_DTD_exp_timescale_Gyr:       2.0             # Time-scale of the exponential decay of the SNIa rates in Gyr.
  SNIa_DTD_exp_norm_p_Msun:         0.002           # Normalisation of the SNIa rates in inverse solar masses.
  SNIa_energy_erg:                 1.0e51           # Energy of one SNIa explosion in ergs.
  AGB_ejecta_velocity_km_p_s:      10.0             # Velocity of the AGB ejectas in km/s.
  stellar_evolution_age_cut_Gyr:    0.1             # Stellar age in Gyr above which the enrichment is down-sampled.
  stellar_evolution_sampling_rate:   10             # Number of time-steps in-between two enrichment events for a star above the age threshold.
  SNII_yield_factor_Hydrogen:       1.0             # (Optional) Correction factor to apply to the Hydrogen yield from the SNII channel.
  SNII_yield_factor_Helium:         1.0             # (Optional) Correction factor to apply to the Helium yield from the SNII channel.
  SNII_yield_factor_Carbon:         0.5             # (Optional) Correction factor to apply to the Carbon yield from the SNII channel.
  SNII_yield_factor_Nitrogen:       1.0             # (Optional) Correction factor to apply to the Nitrogen yield from the SNII channel.
  SNII_yield_factor_Oxygen:         1.0             # (Optional) Correction factor to apply to the Oxygen yield from the SNII channel.
  SNII_yield_factor_Neon:           1.0             # (Optional) Correction factor to apply to the Neon yield from the SNII channel.
  SNII_yield_factor_Magnesium:      2.0             # (Optional) Correction factor to apply to the Magnesium yield from the SNII channel.
  SNII_yield_factor_Silicon:        1.0             # (Optional) Correction factor to apply to the Silicon yield from the SNII channel.
  SNII_yield_factor_Iron:           0.5             # (Optional) Correction factor to apply to the Iron yield from the SNII channel.

# EAGLE AGN model
EAGLEAGN:
<<<<<<< HEAD
  subgrid_seed_mass_Msun:           1.5e5      # Black hole subgrid mass at creation time in solar masses.
  max_eddington_fraction:           1.0        # Maximal allowed accretion rate in units of the Eddington rate.
  eddington_fraction_for_recording: 0.1        # Record the last time BHs reached an Eddington ratio above this threshold.
  with_angmom_limiter:              1          # Are we applying the Rosas-Guevara (2015) viscous time-scale reduction term?
  viscous_alpha:                    1e6        # Normalisation constant of the Bondi viscuous time-scale accretion reduction term
  radiative_efficiency:             0.1        # Fraction of the accreted mass that gets radiated.
  coupling_efficiency:              0.15       # Fraction of the radiated energy that couples to the gas in feedback events.
  AGN_delta_T_K:                    3.16228e8  # Change in temperature to apply to the gas particle in an AGN feedback event in Kelvin.
  AGN_num_ngb_to_heat:              1.         # Target number of gas neighbours to heat in an AGN feedback event.
  max_reposition_mass:              2e8        # Maximal BH mass considered for BH repositioning in solar masses.
  threshold_major_merger:           0.333      # Mass ratio threshold to consider a BH merger as 'major'
  threshold_minor_merger:           0.1        # Mass ratio threshold to consider a BH merger as 'minor'

# COLIBRE feedback model
COLIBREFeedback:
  use_SNII_feedback:                1               # Global switch for SNII thermal (stochastic) feedback.
  use_SNIa_feedback:                1               # Global switch for SNIa thermal (continuous) feedback.
  use_AGB_enrichment:               1               # Global switch for enrichement from AGB stars.
  use_SNII_enrichment:              1               # Global switch for enrichement from SNII stars.
  use_SNIa_enrichment:              1               # Global switch for enrichement from SNIa stars.
  filename:                         ./yieldtables/  # Path to the directory containing the EAGLE yield tables.
  IMF_min_mass_Msun:                0.1             # Minimal stellar mass considered for the Chabrier IMF in solar masses.
  IMF_max_mass_Msun:              100.0             # Maximal stellar mass considered for the Chabrier IMF in solar masses.
  SNII_min_mass_Msun:               6.0             # Minimal mass considered for SNII feedback (not SNII enrichment!) in solar masses.
  SNII_max_mass_Msun:             100.0             # Maximal mass considered for SNII feedback (not SNII enrichment!) in solar masses.
  SNII_wind_delay_Gyr:              0.03            # Time in Gyr between a star's birth and the SNII thermal feedback event.
  SNII_delta_T_K:                   3.16228e7       # Change in temperature to apply to the gas particle in a SNII thermal feedback event in Kelvin.
  SNII_energy_erg:                  1.0e51          # Energy of one SNII explosion in ergs.
  SNII_energy_fraction_min:         0.3             # Maximal fraction of energy applied in a SNII feedback event.
  SNII_energy_fraction_max:         3.0             # Minimal fraction of energy applied in a SNII feedback event.
  SNII_energy_fraction_Z_0:         0.0012663729    # Pivot point for the metallicity dependance of the SNII energy fraction (metal mass fraction).
  SNII_energy_fraction_n_0_H_p_cm3: 0.67            # Pivot point for the birth density dependance of the SNII energy fraction in cm^-3.
  SNII_energy_fraction_n_Z:         0.8686          # Power-law for the metallicity dependance of the SNII energy fraction.
  SNII_energy_fraction_n_n:         0.8686          # Power-law for the birth density dependance of the SNII energy fraction.
  SNIa_max_mass_Msun:               8.0             # Maximal mass considered for SNIa feedback and enrichment in solar masses.
  SNIa_energy_erg:                  1.0e51          # Energy of one SNIa explosion in ergs.
  SNIa_delta_T_K:                   3.16228e7       # Change in temperature to apply to the gas particle in a SNIa thermal feedback event in Kelvin.
  SNIa_energy_fraction:             1.0             # Fraction of energy applied in a SNIa feedback event.
  AGB_ejecta_velocity_km_p_s:      10.0             # Velocity of the AGB ejectas in km/s.
  SNII_yield_factor_Hydrogen:       1.0             # (Optional) Correction factor to apply to the Hydrogen yield from the SNII channel.
  SNII_yield_factor_Helium:         1.0             # (Optional) Correction factor to apply to the Helium yield from the SNII channel.
  SNII_yield_factor_Carbon:         0.5             # (Optional) Correction factor to apply to the Carbon yield from the SNII channel.
  SNII_yield_factor_Nitrogen:       1.0             # (Optional) Correction factor to apply to the Nitrogen yield from the SNII channel.
  SNII_yield_factor_Oxygen:         1.0             # (Optional) Correction factor to apply to the Oxygen yield from the SNII channel.
  SNII_yield_factor_Neon:           1.0             # (Optional) Correction factor to apply to the Neon yield from the SNII channel.
  SNII_yield_factor_Magnesium:      2.0             # (Optional) Correction factor to apply to the Magnesium yield from the SNII channel.
  SNII_yield_factor_Silicon:        1.0             # (Optional) Correction factor to apply to the Silicon yield from the SNII channel.
  SNII_yield_factor_Iron:           0.5             # (Optional) Correction factor to apply to the Iron yield from the SNII channel.
  Momentum_per_StellarMass:         0.0          # Momentum per unit stellar mass available from Starburst 99 g cm s^-1 Msun^-1
  Momentum_time_scale:              6.5             # Momentum timescale in Myr
  Momentum_desired_delta_v:         -1.0            # Desired kick in km/s (Done stochastically given the amount of momentum available - v<0 for the code to decide the kick - ) 
  Momentum_Metallicity_norm:	    0.01	    # Metallicity (mass fraction).
  Momentum_Metallicity_exponent:    0.38            # Exponent of the relation with metallicty

# The SNIa DTD properties in the COLIBRE feedback
SNIaDTD:
  SNIa_efficiency_p_Msun:       0.0012       # Normalisation of the SNIa rates in inverse solar masses, used when there is only one functional form in the DTD.
  SNIa_timescale_Gyr:           2.0         # Exponential delay time for exponential DTD 
  normalization_timescale_Gyr:  13.6        # Normalization time for DTDs that cannot be integrated to infinity 
  power_law_slope:              1.1         # Power law slope for the power law DTD 
  SNIa_delay_time_Gyr:          0.04        # Delay time before the DTD kicks in.

# Impose primoridal metallicity
COLIBREChemistry:
  init_abundance_metal:     0.
  init_abundance_Hydrogen:  0.752
  init_abundance_Helium:    0.248
  init_abundance_Carbon:    0.0
  init_abundance_Nitrogen:  0.0
  init_abundance_Oxygen:    0.0
  init_abundance_Neon:      0.0
  init_abundance_Magnesium: 0.0
  init_abundance_Silicon:   0.0
  init_abundance_Iron:      0.0
=======
  subgrid_seed_mass_Msun:             1.5e5      # Black hole subgrid mass at creation time in solar masses.
  multi_phase_bondi:                  0          # Compute Bondi rates per neighbour particle?
  with_angmom_limiter:                1          # Are we applying the Rosas-Guevara et al. (2015) viscous time-scale reduction term?
  viscous_alpha:                      1e6        # Normalisation constant of the viscous time-scale in the accretion reduction term
  radiative_efficiency:               0.1        # Fraction of the accreted mass that gets radiated.
  max_eddington_fraction:             1.         # Maximal allowed accretion rate in units of the Eddington rate.
  eddington_fraction_for_recording:   0.1        # Record the last time BHs reached an Eddington ratio above this threshold.
  coupling_efficiency:                0.15       # Fraction of the radiated energy that couples to the gas in feedback events.
  AGN_delta_T_K:                      3.16228e8  # Change in temperature to apply to the gas particle in an AGN feedback event in Kelvin.
  AGN_num_ngb_to_heat:                1.         # Target number of gas neighbours to heat in an AGN feedback event.
  max_reposition_mass:                2e8        # Maximal BH mass considered for BH repositioning in solar masses.
  max_reposition_distance_ratio:      3.0        # Maximal distance a BH can be repositioned, in units of the softening length.
  with_reposition_velocity_threshold: 1          # Should we only reposition to particles that move slowly w.r.t. the black hole?
  max_reposition_velocity_ratio:      0.5        # Maximal velocity offset of a particle to reposition a BH to, in units of the ambient sound speed of the BH. Only meaningful if with_reposition_velocity_ratio is 1.
  min_reposition_velocity_threshold: -1.0        # Minimal value of the velocity threshold for repositioning [km/s], set to < 0 for no effect. Only meaningful if with_reposition_velocity_ratio is 1.
  set_reposition_speed:               0          # Should we reposition black holes with (at most) a prescribed speed towards the potential minimum?
  threshold_major_merger:             0.333      # Mass ratio threshold to consider a BH merger as 'major'
  threshold_minor_merger:             0.1        # Mass ratio threshold to consider a BH merger as 'minor'
  merger_threshold_type:              2          # Type of velocity threshold for BH mergers (0: v_circ at kernel edge, 1: v_esc at actual distance, with softening, 2: v_esc at actual distance, no softening).
  merger_max_distance_ratio:          3.0        # Maximal distance over which two BHs can merge, in units of the softening length.
>>>>>>> 35a09c1f
<|MERGE_RESOLUTION|>--- conflicted
+++ resolved
@@ -190,82 +190,6 @@
 
 # EAGLE AGN model
 EAGLEAGN:
-<<<<<<< HEAD
-  subgrid_seed_mass_Msun:           1.5e5      # Black hole subgrid mass at creation time in solar masses.
-  max_eddington_fraction:           1.0        # Maximal allowed accretion rate in units of the Eddington rate.
-  eddington_fraction_for_recording: 0.1        # Record the last time BHs reached an Eddington ratio above this threshold.
-  with_angmom_limiter:              1          # Are we applying the Rosas-Guevara (2015) viscous time-scale reduction term?
-  viscous_alpha:                    1e6        # Normalisation constant of the Bondi viscuous time-scale accretion reduction term
-  radiative_efficiency:             0.1        # Fraction of the accreted mass that gets radiated.
-  coupling_efficiency:              0.15       # Fraction of the radiated energy that couples to the gas in feedback events.
-  AGN_delta_T_K:                    3.16228e8  # Change in temperature to apply to the gas particle in an AGN feedback event in Kelvin.
-  AGN_num_ngb_to_heat:              1.         # Target number of gas neighbours to heat in an AGN feedback event.
-  max_reposition_mass:              2e8        # Maximal BH mass considered for BH repositioning in solar masses.
-  threshold_major_merger:           0.333      # Mass ratio threshold to consider a BH merger as 'major'
-  threshold_minor_merger:           0.1        # Mass ratio threshold to consider a BH merger as 'minor'
-
-# COLIBRE feedback model
-COLIBREFeedback:
-  use_SNII_feedback:                1               # Global switch for SNII thermal (stochastic) feedback.
-  use_SNIa_feedback:                1               # Global switch for SNIa thermal (continuous) feedback.
-  use_AGB_enrichment:               1               # Global switch for enrichement from AGB stars.
-  use_SNII_enrichment:              1               # Global switch for enrichement from SNII stars.
-  use_SNIa_enrichment:              1               # Global switch for enrichement from SNIa stars.
-  filename:                         ./yieldtables/  # Path to the directory containing the EAGLE yield tables.
-  IMF_min_mass_Msun:                0.1             # Minimal stellar mass considered for the Chabrier IMF in solar masses.
-  IMF_max_mass_Msun:              100.0             # Maximal stellar mass considered for the Chabrier IMF in solar masses.
-  SNII_min_mass_Msun:               6.0             # Minimal mass considered for SNII feedback (not SNII enrichment!) in solar masses.
-  SNII_max_mass_Msun:             100.0             # Maximal mass considered for SNII feedback (not SNII enrichment!) in solar masses.
-  SNII_wind_delay_Gyr:              0.03            # Time in Gyr between a star's birth and the SNII thermal feedback event.
-  SNII_delta_T_K:                   3.16228e7       # Change in temperature to apply to the gas particle in a SNII thermal feedback event in Kelvin.
-  SNII_energy_erg:                  1.0e51          # Energy of one SNII explosion in ergs.
-  SNII_energy_fraction_min:         0.3             # Maximal fraction of energy applied in a SNII feedback event.
-  SNII_energy_fraction_max:         3.0             # Minimal fraction of energy applied in a SNII feedback event.
-  SNII_energy_fraction_Z_0:         0.0012663729    # Pivot point for the metallicity dependance of the SNII energy fraction (metal mass fraction).
-  SNII_energy_fraction_n_0_H_p_cm3: 0.67            # Pivot point for the birth density dependance of the SNII energy fraction in cm^-3.
-  SNII_energy_fraction_n_Z:         0.8686          # Power-law for the metallicity dependance of the SNII energy fraction.
-  SNII_energy_fraction_n_n:         0.8686          # Power-law for the birth density dependance of the SNII energy fraction.
-  SNIa_max_mass_Msun:               8.0             # Maximal mass considered for SNIa feedback and enrichment in solar masses.
-  SNIa_energy_erg:                  1.0e51          # Energy of one SNIa explosion in ergs.
-  SNIa_delta_T_K:                   3.16228e7       # Change in temperature to apply to the gas particle in a SNIa thermal feedback event in Kelvin.
-  SNIa_energy_fraction:             1.0             # Fraction of energy applied in a SNIa feedback event.
-  AGB_ejecta_velocity_km_p_s:      10.0             # Velocity of the AGB ejectas in km/s.
-  SNII_yield_factor_Hydrogen:       1.0             # (Optional) Correction factor to apply to the Hydrogen yield from the SNII channel.
-  SNII_yield_factor_Helium:         1.0             # (Optional) Correction factor to apply to the Helium yield from the SNII channel.
-  SNII_yield_factor_Carbon:         0.5             # (Optional) Correction factor to apply to the Carbon yield from the SNII channel.
-  SNII_yield_factor_Nitrogen:       1.0             # (Optional) Correction factor to apply to the Nitrogen yield from the SNII channel.
-  SNII_yield_factor_Oxygen:         1.0             # (Optional) Correction factor to apply to the Oxygen yield from the SNII channel.
-  SNII_yield_factor_Neon:           1.0             # (Optional) Correction factor to apply to the Neon yield from the SNII channel.
-  SNII_yield_factor_Magnesium:      2.0             # (Optional) Correction factor to apply to the Magnesium yield from the SNII channel.
-  SNII_yield_factor_Silicon:        1.0             # (Optional) Correction factor to apply to the Silicon yield from the SNII channel.
-  SNII_yield_factor_Iron:           0.5             # (Optional) Correction factor to apply to the Iron yield from the SNII channel.
-  Momentum_per_StellarMass:         0.0          # Momentum per unit stellar mass available from Starburst 99 g cm s^-1 Msun^-1
-  Momentum_time_scale:              6.5             # Momentum timescale in Myr
-  Momentum_desired_delta_v:         -1.0            # Desired kick in km/s (Done stochastically given the amount of momentum available - v<0 for the code to decide the kick - ) 
-  Momentum_Metallicity_norm:	    0.01	    # Metallicity (mass fraction).
-  Momentum_Metallicity_exponent:    0.38            # Exponent of the relation with metallicty
-
-# The SNIa DTD properties in the COLIBRE feedback
-SNIaDTD:
-  SNIa_efficiency_p_Msun:       0.0012       # Normalisation of the SNIa rates in inverse solar masses, used when there is only one functional form in the DTD.
-  SNIa_timescale_Gyr:           2.0         # Exponential delay time for exponential DTD 
-  normalization_timescale_Gyr:  13.6        # Normalization time for DTDs that cannot be integrated to infinity 
-  power_law_slope:              1.1         # Power law slope for the power law DTD 
-  SNIa_delay_time_Gyr:          0.04        # Delay time before the DTD kicks in.
-
-# Impose primoridal metallicity
-COLIBREChemistry:
-  init_abundance_metal:     0.
-  init_abundance_Hydrogen:  0.752
-  init_abundance_Helium:    0.248
-  init_abundance_Carbon:    0.0
-  init_abundance_Nitrogen:  0.0
-  init_abundance_Oxygen:    0.0
-  init_abundance_Neon:      0.0
-  init_abundance_Magnesium: 0.0
-  init_abundance_Silicon:   0.0
-  init_abundance_Iron:      0.0
-=======
   subgrid_seed_mass_Msun:             1.5e5      # Black hole subgrid mass at creation time in solar masses.
   multi_phase_bondi:                  0          # Compute Bondi rates per neighbour particle?
   with_angmom_limiter:                1          # Are we applying the Rosas-Guevara et al. (2015) viscous time-scale reduction term?
@@ -285,5 +209,4 @@
   threshold_major_merger:             0.333      # Mass ratio threshold to consider a BH merger as 'major'
   threshold_minor_merger:             0.1        # Mass ratio threshold to consider a BH merger as 'minor'
   merger_threshold_type:              2          # Type of velocity threshold for BH mergers (0: v_circ at kernel edge, 1: v_esc at actual distance, with softening, 2: v_esc at actual distance, no softening).
-  merger_max_distance_ratio:          3.0        # Maximal distance over which two BHs can merge, in units of the softening length.
->>>>>>> 35a09c1f
+  merger_max_distance_ratio:          3.0        # Maximal distance over which two BHs can merge, in units of the softening length.