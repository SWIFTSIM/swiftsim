# Define the system of units to use internally. 
InternalUnitSystem:
  UnitMass_in_cgs:     1.98841e43    # 10^10 M_sun in grams
  UnitLength_in_cgs:   3.08567758e24 # Mpc in centimeters
  UnitVelocity_in_cgs: 1e5           # km/s in centimeters per second
  UnitCurrent_in_cgs:  1.            # Amperes
  UnitTemp_in_cgs:     1.            # Kelvin

# Parameters governing the time integration
TimeIntegration:
  time_begin: 0      # The starting time of the simulation (in internal units).
  time_end:   1.3e-2 # The end time of the simulation (in internal units).
  dt_min:     1e-10  # The minimal time-step size of the simulation (in internal units).
  dt_max:     1e-5   # The maximal time-step size of the simulation (in internal units).

# Parameters governing the snapshots
Snapshots:
  basename:            stellar_evolution # Common part of the name of output files
  time_first:          0.                # Time of the first output (in internal units)
  delta_time:          3.e-5             # Time difference between consecutive outputs (internal units)
  compression:         4

# Parameters governing the conserved quantities statistics
Statistics:
  time_first:          0.
  delta_time:          1.e-5  # non cosmology time between statistics output
  scale_factor_first:  0.5

# Parameters for the hydrodynamics scheme
SPH:
  resolution_eta:        1.2348   # Target smoothing length in units of the mean inter-particle separation 
  CFL_condition:         0.1      # Courant-Friedrich-Levy condition for time integration.
  minimal_temperature:   10.      # Kelvin

# Properties of the stars
Stars:
  overwrite_birth_time: 1
  birth_time:           0.   # Give the star in the ICs a decent birth time
  
# Parameters related to the initial conditions
InitialConditions:
  file_name:  ./stellar_evolution.hdf5       # The file to read
  periodic:   1
  
Scheduler:
  max_top_level_cells: 8

# Parameters for the EAGLE "equation of state"
EAGLEEntropyFloor:
  Jeans_density_threshold_H_p_cm3: 0.1       # Physical density above which the EAGLE Jeans limiter entropy floor kicks in expressed in Hydrogen atoms per cm^3.
  Jeans_over_density_threshold:    10.       # Overdensity above which the EAGLE Jeans limiter entropy floor can kick in.
  Jeans_temperature_norm_K:        8000      # Temperature of the EAGLE Jeans limiter entropy floor at the density threshold expressed in Kelvin.
  Jeans_gamma_effective:           1.3333333 # Slope the of the EAGLE Jeans limiter entropy floor
  Cool_density_threshold_H_p_cm3: 1e-5       # Physical density above which the EAGLE Cool limiter entropy floor kicks in expressed in Hydrogen atoms per cm^3.
  Cool_over_density_threshold:    10.        # Overdensity above which the EAGLE Cool limiter entropy floor can kick in.
  Cool_temperature_norm_K:        8000       # Temperature of the EAGLE Cool limiter entropy floor at the density threshold expressed in Kelvin.
  Cool_gamma_effective:           1.         # Slope the of the EAGLE Cool limiter entropy floor

# Metallicites read in for the gas and star
EAGLEChemistry:              
  init_abundance_metal:      0.01
  init_abundance_Hydrogen:   0.752
  init_abundance_Helium:     0.248
  init_abundance_Carbon:     0.0
  init_abundance_Nitrogen:   0.0
  init_abundance_Oxygen:     0.0
  init_abundance_Neon:       0.0
  init_abundance_Magnesium:  0.0
  init_abundance_Silicon:    0.0
  init_abundance_Iron:       0.0

# Standard EAGLE cooling options
EAGLECooling:
  dir_name:                ./coolingtables/  # Location of the Wiersma+08 cooling tables
  H_reion_z:               11.5              # Redshift of Hydrogen re-ionization
  H_reion_eV_p_H:          2.0
  He_reion_z_centre:       3.5               # Redshift of the centre of the Helium re-ionization Gaussian
  He_reion_z_sigma:        0.5               # Spread in redshift of the  Helium re-ionization Gaussian
  He_reion_eV_p_H:         2.0               # Energy inject by Helium re-ionization in electron-volt per Hydrogen atom

# Properties of the EAGLE feedback and enrichment model. This matches the EAGLE-Ref (Schaye+2015) model.
EAGLEFeedback:
  use_SNII_feedback:                0               # Global switch for SNII thermal (stochastic) feedback.
  use_SNIa_feedback:                0               # Global switch for SNIa thermal (continuous) feedback.
  use_AGB_enrichment:               1               # Global switch for enrichement from AGB stars.
  use_SNII_enrichment:              1               # Global switch for enrichement from SNII stars.
  use_SNIa_enrichment:              1               # Global switch for enrichement from SNIa stars.
  filename:                         ./yieldtables/  # Path to the directory containing the EAGLE yield tables.
  IMF_min_mass_Msun:                0.1             # Minimal stellar mass considered for the Chabrier IMF in solar masses.
  IMF_max_mass_Msun:              100.0             # Maximal stellar mass considered for the Chabrier IMF in solar masses.
  SNII_min_mass_Msun:               6.0             # Minimal mass considered for SNII stars in solar masses.
  SNII_max_mass_Msun:             100.0             # Maximal mass considered for SNII stars in solar masses.
  SNII_sampled_delay:               0               # Sample the SNII lifetimes to do feedback.
  SNII_wind_delay_Gyr:              0.03            # Time in Gyr between a star's birth and the SNII thermal feedback event when not sampling.
  SNII_delta_T_K:                   3.16228e7       # Change in temperature to apply to the gas particle in a SNII thermal feedback event in Kelvin.
  SNII_energy_erg:                  1.0e51          # Energy of one SNII explosion in ergs.
  SNII_energy_fraction_min:         0.3             # Minimal fraction of energy applied in a SNII feedback event.
  SNII_energy_fraction_max:         3.0             # Maximal fraction of energy applied in a SNII feedback event.
  SNII_energy_fraction_Z_0:         0.0012663729    # Pivot point for the metallicity dependance of the SNII energy fraction (metal mass fraction).
  SNII_energy_fraction_n_0_H_p_cm3: 0.67            # Pivot point for the birth density dependance of the SNII energy fraction in cm^-3.
  SNII_energy_fraction_n_Z:         0.8686          # Power-law for the metallicity dependance of the SNII energy fraction.
  SNII_energy_fraction_n_n:         0.8686          # Power-law for the birth density dependance of the SNII energy fraction.
  SNIa_DTD_delay_Gyr:               0.04            # Age of the most massive SNIa in Gyr.
  SNIa_DTD:                         Exponential     # Use the EAGLE-Ref SNIa DTD.
  SNIa_DTD_exp_timescale_Gyr:       2.0             # Time-scale of the exponential decay of the SNIa rates in Gyr.
  SNIa_DTD_exp_norm_p_Msun:         0.002           # Normalisation of the SNIa rates in inverse solar masses.
  SNIa_energy_erg:                 1.0e51           # Energy of one SNIa explosion in ergs.
  AGB_ejecta_velocity_km_p_s:      10.0             # Velocity of the AGB ejectas in km/s.
  stellar_evolution_age_cut_Gyr:    0.1             # Age in Gyr above which the enrichment is downsampled.
  stellar_evolution_sampling_rate:   10             # Number of time-steps in-between two enrichment events for a star above the age threshold.
  SNII_yield_factor_Hydrogen:       1.0             # (Optional) Correction factor to apply to the Hydrogen yield from the SNII channel.
  SNII_yield_factor_Helium:         1.0             # (Optional) Correction factor to apply to the Helium yield from the SNII channel.
  SNII_yield_factor_Carbon:         0.5             # (Optional) Correction factor to apply to the Carbon yield from the SNII channel.
  SNII_yield_factor_Nitrogen:       1.0             # (Optional) Correction factor to apply to the Nitrogen yield from the SNII channel.
  SNII_yield_factor_Oxygen:         1.0             # (Optional) Correction factor to apply to the Oxygen yield from the SNII channel.
  SNII_yield_factor_Neon:           1.0             # (Optional) Correction factor to apply to the Neon yield from the SNII channel.
  SNII_yield_factor_Magnesium:      2.0             # (Optional) Correction factor to apply to the Magnesium yield from the SNII channel.
  SNII_yield_factor_Silicon:        1.0             # (Optional) Correction factor to apply to the Silicon yield from the SNII channel.
  SNII_yield_factor_Iron:           0.5             # (Optional) Correction factor to apply to the Iron yield from the

# Parameters for the COLIBRE "equation of state"
COLIBREEntropyFloor:
  Jeans_density_norm_H_p_cm3: 0.1        # Physical density above which the COLIBRE Jeans limiter entropy floor kicks in expressed in Hydrogen atoms per cm^3.
  Jeans_temperature_norm_K:   10.        # Temperature of the COLIBRE Jeans limiter entropy floor at the density normalisation expressed in Kelvin.
  Jeans_gamma_effective:      1.3333333  # Slope the of the COLIBRE Jeans limiter entropy floor
  Cool_density_norm_H_p_cm3:  1e-5       # Physical density above which the COLIBRE Cool limiter entropy floor kicks in expressed in Hydrogen atoms per cm^3.
  Cool_temperature_norm_K:    -1.        # Temperature of the COLIBRE Cool limiter entropy floor at the density normalisation expressed in Kelvin.
  Cool_gamma_effective:       1.         # Slope the of the COLIBRE Cool limiter entropy floor


# Standard COLIBRE cooling options
COLIBRECooling:
  dir_name:                UV_dust1_CR1_G1_shield1.hdf5 # Location of the cooling tables
  H_reion_z:               11.5              # Redshift of Hydrogen re-ionization
  H_reion_eV_p_H:          2.0
  He_reion_z_centre:       3.5               # Redshift of the centre of the Helium re-ionization Gaussian
  He_reion_z_sigma:        0.5               # Spread in redshift of the  Helium re-ionization Gaussian
  He_reion_eV_p_H:         2.0               # Energy inject by Helium re-ionization in electron-volt per Hydrogen atom
<<<<<<< HEAD
  delta_logTEOS_subgrid_properties:     0.2    # delta log T above the EOS below which the subgrid properties use Teq assumption
  rapid_cooling_threshold:          1.0      # Switch to rapid cooling regime for dt / t_cool above this threshold.
=======
  delta_logTEOS_subgrid_properties: 0.2      # delta log T above the EOS below which the subgrid properties use Teq assumption
  rapid_cooling_threshold:          0.333333 # Switch to rapid cooling regime for dt / t_cool above this threshold.
>>>>>>> 59dfcfda

# Solar abundances
COLIBREChemistry:
  init_abundance_metal:      0.01           # Inital fraction of particle mass in *all* metals 
  init_abundance_Hydrogen:   0.752
  init_abundance_Helium:     0.248
  init_abundance_Carbon:     0.0
  init_abundance_Nitrogen:   0.0
  init_abundance_Oxygen:     0.0
  init_abundance_Neon:       0.0
  init_abundance_Magnesium:  0.0
  init_abundance_Silicon:    0.0
  init_abundance_Iron:       0.0
  init_abundance_Europium:   0.0
  metal_diffusion_constant:         0.   # No diffusion
  metal_diffusion_timestep_mult:    100. # No diffusion


# COLIBRE feedback model
COLIBREFeedback:
  use_SNII_feedback:                0               # Global switch for SNII thermal (stochastic) feedback.
  use_SNIa_feedback:                0               # Global switch for SNIa thermal (continuous) feedback.
  use_AGB_enrichment:               1               # Global switch for enrichement from AGB stars.
  use_SNII_enrichment:              1               # Global switch for enrichement from SNII stars.
  use_SNIa_enrichment:              1               # Global switch for enrichement from SNIa stars.
  with_r_process_enrichment:        1               # Global switch for r process enrichment from neutron star mergers and rare core-collapse SN (collapsars and common envelop jets SN).
  with_HIIRegions:                  0               # Switch for early feedback (HII regions).
  with_StellarWinds:                0               # Switch for early feedback (Stellar winds).
  filename:                         ./yieldtables/  # Path to the directory containing the EAGLE yield tables.
  IMF_min_mass_Msun:                0.1             # Minimal stellar mass considered for the Chabrier IMF in solar masses.
  IMF_max_mass_Msun:              100.0             # Maximal stellar mass considered for the Chabrier IMF in solar masses.
  SNII_min_mass_Msun:               6.0             # Minimal mass considered for SNII feedback (not SNII enrichment!) in solar masses.
  SNII_max_mass_Msun:             100.0             # Maximal mass considered for SNII feedback (not SNII enrichment!) in solar masses.
  SNII_wind_delay_Gyr:              0.03            # Time in Gyr between a star's birth and the SNII thermal feedback event.
  SNII_delta_T_K:                   3.16228e7       # Change in temperature to apply to the gas particle in a SNII thermal feedback event in Kelvin.
  SNII_energy_erg:                  1.0e51          # Energy of one SNII explosion in ergs.
  SNII_delta_v_km_p_s:              25.0            # Change in the gas-particle velocity that is kicked in a SNII kinetic feedback event
  SNII_f_kinetic:                   0.1             # Fraction of SNII energy injected into the gas in kinetic form (the remaining fraction is injected in thermal form).
  SNII_energy_fraction_min:         0.3             # Maximal fraction of energy applied in a SNII feedback event.
  SNII_energy_fraction_max:         3.0             # Minimal fraction of energy applied in a SNII feedback event.
  SNII_energy_fraction_Z_0:         0.0012663729    # Pivot point for the metallicity dependance of the SNII energy fraction (metal mass fraction).
  SNII_energy_fraction_n_0_H_p_cm3: 0.67            # Pivot point for the birth density dependance of the SNII energy fraction in cm^-3.
  SNII_energy_fraction_n_Z:         0.8686          # Power-law for the metallicity dependance of the SNII energy fraction.
  SNII_energy_fraction_n_n:         0.8686          # Power-law for the birth density dependance of the SNII energy fraction.
  SNIa_max_mass_Msun:              8.0              # Maximal mass considered for SNIa feedback and enrichment in solar masses.
  SNIa_energy_erg:                 1.0e51           # Energy of one SNIa explosion in ergs.
  AGB_ejecta_velocity_km_p_s:      10.0             # Velocity of the AGB ejectas in km/s.
  stellar_evolution_age_cut_Gyr:    0.1             # Stellar age in Gyr above which the enrichment is down-sampled.
  stellar_evolution_sampling_rate:   10             # Number of time-steps in-between two enrichment events for a star above the age threshold.
  SNII_yield_factor_Hydrogen:       1.0             # (Optional) Correction factor to apply to the Hydrogen yield from the SNII channel.
  SNII_yield_factor_Helium:         1.0             # (Optional) Correction factor to apply to the Helium yield from the SNII channel.
  SNII_yield_factor_Carbon:         0.5             # (Optional) Correction factor to apply to the Carbon yield from the SNII channel.
  SNII_yield_factor_Nitrogen:       1.0             # (Optional) Correction factor to apply to the Nitrogen yield from the SNII channel.
  SNII_yield_factor_Oxygen:         1.0             # (Optional) Correction factor to apply to the Oxygen yield from the SNII channel.
  SNII_yield_factor_Neon:           1.0             # (Optional) Correction factor to apply to the Neon yield from the SNII channel.
  SNII_yield_factor_Magnesium:      2.0             # (Optional) Correction factor to apply to the Magnesium yield from the SNII channel.
  SNII_yield_factor_Silicon:        1.0             # (Optional) Correction factor to apply to the Silicon yield from the SNII channel.
  SNII_yield_factor_Iron:           0.5             # (Optional) Correction factor to apply to the Iron yield from the SNII channel.
  Momentum_desired_delta_v:         -1.0            # Desired kick in km/s (Done stochastically given the amount of momentum available - v<0 for the code to decide the kick - ) 
  SNIa_delta_T_K:                   3.16228e7       # Change in temperature to apply to the gas particle in a SNIa thermal feedback event in Kelvin.
  SNIa_energy_fraction:             1.0             # Fraction of energy applied in a SNIa feedback event.
  HIIregion_ionization_fraction:    1.0             # Ionization fraction for gas particles tagged as HII regions (between 0.5 and 1.)
  HIIregion_temperature:            1.e4            # Temperature of gas particles tagged as HII regions
  num_of_NSM_per_Msun:              1.54e-5         # Number of neutron star mergers per Msolar.
  yield_Eu_from_NSM_event_Msun:     1.5e-5          # Amount of europium (in units of Msolar) released by NSM.
  num_of_CEJSN_per_Msun:            1.22e-5         # Number of rare core-collapse SN (CEJSN) per Msolar.
  yield_Eu_from_CEJSN_event_Msun:   1e-5            # Amount of europium (in units of Msolar) released by CEJSN(=Common envelop jet SN).
  num_of_collapsar_per_Msun:        4.53e-7          # Number of rare core-collapse SN (collapsars) per Msolar.
  yield_Eu_from_collapsar_event_Msun: 1e-4          # Amount of europium (in units of Msolar) released by collapsars.

# COLIBRE feedback SNIa delay time distribution struct
SNIaDTD:
  SNIa_efficiency_p_Msun:       0.001       # Normalisation of the SNIa rates in inverse solar masses, used when there is only one functional form in the DTD.
  normalization_timescale_Gyr:  13.6        # Normalization time for DTDs that cannot be integrated to infinity 
  SNIa_delay_time_Gyr:          0.04        # Delay time before the DTD kicks in.
  
Event_logger:
  delta_time_SNIa_Myr:        10
  delta_time_SNII_Myr:        1
  delta_time_r_processes_Myr: 10<|MERGE_RESOLUTION|>--- conflicted
+++ resolved
@@ -136,13 +136,8 @@
   He_reion_z_centre:       3.5               # Redshift of the centre of the Helium re-ionization Gaussian
   He_reion_z_sigma:        0.5               # Spread in redshift of the  Helium re-ionization Gaussian
   He_reion_eV_p_H:         2.0               # Energy inject by Helium re-ionization in electron-volt per Hydrogen atom
-<<<<<<< HEAD
-  delta_logTEOS_subgrid_properties:     0.2    # delta log T above the EOS below which the subgrid properties use Teq assumption
-  rapid_cooling_threshold:          1.0      # Switch to rapid cooling regime for dt / t_cool above this threshold.
-=======
   delta_logTEOS_subgrid_properties: 0.2      # delta log T above the EOS below which the subgrid properties use Teq assumption
   rapid_cooling_threshold:          0.333333 # Switch to rapid cooling regime for dt / t_cool above this threshold.
->>>>>>> 59dfcfda
 
 # Solar abundances
 COLIBREChemistry:
