# Define the system of units to use internally. 
InternalUnitSystem:
  UnitMass_in_cgs:     1.98848e43    # 10^10 M_sun
  UnitLength_in_cgs:   3.08567758e24 # 1 Mpc
  UnitVelocity_in_cgs: 1e5   	     # 1 km/s
  UnitCurrent_in_cgs:  1   	     # Amperes
  UnitTemp_in_cgs:     1   	     # Kelvin

# Cosmological parameters
Cosmology:
  h:              0.6777        # Reduced Hubble constant
  a_begin:        0.0099        # Initial scale-factor of the simulation (z = 100.0)
  a_end:          1.0           # Final scale factor of the simulation
  Omega_m:        0.307         # Matter density parameter
  Omega_lambda:   0.693         # Dark-energy density parameter
  Omega_b:        0.0482519     # Baryon density parameter

# Parameters governing the time integration
TimeIntegration:
  dt_min:     1e-7
  dt_max:     5e-3

# Parameters governing the snapshots
Snapshots:
  basename:	       cooling_box
  delta_time:          1.04
  scale_factor_first:  0.00991
  compression:         4

# Parameters governing the conserved quantities statistics
Statistics:
  scale_factor_first:  0.00991
  delta_time:          1.1

# Parameters for the hydrodynamics scheme
SPH:
  resolution_eta:        1.2348   # Target smoothing length in units of the mean inter-particle separation (1.2348 == 48Ngbs with the cubic spline kernel).
  CFL_condition:         0.1      # Courant-Friedrich-Levy condition for time integration.
  minimal_temperature:   100      # K
  
# Parameters related to the initial conditions
InitialConditions:
  file_name:  ./constantBox.hdf5     # The file to read
  periodic:   1

# Parameters for the EAGLE chemistry
EAGLEChemistry: 	     # Primordial abundances
  init_abundance_metal:      0.
  init_abundance_Hydrogen:   0.752
  init_abundance_Helium:     0.248
  init_abundance_Carbon:     0.
  init_abundance_Nitrogen:   0.
  init_abundance_Oxygen:     0.
  init_abundance_Neon:       0.
  init_abundance_Magnesium:  0.
  init_abundance_Silicon:    0.
  init_abundance_Iron:       0.

# Parameters for the EAGLE cooling
EAGLECooling:
  dir_name:                ./coolingtables/
  H_reion_z:               11.5 
  H_reion_eV_p_H:          2.0
  He_reion_z_centre:       3.5
  He_reion_z_sigma:        0.5
  He_reion_eV_p_H:         2.0
  
# Parameters for the EAGLE "equation of state"
EAGLEEntropyFloor:
  Jeans_density_threshold_H_p_cm3: 0.1       # Physical density above which the EAGLE Jeans limiter entropy floor kicks in expressed in Hydrogen atoms per cm^3.
  Jeans_over_density_threshold:    10.       # Overdensity above which the EAGLE Jeans limiter entropy floor can kick in.
  Jeans_temperature_norm_K:        8000      # Temperature of the EAGLE Jeans limiter entropy floor at the density threshold expressed in Kelvin.
  Jeans_gamma_effective:           1.3333333 # Slope the of the EAGLE Jeans limiter entropy floor
  Cool_density_threshold_H_p_cm3: 1e-5       # Physical density above which the EAGLE Cool limiter entropy floor kicks in expressed in Hydrogen atoms per cm^3.
  Cool_over_density_threshold:    10.        # Overdensity above which the EAGLE Cool limiter entropy floor can kick in.
  Cool_temperature_norm_K:        8000       # Temperature of the EAGLE Cool limiter entropy floor at the density threshold expressed in Kelvin.
  Cool_gamma_effective:           1.         # Slope the of the EAGLE Cool limiter entropy floor

# Parameters for the COLIBRE chemistry
COLIBREChemistry: 	     # Primordial abundances
  init_abundance_metal:      0.
  init_abundance_Hydrogen:   0.756
  init_abundance_Helium:     0.244
  init_abundance_Carbon:     0.
  init_abundance_Nitrogen:   0.
  init_abundance_Oxygen:     0.
  init_abundance_Neon:       0.
  init_abundance_Magnesium:  0.
  init_abundance_Silicon:    0.
  init_abundance_Iron:       0.
<<<<<<< HEAD
=======
  init_abundance_Europium:   0.
>>>>>>> 59dfcfda
  metal_diffusion_constant:         0.   # No diffusion
  metal_diffusion_timestep_mult:    1e10 # No time-step constraint

# Standard COLIBRE cooling options
COLIBRECooling:
  dir_name:                UV_dust1_CR1_G1_shield1.hdf5
  H_reion_z:               7.5              # Redshift of Hydrogen re-ionization
  H_reion_eV_p_H:          2.0
  He_reion_z_centre:       3.5               # Redshift of the centre of the Helium re-ionization Gaussian
  He_reion_z_sigma:        0.5               # Spread in redshift of the  Helium re-ionization Gaussian
  He_reion_eV_p_H:         2.0               # Energy inject by Helium re-ionization in electron-volt per Hydrogen atom
  delta_logTEOS_subgrid_properties: 0.2
<<<<<<< HEAD
  rapid_cooling_threshold:          1.0    
=======
  rapid_cooling_threshold:          0.333333    
>>>>>>> 59dfcfda

COLIBREFeedback:
  HIIregion_ionization_fraction: 1.0
  HIIregion_temperature: 1.e4

# Parameters for the COLIBRE "equation of state"
COLIBREEntropyFloor:
  Jeans_density_norm_H_p_cm3: 0.1        # Physical density above which the COLIBRE Jeans limiter entropy floor kicks in expressed in Hydrogen atoms per cm^3.
  Jeans_temperature_norm_K:   10.        # Temperature of the COLIBRE Jeans limiter entropy floor at the density normalisation expressed in Kelvin.
  Jeans_gamma_effective:      1.3333333  # Slope the of the COLIBRE Jeans limiter entropy floor
  Cool_density_norm_H_p_cm3:  1e-5       # Physical density above which the COLIBRE Cool limiter entropy floor kicks in expressed in Hydrogen atoms per cm^3.
  Cool_temperature_norm_K:    -1.        # Temperature of the COLIBRE Cool limiter entropy floor at the density normalisation expressed in Kelvin.
  Cool_gamma_effective:       1.         # Slope the of the COLIBRE Cool limiter entropy floor

<|MERGE_RESOLUTION|>--- conflicted
+++ resolved
@@ -88,10 +88,7 @@
   init_abundance_Magnesium:  0.
   init_abundance_Silicon:    0.
   init_abundance_Iron:       0.
-<<<<<<< HEAD
-=======
   init_abundance_Europium:   0.
->>>>>>> 59dfcfda
   metal_diffusion_constant:         0.   # No diffusion
   metal_diffusion_timestep_mult:    1e10 # No time-step constraint
 
@@ -104,11 +101,7 @@
   He_reion_z_sigma:        0.5               # Spread in redshift of the  Helium re-ionization Gaussian
   He_reion_eV_p_H:         2.0               # Energy inject by Helium re-ionization in electron-volt per Hydrogen atom
   delta_logTEOS_subgrid_properties: 0.2
-<<<<<<< HEAD
-  rapid_cooling_threshold:          1.0    
-=======
   rapid_cooling_threshold:          0.333333    
->>>>>>> 59dfcfda
 
 COLIBREFeedback:
   HIIregion_ionization_fraction: 1.0
