/*******************************************************************************
 * This file is part of SWIFT.
 * Copyright (c) 2012 Pedro Gonnet (pedro.gonnet@durham.ac.uk),
 *                    Matthieu Schaller (matthieu.schaller@durham.ac.uk)
 *               2015 Peter W. Draper (p.w.draper@durham.ac.uk)
 *                    Angus Lepper (angus.lepper@ed.ac.uk)
 *               2016 John A. Regan (john.a.regan@durham.ac.uk)
 *                    Tom Theuns (tom.theuns@durham.ac.uk)
 *
 * This program is free software: you can redistribute it and/or modify
 * it under the terms of the GNU Lesser General Public License as published
 * by the Free Software Foundation, either version 3 of the License, or
 * (at your option) any later version.
 *
 * This program is distributed in the hope that it will be useful,
 * but WITHOUT ANY WARRANTY; without even the implied warranty of
 * MERCHANTABILITY or FITNESS FOR A PARTICULAR PURPOSE.  See the
 * GNU General Public License for more details.
 *
 * You should have received a copy of the GNU Lesser General Public License
 * along with this program.  If not, see <http://www.gnu.org/licenses/>.
 *
 ******************************************************************************/

/* Config parameters. */
#include "../config.h"

/* Some standard headers. */
#include <errno.h>
#include <fenv.h>
#include <libgen.h>
#include <stdio.h>
#include <stdlib.h>
#include <string.h>
#include <sys/stat.h>
#include <unistd.h>

/* MPI headers. */
#ifdef WITH_MPI
#include <mpi.h>
#endif

/* Local headers. */
#include "argparse.h"
#include "swift.h"

/* Engine policy flags. */
#ifndef ENGINE_POLICY
#define ENGINE_POLICY engine_policy_none
#endif

/* Global profiler. */
struct profiler prof;

/*  Usage string. */
static const char *const fof_usage[] = {
    "fof [options] [[--] param-file]",
    "fof [options] param-file",
    "fof_mpi [options] [[--] param-file]",
    "fof_mpi [options] param-file",
    NULL,
};

/* Function to handle multiple -P arguments. */
struct cmdparams {
  const char *param[PARSER_MAX_NO_OF_PARAMS];
  int nparam;
};

static int handle_cmdparam(struct argparse *self,
                           const struct argparse_option *opt) {
  struct cmdparams *cmdps = (struct cmdparams *)opt->data;
  cmdps->param[cmdps->nparam] = *(char **)opt->value;
  cmdps->nparam++;
  return 1;
}

/**
 * @brief Main routine that loads a few particles and generates some output.
 *
 */
int main(int argc, char *argv[]) {

  struct clocks_time tic, toc;
  struct engine e;

  /* Structs used by the engine. Declare now to make sure these are always in
   * scope.  */
  struct cosmology cosmo;
  struct pm_mesh mesh;
  struct gpart *gparts = NULL;
  struct gravity_props gravity_properties;
  struct fof_props fof_properties;
  struct part *parts = NULL;
  struct phys_const prog_const;
  struct space s;
  struct spart *sparts = NULL;
  struct sink *sinks = NULL;
  struct bpart *bparts = NULL;
  struct unit_system us;

  int nr_nodes = 1, myrank = 0;

#ifdef WITH_MPI
  /* Start by initializing MPI. */
  int res = 0, prov = 0;
  if ((res = MPI_Init_thread(&argc, &argv, MPI_THREAD_MULTIPLE, &prov)) !=
      MPI_SUCCESS)
    error("Call to MPI_Init failed with error %i.", res);
  if (prov != MPI_THREAD_MULTIPLE)
    error(
        "MPI does not provide the level of threading"
        " required (MPI_THREAD_MULTIPLE).");
  if ((res = MPI_Comm_size(MPI_COMM_WORLD, &nr_nodes)) != MPI_SUCCESS)
    error("MPI_Comm_size failed with error %i.", res);
  if ((res = MPI_Comm_rank(MPI_COMM_WORLD, &myrank)) != MPI_SUCCESS)
    error("Call to MPI_Comm_rank failed with error %i.", res);

  /* Make sure messages are stamped with the correct rank and step. */
  engine_rank = myrank;
  engine_current_step = 0;

  if ((res = MPI_Comm_set_errhandler(MPI_COMM_WORLD, MPI_ERRORS_RETURN)) !=
      MPI_SUCCESS)
    error("Call to MPI_Comm_set_errhandler failed with error %i.", res);
  if (myrank == 0)
    printf("[0000] [00000.0] main: MPI is up and running with %i node(s).\n\n",
           nr_nodes);
  if (nr_nodes == 1) {
    message("WARNING: you are running with one MPI rank.");
    message("WARNING: you should use the non-MPI version of this program.");
  }
  fflush(stdout);

#endif

  /* Welcome to SWIFT, you made the right choice */
  if (myrank == 0) greetings(/*fof=*/1);

  int with_aff = 0;
  int dump_tasks = 0;
  int dump_threadpool = 0;
  int with_fp_exceptions = 0;
<<<<<<< HEAD
  int with_sinks = 0;
=======
  int with_cosmology = 0;
>>>>>>> 21144edc
  int with_stars = 0;
  int with_black_holes = 0;
  int with_hydro = 0;
  int verbose = 0;
  int nr_threads = 1;
  char *output_parameters_filename = NULL;
  char *cpufreqarg = NULL;
  char *param_filename = NULL;
  unsigned long long cpufreq = 0;
  struct cmdparams cmdps;
  cmdps.nparam = 0;
  cmdps.param[0] = NULL;
  char *buffer = NULL;

  /* Parse the command-line parameters. */
  struct argparse_option options[] = {
      OPT_HELP(),

      OPT_GROUP("  Friends-of-Friends options:\n"),
      OPT_BOOLEAN('c', "cosmology", &with_cosmology,
                  "Run with cosmological information.", NULL, 0, 0),
      OPT_BOOLEAN(0, "hydro", &with_hydro, "Read gas particles from the ICs.",
                  NULL, 0, 0),
      OPT_BOOLEAN(0, "sinks", &with_sinks, "Read sinks from the ICs.", NULL, 0,
                  0),
      OPT_BOOLEAN(0, "stars", &with_stars, "Read stars from the ICs.", NULL, 0,
                  0),
      OPT_BOOLEAN(0, "black-holes", &with_black_holes,
                  "Read black holes from the ICs.", NULL, 0, 0),

      OPT_GROUP("  Control options:\n"),
      OPT_BOOLEAN('a', "pin", &with_aff,
                  "Pin runners using processor affinity.", NULL, 0, 0),
      OPT_BOOLEAN('e', "fpe", &with_fp_exceptions,
                  "Enable floating-point exceptions (debugging mode).", NULL, 0,
                  0),
      OPT_STRING('f', "cpu-frequency", &cpufreqarg,
                 "Overwrite the CPU "
                 "frequency (Hz) to be used for time measurements.",
                 NULL, 0, 0),
      OPT_STRING('P', "param", &buffer,
                 "Set parameter value, overiding the value read from the "
                 "parameter file. Can be used more than once {sec:par:value}.",
                 handle_cmdparam, (intptr_t)&cmdps, 0),
      OPT_INTEGER('t', "threads", &nr_threads,
                  "The number of threads to use on each MPI rank. Defaults to "
                  "1 if not specified.",
                  NULL, 0, 0),
      OPT_INTEGER('v', "verbose", &verbose,
                  "Run in verbose mode, in MPI mode 2 outputs from all ranks.",
                  NULL, 0, 0),
      OPT_INTEGER('y', "task-dumps", &dump_tasks,
                  "Time-step frequency at which task graphs are dumped.", NULL,
                  0, 0),
      OPT_INTEGER('Y', "threadpool-dumps", &dump_threadpool,
                  "Time-step frequency at which threadpool tasks are dumped.",
                  NULL, 0, 0),
      OPT_END(),
  };
  struct argparse argparse;
  argparse_init(&argparse, options, fof_usage, 0);
  argparse_describe(&argparse, "\nParameters:",
                    "\nSee the file examples/parameter_example.yml for an "
                    "example of parameter file.");
  int nargs = argparse_parse(&argparse, argc, (const char **)argv);

  /* Need a parameter file. */
  if (nargs != 1) {
    if (myrank == 0) argparse_usage(&argparse);
    printf("\nError: no parameter file was supplied.\n");
    return 1;
  }
  param_filename = argv[0];

  /* Checks of options. */
#if !defined(HAVE_SETAFFINITY) || !defined(HAVE_LIBNUMA)
  if (with_aff) {
    printf("Error: no NUMA support for thread affinity\n");
    return 1;
  }
#endif

#ifndef HAVE_FE_ENABLE_EXCEPT
  if (with_fp_exceptions) {
    printf("Error: no support for floating point exceptions\n");
    return 1;
  }
#endif

#ifndef SWIFT_DEBUG_TASKS
  if (dump_tasks) {
    if (myrank == 0) {
      message(
          "WARNING: complete task dumps are only created when "
          "configured with --enable-task-debugging.");
      message("         Basic task statistics will be output.");
    }
  }
#endif

#ifndef SWIFT_DEBUG_THREADPOOL
  if (dump_threadpool) {
    printf(
        "Error: threadpool dumping is only possible if SWIFT was "
        "configured with the --enable-threadpool-debugging option.\n");
    return 1;
  }
#endif

  /* The CPU frequency is a long long, so we need to parse that ourselves. */
  if (cpufreqarg != NULL) {
    if (sscanf(cpufreqarg, "%llu", &cpufreq) != 1) {
      if (myrank == 0)
        printf("Error parsing CPU frequency (%s).\n", cpufreqarg);
      return 1;
    }
  }

  /* Write output parameter file */
  if (myrank == 0 && output_parameters_filename != NULL) {
    io_write_output_field_parameter(output_parameters_filename, with_cosmology);
    printf("End of run.\n");
    return 0;
  }

/* Let's pin the main thread, now we know if affinity will be used. */
#if defined(HAVE_SETAFFINITY) && defined(HAVE_LIBNUMA) && defined(_GNU_SOURCE)
  if (with_aff &&
      ((ENGINE_POLICY)&engine_policy_setaffinity) == engine_policy_setaffinity)
    engine_pin();
#endif

  /* Genesis 1.1: And then, there was time ! */
  clocks_set_cpufreq(cpufreq);

  /* How vocal are we ? */
  const int talking = (verbose == 1 && myrank == 0) || (verbose == 2);

  /* Report CPU frequency.*/
  cpufreq = clocks_get_cpufreq();
  if (myrank == 0) {
    message("CPU frequency used for tick conversion: %llu Hz", cpufreq);
  }

/* Report host name(s). */
#ifdef WITH_MPI
  if (talking) {
    message("Rank %d running on: %s", myrank, hostname());
  }
#else
  message("Running on: %s", hostname());
#endif

/* Do we have debugging checks ? */
#ifdef SWIFT_DEBUG_CHECKS
  if (myrank == 0)
    message("WARNING: Debugging checks activated. Code will be slower !");
#endif

  /* Do we choke on FP-exceptions ? */
  if (with_fp_exceptions) {
#ifdef HAVE_FE_ENABLE_EXCEPT
    feenableexcept(FE_DIVBYZERO | FE_INVALID | FE_OVERFLOW);
#endif
    if (myrank == 0)
      message("WARNING: Floating point exceptions will be reported.");
  }

/* Do we have slow barriers? */
#ifndef HAVE_PTHREAD_BARRIERS
  if (myrank == 0)
    message("WARNING: Non-optimal thread barriers are being used.");
#endif

  /* How large are the parts? */
  if (myrank == 0) {
    message("sizeof(part)        is %4zi bytes.", sizeof(struct part));
    message("sizeof(xpart)       is %4zi bytes.", sizeof(struct xpart));
    message("sizeof(sink)        is %4zi bytes.", sizeof(struct sink));
    message("sizeof(spart)       is %4zi bytes.", sizeof(struct spart));
    message("sizeof(gpart)       is %4zi bytes.", sizeof(struct gpart));
    message("sizeof(multipole)   is %4zi bytes.", sizeof(struct multipole));
    message("sizeof(grav_tensor) is %4zi bytes.", sizeof(struct grav_tensor));
    message("sizeof(task)        is %4zi bytes.", sizeof(struct task));
    message("sizeof(cell)        is %4zi bytes.", sizeof(struct cell));
  }

  /* Read the parameter file */
  struct swift_params *params =
      (struct swift_params *)malloc(sizeof(struct swift_params));
  if (params == NULL) error("Error allocating memory for the parameter file.");
  if (myrank == 0) {
    message("Reading runtime parameters from file '%s'", param_filename);
    parser_read_file(param_filename, params);

    /* Handle any command-line overrides. */
    if (cmdps.nparam > 0) {
      message(
          "Overwriting values read from the YAML file with command-line "
          "values.");
      for (int k = 0; k < cmdps.nparam; k++)
        parser_set_param(params, cmdps.param[k]);
    }
  }
#ifdef WITH_MPI
  /* Broadcast the parameter file */
  MPI_Bcast(params, sizeof(struct swift_params), MPI_BYTE, 0, MPI_COMM_WORLD);
#endif

  /* "Read" the Select Output file - this should actually do nothing, but
   * we need to mock the struct up for passing to `engine_init` */

  struct output_options *output_options =
      (struct output_options *)malloc(sizeof(struct output_options));
  output_options_init(params, myrank, output_options);

  /* Check that we can write the snapshots by testing if the output
   * directory exists and is searchable and writable. */
  char basename[PARSER_MAX_LINE_SIZE];
  parser_get_param_string(params, "Snapshots:basename", basename);
  const char *dirp = dirname(basename);
  if (access(dirp, W_OK | X_OK) != 0) {
    error("Cannot write snapshots in directory %s (%s)", dirp, strerror(errno));
  }

  /* Prepare the domain decomposition scheme */
  struct repartition reparttype;
#ifdef WITH_MPI
  struct partition initial_partition;
  partition_init(&initial_partition, &reparttype, params, nr_nodes);

  /* Let's report what we did */
  if (myrank == 0) {
#if defined(HAVE_PARMETIS)
    if (reparttype.usemetis)
      message("Using METIS serial partitioning:");
    else
      message("Using ParMETIS partitioning:");
#elif defined(HAVE_METIS)
    message("Using METIS serial partitioning:");
#else
    message("Non-METIS partitioning:");
#endif
    message("  initial partitioning: %s",
            initial_partition_name[initial_partition.type]);
    if (initial_partition.type == INITPART_GRID)
      message("    grid set to [ %i %i %i ].", initial_partition.grid[0],
              initial_partition.grid[1], initial_partition.grid[2]);
    message("  repartitioning: %s", repartition_name[reparttype.type]);
  }
#endif

  /* Prepare and verify the selection of outputs */
  io_prepare_output_fields(output_options, with_cosmology, /*with_fof=*/1,
                           /*with_structure_finding=*/0);

  /* Initialize unit system and constants */
  units_init_from_params(&us, params, "InternalUnitSystem");
  phys_const_init(&us, params, &prog_const);
  if (myrank == 0) {
    message("Internal unit system: U_M = %e g.", us.UnitMass_in_cgs);
    message("Internal unit system: U_L = %e cm.", us.UnitLength_in_cgs);
    message("Internal unit system: U_t = %e s.", us.UnitTime_in_cgs);
    message("Internal unit system: U_I = %e A.", us.UnitCurrent_in_cgs);
    message("Internal unit system: U_T = %e K.", us.UnitTemperature_in_cgs);
    phys_const_print(&prog_const);
  }

  /* Read particles and space information from ICs */
  char ICfileName[200] = "";
  parser_get_param_string(params, "InitialConditions:file_name", ICfileName);
  const int periodic =
      parser_get_param_int(params, "InitialConditions:periodic");
  const int replicate =
      parser_get_opt_param_int(params, "InitialConditions:replicate", 1);
  const int clean_smoothing_length_values = parser_get_opt_param_int(
      params, "InitialConditions:cleanup_smoothing_lengths", 0);
  const int cleanup_h = parser_get_opt_param_int(
      params, "InitialConditions:cleanup_h_factors", 0);
  const int cleanup_sqrt_a = parser_get_opt_param_int(
      params, "InitialConditions:cleanup_velocity_factors", 0);

  /* Initialise the cosmology */
  if (with_cosmology)
    cosmology_init(params, &us, &prog_const, &cosmo);
  else
    cosmology_init_no_cosmo(&cosmo);
  if (myrank == 0 && with_cosmology) cosmology_print(&cosmo);

  /* Initialise the equation of state */
  if (with_hydro)
    eos_init(&eos, &prog_const, &us, params);
  else
    bzero(&eos, sizeof(struct eos_parameters));

  /* Initialise the FOF properties */
  bzero(&fof_properties, sizeof(struct fof_props));
  fof_init(&fof_properties, params, &prog_const, &us, /*stand-alone=*/1);

  /* Be verbose about what happens next */
  if (myrank == 0) message("Reading ICs from file '%s'", ICfileName);
  if (myrank == 0 && cleanup_h)
    message("Cleaning up h-factors (h=%f)", cosmo.h);
  if (myrank == 0 && cleanup_sqrt_a)
    message("Cleaning up a-factors from velocity (a=%f)", cosmo.a);
  fflush(stdout);

  /* Get ready to read particles of all kinds */
  int flag_entropy_ICs = 0;
  size_t Ngas = 0, Ngpart = 0, Ngpart_background = 0;
  size_t Nsink = 0, Nspart = 0, Nbpart = 0;
  double dim[3] = {0., 0., 0.};

  if (myrank == 0) clocks_gettime(&tic);
#if defined(HAVE_HDF5)
#if defined(WITH_MPI)
#if defined(HAVE_PARALLEL_HDF5)
<<<<<<< HEAD
  read_ic_parallel(ICfileName, &us, dim, &parts, &gparts, &sinks, &sparts,
                   &bparts, &Ngas, &Ngpart, &Ngpart_background, &Nsink, &Nspart,
                   &Nbpart, &flag_entropy_ICs, with_hydro,
                   /*with_grav=*/1, with_sinks, with_stars, with_black_holes,
                   /*with_cosmology=*/1, cleanup_h, cleanup_sqrt_a, cosmo.h,
                   cosmo.a, myrank, nr_nodes, MPI_COMM_WORLD, MPI_INFO_NULL,
                   nr_threads,
                   /*dry_run=*/0);
#else
  read_ic_serial(ICfileName, &us, dim, &parts, &gparts, &sinks, &sparts,
                 &bparts, &Ngas, &Ngpart, &Ngpart_background, &Nsink, &Nspart,
                 &Nbpart, &flag_entropy_ICs, with_hydro,
                 /*with_grav=*/1, with_sinks, with_stars, with_black_holes,
                 /*with_cosmology=*/1, cleanup_h, cleanup_sqrt_a, cosmo.h,
                 cosmo.a, myrank, nr_nodes, MPI_COMM_WORLD, MPI_INFO_NULL,
                 nr_threads, /*dry_run=*/0);
#endif
#else
  read_ic_single(ICfileName, &us, dim, &parts, &gparts, &sinks, &sparts,
                 &bparts, &Ngas, &Ngpart, &Ngpart_background, &Nsink, &Nspart,
                 &Nbpart, &flag_entropy_ICs, with_hydro,
                 /*with_grav=*/1, with_sinks, with_stars, with_black_holes,
                 /*with_cosmology=*/1, cleanup_h, cleanup_sqrt_a, cosmo.h,
                 cosmo.a, nr_threads, /*dry_run=*/0);
=======
  read_ic_parallel(ICfileName, &us, dim, &parts, &gparts, &sparts, &bparts,
                   &Ngas, &Ngpart, &Ngpart_background, &Nspart, &Nbpart,
                   &flag_entropy_ICs, with_hydro,
                   /*with_grav=*/1, with_stars, with_black_holes,
                   with_cosmology, cleanup_h, cleanup_sqrt_a, cosmo.h, cosmo.a,
                   myrank, nr_nodes, MPI_COMM_WORLD, MPI_INFO_NULL, nr_threads,
                   /*dry_run=*/0);
#else
  read_ic_serial(ICfileName, &us, dim, &parts, &gparts, &sparts, &bparts, &Ngas,
                 &Ngpart, &Ngpart_background, &Nspart, &Nbpart,
                 &flag_entropy_ICs, with_hydro,
                 /*with_grav=*/1, with_stars, with_black_holes, with_cosmology,
                 cleanup_h, cleanup_sqrt_a, cosmo.h, cosmo.a, myrank, nr_nodes,
                 MPI_COMM_WORLD, MPI_INFO_NULL, nr_threads, /*dry_run=*/0);
#endif
#else
  read_ic_single(
      ICfileName, &us, dim, &parts, &gparts, &sparts, &bparts, &Ngas, &Ngpart,
      &Ngpart_background, &Nspart, &Nbpart, &flag_entropy_ICs, with_hydro,
      /*with_grav=*/1, with_stars, with_black_holes, with_cosmology, cleanup_h,
      cleanup_sqrt_a, cosmo.h, cosmo.a, nr_threads, /*dry_run=*/0);
>>>>>>> 21144edc
#endif
#endif
  if (myrank == 0) {
    clocks_gettime(&toc);
    message("Reading initial conditions took %.3f %s.", clocks_diff(&tic, &toc),
            clocks_getunit());
    fflush(stdout);
  }

#ifdef SWIFT_DEBUG_CHECKS
  /* Check that the other links are correctly set */
  part_verify_links(parts, gparts, sparts, bparts, Ngas, Ngpart, Nspart, Nbpart,
                    1);
#endif

  /* Get the total number of particles across all nodes. */
  long long N_total[swift_type_count + 1] = {0};
  long long Nbaryons = Ngas + Nspart + Nbpart;
#if defined(WITH_MPI)
  long long N_long[swift_type_count + 1] = {0};
  N_long[swift_type_gas] = Ngas;
  N_long[swift_type_dark_matter] = Ngpart - Ngpart_background - Nbaryons;
  N_long[swift_type_dark_matter_background] = Ngpart_background;
  N_long[swift_type_sink] = Nsink;
  N_long[swift_type_stars] = Nspart;
  N_long[swift_type_black_hole] = Nbpart;
  N_long[swift_type_count] = Ngpart;
  MPI_Allreduce(&N_long, &N_total, swift_type_count + 1, MPI_LONG_LONG_INT,
                MPI_SUM, MPI_COMM_WORLD);
#else
  N_total[swift_type_gas] = Ngas;
  N_total[swift_type_dark_matter] = Ngpart - Ngpart_background - Nbaryons;
  N_total[swift_type_dark_matter_background] = Ngpart_background;
  N_total[swift_type_sink] = Nsink;
  N_total[swift_type_stars] = Nspart;
  N_total[swift_type_black_hole] = Nbpart;
  N_total[swift_type_count] = Ngpart;
#endif

  if (myrank == 0)
    message(
        "Read %lld gas particles, %lld sink particles, %lld stars particles, "
        "%lld black hole "
        "particles, %lld DM particles and %lld DM background particles from "
        "the ICs.",
        N_total[swift_type_gas], N_total[swift_type_sink],
        N_total[swift_type_stars], N_total[swift_type_black_hole],
        N_total[swift_type_dark_matter],
        N_total[swift_type_dark_matter_background]);

  const int with_DM_particles = N_total[swift_type_dark_matter] > 0;
  const int with_baryon_particles =
      (N_total[swift_type_gas] + N_total[swift_type_sink] +
       N_total[swift_type_stars] + N_total[swift_type_black_hole]) > 0;

  /* Do we have background DM particles? */
  const int with_DM_background_particles =
      N_total[swift_type_dark_matter_background] > 0;

  /* Initialize the space with these data. */
  if (myrank == 0) clocks_gettime(&tic);
  space_init(&s, params, &cosmo, dim, /*hydro_props=*/NULL, parts, gparts,
             sinks, sparts, bparts, Ngas, Ngpart, Nsink, Nspart, Nbpart,
             periodic, replicate,
             /*generate_gas_in_ics=*/0, /*hydro=*/N_total[0] > 0, /*gravity=*/1,
             /*with_star_formation=*/0, with_DM_background_particles, talking,
             /*dry_run=*/0, nr_nodes);

  if (myrank == 0) {
    clocks_gettime(&toc);
    message("space_init took %.3f %s.", clocks_diff(&tic, &toc),
            clocks_getunit());
    fflush(stdout);
  }

  /* Initialise the gravity scheme */
  bzero(&gravity_properties, sizeof(struct gravity_props));
  gravity_props_init(&gravity_properties, params, &prog_const, &cosmo,
                     with_cosmology, /*with_external_gravity=*/0,
                     with_baryon_particles, with_DM_particles,
                     with_DM_background_particles, periodic, s.dim);

  /* Initialise the long-range gravity mesh */
  if (periodic) {
#ifdef HAVE_FFTW
    pm_mesh_init(&mesh, &gravity_properties, s.dim, nr_threads);
#else
    /* Need the FFTW library if periodic and self gravity. */
    error("No FFTW library found. Cannot compute periodic long-range forces.");
#endif
  } else {
    pm_mesh_init_no_mesh(&mesh, s.dim);
  }

  /* Also update the total counts (in case of changes due to replication) */
  Nbaryons = s.nr_parts + s.nr_sparts + s.nr_bparts;
#if defined(WITH_MPI)
  N_long[swift_type_gas] = s.nr_parts;
  N_long[swift_type_dark_matter] = s.nr_gparts - Ngpart_background - Nbaryons;
  N_long[swift_type_count] = s.nr_gparts;
  N_long[swift_type_sink] = s.nr_sinks;
  N_long[swift_type_stars] = s.nr_sparts;
  N_long[swift_type_black_hole] = s.nr_bparts;
  MPI_Allreduce(&N_long, &N_total, swift_type_count + 1, MPI_LONG_LONG_INT,
                MPI_SUM, MPI_COMM_WORLD);
#else
  N_total[swift_type_gas] = s.nr_parts;
  N_total[swift_type_dark_matter] = s.nr_gparts - Ngpart_background - Nbaryons;
  N_total[swift_type_count] = s.nr_gparts;
  N_total[swift_type_sink] = s.nr_sinks;
  N_total[swift_type_stars] = s.nr_sparts;
  N_total[swift_type_black_hole] = s.nr_bparts;
#endif

  /* Say a few nice things about the space we just created. */
  if (myrank == 0) {
    message("space dimensions are [ %.3f %.3f %.3f ].", s.dim[0], s.dim[1],
            s.dim[2]);
    message("space %s periodic.", s.periodic ? "is" : "isn't");
    message("highest-level cell dimensions are [ %i %i %i ].", s.cdim[0],
            s.cdim[1], s.cdim[2]);
    message("%zi parts in %i cells.", s.nr_parts, s.tot_cells);
    message("%zi gparts in %i cells.", s.nr_gparts, s.tot_cells);
    message("%zi sinks in %i cells.", s.nr_sinks, s.tot_cells);
    message("%zi sparts in %i cells.", s.nr_sparts, s.tot_cells);
    message("maximum depth is %d.", s.maxdepth);
    fflush(stdout);
  }

  /* Construct the engine policy */
  int engine_policies = ENGINE_POLICY | engine_policy_steal;
  engine_policies |= engine_policy_self_gravity;
  engine_policies |= engine_policy_fof;
  if (with_cosmology) engine_policies |= engine_policy_cosmology;

  /* Initialize the engine with the space and policies. */
  if (myrank == 0) clocks_gettime(&tic);
  engine_init(&e, &s, params, output_options, N_total[swift_type_gas],
              N_total[swift_type_count], N_total[swift_type_sink],
              N_total[swift_type_stars], N_total[swift_type_black_hole],
              N_total[swift_type_dark_matter_background], engine_policies,
              talking, &reparttype, &us, &prog_const, &cosmo,
              /*hydro_properties=*/NULL, /*entropy_floor=*/NULL,
              &gravity_properties,
              /*stars_properties=*/NULL, /*black_holes_properties=*/NULL,
              /*feedback_properties=*/NULL, &mesh, /*potential=*/NULL,
              /*cooling_func=*/NULL, /*starform=*/NULL, /*chemistry=*/NULL,
              &fof_properties, /*los_properties=*/NULL);
  engine_config(/*restart=*/0, /*fof=*/1, &e, params, nr_nodes, myrank,
                nr_threads, with_aff, talking, NULL);

  if (myrank == 0) {
    clocks_gettime(&toc);
    message("engine_init took %.3f %s.", clocks_diff(&tic, &toc),
            clocks_getunit());
    fflush(stdout);
  }

  /* Get some info to the user. */
  if (myrank == 0) {
    const long long N_DM = N_total[swift_type_dark_matter] +
                           N_total[swift_type_dark_matter_background];
    message(
        "Running FOF on %lld gas particles, %lld sink particles, %lld stars "
        "particles %lld black "
        "hole particles and %lld DM particles (%lld gravity particles)",
        N_total[swift_type_gas], N_total[swift_type_sink],
        N_total[swift_type_stars], N_total[swift_type_black_hole], N_DM,
        N_total[swift_type_count]);
    message(
        "from t=%.3e until t=%.3e with %d ranks, %d threads / rank and %d "
        "task queues / rank (dt_min=%.3e, dt_max=%.3e)...",
        e.time_begin, e.time_end, nr_nodes, e.nr_threads, e.sched.nr_queues,
        e.dt_min, e.dt_max);
    fflush(stdout);
  }

#ifdef WITH_MPI
  /* Split the space. */
  engine_split(&e, &initial_partition);
  engine_redistribute(&e);
#endif

#ifdef SWIFT_DEBUG_TASKS
  e.tic_step = getticks();
#endif

  /* Initialise the tree and communication tasks */
  engine_rebuild(&e, /*repartitionned=*/0, clean_smoothing_length_values);

#ifdef SWIFT_DEBUG_TASKS
  e.toc_step = getticks();
#endif

  /* Perform the FOF search */
  engine_fof(&e, /*dump_results=*/1, /*seed_black_holes=*/0);

  /* Write output. */
  engine_dump_snapshot(&e);

#ifdef WITH_MPI
  MPI_Barrier(MPI_COMM_WORLD);
#endif

  /* Dump the task data using the given frequency. */
  if (dump_tasks) {
#ifdef SWIFT_DEBUG_TASKS
    task_dump_all(&e, 0);
#endif

    /* Generate the task statistics. */
    char dumpfile[40];
    snprintf(dumpfile, 40, "thread_stats-step%d.dat", 0);
    task_dump_stats(dumpfile, &e, /* dump_tasks_threshold = */ 0.f,
                    /* header = */ 0, /* allranks = */ 1);
  }

#ifdef SWIFT_DEBUG_THREADPOOL
  /* Dump the task data using the given frequency. */
  if (dump_threadpool) {
    char threadpool_dumpfile[52];
#ifdef WITH_MPI
    snprintf(threadpool_dumpfile, 52, "threadpool_info-rank%d-step%d.dat",
             engine_rank, 0);
#else
    snprintf(threadpool_dumpfile, 52, "threadpool_info-step%d.dat", 0);
#endif  // WITH_MPI
    threadpool_dump_log(&e.threadpool, threadpool_dumpfile, 1);
  } else {
    threadpool_reset_log(&e.threadpool);
  }
#endif  // SWIFT_DEBUG_THREADPOOL

  /* used parameters */
  parser_write_params_to_file(params, "fof_used_parameters.yml", /*used=*/1);
  /* unused parameters */
  parser_write_params_to_file(params, "fof_unused_parameters.yml", /*used=*/0);

  /* Dump memory use report */
#ifdef SWIFT_MEMUSE_REPORTS
  {
    char dumpfile[40];
#ifdef WITH_MPI
    snprintf(dumpfile, 40, "memuse_report-rank%d-fof.dat", engine_rank);
#else
    snprintf(dumpfile, 40, "memuse_report-fof.dat");
#endif  // WITH_MPI
    memuse_log_dump(dumpfile);
  }
#endif

#ifdef WITH_MPI
  if ((res = MPI_Finalize()) != MPI_SUCCESS)
    error("call to MPI_Finalize failed with error %i.", res);
#endif

  /* Clean everything */
  cosmology_clean(&cosmo);
  pm_mesh_clean(&mesh);
  engine_clean(&e, /*fof=*/1, /*restart=*/0);
  free(params);
  free(output_options);

  /* Say goodbye. */
  if (myrank == 0) message("done. Bye.");

  /* All is calm, all is bright. */
  return 0;
}<|MERGE_RESOLUTION|>--- conflicted
+++ resolved
@@ -141,11 +141,8 @@
   int dump_tasks = 0;
   int dump_threadpool = 0;
   int with_fp_exceptions = 0;
-<<<<<<< HEAD
+  int with_cosmology = 0;
   int with_sinks = 0;
-=======
-  int with_cosmology = 0;
->>>>>>> 21144edc
   int with_stars = 0;
   int with_black_holes = 0;
   int with_hydro = 0;
@@ -463,54 +460,27 @@
 #if defined(HAVE_HDF5)
 #if defined(WITH_MPI)
 #if defined(HAVE_PARALLEL_HDF5)
-<<<<<<< HEAD
-  read_ic_parallel(ICfileName, &us, dim, &parts, &gparts, &sinks, &sparts,
-                   &bparts, &Ngas, &Ngpart, &Ngpart_background, &Nsink, &Nspart,
-                   &Nbpart, &flag_entropy_ICs, with_hydro,
+  read_ic_parallel(ICfileName, &us, dim, &parts, &gparts, &sinks, &sparts, &bparts,
+                   &Ngas, &Ngpart, &Ngpart_background, &Nsink, &Nspart, &Nbpart,
+                   &flag_entropy_ICs, with_hydro,
                    /*with_grav=*/1, with_sinks, with_stars, with_black_holes,
-                   /*with_cosmology=*/1, cleanup_h, cleanup_sqrt_a, cosmo.h,
-                   cosmo.a, myrank, nr_nodes, MPI_COMM_WORLD, MPI_INFO_NULL,
-                   nr_threads,
-                   /*dry_run=*/0);
-#else
-  read_ic_serial(ICfileName, &us, dim, &parts, &gparts, &sinks, &sparts,
-                 &bparts, &Ngas, &Ngpart, &Ngpart_background, &Nsink, &Nspart,
-                 &Nbpart, &flag_entropy_ICs, with_hydro,
-                 /*with_grav=*/1, with_sinks, with_stars, with_black_holes,
-                 /*with_cosmology=*/1, cleanup_h, cleanup_sqrt_a, cosmo.h,
-                 cosmo.a, myrank, nr_nodes, MPI_COMM_WORLD, MPI_INFO_NULL,
-                 nr_threads, /*dry_run=*/0);
-#endif
-#else
-  read_ic_single(ICfileName, &us, dim, &parts, &gparts, &sinks, &sparts,
-                 &bparts, &Ngas, &Ngpart, &Ngpart_background, &Nsink, &Nspart,
-                 &Nbpart, &flag_entropy_ICs, with_hydro,
-                 /*with_grav=*/1, with_sinks, with_stars, with_black_holes,
-                 /*with_cosmology=*/1, cleanup_h, cleanup_sqrt_a, cosmo.h,
-                 cosmo.a, nr_threads, /*dry_run=*/0);
-=======
-  read_ic_parallel(ICfileName, &us, dim, &parts, &gparts, &sparts, &bparts,
-                   &Ngas, &Ngpart, &Ngpart_background, &Nspart, &Nbpart,
-                   &flag_entropy_ICs, with_hydro,
-                   /*with_grav=*/1, with_stars, with_black_holes,
                    with_cosmology, cleanup_h, cleanup_sqrt_a, cosmo.h, cosmo.a,
                    myrank, nr_nodes, MPI_COMM_WORLD, MPI_INFO_NULL, nr_threads,
                    /*dry_run=*/0);
 #else
-  read_ic_serial(ICfileName, &us, dim, &parts, &gparts, &sparts, &bparts, &Ngas,
-                 &Ngpart, &Ngpart_background, &Nspart, &Nbpart,
+  read_ic_serial(ICfileName, &us, dim, &parts, &gparts, &sinks, &sparts, &bparts, &Ngas,
+                 &Ngpart, &Ngpart_background, &Nsink, &Nspart, &Nbpart,
                  &flag_entropy_ICs, with_hydro,
-                 /*with_grav=*/1, with_stars, with_black_holes, with_cosmology,
+                 /*with_grav=*/1, with_sinks, with_stars, with_black_holes, with_cosmology,
                  cleanup_h, cleanup_sqrt_a, cosmo.h, cosmo.a, myrank, nr_nodes,
                  MPI_COMM_WORLD, MPI_INFO_NULL, nr_threads, /*dry_run=*/0);
 #endif
 #else
   read_ic_single(
-      ICfileName, &us, dim, &parts, &gparts, &sparts, &bparts, &Ngas, &Ngpart,
-      &Ngpart_background, &Nspart, &Nbpart, &flag_entropy_ICs, with_hydro,
-      /*with_grav=*/1, with_stars, with_black_holes, with_cosmology, cleanup_h,
+      ICfileName, &us, dim, &parts, &gparts, &sinks, &sparts, &bparts, &Ngas, &Ngpart,
+      &Ngpart_background, &Nsink, &Nspart, &Nbpart, &flag_entropy_ICs, with_hydro,
+      /*with_grav=*/1, with_sinks, with_stars, with_black_holes, with_cosmology, cleanup_h,
       cleanup_sqrt_a, cosmo.h, cosmo.a, nr_threads, /*dry_run=*/0);
->>>>>>> 21144edc
 #endif
 #endif
   if (myrank == 0) {
