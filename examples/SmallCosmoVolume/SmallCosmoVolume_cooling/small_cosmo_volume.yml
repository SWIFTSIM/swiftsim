# Define the system of units to use internally. 
InternalUnitSystem:
  UnitMass_in_cgs:     1.98841e43    # 10^10 M_sun
  UnitLength_in_cgs:   3.08567758e24 # 1 Mpc
  UnitVelocity_in_cgs: 1e5           # 1 km/s
  UnitCurrent_in_cgs:  1             # Amperes
  UnitTemp_in_cgs:     1             # Kelvin

Cosmology:                      # WMAP9 cosmology
  Omega_m:        0.276
  Omega_lambda:   0.724
  Omega_b:        0.0455
  h:              0.703
  a_begin:        0.019607843	# z_ini = 50.
  a_end:          1.0		# z_end = 0.

# Parameters governing the time integration
TimeIntegration:
  dt_min:     1e-8
  dt_max:     1e-2 

# Parameters for the self-gravity scheme
Gravity:
  eta:          0.025         
  theta:        0.3           
  comoving_DM_softening:         0.0889     # 1/25th of the mean inter-particle separation: 88.9 kpc
  max_physical_DM_softening:     0.0889     # 1/25th of the mean inter-particle separation: 88.9 kpc
  comoving_baryon_softening:     0.0889     # 1/25th of the mean inter-particle separation: 88.9 kpc
  max_physical_baryon_softening: 0.0889     # 1/25th of the mean inter-particle separation: 88.9 kpc
  mesh_side_length:       64

# Parameters of the hydro scheme
SPH:
  resolution_eta:      1.2348   # "48 Ngb" with the cubic spline kernel
  h_min_ratio:         0.1
  CFL_condition:       0.1
  initial_temperature: 7075.    # (1 + z_ini)^2 * 2.72K
  minimal_temperature: 100.

# Parameters governing the snapshots
Snapshots:
  basename:            snap
  delta_time:          1.02
  scale_factor_first:  0.02
  
# Parameters governing the conserved quantities statistics
Statistics:
  delta_time:          1.02
  scale_factor_first:  0.02
  
Scheduler:
  max_top_level_cells: 8
  cell_split_size:     50
  
# Parameters related to the initial conditions
InitialConditions:
  file_name:  small_cosmo_volume.hdf5
  periodic:                    1
  cleanup_h_factors:           1    
  cleanup_velocity_factors:    1  
  generate_gas_in_ics:         1    # Generate gas particles from the DM-only ICs
  cleanup_smoothing_lengths:   1    # Since we generate gas, make use of the (expensive) cleaning-up procedure.

# Constant lambda cooling function
LambdaCooling:
  lambda_nH2_cgs:              1e-26 # Cooling rate divided by square Hydrogen number density (in cgs units [erg * s^-1 * cm^3])

# EAGLE cooling function
EAGLECooling:
  dir_name:                 ./coolingtables/
  H_reion_z:               11.5
  H_reion_eV_p_H:          2.0
  He_reion_z_centre:       3.5
  He_reion_z_sigma:        0.5
  He_reion_eV_p_H:         2.0

# Parameters for the EAGLE "equation of state"
EAGLEEntropyFloor:
  Jeans_density_threshold_H_p_cm3: 0.1       # Physical density above which the EAGLE Jeans limiter entropy floor kicks in expressed in Hydrogen atoms per cm^3.
  Jeans_over_density_threshold:    10.       # Overdensity above which the EAGLE Jeans limiter entropy floor can kick in.
  Jeans_temperature_norm_K:        8000      # Temperature of the EAGLE Jeans limiter entropy floor at the density threshold expressed in Kelvin.
  Jeans_gamma_effective:           1.3333333 # Slope the of the EAGLE Jeans limiter entropy floor
  Cool_density_threshold_H_p_cm3: 1e-5       # Physical density above which the EAGLE Cool limiter entropy floor kicks in expressed in Hydrogen atoms per cm^3.
  Cool_over_density_threshold:    10.        # Overdensity above which the EAGLE Cool limiter entropy floor can kick in.
  Cool_temperature_norm_K:        8000       # Temperature of the EAGLE Cool limiter entropy floor at the density threshold expressed in Kelvin.
  Cool_gamma_effective:           1.         # Slope the of the EAGLE Cool limiter entropy floor

# Impose primoridal metallicity
EAGLEChemistry:
  init_abundance_metal:     0.0
  init_abundance_Hydrogen:  0.752
  init_abundance_Helium:    0.248
  init_abundance_Carbon:    0.0
  init_abundance_Nitrogen:  0.0
  init_abundance_Oxygen:    0.0
  init_abundance_Neon:      0.0
  init_abundance_Magnesium: 0.0
  init_abundance_Silicon:   0.0
  init_abundance_Iron:      0.0

# Primoridal metallicity also in the COLIBRE model
COLIBREChemistry:
  init_abundance_metal:     0.0
  init_abundance_Hydrogen:  0.752
  init_abundance_Helium:    0.248
  init_abundance_Carbon:    0.0
  init_abundance_Nitrogen:  0.0
  init_abundance_Oxygen:    0.0
  init_abundance_Neon:      0.0
  init_abundance_Magnesium: 0.0
  init_abundance_Silicon:   0.0
  init_abundance_Iron:      0.0
  metal_diffusion_constant:         0.01           # Metal diffusion constant (Smagorinsky constant)
  metal_diffusion_timestep_mult:    0.2            # Run-time parameter to control the time-step condition based on the diffusion rate.

COLIBRECooling:
  dir_name:                /cosma7/data/dp004/dc-ploe1/CoolingTables/2019_most_recent/UV_dust0_CR0_G0_shield0.hdf5 # Location of the cooling tables
  H_reion_z:               11.5
  H_reion_eV_p_H:          2.0
  He_reion_z_centre:       3.5
  He_reion_z_sigma:        0.5
  He_reion_eV_p_H:         2.0

# Cooling with Grackle 3.0
GrackleCooling:
  cloudy_table: CloudyData_UVB=HM2012.h5 # Name of the Cloudy Table (available on the grackle bitbucket repository)
  with_UV_background: 1                   # Enable or not the UV background
  redshift: -1                           # Redshift to use (-1 means time based redshift)
  with_metal_cooling: 1                   # Enable or not the metal cooling
  provide_volumetric_heating_rates: 0      # (optional) User provide volumetric heating rates
  provide_specific_heating_rates: 0        # (optional) User provide specific heating rates
  self_shielding_method: 0                # (optional) Grackle (<= 3) or Gear self shielding method
  max_steps: 10000                       # (optional) Max number of step when computing the initial composition
  convergence_limit: 1e-2                # (optional) Convergence threshold (relative) for initial composition
  thermal_time_myr: 5

<<<<<<< HEAD
GearChemistry:
  InitialMetallicity: 0.01295
=======
GEARChemistry:
  initial_metallicity: 0.01295

GEARPressureFloor:
  jeans_factor: 10.       # Number of particles required to suppose a resolved clump and avoid the pressure floor.
>>>>>>> 99103105
<|MERGE_RESOLUTION|>--- conflicted
+++ resolved
@@ -134,13 +134,8 @@
   convergence_limit: 1e-2                # (optional) Convergence threshold (relative) for initial composition
   thermal_time_myr: 5
 
-<<<<<<< HEAD
-GearChemistry:
-  InitialMetallicity: 0.01295
-=======
 GEARChemistry:
   initial_metallicity: 0.01295
 
 GEARPressureFloor:
-  jeans_factor: 10.       # Number of particles required to suppose a resolved clump and avoid the pressure floor.
->>>>>>> 99103105
+  jeans_factor: 10.       # Number of particles required to suppose a resolved clump and avoid the pressure floor.