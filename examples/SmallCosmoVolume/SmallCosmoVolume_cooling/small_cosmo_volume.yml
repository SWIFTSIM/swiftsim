# Define the system of units to use internally. 
InternalUnitSystem:
  UnitMass_in_cgs:     1.98841e43    # 10^10 M_sun
  UnitLength_in_cgs:   3.08567758e24 # 1 Mpc
  UnitVelocity_in_cgs: 1e5           # 1 km/s
  UnitCurrent_in_cgs:  1             # Amperes
  UnitTemp_in_cgs:     1             # Kelvin

Cosmology:                      # WMAP9 cosmology
  Omega_m:        0.276
  Omega_lambda:   0.724
  Omega_b:        0.0455
  h:              0.703
  a_begin:        0.019607843	# z_ini = 50.
  a_end:          1.0		# z_end = 0.

# Parameters governing the time integration
TimeIntegration:
  dt_min:     1e-8
  dt_max:     1e-2 

# Parameters for the self-gravity scheme
Gravity:
  eta:          0.025         
  theta:        0.3           
  comoving_DM_softening:         0.0889     # 1/25th of the mean inter-particle separation: 88.9 kpc
  max_physical_DM_softening:     0.0889     # 1/25th of the mean inter-particle separation: 88.9 kpc
  comoving_baryon_softening:     0.0889     # 1/25th of the mean inter-particle separation: 88.9 kpc
  max_physical_baryon_softening: 0.0889     # 1/25th of the mean inter-particle separation: 88.9 kpc
  mesh_side_length:       64

# Parameters of the hydro scheme
SPH:
  resolution_eta:      1.2348   # "48 Ngb" with the cubic spline kernel
  h_min_ratio:         0.1
  CFL_condition:       0.1
  initial_temperature: 7075.    # (1 + z_ini)^2 * 2.72K
  minimal_temperature: 100.

# Parameters governing the snapshots
Snapshots:
  basename:            snap
  delta_time:          1.02
  scale_factor_first:  0.02
  
# Parameters governing the conserved quantities statistics
Statistics:
  delta_time:          1.02
  scale_factor_first:  0.02
  
Scheduler:
  max_top_level_cells: 8
  cell_split_size:     50
  cell_extra_gparts:         100         # (Optional) Number of spare gparts per top-level allocated at rebuild time for on-the-fly creation.
  cell_extra_sparts:         100       # (Optional) Number of spare sparts per top-level allocated at rebuild time for on-the-fly creation.
  
# Parameters related to the initial conditions
InitialConditions:
  file_name:  small_cosmo_volume.hdf5
  periodic:                    1
  cleanup_h_factors:           1    
  cleanup_velocity_factors:    1  
  generate_gas_in_ics:         1    # Generate gas particles from the DM-only ICs
  cleanup_smoothing_lengths:   1    # Since we generate gas, make use of the (expensive) cleaning-up procedure.

# Constant lambda cooling function
LambdaCooling:
  lambda_nH2_cgs:              1e-26 # Cooling rate divided by square Hydrogen number density (in cgs units [erg * s^-1 * cm^3])

# EAGLE cooling function
EAGLECooling:
  dir_name:                 ./coolingtables/
  H_reion_z:               11.5
  H_reion_eV_p_H:          2.0
  He_reion_z_centre:       3.5
  He_reion_z_sigma:        0.5
  He_reion_eV_p_H:         2.0

# Parameters for the EAGLE "equation of state"
EAGLEEntropyFloor:
  Jeans_density_threshold_H_p_cm3: 0.1       # Physical density above which the EAGLE Jeans limiter entropy floor kicks in expressed in Hydrogen atoms per cm^3.
  Jeans_over_density_threshold:    10.       # Overdensity above which the EAGLE Jeans limiter entropy floor can kick in.
  Jeans_temperature_norm_K:        8000      # Temperature of the EAGLE Jeans limiter entropy floor at the density threshold expressed in Kelvin.
  Jeans_gamma_effective:           1.3333333 # Slope the of the EAGLE Jeans limiter entropy floor
  Cool_density_threshold_H_p_cm3: 1e-5       # Physical density above which the EAGLE Cool limiter entropy floor kicks in expressed in Hydrogen atoms per cm^3.
  Cool_over_density_threshold:    10.        # Overdensity above which the EAGLE Cool limiter entropy floor can kick in.
  Cool_temperature_norm_K:        8000       # Temperature of the EAGLE Cool limiter entropy floor at the density threshold expressed in Kelvin.
  Cool_gamma_effective:           1.         # Slope the of the EAGLE Cool limiter entropy floor

# Impose primoridal metallicity
EAGLEChemistry:
  init_abundance_metal:     0.0
  init_abundance_Hydrogen:  0.752
  init_abundance_Helium:    0.248
  init_abundance_Carbon:    0.0
  init_abundance_Nitrogen:  0.0
  init_abundance_Oxygen:    0.0
  init_abundance_Neon:      0.0
  init_abundance_Magnesium: 0.0
  init_abundance_Silicon:   0.0
  init_abundance_Iron:      0.0

<<<<<<< HEAD
# Primoridal metallicity also in the COLIBRE model
COLIBREChemistry:
  init_abundance_metal:     0.0
  init_abundance_Hydrogen:  0.752
  init_abundance_Helium:    0.248
  init_abundance_Carbon:    0.0
  init_abundance_Nitrogen:  0.0
  init_abundance_Oxygen:    0.0
  init_abundance_Neon:      0.0
  init_abundance_Magnesium: 0.0
  init_abundance_Silicon:   0.0
  init_abundance_Iron:      0.0
  init_abundance_Europium:  0.0    
  metal_diffusion_constant:         0.01           # Metal diffusion constant (Smagorinsky constant)
  metal_diffusion_timestep_mult:    0.2            # Run-time parameter to control the time-step condition based on the diffusion rate.

COLIBRECooling:
  dir_name:                ./UV_dust1_CR1_G1_shield1.hdf5 # Location of the cooling tables
  H_reion_z:               11.5
  H_reion_eV_p_H:          2.0
  He_reion_z_centre:       3.5
  He_reion_z_sigma:        0.5
  He_reion_eV_p_H:         2.0
  delta_logTEOS_subgrid_properties: 0.2      # delta log T above the EOS below which the subgrid properties use Teq assumption
  rapid_cooling_threshold:          0.333333 # Switch to rapid cooling regime for dt / t_cool above this threshold
=======
EAGLEEntropyFloor:
  Jeans_density_threshold_H_p_cm3: 0.1       # Physical density above which the EAGLE Jeans limiter entropy floor kicks in expressed in Hydrogen atoms per cm^3.
  Jeans_over_density_threshold:    10.       # Overdensity above which the EAGLE Jeans limiter entropy floor can kick in.
  Jeans_temperature_norm_K:        8000      # Temperature of the EAGLE Jeans limiter entropy floor at the density threshold expressed in Kelvin.
  Jeans_gamma_effective:           1.3333333 # Slope the of the EAGLE Jeans limiter entropy floor
  Cool_density_threshold_H_p_cm3:  1e-5      # Physical density above which the EAGLE Cool limiter entropy floor kicks in expressed in Hydrogen atoms per cm^3.
  Cool_over_density_threshold:     10.       # Overdensity above which the EAGLE Cool limiter entropy floor can kick in.
  Cool_temperature_norm_K:         8000      # Temperature of the EAGLE Cool limiter entropy floor at the density threshold expressed in Kelvin.
  Cool_gamma_effective:            1.        # Slope the of the EAGLE Cool limiter entropy floor

GEARPressureFloor:
  jeans_factor: 10.       # Number of particles required to suppose a resolved clump and avoid the pressure floor.

>>>>>>> bc557dee

# Cooling with Grackle 3.0
GrackleCooling:
  cloudy_table: CloudyData_UVB=HM2012.h5       # Name of the Cloudy Table (available on the grackle bitbucket repository)
  with_UV_background: 1                        # Enable or not the UV background
  redshift: 0                                  # Redshift to use (-1 means time based redshift)
  with_metal_cooling: 1                        # Enable or not the metal cooling
  provide_volumetric_heating_rates: 0          # (optional) User provide volumetric heating rates
  provide_specific_heating_rates: 0            # (optional) User provide specific heating rates
  max_steps: 10000                             # (optional) Max number of step when computing the initial composition
  convergence_limit: 1e-2                      # (optional) Convergence threshold (relative) for initial composition
  thermal_time_myr: 5                          # (optional) Time (in Myr) for adiabatic cooling after a feedback event.
  self_shielding_method: -1                    # (optional) Grackle (1->3 for Grackle's ones, 0 for none and -1 for GEAR)
  self_shielding_threshold_atom_per_cm3: 0.007 # Required only with GEAR's self shielding. Density threshold of the self shielding


# GEAR chemistry model (Revaz and Jablonka 2018)
GEARChemistry:
  initial_metallicity: 1         # Initial metallicity of the gas (mass fraction)
  scale_initial_metallicity: 1   # Should we scale the initial metallicity with the solar one?

  # GEAR star formation model (Revaz and Jablonka 2018)
GEARStarFormation:
  star_formation_efficiency: 0.01   # star formation efficiency (c_*)
  maximal_temperature:  3e4         # Upper limit to the temperature of a star forming particle
  n_stars_per_particle: 4
  min_mass_frac: 0.5

# GEAR feedback model
GEARFeedback:
  supernovae_energy_erg: 0.1e51                            # Energy released by a single supernovae.
  yields_table: chemistry-AGB+OMgSFeZnSrYBaEu-16072013.h5  # Table containing the yields.
  discrete_yields: 0                                       # Should we use discrete yields or the IMF integrated one?<|MERGE_RESOLUTION|>--- conflicted
+++ resolved
@@ -76,17 +76,6 @@
   He_reion_z_sigma:        0.5
   He_reion_eV_p_H:         2.0
 
-# Parameters for the EAGLE "equation of state"
-EAGLEEntropyFloor:
-  Jeans_density_threshold_H_p_cm3: 0.1       # Physical density above which the EAGLE Jeans limiter entropy floor kicks in expressed in Hydrogen atoms per cm^3.
-  Jeans_over_density_threshold:    10.       # Overdensity above which the EAGLE Jeans limiter entropy floor can kick in.
-  Jeans_temperature_norm_K:        8000      # Temperature of the EAGLE Jeans limiter entropy floor at the density threshold expressed in Kelvin.
-  Jeans_gamma_effective:           1.3333333 # Slope the of the EAGLE Jeans limiter entropy floor
-  Cool_density_threshold_H_p_cm3: 1e-5       # Physical density above which the EAGLE Cool limiter entropy floor kicks in expressed in Hydrogen atoms per cm^3.
-  Cool_over_density_threshold:    10.        # Overdensity above which the EAGLE Cool limiter entropy floor can kick in.
-  Cool_temperature_norm_K:        8000       # Temperature of the EAGLE Cool limiter entropy floor at the density threshold expressed in Kelvin.
-  Cool_gamma_effective:           1.         # Slope the of the EAGLE Cool limiter entropy floor
-
 # Impose primoridal metallicity
 EAGLEChemistry:
   init_abundance_metal:     0.0
@@ -100,7 +89,17 @@
   init_abundance_Silicon:   0.0
   init_abundance_Iron:      0.0
 
-<<<<<<< HEAD
+# Parameters for the EAGLE "equation of state"
+EAGLEEntropyFloor:
+  Jeans_density_threshold_H_p_cm3: 0.1       # Physical density above which the EAGLE Jeans limiter entropy floor kicks in expressed in Hydrogen atoms per cm^3.
+  Jeans_over_density_threshold:    10.       # Overdensity above which the EAGLE Jeans limiter entropy floor can kick in.
+  Jeans_temperature_norm_K:        8000      # Temperature of the EAGLE Jeans limiter entropy floor at the density threshold expressed in Kelvin.
+  Jeans_gamma_effective:           1.3333333 # Slope the of the EAGLE Jeans limiter entropy floor
+  Cool_density_threshold_H_p_cm3:  1e-5      # Physical density above which the EAGLE Cool limiter entropy floor kicks in expressed in Hydrogen atoms per cm^3.
+  Cool_over_density_threshold:     10.       # Overdensity above which the EAGLE Cool limiter entropy floor can kick in.
+  Cool_temperature_norm_K:         8000      # Temperature of the EAGLE Cool limiter entropy floor at the density threshold expressed in Kelvin.
+  Cool_gamma_effective:            1.        # Slope the of the EAGLE Cool limiter entropy floor
+
 # Primoridal metallicity also in the COLIBRE model
 COLIBREChemistry:
   init_abundance_metal:     0.0
@@ -126,21 +125,9 @@
   He_reion_eV_p_H:         2.0
   delta_logTEOS_subgrid_properties: 0.2      # delta log T above the EOS below which the subgrid properties use Teq assumption
   rapid_cooling_threshold:          0.333333 # Switch to rapid cooling regime for dt / t_cool above this threshold
-=======
-EAGLEEntropyFloor:
-  Jeans_density_threshold_H_p_cm3: 0.1       # Physical density above which the EAGLE Jeans limiter entropy floor kicks in expressed in Hydrogen atoms per cm^3.
-  Jeans_over_density_threshold:    10.       # Overdensity above which the EAGLE Jeans limiter entropy floor can kick in.
-  Jeans_temperature_norm_K:        8000      # Temperature of the EAGLE Jeans limiter entropy floor at the density threshold expressed in Kelvin.
-  Jeans_gamma_effective:           1.3333333 # Slope the of the EAGLE Jeans limiter entropy floor
-  Cool_density_threshold_H_p_cm3:  1e-5      # Physical density above which the EAGLE Cool limiter entropy floor kicks in expressed in Hydrogen atoms per cm^3.
-  Cool_over_density_threshold:     10.       # Overdensity above which the EAGLE Cool limiter entropy floor can kick in.
-  Cool_temperature_norm_K:         8000      # Temperature of the EAGLE Cool limiter entropy floor at the density threshold expressed in Kelvin.
-  Cool_gamma_effective:            1.        # Slope the of the EAGLE Cool limiter entropy floor
 
 GEARPressureFloor:
   jeans_factor: 10.       # Number of particles required to suppose a resolved clump and avoid the pressure floor.
-
->>>>>>> bc557dee
 
 # Cooling with Grackle 3.0
 GrackleCooling:
