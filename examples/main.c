--- conflicted
+++ resolved
@@ -246,15 +246,12 @@
           "equivalent to --hydro --limiter --sync --self-gravity --stars "
           "--star-formation --cooling --feedback --black-holes --fof.",
           NULL, 0, 0),
-<<<<<<< HEAD
       OPT_BOOLEAN(
           0, "colibre", &with_colibre,
           "Run with all the options needed for the COLIBRE model. This is "
           "equivalent to --hydro --limiter --sync --self-gravity --stars "
           "--star-formation --cooling --feedback.",
           NULL, 0, 0),
-=======
->>>>>>> ace81ea0
       OPT_BOOLEAN(
           0, "gear", &with_gear,
           "Run with all the options needed for the GEAR model. This is "
@@ -339,7 +336,6 @@
     with_black_holes = 1;
     with_fof = 1;
   }
-<<<<<<< HEAD
   if (with_colibre) {
     with_hydro = 1;
     with_timestep_limiter = 1;
@@ -350,8 +346,6 @@
     with_cooling = 1;
     with_feedback = 1;
   }
-=======
->>>>>>> ace81ea0
   if (with_gear) {
     with_hydro = 1;
     with_timestep_limiter = 1;
@@ -1227,11 +1221,6 @@
       fflush(stdout);
     }
 
-    /* Compute some stats for the star formation */
-    if (with_star_formation) {
-      star_formation_first_init_stats(&starform, &e);
-    }
-
     /* Get some info to the user. */
     if (myrank == 0) {
       const long long N_DM = N_total[swift_type_dark_matter] +
