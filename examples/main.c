--- conflicted
+++ resolved
@@ -171,11 +171,8 @@
   int with_structure_finding = 0;
   int with_logger = 0;
   int with_eagle = 0;
-<<<<<<< HEAD
   int with_colibre = 0;
-=======
   int with_gear = 0;
->>>>>>> bcb17704
   int verbose = 0;
   int nr_threads = 1;
   int with_verbose_timers = 0;
@@ -249,7 +246,6 @@
           "equivalent to --hydro --limiter --sync --self-gravity --stars "
           "--star-formation --cooling --feedback.",
           NULL, 0, 0),
-
       OPT_BOOLEAN(
           0, "gear", &with_gear,
           "Run with all the options needed for the GEAR model. This is "
@@ -337,8 +333,6 @@
     with_cooling = 1;
     with_feedback = 1;
   }
-
-  /* Deal with GEAR */
   if (with_gear) {
     with_hydro = 1;
     with_timestep_limiter = 1;
@@ -349,6 +343,7 @@
     with_cooling = 1;
     with_feedback = 1;
   }
+
 
   /* Write output parameter file */
   if (myrank == 0 && output_parameters_filename != NULL) {
