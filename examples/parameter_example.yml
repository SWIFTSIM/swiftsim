# Define some meta-data about the simulation
MetaData:
  run_name:   Name of the sim in less than 256 characters.  # The name of the simulation. This is written into the snapshot headers.

# Define the system of units to use internally.
InternalUnitSystem:
  UnitMass_in_cgs:     1   # Grams
  UnitLength_in_cgs:   1   # Centimeters
  UnitVelocity_in_cgs: 1   # Centimeters per second
  UnitCurrent_in_cgs:  1   # Amperes
  UnitTemp_in_cgs:     1   # Kelvin

# Values of some physical constants
PhysicalConstants:
  G:            6.67408e-8 # (Optional) Overwrite the value of Newton's constant used internally by the code.

# Cosmological parameters
Cosmology:
  h:              0.6777        # Reduced Hubble constant
  a_begin:        0.0078125     # Initial scale-factor of the simulation
  a_end:          1.0           # Final scale factor of the simulation
  Omega_m:        0.307         # Matter density parameter
  Omega_lambda:   0.693         # Dark-energy density parameter
  Omega_b:        0.0482519     # Baryon density parameter
  Omega_r:        0.            # (Optional) Radiation density parameter
  w_0:            -1.0          # (Optional) Dark-energy equation-of-state parameter at z=0.
  w_a:            0.            # (Optional) Dark-energy equation-of-state time evolution parameter.

# Parameters for the hydrodynamics scheme
SPH:
  resolution_eta:                    1.2348   # Target smoothing length in units of the mean inter-particle separation (1.2348 == 48Ngbs with the cubic spline kernel).
  CFL_condition:                     0.1      # Courant-Friedrich-Levy condition for time integration.
  use_mass_weighted_num_ngb:         0        # (Optional) Are we using the mass-weighted definition of the number of neighbours?
  h_tolerance:                       1e-4     # (Optional) Relative accuracy of the Netwon-Raphson scheme for the smoothing lengths.
  h_max:                             10.      # (Optional) Maximal allowed smoothing length in internal units. Defaults to FLT_MAX if unspecified.
  h_min_ratio:                       0.       # (Optional) Minimal allowed smoothing length in units of the softening. Defaults to 0 if unspecified.
  max_volume_change:                 1.4      # (Optional) Maximal allowed change of kernel volume over one time-step.
  max_ghost_iterations:              30       # (Optional) Maximal number of iterations allowed to converge towards the smoothing length.
  particle_splitting:                1        # (Optional) Are we splitting particles that are too massive (default: 0)
  particle_splitting_mass_threshold: 7e-4     # (Optional) Mass threshold for particle splitting (in internal units)
  initial_temperature:               0        # (Optional) Initial temperature (in internal units) to set the gas particles at start-up. Value is ignored if set to 0.
  minimal_temperature:               0        # (Optional) Minimal temperature (in internal units) allowed for the gas particles. Value is ignored if set to 0.
  H_mass_fraction:                   0.755    # (Optional) Hydrogen mass fraction used for initial conversion from temp to internal energy. Default value is derived from the physical constants.
  H_ionization_temperature:          1e4      # (Optional) Temperature of the transition from neutral to ionized Hydrogen for primoridal gas.
  viscosity_alpha:                   0.8      # (Optional) Override for the initial value of the artificial viscosity. In schemes that have a fixed AV, this remains as alpha throughout the run.
  viscosity_alpha_max:               2.0      # (Optional) Maximal value for the artificial viscosity in schemes that allow alpha to vary.
  viscosity_alpha_min:               0.1      # (Optional) Minimal value for the artificial viscosity in schemes that allow alpha to vary.
  viscosity_length:                  0.1      # (Optional) Decay length for the artificial viscosity in schemes that allow alpha to vary.
  diffusion_alpha:                   0.0      # (Optional) Override the initial value for the thermal diffusion coefficient in schemes with thermal diffusion.
  diffusion_beta:                    0.01     # (Optional) Override the decay/rise rate tuning parameter for the thermal diffusion.
  diffusion_alpha_max:               1.0      # (Optional) Override the maximal thermal diffusion coefficient that is allowed for a given particle.
  diffusion_alpha_min:               0.0      # (Optional) Override the minimal thermal diffusion coefficient that is allowed for a given particle.

# Parameters of the stars neighbour search
Stars:
  resolution_eta:       1.2348   # (Optional) Target smoothing length in units of the mean inter-particle separation (1.2348 == 48Ngbs with the cubic spline kernel). Defaults to the SPH value.
  h_tolerance:          1e-4     # (Optional) Relative accuracy of the Netwon-Raphson scheme for the smoothing lengths. Defaults to the SPH value.
  max_ghost_iterations: 30       # (Optional) Maximal number of iterations allowed to converge towards the smoothing length. Defaults to the SPH value.
  max_volume_change:    1.4      # (Optional) Maximal allowed change of kernel volume over one time-step. Defaults to the SPH value.
  overwrite_birth_time:  0       # (Optional) Do we want to overwrite the birth time of the stars read from the ICs? (default: 0).
  birth_time:           -1       # (Optional) Initial birth times of *all* the stars to be used if we are overwriting them. (-1 means the stars remain inactive feedback-wise througout the run).

# Parameters for the self-gravity scheme
Gravity:
  mesh_side_length:              128       # Number of cells along each axis for the periodic gravity mesh.
  eta:                           0.025     # Constant dimensionless multiplier for time integration.
  theta:                         0.7       # Opening angle (Multipole acceptance criterion).
  comoving_DM_softening:         0.0026994 # Comoving Plummer-equivalent softening length for DM particles (in internal units).
  max_physical_DM_softening:     0.0007    # Maximal Plummer-equivalent softening length in physical coordinates for DM particles (in internal units).
  comoving_baryon_softening:     0.0026994 # Comoving Plummer-equivalent softening length for baryon particles (in internal units).
  max_physical_baryon_softening: 0.0007    # Maximal Plummer-equivalent softening length in physical coordinates for baryon particles (in internal units).
  softening_ratio_background:    0.04      # Fraction of the mean inter-particle separation to use as Plummer-equivalent softening for the background DM particles.
  rebuild_frequency:             0.01      # (Optional) Frequency of the gravity-tree rebuild in units of the number of g-particles (this is the default value).
  a_smooth:                      1.25      # (Optional) Smoothing scale in top-level cell sizes to smooth the long-range forces over (this is the default value).
  r_cut_max:                     4.5       # (Optional) Cut-off in number of top-level cells beyond which no FMM forces are computed (this is the default value).
  r_cut_min:                     0.1       # (Optional) Cut-off in number of top-level cells below which no truncation of FMM forces are performed (this is the default value).
  dithering:                     1         # (Optional) Activate the dithering of the gravity mesh at every rebuild (this is the default value).
  dithering_ratio:               1.0       # (Optional) Magnitude of each component of the dithering vector in units of the top-level cell sizes (this is the default value).

# Parameters when running with SWIFT_GRAVITY_FORCE_CHECKS 
ForceChecks:
  only_when_all_active: 1  # (Optional) Only compute exact forces during timesteps when all gparts are active (default: 0).
  only_at_snapshots:    1  # (Optional) Only compute exact forces during timesteps when a snapshot is being dumped (default: 0).

FOF:
  basename:                        fof_output  # Filename for the FOF outputs (Unused when FoF is only run to seed BHs).
  scale_factor_first:              0.91        # Scale-factor of first FoF black hole seeding calls (needed for cosmological runs).
  time_first:                      0.2         # Time of first FoF black hole seeding calls (needed for non-cosmological runs).	
  delta_time:                      1.005       # Time between consecutive FoF black hole seeding calls.
  min_group_size:                  256         # The minimum no. of particles required for a group.
  linking_length_ratio:            0.2         # Linking length in units of the main inter-particle separation.
  black_hole_seed_halo_mass_Msun:  1.5e10      # Minimal halo mass in which to seed a black hole (in solar masses).
  absolute_linking_length:         -1.         # (Optional) Absolute linking length (in internal units). When not set to -1, this will overwrite the linking length computed from 'linking_length_ratio'.
  group_id_default:                2147483647  # (Optional) Sets the group ID of particles in groups below the minimum size. Defaults to 2^31 - 1 if unspecified. Has to be positive.
  group_id_offset:                 1           # (Optional) Sets the offset of group ID labeling. Defaults to 1 if unspecified.

# Parameters for the task scheduling
Scheduler:
  nr_queues:                 0         # (Optional) The number of task queues to use. Use 0  to let the system decide.
  cell_max_size:             8000000   # (Optional) Maximal number of interactions per task if we force the split (this is the default value).
  cell_sub_size_pair_hydro:  256000000 # (Optional) Maximal number of hydro-hydro interactions per sub-pair hydro/star task (this is the default value).
  cell_sub_size_self_hydro:  32000     # (Optional) Maximal number of hydro-hydro interactions per sub-self hydro/star task (this is the default value).
  cell_sub_size_pair_stars:  256000000 # (Optional) Maximal number of hydro-star interactions per sub-pair hydro/star task (this is the default value).
  cell_sub_size_self_stars:  32000     # (Optional) Maximal number of hydro-star interactions per sub-self hydro/star task (this is the default value).
  cell_sub_size_pair_grav:   256000000 # (Optional) Maximal number of interactions per sub-pair gravity task  (this is the default value).
  cell_sub_size_self_grav:   32000     # (Optional) Maximal number of interactions per sub-self gravity task  (this is the default value).
  cell_split_size:           400       # (Optional) Maximal number of particles per cell (this is the default value).
  cell_subdepth_diff_grav:   4         # (Optional) Maximal depth difference between leaves and a cell that gravity tasks can be pushed down to (this is the default value).
  cell_extra_parts:          0         # (Optional) Number of spare parts per top-level allocated at rebuild time for on-the-fly creation.
  cell_extra_gparts:         0         # (Optional) Number of spare gparts per top-level allocated at rebuild time for on-the-fly creation.
  cell_extra_sparts:         100       # (Optional) Number of spare sparts per top-level allocated at rebuild time for on-the-fly creation.
  max_top_level_cells:       12        # (Optional) Maximal number of top-level cells in any dimension. The number of top-level cells will be the cube of this (this is the default value).
  tasks_per_cell:            0.0       # (Optional) The average number of tasks per cell. If not large enough the simulation will fail (means guess...).
  links_per_tasks:           25        # (Optional) The average number of links per tasks (before adding the communication tasks). If not large enough the simulation will fail (means guess...). Defaults to 10.
  mpi_message_limit:         4096      # (Optional) Maximum MPI task message size to send non-buffered, KB.
  engine_max_parts_per_ghost:   1000   # (Optional) Maximum number of parts per ghost.
  engine_max_sparts_per_ghost:  1000   # (Optional) Maximum number of sparts per ghost.

# Parameters governing the time integration (Set dt_min and dt_max to the same value for a fixed time-step run.)
TimeIntegration:
  time_begin:        0.    # The starting time of the simulation (in internal units).
  time_end:          1.    # The end time of the simulation (in internal units).
  dt_min:            1e-6  # The minimal time-step size of the simulation (in internal units).
  dt_max:            1e-2  # The maximal time-step size of the simulation (in internal units).
  max_dt_RMS_factor: 0.25  # (Optional) Dimensionless factor for the maximal displacement allowed based on the RMS velocities.

# Parameters governing the snapshots
Snapshots:
  basename:   output      # Common part of the name of output files.
  subdir:     dir         # (Optional) Sub-directory in which to write the snapshots. Defaults to "" (i.e. the directory where SWIFT is run).
  scale_factor_first: 0.1 # (Optional) Scale-factor of the first snapshot if cosmological time-integration.
  time_first: 0.          # (Optional) Time of the first output if non-cosmological time-integration (in internal units)
  delta_time: 0.01        # Time difference between consecutive outputs (in internal units)
  invoke_stf: 0           # (Optional) Call VELOCIraptor every time a snapshot is written irrespective of the VELOCIraptor output strategy.
  compression: 0          # (Optional) Set the level of GZIP compression of the HDF5 datasets [0-9]. 0 does no compression. The lossless compression is applied to *all* the fields.
  distributed: 0          # (Optional) When running over MPI, should each rank write a partial snapshot or do we want a single file? 1 implies one file per MPI rank.
  int_time_label_on:   0  # (Optional) Enable to label the snapshots using the time rounded to an integer (in internal units)
  UnitMass_in_cgs:     1  # (Optional) Unit system for the outputs (Grams)
  UnitLength_in_cgs:   1  # (Optional) Unit system for the outputs (Centimeters)
  UnitVelocity_in_cgs: 1  # (Optional) Unit system for the outputs (Centimeters per second)
  UnitCurrent_in_cgs:  1  # (Optional) Unit system for the outputs (Amperes)
  UnitTemp_in_cgs:     1  # (Optional) Unit system for the outputs (Kelvin)
  output_list_on:      0  # (Optional) Enable the output list
  output_list:         snaplist.txt # (Optional) File containing the output times (see documentation in "Parameter File" section)

# Parameters governing the logger snapshot system
Logger:
  delta_step:           10     # Update the particle log every this many updates
  basename:             index  # Common part of the filenames
  initial_buffer_size:  1      # (Optional) Buffer size in GB
  buffer_scale:	        10     # (Optional) When buffer size is too small, update it with required memory times buffer_scale
  
# Parameters governing the conserved quantities statistics
Statistics:
  delta_time:           1e-2     # Time between statistics output
  scale_factor_first:     0.1    # (Optional) Scale-factor of the first statistics dump if cosmological time-integration.
  time_first:             0.     # (Optional) Time of the first stats output if non-cosmological time-integration (in internal units)
  energy_file_name:    energy    # (Optional) File name for energy output
  timestep_file_name:  timesteps # (Optional) File name for timing information output. Note: No underscores "_" allowed in file name
  output_list_on:      0   	 # (Optional) Enable the output list
  output_list:         statlist.txt # (Optional) File containing the output times (see documentation in "Parameter File" section)

# Parameters related to the initial conditions
InitialConditions:
  file_name:  SedovBlast/sedov.hdf5 # The file to read
  periodic:                    1    # Are we running with periodic ICs?
  generate_gas_in_ics:         0    # (Optional) Generate gas particles from the DM-only ICs (e.g. from panphasia).
  cleanup_h_factors:           0    # (Optional) Clean up the h-factors used in the ICs (e.g. in Gadget files).
  cleanup_velocity_factors:    0    # (Optional) Clean up the scale-factors used in the definition of the velocity variable in the ICs (e.g. in Gadget files).
  cleanup_smoothing_lengths:   0    # (Optional) Clean the values of the smoothing lengths that are read in to remove stupid values. Set to 1 to activate.
  smoothing_length_scaling:    1.   # (Optional) A scaling factor to apply to all smoothing lengths in the ICs.
  shift:      [0.0,0.0,0.0]         # (Optional) A shift to apply to all particles read from the ICs (in internal units).
  replicate:  2                     # (Optional) Replicate all particles along each axis a given integer number of times. Default 1.

# Parameters controlling restarts
Restarts:
  enable:             1          # (Optional) whether to enable dumping restarts at fixed intervals.
  save:               1          # (Optional) whether to save copies of the previous set of restart files (named .prev)
  onexit:             0          # (Optional) whether to dump restarts on exit (*needs enable*)
  subdir:             restart    # (Optional) name of subdirectory for restart files.
  basename:           swift      # (Optional) prefix used in naming restart files.
  delta_hours:        5.0        # (Optional) decimal hours between dumps of restart files.
  stop_steps:         100        # (Optional) how many steps to process before checking if the <subdir>/stop file exists. When present the application will attempt to exit early, dumping restart files first.
  max_run_time:       24.0       # (optional) Maximal wall-clock time in hours. The application will exit when this limit is reached.
  resubmit_on_exit:   0          # (Optional) whether to run a command when exiting after the time limit has been reached.
  resubmit_command:   ./resub.sh # (Optional) Command to run when time limit is reached. Compulsory if resubmit_on_exit is switched on. Note potentially unsafe.

# Parameters governing domain decomposition
DomainDecomposition:
  initial_type:     memory    # (Optional) The initial decomposition strategy: "grid",
                              #            "region", "memory", or "vectorized".
  initial_grid: [10,10,10]    # (Optional) Grid sizes if the "grid" strategy is chosen.

  synchronous:      0         # (Optional) Use synchronous MPI requests to redistribute, uses less system memory, but slower.
  repartition_type: fullcosts # (Optional) The re-decomposition strategy, one of:
                              # "none", "fullcosts", "edgecosts", "memory" or
                              # "timecosts".
  trigger:          0.05      # (Optional) Fractional (<1) CPU time difference between MPI ranks required to trigger a
                              # new decomposition, or number of steps (>1) between decompositions
  minfrac:          0.9       # (Optional) Fractional of all particles that should be updated in previous step when
                              # using CPU time trigger
  usemetis:         0         # Use serial METIS when ParMETIS is also available.
  adaptive:         1         # Use adaptive repartition when ParMETIS is available, otherwise simple refinement.
  itr:              100       # When adaptive defines the ratio of inter node communication time to data redistribution time, in the range 0.00001 to 10000000.0.
                              # Lower values give less data movement during redistributions, at the cost of global balance which may require more communication.
  use_fixed_costs:  0         # If 1 then use any compiled in fixed costs for
                              # task weights in first repartition, if 0 only use task timings, if > 1 only use
                              # fixed costs, unless none are available.

# Structure finding options (requires velociraptor)
StructureFinding:
  config_file_name:     stf_input.cfg # Name of the STF config file.
  basename:             haloes        # Common part of the name of output files.
  subdir_per_output:    stf           # (Optional) Sub-directory (within Snapshots:subdir) to use for each invocation of STF. Defaults to "" (i.e. no sub-directory) 
  scale_factor_first:   0.92          # (Optional) Scale-factor of the first snaphot (cosmological run)
  time_first:           0.01          # (Optional) Time of the first structure finding output (in internal units).
  delta_time:           1.10          # (Optional) Time difference between consecutive structure finding outputs (in internal units) in simulation time intervals.
  output_list_on:       0   	      # (Optional) Enable the output list
  output_list:          stflist.txt   # (Optional) File containing the output times (see documentation in "Parameter File" section)

# Parameters related to the equation of state ------------------------------------------

EoS:
  isothermal_internal_energy: 20.26784  # Thermal energy per unit mass for the case of isothermal equation of state (in internal units).

  planetary_use_Til:    1   # (Optional) Whether to prepare the Tillotson EOS
  planetary_use_HM80:   0   # (Optional) Whether to prepare the Hubbard & MacFarlane (1980) EOS
  planetary_use_ANEOS:  0   # (Optional) Whether to prepare the ANEOS EOS
  planetary_use_SESAME: 0   # (Optional) Whether to prepare the SESAME EOS
                            # (Optional) Table file paths
  planetary_HM80_HHe_table_file:        ./EoSTables/planetary_HM80_HHe.txt
  planetary_HM80_ice_table_file:        ./EoSTables/planetary_HM80_ice.txt
  planetary_HM80_rock_table_file:       ./EoSTables/planetary_HM80_rock.txt
  planetary_SESAME_iron_table_file:     ./EoSTables/planetary_SESAME_iron_2140.txt
  planetary_SESAME_basalt_table_file:   ./EoSTables/planetary_SESAME_basalt_7530.txt
  planetary_SESAME_water_table_file:    ./EoSTables/planetary_SESAME_water_7154.txt
  planetary_SS08_water_table_file:      ./EoSTables/planetary_SS08_water.txt

# Parameters related to external potentials --------------------------------------------

# Point mass external potentials
PointMassPotential:
  useabspos:       0                   # 0 -> positions based on centre, 1 -> absolute positions 
  position:        [50.,50.0,50.]      # location of external point mass (internal units)
  mass:            1e10                # mass of external point mass (internal units)
  timestep_mult:   0.03                # Dimensionless pre-factor for the time-step condition
  softening:       0.05                # For point-mass-softened option

# Isothermal potential parameters
IsothermalPotential:
  useabspos:       0                   # 0 -> positions based on centre, 1 -> absolute positions 
  position:        [100.,100.,100.]    # Location of centre of isothermal potential with respect to centre of the box (internal units)
  vrot:            200.                # Rotation speed of isothermal potential (internal units)
  timestep_mult:   0.03                # Dimensionless pre-factor for the time-step condition
  epsilon:         0.1                 # Softening size (internal units)
  
# Hernquist potential parameters
HernquistPotential:
  useabspos:       0        # 0 -> positions based on centre, 1 -> absolute positions 
  position:        [100.,100.,100.]    # Location of centre of Henrquist potential with respect to centre of the box (if 0) otherwise absolute (if 1) (internal units)
  idealizeddisk:   0        # (Optional) Whether to run with idealizeddisk or without, 0 used the mass and scalelength as mandatory parameters, while 1 uses more advanced disk dependent paramters
  mass:            1e10     # (Optional 0) default parameter, Mass of the Hernquist potential
  scalelength:     10.0     # (Optional 0) default parameter, Scale length of the potential
                            # If multiple X200 values are given, only one is used, in the order M200 > V200 > R200.
  M200:            3e11     # (Optional 1a) M200 of the galaxy+halo (when used V200 and R200 are not used)
  V200:            100.     # (Optional 1b) V200 of the galaxy+halo (when used M200 and R200 are not used, if M200 is given M200 is used)
  R200:            10.      # (Optional 1c) R200 of the galaxy+halo (when used M200 and V200 are not used, if M200 or V200 are given they are used)
  h:               0.704    # (Optional 1) reduced Hubble constant
  concentration:   7.1      # (Optional 1) concentration of the Halo
  diskfraction:              0.0434370991372   # (Optional 1) Disk mass fraction (equal to MD in MakeNewDisk and GalIC)
  bulgefraction:              0.00705852860979  # (Optional 1) Bulge mass fraction (equal to MB in MakeNewDisk and GalIC)
  timestep_mult:   0.01     # Dimensionless pre-factor for the time-step condition, basically determines the fraction of the orbital time we use to do the time integration
  epsilon:         0.1      # Softening size (internal units)
 
# NFW potential parameters
NFWPotential:
  useabspos:          0             # 0 -> positions based on centre, 1 -> absolute positions 
  position:           [0.0,0.0,0.0] # Location of centre of the NFW potential with respect to centre of the box (internal units) if useabspos=0 otherwise with respect to the 0,0,0, coordinates.
  concentration:      8.            # Concentration of the halo
  M_200:              2.0e+12       # Mass of the halo (M_200 in internal units)
  critical_density:   127.4         # Critical density (internal units).
  timestep_mult:      0.01          # Dimensionless pre-factor for the time-step condition, basically determines fraction of orbital time we need to do an integration step

# Disk-patch potential parameters. The potential is along the x-axis.
DiscPatchPotential:
  surface_density: 10.      # Surface density of the disc (internal units)
  scale_height:    100.     # Scale height of the disc (internal units)
  x_disc:          400.     # Position of the disc along the z-axis (internal units)
  x_trunc:         300.     # (Optional) Distance from the disc along z-axis above which the potential gets truncated.
  x_max:           380.     # (Optional) Distance from the disc along z-axis above which the potential is set to 0.
  timestep_mult:   0.03     # Dimensionless pre-factor for the time-step condition
  growth_time:     5.       # (Optional) Time for the disc to grow to its final size (multiple of the dynamical time)

# Sine Wave potential
SineWavePotential:
  amplitude:        10.     # Amplitude of the sine wave (internal units)
  timestep_limit:   1.      # Time-step dimensionless pre-factor.
  growth_time:      0.      # (Optional) Time for the potential to grow to its final size.


# Parameters related to entropy floors    ----------------------------------------------

EAGLEEntropyFloor:
  Jeans_density_threshold_H_p_cm3: 0.1       # Physical density above which the EAGLE Jeans limiter entropy floor kicks in expressed in Hydrogen atoms per cm^3.
  Jeans_over_density_threshold:    10.       # Overdensity above which the EAGLE Jeans limiter entropy floor can kick in.
  Jeans_temperature_norm_K:        8000      # Temperature of the EAGLE Jeans limiter entropy floor at the density threshold expressed in Kelvin.
  Jeans_gamma_effective:           1.3333333 # Slope the of the EAGLE Jeans limiter entropy floor
  Cool_density_threshold_H_p_cm3:  1e-5      # Physical density above which the EAGLE Cool limiter entropy floor kicks in expressed in Hydrogen atoms per cm^3.
  Cool_over_density_threshold:     10.       # Overdensity above which the EAGLE Cool limiter entropy floor can kick in.
  Cool_temperature_norm_K:         8000      # Temperature of the EAGLE Cool limiter entropy floor at the density threshold expressed in Kelvin.
  Cool_gamma_effective:            1.        # Slope the of the EAGLE Cool limiter entropy floor

# Parameters for the Quick Lyman-alpha floor
QLAEntropyFloor:
  density_threshold_H_p_cm3: 0.1       # Physical density above which the entropy floor kicks in expressed in Hydrogen atoms per cm^3.
  over_density_threshold:    10.       # Overdensity above which the entropy floor can kick in.
  temperature_norm_K:        8000      # Temperature of the entropy floor at the density threshold expressed in Kelvin.


# Parameters related to pressure floors    ----------------------------------------------

GEARPressureFloor:
  jeans_factor: 10.       # Number of particles required to suppose a resolved clump and avoid the pressure floor.


# Parameters related to cooling function  ----------------------------------------------

# Constant du/dt cooling function
ConstCooling:
  cooling_rate: 1.          # Cooling rate (du/dt) (internal units)
  min_energy:   1.          # Minimal internal energy per unit mass (internal units)
  cooling_tstep_mult: 1.    # Dimensionless pre-factor for the time-step condition

# Constant lambda cooling function
LambdaCooling:
  lambda_nH2_cgs:              1e-22 # Cooling rate divided by square Hydrogen number density (in cgs units [erg * s^-1 * cm^3])
  cooling_tstep_mult:          1.0   # (Optional) Dimensionless pre-factor for the time-step condition.

# Parameters of the EAGLE cooling model (Wiersma+08 cooling tables).
EAGLECooling:
  dir_name:                  ./coolingtables/  # Location of the Wiersma+08 cooling tables
  H_reion_z:                 8.5               # Redshift of Hydrogen re-ionization
  H_reion_eV_p_H:            2.0               # Energy inject by Hydrogen re-ionization in electron-volt per Hydrogen atom
  He_reion_z_centre:         3.5               # Redshift of the centre of the Helium re-ionization Gaussian
  He_reion_z_sigma:          0.5               # Spread in redshift of the  Helium re-ionization Gaussian
  He_reion_eV_p_H:           2.0               # Energy inject by Helium re-ionization in electron-volt per Hydrogen atom
  Ca_over_Si_in_solar:       1.                # (Optional) Ratio of Ca/Si to use in units of solar. If set to 1, the code uses [Ca/Si] = 0, i.e. Ca/Si = 0.0941736.
  S_over_Si_in_solar:        1.                # (Optional) Ratio of S/Si to use in units of solar. If set to 1, the code uses [S/Si] = 0, i.e. S/Si = 0.6054160.

# Quick Lyman-alpha cooling (EAGLE with fixed primoridal Z)
QLACooling:
  dir_name:                ./coolingtables/   # Location of the Wiersma+08 cooling tables
  H_reion_z:               7.5                # Redshift of Hydrogen re-ionization
  H_reion_eV_p_H:          2.0                # Energy inject by Hydrogen re-ionization in electron-volt per Hydrogen atom
  He_reion_z_centre:       3.5                # Redshift of the centre of the Helium re-ionization Gaussian
  He_reion_z_sigma:        0.5                # Spread in redshift of the  Helium re-ionization Gaussian
  He_reion_eV_p_H:         2.0                # Energy inject by Helium re-ionization in electron-volt per Hydrogen atom
  
# Cooling with Grackle 3.0
GrackleCooling:
  cloudy_table: CloudyData_UVB=HM2012.h5       # Name of the Cloudy Table (available on the grackle bitbucket repository)
  with_UV_background: 1                        # Enable or not the UV background
  redshift: 0                                  # Redshift to use (-1 means time based redshift)
  with_metal_cooling: 1                        # Enable or not the metal cooling
  provide_volumetric_heating_rates: 0          # (optional) User provide volumetric heating rates
  provide_specific_heating_rates: 0            # (optional) User provide specific heating rates
  max_steps: 10000                             # (optional) Max number of step when computing the initial composition
  convergence_limit: 1e-2                      # (optional) Convergence threshold (relative) for initial composition
  thermal_time_myr: 5                          # (optional) Time (in Myr) for adiabatic cooling after a feedback event.
  self_shielding_method: -1                    # (optional) Grackle (1->3 for Grackle's ones, 0 for none and -1 for GEAR)
  self_shielding_threshold_atom_per_cm3: 0.007 # Required only with GEAR's self shielding. Density threshold of the self shielding


# Parameters related to chemistry models  -----------------------------------------------

# EAGLE model
EAGLEChemistry:
  init_abundance_metal:     0.           # Inital fraction of particle mass in *all* metals
  init_abundance_Hydrogen:  0.752        # Inital fraction of particle mass in Hydrogen
  init_abundance_Helium:    0.248        # Inital fraction of particle mass in Helium
  init_abundance_Carbon:    0.000        # Inital fraction of particle mass in Carbon
  init_abundance_Nitrogen:  0.000        # Inital fraction of particle mass in Nitrogen
  init_abundance_Oxygen:    0.000        # Inital fraction of particle mass in Oxygen
  init_abundance_Neon:      0.000        # Inital fraction of particle mass in Neon
  init_abundance_Magnesium: 0.000        # Inital fraction of particle mass in Magnesium
  init_abundance_Silicon:   0.000        # Inital fraction of particle mass in Silicon
  init_abundance_Iron:      0.000        # Inital fraction of particle mass in Iron

# GEAR chemistry model (Revaz and Jablonka 2018)
GEARChemistry:
  initial_metallicity: 1         # Initial metallicity of the gas (mass fraction)
  scale_initial_metallicity: 1   # Should we scale the initial metallicity with the solar one?


# Parameters related to star formation models  -----------------------------------------------

# EAGLE star formation model (Schaye and Dalla Vecchia 2008)
EAGLEStarFormation:
  EOS_density_norm_H_p_cm3:          0.1       # Physical density used for the normalisation of the EOS assumed for the star-forming gas in Hydrogen atoms per cm^3.
  EOS_temperature_norm_K:            8000      # Temperature om the polytropic EOS assumed for star-forming gas at the density normalisation in Kelvin.
  EOS_gamma_effective:               1.3333333 # Slope the of the polytropic EOS assumed for the star-forming gas.
  gas_fraction:                      0.25      # (Optional) The gas fraction used internally by the model (Defaults to 1).
  KS_normalisation:                  1.515e-4  # Normalization of the Kennicutt-Schmidt law in Msun / kpc^2 / yr.
  KS_exponent:                       1.4       # Exponent of the Kennicutt-Schmidt law.
  min_over_density:                  57.7      # Over-density above which star-formation is allowed.
  KS_high_density_threshold_H_p_cm3: 1e3       # Hydrogen number density above which the Kennicut-Schmidt law changes slope in Hydrogen atoms per cm^3.
  KS_high_density_exponent:          2.0       # Slope of the Kennicut-Schmidt law above the high-density threshold.
  KS_max_density_threshold_H_p_cm3:  1e5       # (Optional) Density above which a gas particle gets automatically turned into a star in Hydrogen atoms per cm^3 (Defaults to FLT_MAX).
  EOS_entropy_margin_dex:            0.5       # (Optional) Logarithm base 10 of the maximal entropy above the EOS at which stars can form.
  threshold_norm_H_p_cm3:            0.1       # Normalisation of the metal-dependant density threshold for star formation in Hydrogen atoms per cm^3.
  threshold_Z0:                      0.002     # Reference metallicity (metal mass fraction) for the metal-dependant threshold for star formation.
  threshold_slope:                   -0.64     # Slope of the metal-dependant star formation threshold
  threshold_max_density_H_p_cm3:     10.0      # Maximal density of the metal-dependant density threshold for star formation in Hydrogen atoms per cm^3.  

# Quick Lyman-alpha star formation parameters
QLAStarFormation:
  over_density:              1000      # The over-density above which gas particles turn into stars.

# GEAR star formation model (Revaz and Jablonka 2018)
GEARStarFormation:
  star_formation_efficiency: 0.01   # star formation efficiency (c_*)
  maximal_temperature:  3e4         # Upper limit to the temperature of a star forming particle
  n_stars_per_particle: 4           # Number of stars that an hydro particle can generate
  min_mass_frac: 0.5                # Minimal mass for a stellar particle as a fraction of the average mass for the stellar particles.


# Parameters related to feedback models  -----------------------------------------------

# EAGLE feedback model
EAGLEFeedback:
  use_SNII_feedback:                1               # Global switch for SNII thermal (stochastic) feedback.
  use_SNIa_feedback:                1               # Global switch for SNIa thermal (continuous) feedback.
  use_AGB_enrichment:               1               # Global switch for enrichement from AGB stars.
  use_SNII_enrichment:              1               # Global switch for enrichement from SNII stars.
  use_SNIa_enrichment:              1               # Global switch for enrichement from SNIa stars.
  filename:                         ./yieldtables/  # Path to the directory containing the EAGLE yield tables.
  IMF_min_mass_Msun:                0.1             # Minimal stellar mass considered for the Chabrier IMF in solar masses.
  IMF_max_mass_Msun:              100.0             # Maximal stellar mass considered for the Chabrier IMF in solar masses.
  SNII_min_mass_Msun:               6.0             # Minimal mass considered for SNII stars in solar masses.
  SNII_max_mass_Msun:             100.0             # Maximal mass considered for SNII stars in solar masses.
  SNII_sampled_delay:               1               # Sample the SNII lifetimes to do feedback.
  SNII_wind_delay_Gyr:              0.03            # Time in Gyr between a star's birth and the SNII thermal feedback event when not sampling.
  SNII_delta_T_K:                   3.16228e7       # Change in temperature to apply to the gas particle in a SNII thermal feedback event in Kelvin.
  SNII_energy_erg:                  1.0e51          # Energy of one SNII explosion in ergs.
  SNII_energy_fraction_min:         0.3             # Maximal fraction of energy applied in a SNII feedback event.
  SNII_energy_fraction_max:         3.0             # Minimal fraction of energy applied in a SNII feedback event.
  SNII_energy_fraction_Z_0:         0.0012663729    # Pivot point for the metallicity dependance of the SNII energy fraction (metal mass fraction).
  SNII_energy_fraction_n_0_H_p_cm3: 0.67            # Pivot point for the birth density dependance of the SNII energy fraction in cm^-3.
  SNII_energy_fraction_n_Z:         0.8686          # Power-law for the metallicity dependance of the SNII energy fraction.
  SNII_energy_fraction_n_n:         0.8686          # Power-law for the birth density dependance of the SNII energy fraction.
  SNIa_DTD:                         PowerLaw        # Functional form of the SNIa delay time distribution Two choices: 'PowerLaw' or 'Exponential'.
  SNIa_DTD_delay_Gyr:               0.04            # Stellar age after which SNIa start in Gyr (40 Myr corresponds to stars ~ 8 Msun).
  SNIa_DTD_power_law_norm_p_Msun:   0.0012          # Normalization of the SNIa delay time distribution in the power-law DTD case (in Msun^-1).
  SNIa_DTD_exp_norm_p_Msun:         0.002           # Normalization of the SNIa delay time distribution in the exponential DTD case (in Msun^-1).
  SNIa_DTD_exp_timescale_Gyr:       2.0             # Time-scale of the SNIa delay time distribution in the exponential DTD case (in Gyr).
  SNIa_energy_erg:                 1.0e51           # Energy of one SNIa explosion in ergs.
  AGB_ejecta_velocity_km_p_s:      10.0             # Velocity of the AGB ejectas in km/s.
  stellar_evolution_age_cut_Gyr:    0.1             # Stellar age in Gyr above which the enrichment is down-sampled.
  stellar_evolution_sampling_rate:   10             # Number of time-steps in-between two enrichment events for a star above the age threshold.
  SNII_yield_factor_Hydrogen:       1.0             # (Optional) Correction factor to apply to the Hydrogen yield from the SNII channel.
  SNII_yield_factor_Helium:         1.0             # (Optional) Correction factor to apply to the Helium yield from the SNII channel.
  SNII_yield_factor_Carbon:         0.5             # (Optional) Correction factor to apply to the Carbon yield from the SNII channel.
  SNII_yield_factor_Nitrogen:       1.0             # (Optional) Correction factor to apply to the Nitrogen yield from the SNII channel.
  SNII_yield_factor_Oxygen:         1.0             # (Optional) Correction factor to apply to the Oxygen yield from the SNII channel.
  SNII_yield_factor_Neon:           1.0             # (Optional) Correction factor to apply to the Neon yield from the SNII channel.
  SNII_yield_factor_Magnesium:      2.0             # (Optional) Correction factor to apply to the Magnesium yield from the SNII channel.
  SNII_yield_factor_Silicon:        1.0             # (Optional) Correction factor to apply to the Silicon yield from the SNII channel.
  SNII_yield_factor_Iron:           0.5             # (Optional) Correction factor to apply to the Iron yield from the SNII channel.

# GEAR feedback model
GEARFeedback:
  supernovae_energy_erg: 0.1e51                            # Energy released by a single supernovae.
  yields_table: chemistry-AGB+OMgSFeZnSrYBaEu-16072013.h5  # Table containing the yields.
  discrete_yields: 0                                       # Should we use discrete yields or the IMF integrated one?


# Parameters related to AGN models  -----------------------------------------------
  
# EAGLE AGN model
EAGLEAGN:
  subgrid_seed_mass_Msun:           1.5e5      # Black hole subgrid mass at creation time in solar masses.
  use_subgrid_mass_from_ics:        1          # Use subgrid masses specified in ICs [1], or initialise them to particle masses [0]?
  max_eddington_fraction:           1.         # Maximal allowed accretion rate in units of the Eddington rate.
  eddington_fraction_for_recording: 0.1        # Record the last time BHs reached an Eddington ratio above this threshold.
<<<<<<< HEAD
  with_angmom_limiter:              1          # Are we applying the Rosas-Guevara (2015) viscous time-scale reduction term?
=======
  multi_phase_bondi:                1          # Compute Bondi rates per neighbour particle?
>>>>>>> 73b5a791
  viscous_alpha:                    1e6        # Normalisation constant of the Bondi viscuous time-scale accretion reduction term
  radiative_efficiency:             0.1        # Fraction of the accreted mass that gets radiated.
  coupling_efficiency:              0.15       # Fraction of the radiated energy that couples to the gas in feedback events.
  with_angmom_limiter:              1          # Apply angular momentum limiter of Rosas-Guevara et al. (2015)? [1: yes, 0: no]
  AGN_delta_T_K:                    3.16228e8  # Change in temperature to apply to the gas particle in an AGN feedback event in Kelvin.
  AGN_num_ngb_to_heat:              1.         # Target number of gas neighbours to heat in an AGN feedback event.
  max_reposition_mass:              2e8        # Maximal BH mass considered for BH repositioning in solar masses.
  max_reposition_distance_ratio:    3.0        # Maximal distance a BH can be repositioned, in units of the softening length.
  max_reposition_velocity_ratio:    -1.0       # Maximal velocity offset of a particle to reposition a BH to [c_sound]. -1 for no threshold.
  min_reposition_velocity_threshold: -1.0      # Minimal value of the velocity threshold for repositioning [km/s]
  reposition_coefficient_upsilon:   0.0001     # Repositioning velocity normalisation [km/s/M_sun]
  reposition_exponent_xi:        1.0        # Scaling of repositioning velocity with BH subgrid mass (default: 1.0, linear)
  threshold_major_merger:           0.333      # Mass ratio threshold to consider a BH merger as 'major'
  threshold_minor_merger:           0.1        # Mass ratio threshold to consider a BH merger as 'minor'
  merger_threshold_type:            2          # Type of velocity threshold for BH mergers (0: v_circ at kernel edge, 1: v_circ at actual distance, with softening, 2: v_circ at actual distance, no softening).
  merger_max_distance_ratio:       3.0         # Maximal distance over which two BHs can merge, in units of the softening length.<|MERGE_RESOLUTION|>--- conflicted
+++ resolved
@@ -482,11 +482,8 @@
   use_subgrid_mass_from_ics:        1          # Use subgrid masses specified in ICs [1], or initialise them to particle masses [0]?
   max_eddington_fraction:           1.         # Maximal allowed accretion rate in units of the Eddington rate.
   eddington_fraction_for_recording: 0.1        # Record the last time BHs reached an Eddington ratio above this threshold.
-<<<<<<< HEAD
   with_angmom_limiter:              1          # Are we applying the Rosas-Guevara (2015) viscous time-scale reduction term?
-=======
   multi_phase_bondi:                1          # Compute Bondi rates per neighbour particle?
->>>>>>> 73b5a791
   viscous_alpha:                    1e6        # Normalisation constant of the Bondi viscuous time-scale accretion reduction term
   radiative_efficiency:             0.1        # Fraction of the accreted mass that gets radiated.
   coupling_efficiency:              0.15       # Fraction of the radiated energy that couples to the gas in feedback events.
