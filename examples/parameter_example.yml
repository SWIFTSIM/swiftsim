--- conflicted
+++ resolved
@@ -281,7 +281,6 @@
   critical_density:   127.4    # Critical density (internal units).
   timestep_mult:      0.01     # Dimensionless pre-factor for the time-step condition, basically determines fraction of orbital time we need to do an integration step
 
-<<<<<<< HEAD
 # NFW + Miyamoto-Nagai disk potential
 NFW_MNPotential:
   useabspos:         0         # 0 -> positions based on centre, 1 -> absolute positions 
@@ -296,10 +295,7 @@
   Zdisk:            0.4704911  # Scale-height of the disk (internal units)
 
 
-# Disk-patch potential parameters
-=======
 # Disk-patch potential parameters. The potential is along the x-axis.
->>>>>>> 99103105
 DiscPatchPotential:
   surface_density: 10.      # Surface density of the disc (internal units)
   scale_height:    100.     # Scale height of the disc (internal units)
@@ -370,10 +366,10 @@
   H_reion_eV_p_H:            2.0               # Energy inject by Hydrogen re-ionization in electron-volt per Hydrogen atom
   He_reion_z_centre:         3.5               # Redshift of the centre of the Helium re-ionization Gaussian
   He_reion_z_sigma:          0.5               # Spread in redshift of the  Helium re-ionization Gaussian
-  He_reion_eV_p_H:           2.0               # Energy inject by Helium re-ionization in electron-volt per Hydrogen atom               # (Optional) Set to 1 to use the Newton-Raphson method to solve the xplicit cooling problem.
+  He_reion_eV_p_H:           2.0               # Energy inject by Helium re-ionization in electron-volt per Hydrogen atom
   Ca_over_Si_in_solar:       1.                # (Optional) Ratio of Ca/Si to use in units of solar. If set to 1, the code uses [Ca/Si] = 0, i.e. Ca/Si = 0.0941736.
   S_over_Si_in_solar:        1.                # (Optional) Ratio of S/Si to use in units of solar. If set to 1, the code uses [S/Si] = 0, i.e. S/Si = 0.6054160.
- 
+
 # Quick Lyman-alpha cooling (EAGLE with fixed primoridal Z)
 QLACooling:
   dir_name:                ./coolingtables/   # Location of the Wiersma+08 cooling tables
