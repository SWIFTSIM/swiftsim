# Define some meta-data about the simulation
MetaData:
  run_name:   Name of the sim in less than 256 characters.  # The name of the simulation. This is written into the snapshot headers.

# Define the system of units to use internally.
InternalUnitSystem:
  UnitMass_in_cgs:     1   # Grams
  UnitLength_in_cgs:   1   # Centimeters
  UnitVelocity_in_cgs: 1   # Centimeters per second
  UnitCurrent_in_cgs:  1   # Amperes
  UnitTemp_in_cgs:     1   # Kelvin

# Values of some physical constants
PhysicalConstants:
  G:            6.67408e-8 # (Optional) Overwrite the value of Newton's constant used internally by the code.

# Cosmological parameters
Cosmology:
  h:              0.6777        # Reduced Hubble constant
  a_begin:        0.0078125     # Initial scale-factor of the simulation
  a_end:          1.0           # Final scale factor of the simulation
  Omega_m:        0.307         # Matter density parameter
  Omega_lambda:   0.693         # Dark-energy density parameter
  Omega_b:        0.0482519     # Baryon density parameter
  Omega_r:        0.            # (Optional) Radiation density parameter
  w_0:            -1.0          # (Optional) Dark-energy equation-of-state parameter at z=0.
  w_a:            0.            # (Optional) Dark-energy equation-of-state time evolution parameter.

# Parameters for the hydrodynamics scheme
SPH:
  resolution_eta:                    1.2348   # Target smoothing length in units of the mean inter-particle separation (1.2348 == 48Ngbs with the cubic spline kernel).
  CFL_condition:                     0.1      # Courant-Friedrich-Levy condition for time integration.
  use_mass_weighted_num_ngb:         0        # (Optional) Are we using the mass-weighted definition of the number of neighbours?
  h_tolerance:                       1e-4     # (Optional) Relative accuracy of the Netwon-Raphson scheme for the smoothing lengths.
  h_max:                             10.      # (Optional) Maximal allowed smoothing length in internal units. Defaults to FLT_MAX if unspecified.
  h_min_ratio:                       0.       # (Optional) Minimal allowed smoothing length in units of the softening. Defaults to 0 if unspecified.
  max_volume_change:                 1.4      # (Optional) Maximal allowed change of kernel volume over one time-step.
  max_ghost_iterations:              30       # (Optional) Maximal number of iterations allowed to converge towards the smoothing length.
  particle_splitting:                1        # (Optional) Are we splitting particles that are too massive (default: 0)
  particle_splitting_mass_threshold: 7e-4     # (Optional) Mass threshold for particle splitting (in internal units)
  initial_temperature:               0        # (Optional) Initial temperature (in internal units) to set the gas particles at start-up. Value is ignored if set to 0.
  minimal_temperature:               0        # (Optional) Minimal temperature (in internal units) allowed for the gas particles. Value is ignored if set to 0.
  H_mass_fraction:                   0.755    # (Optional) Hydrogen mass fraction used for initial conversion from temp to internal energy. Default value is derived from the physical constants.
  H_ionization_temperature:          1e4      # (Optional) Temperature of the transition from neutral to ionized Hydrogen for primoridal gas.
  viscosity_alpha:                   0.8      # (Optional) Override for the initial value of the artificial viscosity. In schemes that have a fixed AV, this remains as alpha throughout the run.
  viscosity_alpha_max:               2.0      # (Optional) Maximal value for the artificial viscosity in schemes that allow alpha to vary.
  viscosity_alpha_min:               0.1      # (Optional) Minimal value for the artificial viscosity in schemes that allow alpha to vary.
  viscosity_length:                  0.1      # (Optional) Decay length for the artificial viscosity in schemes that allow alpha to vary.
  diffusion_alpha:                   0.0      # (Optional) Override the initial value for the thermal diffusion coefficient in schemes with thermal diffusion.
  diffusion_beta:                    0.01     # (Optional) Override the decay/rise rate tuning parameter for the thermal diffusion.
  diffusion_alpha_max:               1.0      # (Optional) Override the maximal thermal diffusion coefficient that is allowed for a given particle.
  diffusion_alpha_min:               0.0      # (Optional) Override the minimal thermal diffusion coefficient that is allowed for a given particle.

# Parameters of the stars neighbour search
Stars:
  resolution_eta:       1.2348   # (Optional) Target smoothing length in units of the mean inter-particle separation (1.2348 == 48Ngbs with the cubic spline kernel). Defaults to the SPH value.
  h_tolerance:          1e-4     # (Optional) Relative accuracy of the Netwon-Raphson scheme for the smoothing lengths. Defaults to the SPH value.
  max_ghost_iterations: 30       # (Optional) Maximal number of iterations allowed to converge towards the smoothing length. Defaults to the SPH value.
  max_volume_change:    1.4      # (Optional) Maximal allowed change of kernel volume over one time-step. Defaults to the SPH value.
  overwrite_birth_time:  0       # (Optional) Do we want to overwrite the birth time of the stars read from the ICs? (default: 0).
  birth_time:           -1       # (Optional) Initial birth times of *all* the stars to be used if we are overwriting them. (-1 means the stars remain inactive feedback-wise througout the run).

# Parameters for the self-gravity scheme
Gravity:
  mesh_side_length:              128       # Number of cells along each axis for the periodic gravity mesh.
  eta:                           0.025     # Constant dimensionless multiplier for time integration.
  theta:                         0.7       # Opening angle (Multipole acceptance criterion).
  comoving_DM_softening:         0.0026994 # Comoving Plummer-equivalent softening length for DM particles (in internal units).
  max_physical_DM_softening:     0.0007    # Maximal Plummer-equivalent softening length in physical coordinates for DM particles (in internal units).
  comoving_baryon_softening:     0.0026994 # Comoving Plummer-equivalent softening length for baryon particles (in internal units).
  max_physical_baryon_softening: 0.0007    # Maximal Plummer-equivalent softening length in physical coordinates for baryon particles (in internal units).
  softening_ratio_background:    0.04      # Fraction of the mean inter-particle separation to use as Plummer-equivalent softening for the background DM particles.
  rebuild_frequency:             0.01      # (Optional) Frequency of the gravity-tree rebuild in units of the number of g-particles (this is the default value).
  a_smooth:                      1.25      # (Optional) Smoothing scale in top-level cell sizes to smooth the long-range forces over (this is the default value).
  r_cut_max:                     4.5       # (Optional) Cut-off in number of top-level cells beyond which no FMM forces are computed (this is the default value).
  r_cut_min:                     0.1       # (Optional) Cut-off in number of top-level cells below which no truncation of FMM forces are performed (this is the default value).
  dithering:                     1         # (Optional) Activate the dithering of the gravity mesh at every rebuild (this is the default value).
  dithering_ratio:               1.0       # (Optional) Magnitude of each component of the dithering vector in units of the top-level cell sizes (this is the default value).

# Parameters when running with SWIFT_GRAVITY_FORCE_CHECKS 
ForceChecks:
  only_when_all_active: 1  # (Optional) Only compute exact forces during timesteps when all gparts are active (default: 0).
  only_at_snapshots:    1  # (Optional) Only compute exact forces during timesteps when a snapshot is being dumped (default: 0).

FOF:
  basename:                        fof_output  # Filename for the FOF outputs (Unused when FoF is only run to seed BHs).
  scale_factor_first:              0.91        # Scale-factor of first FoF black hole seeding calls (needed for cosmological runs).
  time_first:                      0.2         # Time of first FoF black hole seeding calls (needed for non-cosmological runs).	
  delta_time:                      1.005       # Time between consecutive FoF black hole seeding calls.
  min_group_size:                  256         # The minimum no. of particles required for a group.
  linking_length_ratio:            0.2         # Linking length in units of the main inter-particle separation.
  black_hole_seed_halo_mass_Msun:  1e10        # Minimal halo mass in which to seed a black hole (in solar masses).
  absolute_linking_length:         -1.         # (Optional) Absolute linking length (in internal units). When not set to -1, this will overwrite the linking length computed from 'linking_length_ratio'.
  group_id_default:                2147483647  # (Optional) Sets the group ID of particles in groups below the minimum size. Defaults to 2^31 - 1 if unspecified. Has to be positive.
  group_id_offset:                 1           # (Optional) Sets the offset of group ID labeling. Defaults to 1 if unspecified.

# Parameters for the task scheduling
Scheduler:
  nr_queues:                 0         # (Optional) The number of task queues to use. Use 0  to let the system decide.
  cell_max_size:             8000000   # (Optional) Maximal number of interactions per task if we force the split (this is the default value).
  cell_sub_size_pair_hydro:  256000000 # (Optional) Maximal number of hydro-hydro interactions per sub-pair hydro/star task (this is the default value).
  cell_sub_size_self_hydro:  32000     # (Optional) Maximal number of hydro-hydro interactions per sub-self hydro/star task (this is the default value).
  cell_sub_size_pair_stars:  256000000 # (Optional) Maximal number of hydro-star interactions per sub-pair hydro/star task (this is the default value).
  cell_sub_size_self_stars:  32000     # (Optional) Maximal number of hydro-star interactions per sub-self hydro/star task (this is the default value).
  cell_sub_size_pair_grav:   256000000 # (Optional) Maximal number of interactions per sub-pair gravity task  (this is the default value).
  cell_sub_size_self_grav:   32000     # (Optional) Maximal number of interactions per sub-self gravity task  (this is the default value).
  cell_split_size:           400       # (Optional) Maximal number of particles per cell (this is the default value).
  cell_subdepth_diff_grav:   4         # (Optional) Maximal depth difference between leaves and a cell that gravity tasks can be pushed down to (this is the default value).
  cell_extra_parts:          0         # (Optional) Number of spare parts per top-level allocated at rebuild time for on-the-fly creation.
  cell_extra_gparts:         0         # (Optional) Number of spare gparts per top-level allocated at rebuild time for on-the-fly creation.
  cell_extra_sparts:         100       # (Optional) Number of spare sparts per top-level allocated at rebuild time for on-the-fly creation.
  max_top_level_cells:       12        # (Optional) Maximal number of top-level cells in any dimension. The number of top-level cells will be the cube of this (this is the default value).
  tasks_per_cell:            0.0       # (Optional) The average number of tasks per cell. If not large enough the simulation will fail (means guess...).
  links_per_tasks:           25        # (Optional) The average number of links per tasks (before adding the communication tasks). If not large enough the simulation will fail (means guess...). Defaults to 10.
  mpi_message_limit:         4096      # (Optional) Maximum MPI task message size to send non-buffered, KB.
  engine_max_parts_per_ghost:   1000   # (Optional) Maximum number of parts per ghost task.
  engine_max_sparts_per_ghost:  1000   # (Optional) Maximum number of sparts per ghost task.
  engine_max_parts_per_cooling:  200   # (Optional) Maximum number of parts per cooling task.

# Parameters governing the time integration (Set dt_min and dt_max to the same value for a fixed time-step run.)
TimeIntegration:
  time_begin:        0.    # The starting time of the simulation (in internal units).
  time_end:          1.    # The end time of the simulation (in internal units).
  dt_min:            1e-6  # The minimal time-step size of the simulation (in internal units).
  dt_max:            1e-2  # The maximal time-step size of the simulation (in internal units).
  max_dt_RMS_factor: 0.25  # (Optional) Dimensionless factor for the maximal displacement allowed based on the RMS velocities.

# Parameters governing the snapshots
Snapshots:
  basename:   output      # Common part of the name of output files.
  subdir:     dir         # (Optional) Sub-directory in which to write the snapshots. Defaults to "" (i.e. the directory where SWIFT is run).
  scale_factor_first: 0.1 # (Optional) Scale-factor of the first snapshot if cosmological time-integration.
  time_first: 0.          # (Optional) Time of the first output if non-cosmological time-integration (in internal units)
  delta_time: 0.01        # Time difference between consecutive outputs (in internal units)
  invoke_stf: 0           # (Optional) Call VELOCIraptor every time a snapshot is written irrespective of the VELOCIraptor output strategy.
  compression: 0          # (Optional) Set the level of GZIP compression of the HDF5 datasets [0-9]. 0 does no compression. The lossless compression is applied to *all* the fields.
  distributed: 0          # (Optional) When running over MPI, should each rank write a partial snapshot or do we want a single file? 1 implies one file per MPI rank.
  int_time_label_on:   0  # (Optional) Enable to label the snapshots using the time rounded to an integer (in internal units)
  UnitMass_in_cgs:     1  # (Optional) Unit system for the outputs (Grams)
  UnitLength_in_cgs:   1  # (Optional) Unit system for the outputs (Centimeters)
  UnitVelocity_in_cgs: 1  # (Optional) Unit system for the outputs (Centimeters per second)
  UnitCurrent_in_cgs:  1  # (Optional) Unit system for the outputs (Amperes)
  UnitTemp_in_cgs:     1  # (Optional) Unit system for the outputs (Kelvin)
  output_list_on:      0  # (Optional) Enable the output list
  multiple_output_levels: 0 # (Optional) Enable multiple levels of outputs
  output_list:         snaplist.txt # (Optional) File containing the output times (see documentation in "Parameter File" section)

# Parameters governing the logger snapshot system
Logger:
  delta_step:           10     # Update the particle log every this many updates
  basename:             index  # Common part of the filenames
  initial_buffer_size:  1      # (Optional) Buffer size in GB
  buffer_scale:        10     # (Optional) When buffer size is too small, update it with required memory times buffer_scale
  
# Parameters governing the conserved quantities statistics
Statistics:
  delta_time:           1e-2     # Time between statistics output
  scale_factor_first:     0.1    # (Optional) Scale-factor of the first statistics dump if cosmological time-integration.
  time_first:             0.     # (Optional) Time of the first stats output if non-cosmological time-integration (in internal units)
  energy_file_name:    energy    # (Optional) File name for energy output
  timestep_file_name:  timesteps # (Optional) File name for timing information output. Note: No underscores "_" allowed in file name
  output_list_on:      0         # (Optional) Enable the output list
  output_list:         statlist.txt # (Optional) File containing the output times (see documentation in "Parameter File" section)

# Parameters related to the initial conditions
InitialConditions:
  file_name:  SedovBlast/sedov.hdf5 # The file to read
  periodic:                    1    # Are we running with periodic ICs?
  generate_gas_in_ics:         0    # (Optional) Generate gas particles from the DM-only ICs (e.g. from panphasia).
  cleanup_h_factors:           0    # (Optional) Clean up the h-factors used in the ICs (e.g. in Gadget files).
  cleanup_velocity_factors:    0    # (Optional) Clean up the scale-factors used in the definition of the velocity variable in the ICs (e.g. in Gadget files).
  cleanup_smoothing_lengths:   0    # (Optional) Clean the values of the smoothing lengths that are read in to remove stupid values. Set to 1 to activate.
  smoothing_length_scaling:    1.   # (Optional) A scaling factor to apply to all smoothing lengths in the ICs.
  shift:      [0.0,0.0,0.0]         # (Optional) A shift to apply to all particles read from the ICs (in internal units).
  replicate:  2                     # (Optional) Replicate all particles along each axis a given integer number of times. Default 1.

# Parameters controlling restarts
Restarts:
  enable:             1          # (Optional) whether to enable dumping restarts at fixed intervals.
  save:               1          # (Optional) whether to save copies of the previous set of restart files (named .prev)
  onexit:             0          # (Optional) whether to dump restarts on exit (*needs enable*)
  subdir:             restart    # (Optional) name of subdirectory for restart files.
  basename:           swift      # (Optional) prefix used in naming restart files.
  delta_hours:        5.0        # (Optional) decimal hours between dumps of restart files.
  stop_steps:         100        # (Optional) how many steps to process before checking if the <subdir>/stop file exists. When present the application will attempt to exit early, dumping restart files first.
  max_run_time:       24.0       # (optional) Maximal wall-clock time in hours. The application will exit when this limit is reached.
  resubmit_on_exit:   0          # (Optional) whether to run a command when exiting after the time limit has been reached.
  resubmit_command:   ./resub.sh # (Optional) Command to run when time limit is reached. Compulsory if resubmit_on_exit is switched on. Note potentially unsafe.

# Parameters governing domain decomposition
DomainDecomposition:
  initial_type:     memory    # (Optional) The initial decomposition strategy: "grid",
                              #            "region", "memory", or "vectorized".
  initial_grid: [10,10,10]    # (Optional) Grid sizes if the "grid" strategy is chosen.

  synchronous:      0         # (Optional) Use synchronous MPI requests to redistribute, uses less system memory, but slower.
  repartition_type: fullcosts # (Optional) The re-decomposition strategy, one of:
                              # "none", "fullcosts", "edgecosts", "memory" or
                              # "timecosts".
  trigger:          0.05      # (Optional) Fractional (<1) CPU time difference between MPI ranks required to trigger a
                              # new decomposition, or number of steps (>1) between decompositions
  minfrac:          0.9       # (Optional) Fractional of all particles that should be updated in previous step when
                              # using CPU time trigger
  usemetis:         0         # Use serial METIS when ParMETIS is also available.
  adaptive:         1         # Use adaptive repartition when ParMETIS is available, otherwise simple refinement.
  itr:              100       # When adaptive defines the ratio of inter node communication time to data redistribution time, in the range 0.00001 to 10000000.0.
                              # Lower values give less data movement during redistributions, at the cost of global balance which may require more communication.
  use_fixed_costs:  0         # If 1 then use any compiled in fixed costs for
                              # task weights in first repartition, if 0 only use task timings, if > 1 only use
                              # fixed costs, unless none are available.

# Structure finding options (requires velociraptor)
StructureFinding:
  config_file_name:     stf_input.cfg # Name of the STF config file.
  basename:             haloes        # Common part of the name of output files.
  subdir_per_output:    stf           # (Optional) Sub-directory (within Snapshots:subdir) to use for each invocation of STF. Defaults to "" (i.e. no sub-directory) 
  scale_factor_first:   0.92          # (Optional) Scale-factor of the first snaphot (cosmological run)
  time_first:           0.01          # (Optional) Time of the first structure finding output (in internal units).
  delta_time:           1.10          # (Optional) Time difference between consecutive structure finding outputs (in internal units) in simulation time intervals.
  output_list_on:       0             # (Optional) Enable the output list
  output_list:          stflist.txt   # (Optional) File containing the output times (see documentation in "Parameter File" section)

# Parameters related to the equation of state ------------------------------------------

EoS:
  isothermal_internal_energy: 20.26784  # Thermal energy per unit mass for the case of isothermal equation of state (in internal units).

  planetary_use_Til:    1   # (Optional) Whether to prepare the Tillotson EOS
  planetary_use_HM80:   0   # (Optional) Whether to prepare the Hubbard & MacFarlane (1980) EOS
  planetary_use_ANEOS:  0   # (Optional) Whether to prepare the ANEOS EOS
  planetary_use_SESAME: 0   # (Optional) Whether to prepare the SESAME EOS
                            # (Optional) Table file paths
  planetary_HM80_HHe_table_file:        ./EoSTables/planetary_HM80_HHe.txt
  planetary_HM80_ice_table_file:        ./EoSTables/planetary_HM80_ice.txt
  planetary_HM80_rock_table_file:       ./EoSTables/planetary_HM80_rock.txt
  planetary_SESAME_iron_table_file:     ./EoSTables/planetary_SESAME_iron_2140.txt
  planetary_SESAME_basalt_table_file:   ./EoSTables/planetary_SESAME_basalt_7530.txt
  planetary_SESAME_water_table_file:    ./EoSTables/planetary_SESAME_water_7154.txt
  planetary_SS08_water_table_file:      ./EoSTables/planetary_SS08_water.txt

# Parameters related to external potentials --------------------------------------------

# Point mass external potentials
PointMassPotential:
  useabspos:       0                   # 0 -> positions based on centre, 1 -> absolute positions 
  position:        [50.,50.0,50.]      # location of external point mass (internal units)
  mass:            1e10                # mass of external point mass (internal units)
  timestep_mult:   0.03                # Dimensionless pre-factor for the time-step condition
  softening:       0.05                # For point-mass-softened option

# Isothermal potential parameters
IsothermalPotential:
  useabspos:       0                   # 0 -> positions based on centre, 1 -> absolute positions 
  position:        [100.,100.,100.]    # Location of centre of isothermal potential with respect to centre of the box (internal units)
  vrot:            200.                # Rotation speed of isothermal potential (internal units)
  timestep_mult:   0.03                # Dimensionless pre-factor for the time-step condition
  epsilon:         0.1                 # Softening size (internal units)
  
# Hernquist potential parameters
HernquistPotential:
  useabspos:       0        # 0 -> positions based on centre, 1 -> absolute positions 
  position:        [100.,100.,100.]    # Location of centre of Henrquist potential with respect to centre of the box (if 0) otherwise absolute (if 1) (internal units)
  idealizeddisk:   0        # (Optional) Whether to run with idealizeddisk or without, 0 used the mass and scalelength as mandatory parameters, while 1 uses more advanced disk dependent paramters
  mass:            1e10     # (Optional 0) default parameter, Mass of the Hernquist potential
  scalelength:     10.0     # (Optional 0) default parameter, Scale length of the potential
                            # If multiple X200 values are given, only one is used, in the order M200 > V200 > R200.
  M200:            3e11     # (Optional 1a) M200 of the galaxy+halo (when used V200 and R200 are not used)
  V200:            100.     # (Optional 1b) V200 of the galaxy+halo (when used M200 and R200 are not used, if M200 is given M200 is used)
  R200:            10.      # (Optional 1c) R200 of the galaxy+halo (when used M200 and V200 are not used, if M200 or V200 are given they are used)
  h:               0.704    # (Optional 1) reduced Hubble constant
  concentration:   7.1      # (Optional 1) concentration of the Halo
  diskfraction:              0.0434370991372   # (Optional 1) Disk mass fraction (equal to MD in MakeNewDisk and GalIC)
  bulgefraction:              0.00705852860979  # (Optional 1) Bulge mass fraction (equal to MB in MakeNewDisk and GalIC)
  timestep_mult:   0.01     # Dimensionless pre-factor for the time-step condition, basically determines the fraction of the orbital time we use to do the time integration
  epsilon:         0.1      # Softening size (internal units)
 
# NFW potential parameters
NFWPotential:
  useabspos:          0             # 0 -> positions based on centre, 1 -> absolute positions 
  position:           [0.0,0.0,0.0] # Location of centre of the NFW potential with respect to centre of the box (internal units) if useabspos=0 otherwise with respect to the 0,0,0, coordinates.
  concentration:      8.            # Concentration of the halo
  M_200:              2.0e+12       # Mass of the halo (M_200 in internal units)
  critical_density:   127.4         # Critical density (internal units).
  timestep_mult:      0.01          # Dimensionless pre-factor for the time-step condition, basically determines fraction of orbital time we need to do an integration step

# NFW + Miyamoto-Nagai disk potential
NFW_MNPotential:
  useabspos:         0         # 0 -> positions based on centre, 1 -> absolute positions 
  position:         [0.,0.,0.] # Location of centre of isothermal potential with respect to centre of the box (if 0) otherwise absolute (if 1) (internal units)
  timestep_mult:    0.01       # Dimensionless pre-factor for the time-step condition, basically determines the fraction of the orbital time we use to do the time integration
  epsilon:          0.01       # Softening size (internal units)
  concentration:    10.0       # concentration of the Halo
  M_200:            150.0      # M200 of the galaxy disk (internal units)
  critical_density: 1.37E-8    # Critical density of the Universe (internal units)
  Mdisk:            3.0        # Mass of the disk (internal units)
  Rdisk:            4.0        # Effective radius of the disk (internal units)
  Zdisk:            0.4704911  # Scale-height of the disk (internal units)


# Disk-patch potential parameters. The potential is along the x-axis.
DiscPatchPotential:
  surface_density: 10.      # Surface density of the disc (internal units)
  scale_height:    100.     # Scale height of the disc (internal units)
  x_disc:          400.     # Position of the disc along the z-axis (internal units)
  x_trunc:         300.     # (Optional) Distance from the disc along z-axis above which the potential gets truncated.
  x_max:           380.     # (Optional) Distance from the disc along z-axis above which the potential is set to 0.
  timestep_mult:   0.03     # Dimensionless pre-factor for the time-step condition
  growth_time:     5.       # (Optional) Time for the disc to grow to its final size (multiple of the dynamical time)

# Sine Wave potential
SineWavePotential:
  amplitude:        10.     # Amplitude of the sine wave (internal units)
  timestep_limit:   1.      # Time-step dimensionless pre-factor.
  growth_time:      0.      # (Optional) Time for the potential to grow to its final size.


# Parameters related to entropy floors    ----------------------------------------------

EAGLEEntropyFloor:
  Jeans_density_threshold_H_p_cm3: 0.1       # Physical density above which the EAGLE Jeans limiter entropy floor kicks in expressed in Hydrogen atoms per cm^3.
  Jeans_over_density_threshold:    10.       # Overdensity above which the EAGLE Jeans limiter entropy floor can kick in.
  Jeans_temperature_norm_K:        8000      # Temperature of the EAGLE Jeans limiter entropy floor at the density threshold expressed in Kelvin.
  Jeans_gamma_effective:           1.3333333 # Slope the of the EAGLE Jeans limiter entropy floor
  Cool_density_threshold_H_p_cm3:  1e-5      # Physical density above which the EAGLE Cool limiter entropy floor kicks in expressed in Hydrogen atoms per cm^3.
  Cool_over_density_threshold:     10.       # Overdensity above which the EAGLE Cool limiter entropy floor can kick in.
  Cool_temperature_norm_K:         8000      # Temperature of the EAGLE Cool limiter entropy floor at the density threshold expressed in Kelvin.
  Cool_gamma_effective:            1.        # Slope the of the EAGLE Cool limiter entropy floor

# Parameters for the COLIBRE "equation of state"
COLIBREEntropyFloor:
  Jeans_density_norm_H_p_cm3: 0.1        # Physical density above which the COLIBRE Jeans limiter entropy floor kicks in expressed in Hydrogen atoms per cm^3.
  Jeans_temperature_norm_K:   10.        # Temperature of the COLIBRE Jeans limiter entropy floor at the density normalisation expressed in Kelvin.
  Jeans_gamma_effective:      1.3333333  # Slope the of the COLIBRE Jeans limiter entropy floor
  Cool_density_norm_H_p_cm3:  1e-5       # Physical density above which the COLIBRE Cool limiter entropy floor kicks in expressed in Hydrogen atoms per cm^3.
  Cool_temperature_norm_K:    -1.        # Temperature of the COLIBRE Cool limiter entropy floor at the density normalisation expressed in Kelvin.
  Cool_gamma_effective:       1.         # Slope the of the COLIBRE Cool limiter entropy floor

# Parameters for the Quick Lyman-alpha floor
QLAEntropyFloor:
  density_threshold_H_p_cm3: 0.1       # Physical density above which the entropy floor kicks in expressed in Hydrogen atoms per cm^3.
  over_density_threshold:    10.       # Overdensity above which the entropy floor can kick in.
  temperature_norm_K:        8000      # Temperature of the entropy floor at the density threshold expressed in Kelvin.


# Parameters related to pressure floors    ----------------------------------------------

GEARPressureFloor:
  jeans_factor: 10.       # Number of particles required to suppose a resolved clump and avoid the pressure floor.


# Parameters related to cooling function  ----------------------------------------------

# Constant du/dt cooling function
ConstCooling:
  cooling_rate: 1.          # Cooling rate (du/dt) (internal units)
  min_energy:   1.          # Minimal internal energy per unit mass (internal units)
  cooling_tstep_mult: 1.    # Dimensionless pre-factor for the time-step condition

# Constant lambda cooling function
LambdaCooling:
  lambda_nH2_cgs:              1e-22 # Cooling rate divided by square Hydrogen number density (in cgs units [erg * s^-1 * cm^3])
  cooling_tstep_mult:          1.0   # (Optional) Dimensionless pre-factor for the time-step condition.

# Parameters of the EAGLE cooling model (Wiersma+08 cooling tables).
EAGLECooling:
  dir_name:                  ./coolingtables/  # Location of the Wiersma+08 cooling tables
  H_reion_z:                 8.5               # Redshift of Hydrogen re-ionization
  H_reion_eV_p_H:            2.0               # Energy inject by Hydrogen re-ionization in electron-volt per Hydrogen atom
  He_reion_z_centre:         3.5               # Redshift of the centre of the Helium re-ionization Gaussian
  He_reion_z_sigma:          0.5               # Spread in redshift of the  Helium re-ionization Gaussian
  He_reion_eV_p_H:           2.0               # Energy inject by Helium re-ionization in electron-volt per Hydrogen atom
  Ca_over_Si_in_solar:       1.                # (Optional) Ratio of Ca/Si to use in units of solar. If set to 1, the code uses [Ca/Si] = 0, i.e. Ca/Si = 0.0941736.
  S_over_Si_in_solar:        1.                # (Optional) Ratio of S/Si to use in units of solar. If set to 1, the code uses [S/Si] = 0, i.e. S/Si = 0.6054160.

# Quick Lyman-alpha cooling (EAGLE with fixed primoridal Z)
QLACooling:
  dir_name:                ./coolingtables/   # Location of the Wiersma+08 cooling tables
  H_reion_z:               7.5                # Redshift of Hydrogen re-ionization
  H_reion_eV_p_H:          2.0                # Energy inject by Hydrogen re-ionization in electron-volt per Hydrogen atom
  He_reion_z_centre:       3.5                # Redshift of the centre of the Helium re-ionization Gaussian
  He_reion_z_sigma:        0.5                # Spread in redshift of the  Helium re-ionization Gaussian
  He_reion_eV_p_H:         2.0                # Energy inject by Helium re-ionization in electron-volt per Hydrogen atom
  
# Parameters of the COLIBRE cooling model (Ploeckinger+?? cooling tables).
COLIBRECooling:
  dir_name:  UV_dust1_CR1_G1_shield1.hdf5      # Location of Ploeckinger+?? cooling tables
  H_reion_z:                 8.5               # Redshift of Hydrogen re-ionization 
  H_reion_eV_p_H:            2.0               # Energy inject by Hydrogen re-ionization in electron-volt per Hydrogen atom
  He_reion_z_centre:         3.5               # Redshift of the centre of the Helium re-ionization Gaussian
  He_reion_z_sigma:          0.5               # Spread in redshift of the  Helium re-ionization Gaussian
  He_reion_eV_p_H:           2.0               # Energy inject by Helium re-ionization in electron-volt per Hydrogen atom
  Ca_over_Si_in_solar:       1.                # (Optional) Ratio of Ca/Si to use in units of solar. If set to 1, the code uses [Ca/Si] = 0 (Grevesse, Asplund, Sauval, and Scott, 2010)
  S_over_Si_in_solar:        1.                # (Optional) Ratio of Ca/Si to use in units of solar. If set to 1, the code uses [Ca/Si] = 0 (Grevesse, Asplund, Sauval, and Scott, 2010)
  delta_logTEOS_subgrid_properties: 0.2        # delta log T above the EOS below which the subgrid properties use Teq assumption
  rapid_cooling_threshold:          1.0        # Threshold in dt / t_cool to switch between rapid- and slow-cooling modes. Negative value prevents the use of rapid cooling.

# Cooling with CHIMES (Richings et al. 2014a, b) 
CHIMESCooling: 
  data_path:                  chimes-data      # Path to chimes-data repository 
  EqmAbundanceTable:          colibre_HHe      # Path to equilibrium abundance tables
  PhotoIonTable:              cross_sections_B87.hdf5   # Path to cross-sections table (UV_field_flag == 1 only)
  PhotoIonTable_UVB:          SP20_cross_sections       # Path to cross-sections tables; UVB (UV_field_flag == 2 only)
  PhotoIonTable_ISRF:         cross_sections_B87.hdf5   # Path to cross-sections tables; ISRF (UV_field_flag == 2 only) 
  UV_field_flag:              2                # Flag specifying radiation field model 
  Shielding_flag:             2                # Flag specifying local shielding model 
  use_redshift_dependent_UVB: 2                # Flag to switch on redshift-dependent UVB 
  shielding_length_factor:    0.5              # Multiplicative factor to scale shielding length (Shielding_flag > 0 only)
  max_shielding_length:       100.0            # Max shielding length in code units (Shield_flag > 0 only)
  rad_field_norm_factor:      0.1              # Multiplicative factor to scale UV field (UV_field_flag == 1 or 2 only)
  init_abundance_mode:        1                # Flag to specify how to set initial CHIMES abundances
  InitIonState:               0                # Initial ionisation state (init_abundance_mode == 0 only)
  colibre_metal_depletion:    1                # Flag to specify metal depletion model
  set_FB_particles_to_eqm:    1                # Flag to set particles to eqm if they have been heated by feedback 
  relativeTolerance:          1e-3             # Relative tolerance for CHIMES intergration
  absoluteTolerance:          1e-10            # Absolute tolerance for CHIMES chemistry integration
  explicitTolerance:          0.1              # Tolerance below which we use the explicit solution in CHIMES
  scale_metal_tolerances:     1                # Flag to scale absolute tolerances by element abundance
  T_mol:                      1.0e5            # Maximum temperature for the molecular network
  ChemistryEqmMode:           0                # Flag to use pre-computed equilibrium abundances throughout
  ThermEvolOn:                1                # Flag to switch on thermal evolution in CHIMES
  chimes_debug:               0                # Flag to include extra debug outputs in CHIMES
  cosmic_ray_rate:            1.8e-16          # HI ionisation rate from cosmic rays
  delta_logTEOS_subgrid_properties:  0.2       # delta logT above the EOS below which set CHIMES to eqm and use subgrid properties
  use_colibre_subgrid_EOS:    1                # Flag to set subgrid rho and T to thermal and pressure eqm on the EOS
  use_hybrid_cooling:         1                # Use hybrid cooling, to read in eqm cooling rates from metals not included in CHIMES
  rapid_cooling_threshold:    1.0              # Threshold in dt / t_cool to switch between rapid- and slow-cooling modes. Negative value prevents the use of rapid cooling.
  colibre_table_path:         ../UV_dust1_CR1_G1_shield1.hdf5   # Path to COLIBRE cooling tables (Ploeckinger et al. in prep)
  UVB_cutoff_z:               127.0            # Redshift above which the UVB is switched off 
  ISRF_low_dens_cutoff_z:     7.5              # Redshift above which the ISRF is cut off at low densities (UV_field_flag == 2 only)
  S_over_Si_in_solar:         1.0              # S / Si relative to Solar
  Ca_over_Si_in_solar:        1.0              # Ca / Si relative to Solar
  IncludeCarbon:              0                # Include Carbon in the CHIMES network
  IncludeNitrogen:            0                # Include Nitrogen in the CHIMES network
  IncludeOxygen:              0                # Include Oxygen in the CHIMES network
  IncludeNeon:                0                # Include Neon in the CHIMES network
  IncludeMagnesium:           0                # Include Magnesium in the CHIMES network
  IncludeSilicon:             0                # Include Silicon in the CHIMES network
  IncludeSulphur:             0                # Include Sulphur in the CHIMES network
  IncludeCalcium:             0                # Include Calcium in the CHIMES network
  IncludeIron:                0                # Include Iron in the CHIMES network

# Cooling with Grackle 3.0
GrackleCooling:
  cloudy_table: CloudyData_UVB=HM2012.h5       # Name of the Cloudy Table (available on the grackle bitbucket repository)
  with_UV_background: 1                        # Enable or not the UV background
  redshift: 0                                  # Redshift to use (-1 means time based redshift)
  with_metal_cooling: 1                        # Enable or not the metal cooling
  provide_volumetric_heating_rates: 0          # (optional) User provide volumetric heating rates
  provide_specific_heating_rates: 0            # (optional) User provide specific heating rates
  max_steps: 10000                             # (optional) Max number of step when computing the initial composition
  convergence_limit: 1e-2                      # (optional) Convergence threshold (relative) for initial composition
  thermal_time_myr: 5                          # (optional) Time (in Myr) for adiabatic cooling after a feedback event.
  self_shielding_method: -1                    # (optional) Grackle (1->3 for Grackle's ones, 0 for none and -1 for GEAR)
  self_shielding_threshold_atom_per_cm3: 0.007 # Required only with GEAR's self shielding. Density threshold of the self shielding


# Parameters related to chemistry models  -----------------------------------------------

# EAGLE model
EAGLEChemistry:
  init_abundance_metal:     0.           # Inital fraction of particle mass in *all* metals
  init_abundance_Hydrogen:  0.752        # Inital fraction of particle mass in Hydrogen
  init_abundance_Helium:    0.248        # Inital fraction of particle mass in Helium
  init_abundance_Carbon:    0.000        # Inital fraction of particle mass in Carbon
  init_abundance_Nitrogen:  0.000        # Inital fraction of particle mass in Nitrogen
  init_abundance_Oxygen:    0.000        # Inital fraction of particle mass in Oxygen
  init_abundance_Neon:      0.000        # Inital fraction of particle mass in Neon
  init_abundance_Magnesium: 0.000        # Inital fraction of particle mass in Magnesium
  init_abundance_Silicon:   0.000        # Inital fraction of particle mass in Silicon
  init_abundance_Iron:      0.000        # Inital fraction of particle mass in Iron

# COLIBRE model
COLIBREChemistry:
  init_abundance_metal:             0.0133714      # Inital fraction of particle mass in *all* metals
  init_abundance_Hydrogen:          0.73738788833  # Inital fraction of particle mass in Hydrogen
  init_abundance_Helium:            0.24924186942  # Inital fraction of particle mass in Helium
  init_abundance_Carbon:            0.0023647215   # Inital fraction of particle mass in Carbon
  init_abundance_Nitrogen:          0.0006928991   # Inital fraction of particle mass in Nitrogen
  init_abundance_Oxygen:            0.00573271036  # Inital fraction of particle mass in Oxygen
  init_abundance_Neon:              0.00125649278  # Inital fraction of particle mass in Neon
  init_abundance_Magnesium:         0.00070797838  # Inital fraction of particle mass in Magnesium
  init_abundance_Silicon:           0.00066495154  # Inital fraction of particle mass in Silicon
  init_abundance_Iron:              0.00129199252  # Inital fraction of particle mass in Iron
  metal_diffusion_constant:         0.01           # Metal diffusion constant (Smagorinsky constant)
  metal_diffusion_timestep_mult:    0.2            # Run-time parameter to control the time-step condition based on the diffusion rate.

# GEAR chemistry model (Revaz and Jablonka 2018)
GEARChemistry:
  initial_metallicity: 1         # Initial metallicity of the gas (mass fraction)
  scale_initial_metallicity: 1   # Should we scale the initial metallicity with the solar one?


# Parameters related to star formation models  -----------------------------------------------

# EAGLE star formation model (Schaye and Dalla Vecchia 2008)
EAGLEStarFormation:
  EOS_density_norm_H_p_cm3:          0.1       # Physical density used for the normalisation of the EOS assumed for the star-forming gas in Hydrogen atoms per cm^3.
  EOS_temperature_norm_K:            8000      # Temperature om the polytropic EOS assumed for star-forming gas at the density normalisation in Kelvin.
  EOS_gamma_effective:               1.3333333 # Slope the of the polytropic EOS assumed for the star-forming gas.
  gas_fraction:                      0.25      # (Optional) The gas fraction used internally by the model (Defaults to 1).
  KS_normalisation:                  1.515e-4  # Normalization of the Kennicutt-Schmidt law in Msun / kpc^2 / yr.
  KS_exponent:                       1.4       # Exponent of the Kennicutt-Schmidt law.
  min_over_density:                  57.7      # Over-density above which star-formation is allowed.
  KS_high_density_threshold_H_p_cm3: 1e3       # Hydrogen number density above which the Kennicut-Schmidt law changes slope in Hydrogen atoms per cm^3.
  KS_high_density_exponent:          2.0       # Slope of the Kennicut-Schmidt law above the high-density threshold.
  KS_max_density_threshold_H_p_cm3:  1e5       # (Optional) Density above which a gas particle gets automatically turned into a star in Hydrogen atoms per cm^3 (Defaults to FLT_MAX).
  EOS_entropy_margin_dex:            0.5       # (Optional) Logarithm base 10 of the maximal entropy above the EOS at which stars can form.
  threshold_norm_H_p_cm3:            0.1       # Normalisation of the metal-dependant density threshold for star formation in Hydrogen atoms per cm^3.
  threshold_Z0:                      0.002     # Reference metallicity (metal mass fraction) for the metal-dependant threshold for star formation.
  threshold_slope:                   -0.64     # Slope of the metal-dependant star formation threshold
  threshold_max_density_H_p_cm3:     10.0      # Maximal density of the metal-dependant density threshold for star formation in Hydrogen atoms per cm^3.  

# Quick Lyman-alpha star formation parameters
QLAStarFormation:
  over_density:              1000      # The over-density above which gas particles turn into stars.

# COLIBRE star formation model
COLIBREStarFormation:
  min_over_density:                  57.7        # Minimum over density above which star formation is allowed.
  alpha_virial:                      2.          # set the alpha virial for star forming gas, setting this variable to 0 corresponds to running without virial criterion.
  temperature_threshold_K:           1000        # Subgrid temperature threshold below which stars are allowed to form. Setting the variable to 0 means running without temperature threshold.
  threshold_max_density_H_p_cm3:     1e5         # (Optional) Density above which a gas particle gets automatically turned into a star in Hydrogen atoms per cm^3 (Defaults to infinity, i.e no threshold).
  subgrid_density_threshold_H_p_CM3: 1e2         # (Optional) Subgrid density threshold, a particle above this density is always star forming (Defaults to infinity, i.e. no threshold).
  SF_model:                          SchmidtLaw  # star formation model to use ('SchmidtLaw' or 'PressureLaw')
  star_formation_efficiency:         0.01        # Star formation efficiency (SFE) of the Schmidt law, \rho_\star = SFE * \rho / t_ff/
  KS_exponent:                       1.4         # Kennicutt-Schmidt slope for the pressure law.
  KS_normalisation_Msun_p_yr_p_kpc2: 1.515e-4    # Normalization of the Kennicutt-Schmidt slope for the pressure law.
  gas_fraction:                      1.0         # (Optional) gas fraction for pressure law, default to 1.0

# GEAR star formation model (Revaz and Jablonka 2018)
GEARStarFormation:
  star_formation_efficiency: 0.01   # star formation efficiency (c_*)
  maximal_temperature:  3e4         # Upper limit to the temperature of a star forming particle
  n_stars_per_particle: 4           # Number of stars that an hydro particle can generate
  min_mass_frac: 0.5                # Minimal mass for a stellar particle as a fraction of the average mass for the stellar particles.


# Parameters related to feedback models  -----------------------------------------------

# EAGLE feedback model
EAGLEFeedback:
  use_SNII_feedback:                1               # Global switch for SNII thermal (stochastic) feedback.
  use_SNIa_feedback:                1               # Global switch for SNIa thermal (continuous) feedback.
  use_AGB_enrichment:               1               # Global switch for enrichement from AGB stars.
  use_SNII_enrichment:              1               # Global switch for enrichement from SNII stars.
  use_SNIa_enrichment:              1               # Global switch for enrichement from SNIa stars.
  filename:                         ./yieldtables/  # Path to the directory containing the EAGLE yield tables.
  IMF_min_mass_Msun:                0.1             # Minimal stellar mass considered for the Chabrier IMF in solar masses.
  IMF_max_mass_Msun:              100.0             # Maximal stellar mass considered for the Chabrier IMF in solar masses.
  SNII_min_mass_Msun:               6.0             # Minimal mass considered for SNII stars in solar masses.
  SNII_max_mass_Msun:             100.0             # Maximal mass considered for SNII stars in solar masses.
  SNII_sampled_delay:               1               # Sample the SNII lifetimes to do feedback.
  SNII_wind_delay_Gyr:              0.03            # Time in Gyr between a star's birth and the SNII thermal feedback event when not sampling.
  SNII_delta_T_K:                   3.16228e7       # Change in temperature to apply to the gas particle in a SNII thermal feedback event in Kelvin.
  SNII_energy_erg:                  1.0e51          # Energy of one SNII explosion in ergs.
  SNII_energy_fraction_min:         0.3             # Maximal fraction of energy applied in a SNII feedback event.
  SNII_energy_fraction_max:         3.0             # Minimal fraction of energy applied in a SNII feedback event.
  SNII_energy_fraction_Z_0:         0.0012663729    # Pivot point for the metallicity dependance of the SNII energy fraction (metal mass fraction).
  SNII_energy_fraction_n_0_H_p_cm3: 0.67            # Pivot point for the birth density dependance of the SNII energy fraction in cm^-3.
  SNII_energy_fraction_n_Z:         0.8686          # Power-law for the metallicity dependance of the SNII energy fraction.
  SNII_energy_fraction_n_n:         0.8686          # Power-law for the birth density dependance of the SNII energy fraction.
  SNIa_DTD:                         PowerLaw        # Functional form of the SNIa delay time distribution Two choices: 'PowerLaw' or 'Exponential'.
  SNIa_DTD_delay_Gyr:               0.04            # Stellar age after which SNIa start in Gyr (40 Myr corresponds to stars ~ 8 Msun).
  SNIa_DTD_power_law_norm_p_Msun:   0.0012          # Normalization of the SNIa delay time distribution in the power-law DTD case (in Msun^-1).
  SNIa_DTD_exp_norm_p_Msun:         0.002           # Normalization of the SNIa delay time distribution in the exponential DTD case (in Msun^-1).
  SNIa_DTD_exp_timescale_Gyr:       2.0             # Time-scale of the SNIa delay time distribution in the exponential DTD case (in Gyr).
  SNIa_energy_erg:                 1.0e51           # Energy of one SNIa explosion in ergs.
  AGB_ejecta_velocity_km_p_s:      10.0             # Velocity of the AGB ejectas in km/s.
  stellar_evolution_age_cut_Gyr:    0.1             # Stellar age in Gyr above which the enrichment is down-sampled.
  stellar_evolution_sampling_rate:   10             # Number of time-steps in-between two enrichment events for a star above the age threshold.
  SNII_yield_factor_Hydrogen:       1.0             # (Optional) Correction factor to apply to the Hydrogen yield from the SNII channel.
  SNII_yield_factor_Helium:         1.0             # (Optional) Correction factor to apply to the Helium yield from the SNII channel.
  SNII_yield_factor_Carbon:         0.5             # (Optional) Correction factor to apply to the Carbon yield from the SNII channel.
  SNII_yield_factor_Nitrogen:       1.0             # (Optional) Correction factor to apply to the Nitrogen yield from the SNII channel.
  SNII_yield_factor_Oxygen:         1.0             # (Optional) Correction factor to apply to the Oxygen yield from the SNII channel.
  SNII_yield_factor_Neon:           1.0             # (Optional) Correction factor to apply to the Neon yield from the SNII channel.
  SNII_yield_factor_Magnesium:      2.0             # (Optional) Correction factor to apply to the Magnesium yield from the SNII channel.
  SNII_yield_factor_Silicon:        1.0             # (Optional) Correction factor to apply to the Silicon yield from the SNII channel.
  SNII_yield_factor_Iron:           0.5             # (Optional) Correction factor to apply to the Iron yield from the SNII channel.

# COLIBRE feedback parameter
COLIBREFeedback:
  use_SNII_feedback:                1               # Global switch for SNII thermal (stochastic) feedback.
  use_SNIa_feedback:                1               # Global switch for SNIa thermal (continuous) feedback.
  use_AGB_enrichment:               1               # Global switch for enrichement from AGB stars.
  use_SNII_enrichment:              1               # Global switch for enrichement from SNII stars.
  use_SNIa_enrichment:              1               # Global switch for enrichement from SNIa stars.
  filename:                         ./yieldtables/  # Path to the directory containing the EAGLE yield tables.
  IMF_min_mass_Msun:                0.1             # Minimal stellar mass considered for the Chabrier IMF in solar masses.
  IMF_max_mass_Msun:              100.0             # Maximal stellar mass considered for the Chabrier IMF in solar masses.
  SNII_min_mass_Msun:               6.0             # Minimal mass considered for SNII feedback (not SNII enrichment!) in solar masses.
  SNII_max_mass_Msun:             100.0             # Maximal mass considered for SNII feedback (not SNII enrichment!) in solar masses.
  SNII_wind_delay_Gyr:              -1.             # Time in Gyr between a star's birth and the SNII thermal feedback event. (< 0. for continuous SNe)
  SNII_delta_T_K:                   3.16228e7       # Change in temperature to apply to the gas particle in a SNII thermal feedback event in Kelvin.
  SNII_energy_erg:                  1.0e51          # Energy of one SNII explosion in ergs.
  SNII_delta_v_km_p_s:              25.0            # Change in the gas-particle velocity that is kicked in a SNII kinetic feedback event
  SNII_f_kinetic:                   0.1             # Fraction of SNII energy injected into the gas in kinetic form (the remaining fraction is injected in thermal form)
  SNII_energy_fraction_min:         1.0             # Maximal fraction of energy applied in a SNII feedback event.
  SNII_energy_fraction_max:         1.0             # Minimal fraction of energy applied in a SNII feedback event.
  SNII_energy_fraction_Z_0:         0.0012663729    # Pivot point for the metallicity dependance of the SNII energy fraction (metal mass fraction).
  SNII_energy_fraction_n_0_H_p_cm3: 0.67            # Pivot point for the birth density dependance of the SNII energy fraction in cm^-3.
  SNII_energy_fraction_n_Z:         0.8686          # Power-law for the metallicity dependance of the SNII energy fraction.
  SNII_energy_fraction_n_n:         0.8686          # Power-law for the birth density dependance of the SNII energy fraction.
  SNIa_max_mass_Msun:              8.0              # Maximal mass considered for SNIa feedback and enrichment in solar masses.
  SNIa_energy_erg:                 1.0e51           # Energy of one SNIa explosion in ergs.
  SNIa_delta_T_K:                   3.16228e7       # Change in temperature to apply to the gas particle in a SNIa thermal feedback event in Kelvin.
  SNIa_energy_fraction:             1.0             # Fraction of energy applied in a SNIa feedback event.
  AGB_ejecta_velocity_km_p_s:      10.0             # Velocity of the AGB ejectas in km/s.
  SNII_yield_factor_Hydrogen:       1.0             # (Optional) Correction factor to apply to the Hydrogen yield from the SNII channel.
  SNII_yield_factor_Helium:         1.0             # (Optional) Correction factor to apply to the Helium yield from the SNII channel.
  SNII_yield_factor_Carbon:         0.5             # (Optional) Correction factor to apply to the Carbon yield from the SNII channel.
  SNII_yield_factor_Nitrogen:       1.0             # (Optional) Correction factor to apply to the Nitrogen yield from the SNII channel.
  SNII_yield_factor_Oxygen:         1.0             # (Optional) Correction factor to apply to the Oxygen yield from the SNII channel.
  SNII_yield_factor_Neon:           1.0             # (Optional) Correction factor to apply to the Neon yield from the SNII channel.
  SNII_yield_factor_Magnesium:      2.0             # (Optional) Correction factor to apply to the Magnesium yield from the SNII channel.
  SNII_yield_factor_Silicon:        1.0             # (Optional) Correction factor to apply to the Silicon yield from the SNII channel.
  SNII_yield_factor_Iron:           0.5             # (Optional) Correction factor to apply to the Iron yield from the SNII channel.
  with_HIIRegions:                  1               # Switch for early feedback (HII regions).
  with_StellarWinds:                1               # Switch for early feedback (Stellar winds).
  Momentum_desired_delta_v:         -1.0            # Desired kick in km/s (Done stochastically given the amount of momentum available - v<0 for the code to decide the kick - ) 
  HIIregion_ionization_fraction:    1.0             # Ionization fraction for gas particles tagged as HII regions (between 0.5 and 1.)
  HIIregion_temperature:            1.e4            # Temperature of gas particles tagged as HII regions
  HIIregion_rebuild_dt_Myr:         2.0             # Time between rebuilding the HII region in Myr 
  earlyfb_filename:                 BPASS_table.hdf5# Location of file for early feedback, no needed if stellarwind_maxage_Myr = HIIregion_maxage_Myr = 0.
  stellarwind_maxage_Myr:           0               # (Optional) Maximum age in Myr of star particle to inject momentum by stellar winds. Set to 0 to disable stellar winds. If not defined it takes the maximum agebin from the the earlyfb_filename table.
  HIIregion_maxage_Myr:             0               # (Optional) same as stellarwind_maxage_Myr, but for HII regions. Set to 0 to disable HII regions.

# GEAR feedback model
GEARFeedback:
  supernovae_energy_erg: 0.1e51                            # Energy released by a single supernovae.
  yields_table: chemistry-AGB+OMgSFeZnSrYBaEu-16072013.h5  # Table containing the yields.
  discrete_yields: 0                                       # Should we use discrete yields or the IMF integrated one?


# Parameters related to AGN models  -----------------------------------------------
  
# COLIBRE AGN model
COLIBREAGN:
<<<<<<< HEAD
  subgrid_seed_mass_Msun:           1.5e5      # Black hole subgrid mass at creation time in solar masses.
=======
  subgrid_seed_mass_Msun:           1e5      # Black hole subgrid mass at creation time in solar masses.
>>>>>>> 6e26bf98
  use_subgrid_mass_from_ics:        1          # Use subgrid masses from ICs [1], or initialize them to particle masses [0]?
  max_eddington_fraction:           1.         # Maximal allowed accretion rate in units of the Eddington rate.
  eddington_fraction_for_recording: 0.1        # Record the last time BHs reached an Eddington ratio above this threshold.
  subgrid_bondi:                    1          # Use subgrid density for Bondi rate?
<<<<<<< HEAD
  multi_phase_bondi:                1          # Compute Bondi rates per neighbour particle?
  with_angmom_limiter:              1          # Are we applying the Rosas-Guevara (2015) viscous time-scale reduction term?
=======
  use_bondi:                        1          # Use standard Bondi rate (0) or Krumholz et al. (2006) formula (1)? 
  use_krumholz_vorticity:           1          # Include the vorticity term in Krumholz et al. formula?
  multi_phase_bondi:                1          # Compute Bondi rates per neighbour particle?
  with_angmom_limiter:              1          # Apply angular momentum limiter of Rosas-Guevara et al. (2015)? [1: yes, 0: no]
>>>>>>> 6e26bf98
  viscous_alpha:                    1e6        # Normalisation constant of the Bondi viscuous time-scale accretion reduction term
  radiative_efficiency:             0.1        # Fraction of the accreted mass that gets radiated.
  coupling_efficiency:              0.15       # Fraction of the radiated energy that couples to the gas in feedback events.
  AGN_delta_T_K:                    3.16228e8  # Change in temperature to apply to the gas particle in an AGN feedback event in Kelvin.
  AGN_num_ngb_to_heat:              1.         # Target number of gas neighbours to heat in an AGN feedback event.
  max_reposition_mass:              2e8        # Maximal BH mass considered for BH repositioning in solar masses.
  max_reposition_distance_ratio:    3.0        # Maximal distance a BH can be repositioned, in units of the softening length.
  max_reposition_velocity_ratio:    -1.0       # Maximal velocity offset of a particle to reposition a BH to [c_sound]. -1 for no threshold.
  min_reposition_velocity_threshold: -1.0      # Minimal value of the velocity threshold for repositioning [km/s]
  reposition_coefficient_upsilon:   0.0001     # Repositioning velocity normalisation [km/s/M_sun]
  reposition_exponent_xi:           1.0        # Scaling of repositioning velocity with BH subgrid mass (default: 1.0, linear)
  threshold_major_merger:           0.333      # Mass ratio threshold to consider a BH merger as 'major'
  threshold_minor_merger:           0.1        # Mass ratio threshold to consider a BH merger as 'minor'
  merger_threshold_type:            2          # Type of velocity threshold for BH mergers (0: v_circ at kernel edge, 1: v_circ at actual distance, with softening, 2: v_circ at actual distance, no softening).
  merger_max_distance_ratio:       3.0         # Maximal distance over which two BHs can merge, in units of the softening length.


# EAGLE AGN model
EAGLEAGN:
  subgrid_seed_mass_Msun:           1.5e5      # Black hole subgrid mass at creation time in solar masses.
  max_eddington_fraction:           1.         # Maximal allowed accretion rate in units of the Eddington rate.
  eddington_fraction_for_recording: 0.1        # Record the last time BHs reached an Eddington ratio above this threshold.
  multi_phase_bondi:                1          # Compute Bondi rates per neighbour particle?
  viscous_alpha:                    1e6        # Normalisation constant of the Bondi viscuous time-scale accretion reduction term
  radiative_efficiency:             0.1        # Fraction of the accreted mass that gets radiated.
  coupling_efficiency:              0.15       # Fraction of the radiated energy that couples to the gas in feedback events.
  AGN_delta_T_K:                    3.16228e8  # Change in temperature to apply to the gas particle in an AGN feedback event in Kelvin.
  AGN_num_ngb_to_heat:              1.         # Target number of gas neighbours to heat in an AGN feedback event.
  max_reposition_mass:              2e8        # Maximal BH mass considered for BH repositioning in solar masses.
  max_reposition_distance_ratio:    3.0        # Maximal distance a BH can be repositioned, in units of the softening length.
  max_reposition_velocity_ratio:    -1.0       # Maximal velocity offset of a particle to reposition a BH to [c_sound]. -1 for no threshold.
  min_reposition_velocity_threshold: -1.0      # Minimal value of the velocity threshold for repositioning [km/s]
  reposition_coefficient_upsilon:   0.0001     # Repositioning velocity normalisation [km/s/M_sun]
  reposition_exponent_xi:           1.0        # Scaling of repositioning velocity with BH subgrid mass (default: 1.0, linear)
  threshold_major_merger:           0.333      # Mass ratio threshold to consider a BH merger as 'major'
  threshold_minor_merger:           0.1        # Mass ratio threshold to consider a BH merger as 'minor'
  merger_threshold_type:            2          # Type of velocity threshold for BH mergers (0: v_circ at kernel edge, 1: v_circ at actual distance, with softening, 2: v_circ at actual distance, no softening).
  merger_max_distance_ratio:       3.0         # Maximal distance over which two BHs can merge, in units of the softening length.


# Parameters related to logging

# Event logging settings, this specifies how often we need to log a certain process
Event_logger:
  delta_time_SNIa_Myr:        10 # The delta time interval to log SNIa events in Myr
  delta_time_SNII_Myr:        1  # The delta time interval to log SNII events in Myr
  delta_time_r_processes_Myr: 20 # The delta time interval to log R-process events in Myr

<|MERGE_RESOLUTION|>--- conflicted
+++ resolved
@@ -636,24 +636,15 @@
   
 # COLIBRE AGN model
 COLIBREAGN:
-<<<<<<< HEAD
-  subgrid_seed_mass_Msun:           1.5e5      # Black hole subgrid mass at creation time in solar masses.
-=======
   subgrid_seed_mass_Msun:           1e5      # Black hole subgrid mass at creation time in solar masses.
->>>>>>> 6e26bf98
   use_subgrid_mass_from_ics:        1          # Use subgrid masses from ICs [1], or initialize them to particle masses [0]?
   max_eddington_fraction:           1.         # Maximal allowed accretion rate in units of the Eddington rate.
   eddington_fraction_for_recording: 0.1        # Record the last time BHs reached an Eddington ratio above this threshold.
   subgrid_bondi:                    1          # Use subgrid density for Bondi rate?
-<<<<<<< HEAD
-  multi_phase_bondi:                1          # Compute Bondi rates per neighbour particle?
-  with_angmom_limiter:              1          # Are we applying the Rosas-Guevara (2015) viscous time-scale reduction term?
-=======
   use_bondi:                        1          # Use standard Bondi rate (0) or Krumholz et al. (2006) formula (1)? 
   use_krumholz_vorticity:           1          # Include the vorticity term in Krumholz et al. formula?
   multi_phase_bondi:                1          # Compute Bondi rates per neighbour particle?
-  with_angmom_limiter:              1          # Apply angular momentum limiter of Rosas-Guevara et al. (2015)? [1: yes, 0: no]
->>>>>>> 6e26bf98
+  with_angmom_limiter:              1          # Are we applying the Rosas-Guevara (2015) viscous time-scale reduction term?
   viscous_alpha:                    1e6        # Normalisation constant of the Bondi viscuous time-scale accretion reduction term
   radiative_efficiency:             0.1        # Fraction of the accreted mass that gets radiated.
   coupling_efficiency:              0.15       # Fraction of the radiated energy that couples to the gas in feedback events.
