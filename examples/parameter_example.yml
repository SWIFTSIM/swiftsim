--- conflicted
+++ resolved
@@ -94,7 +94,7 @@
   delta_time:                      1.005       # Time between consecutive FoF black hole seeding calls.
   min_group_size:                  256         # The minimum no. of particles required for a group.
   linking_length_ratio:            0.2         # Linking length in units of the main inter-particle separation.
-  black_hole_seed_halo_mass_Msun:  1e10        # Minimal halo mass in which to seed a black hole (in solar masses).
+  black_hole_seed_halo_mass_Msun:  1.5e10      # Minimal halo mass in which to seed a black hole (in solar masses).
   absolute_linking_length:         -1.         # (Optional) Absolute linking length (in internal units). When not set to -1, this will overwrite the linking length computed from 'linking_length_ratio'.
   group_id_default:                2147483647  # (Optional) Sets the group ID of particles in groups below the minimum size. Defaults to 2^31 - 1 if unspecified. Has to be positive.
   group_id_offset:                 1           # (Optional) Sets the offset of group ID labeling. Defaults to 1 if unspecified.
@@ -118,15 +118,9 @@
   tasks_per_cell:            0.0       # (Optional) The average number of tasks per cell. If not large enough the simulation will fail (means guess...).
   links_per_tasks:           25        # (Optional) The average number of links per tasks (before adding the communication tasks). If not large enough the simulation will fail (means guess...). Defaults to 10.
   mpi_message_limit:         4096      # (Optional) Maximum MPI task message size to send non-buffered, KB.
-<<<<<<< HEAD
-  engine_max_parts_per_ghost:   1000   # (Optional) Maximum number of parts per ghost task.
-  engine_max_sparts_per_ghost:  1000   # (Optional) Maximum number of sparts per ghost task.
-  engine_max_parts_per_cooling:  200   # (Optional) Maximum number of parts per cooling task.
-=======
   engine_max_parts_per_ghost:    1000  # (Optional) Maximum number of parts per ghost.
   engine_max_sparts_per_ghost:   1000  # (Optional) Maximum number of sparts per ghost.
   engine_max_parts_per_cooling: 10000  # (Optional) Maximum number of parts per cooling task.
->>>>>>> 4298655c
 
 # Parameters governing the time integration (Set dt_min and dt_max to the same value for a fixed time-step run.)
 TimeIntegration:
@@ -153,7 +147,6 @@
   UnitCurrent_in_cgs:  1  # (Optional) Unit system for the outputs (Amperes)
   UnitTemp_in_cgs:     1  # (Optional) Unit system for the outputs (Kelvin)
   output_list_on:      0  # (Optional) Enable the output list
-  multiple_output_levels: 0 # (Optional) Enable multiple levels of outputs
   output_list:         snaplist.txt # (Optional) File containing the output times (see documentation in "Parameter File" section)
   select_output_on:    0  # (Optional) Enable the output selection behaviour
   select_output:       selectoutput.yml # (Optional) File containing information to select outputs with (see documentation in the "Output Selection" section)
@@ -715,12 +708,8 @@
   subgrid_seed_mass_Msun:             1.5e5      # Black hole subgrid mass at creation time in solar masses.
   use_subgrid_mass_from_ics:          1          # (Optional) Use subgrid masses specified in ICs [1, default], or initialise them to particle masses [0]?
   with_subgrid_mass_check:            1          # (Optional) Verify that initial black hole subgrid masses are positive [1, default]. Only used if use_subgrid_mass_from_ics is 1.
-<<<<<<< HEAD
   use_multi_phase_bondi:              0          # Compute Bondi rates per neighbour particle?
-=======
-  multi_phase_bondi:                  0          # Compute Bondi rates per neighbour particle?
   subgrid_bondi:                      0          # Compute Bondi rates using the subgrid extrapolation of the gas properties around the BH?
->>>>>>> 4298655c
   with_angmom_limiter:                1          # Are we applying the Rosas-Guevara et al. (2015) viscous time-scale reduction term?
   viscous_alpha:                      1e6        # Normalisation constant of the viscous time-scale in the accretion reduction term. Only used if with_angmom_limiter is 1.
   radiative_efficiency:               0.1        # Fraction of the accreted mass that gets radiated.
