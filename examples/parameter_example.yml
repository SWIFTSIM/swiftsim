--- conflicted
+++ resolved
@@ -89,7 +89,7 @@
   delta_time:                      1.005       # Time between consecutive FoF black hole seeding calls.
   min_group_size:                  256         # The minimum no. of particles required for a group.
   linking_length_ratio:            0.2         # Linking length in units of the main inter-particle separation.
-  black_hole_seed_halo_mass_Msun:  1.5e10      # Minimal halo mass in which to seed a black hole (in solar masses).
+  black_hole_seed_halo_mass_Msun:  1e10        # Minimal halo mass in which to seed a black hole (in solar masses).
   absolute_linking_length:         -1.         # (Optional) Absolute linking length (in internal units). When not set to -1, this will overwrite the linking length computed from 'linking_length_ratio'.
   group_id_default:                2147483647  # (Optional) Sets the group ID of particles in groups below the minimum size. Defaults to 2^31 - 1 if unspecified. Has to be positive.
   group_id_offset:                 1           # (Optional) Sets the offset of group ID labeling. Defaults to 1 if unspecified.
@@ -382,7 +382,7 @@
   
 # Parameters of the COLIBRE cooling model (Ploeckinger+?? cooling tables).
 COLIBRECooling:
-  dir_name:  UV_dust0_CR0_G0_shield0.hdf5      # Location of Ploeckinger+?? cooling tables
+  dir_name:  UV_dust1_CR1_G1_shield1.hdf5      # Location of Ploeckinger+?? cooling tables
   H_reion_z:                 8.5               # Redshift of Hydrogen re-ionization 
   H_reion_eV_p_H:            2.0               # Energy inject by Hydrogen re-ionization in electron-volt per Hydrogen atom
   He_reion_z_centre:         3.5               # Redshift of the centre of the Helium re-ionization Gaussian
@@ -635,18 +635,14 @@
   
 # COLIBRE AGN model
 COLIBREAGN:
-  subgrid_seed_mass_Msun:           1.5e5      # Black hole subgrid mass at creation time in solar masses.
+  subgrid_seed_mass_Msun:           1e5      # Black hole subgrid mass at creation time in solar masses.
   use_subgrid_mass_from_ics:        1          # Use subgrid masses from ICs [1], or initialize them to particle masses [0]?
   max_eddington_fraction:           1.         # Maximal allowed accretion rate in units of the Eddington rate.
   eddington_fraction_for_recording: 0.1        # Record the last time BHs reached an Eddington ratio above this threshold.
-<<<<<<< HEAD
   subgrid_bondi:                    1          # Use subgrid density for Bondi rate?
   use_bondi:                        1          # Use standard Bondi rate (0) or Krumholz et al. (2006) formula (1)? 
   multi_phase_bondi:                1          # Compute Bondi rates per neighbour particle?
   with_angmom_limiter:              1          # Apply angular momentum limiter of Rosas-Guevara et al. (2015)? [1: yes, 0: no]
-=======
-  with_angmom_limiter:              1          # Are we applying the Rosas-Guevara (2015) viscous time-scale reduction term?
->>>>>>> 6eb44e93
   viscous_alpha:                    1e6        # Normalisation constant of the Bondi viscuous time-scale accretion reduction term
   radiative_efficiency:             0.1        # Fraction of the accreted mass that gets radiated.
   coupling_efficiency:              0.15       # Fraction of the radiated energy that couples to the gas in feedback events.
