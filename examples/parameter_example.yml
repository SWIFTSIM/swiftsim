--- conflicted
+++ resolved
@@ -604,19 +604,12 @@
   max_reposition_mass:              2e8        # Maximal BH mass considered for BH repositioning in solar masses.
   max_reposition_distance_ratio:    3.0        # Maximal distance a BH can be repositioned, in units of the softening length.
   max_reposition_velocity_ratio:    -1.0       # Maximal velocity offset of a particle to reposition a BH to [c_sound]. -1 for no threshold.
-<<<<<<< HEAD
+  min_reposition_velocity_threshold: -1.0      # Minimal value of the velocity threshold for repositioning [km/s]
   threshold_major_merger:           0.333      # Mass ratio threshold to consider a BH merger as 'major'
   threshold_minor_merger:           0.1        # Mass ratio threshold to consider a BH merger as 'minor'
   merger_threshold_type:            2          # Type of velocity threshold for BH mergers (0: v_circ at kernel edge, 1: v_circ at actual distance, with softening, 2: v_circ at actual distance, no softening).
   merger_max_distance_ratio:       3.0         # Maximal distance over which two BHs can merge, in units of the softening length.
-=======
-  min_reposition_velocity_threshold: -1.0      # Minimal value of the velocity threshold for repositioning [km/s]
-  threshold_major_merger:           0.333        # Mass ratio threshold to consider a BH merger as 'major'
-  threshold_minor_merger:           0.1        # Mass ratio threshold to consider a BH merger as 'minor'
-  merger_threshold_type:            2          # Type of velocity threshold for BH mergers (0: v_circ at kernel edge, 1: v_circ at actual distance, with softening, 2: v_circ at actual distance, no softening).
-  merger_max_distance_ratio:       3.0         # Maximal distance over which two BHs can merge, in units of the softening length.
-
->>>>>>> 0c1e9e61
+
 
 # Parameters related to logging
 
