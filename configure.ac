# This file is part of SWIFT.
# Copyright (C) 2012 pedro.gonnet@durham.ac.uk.
#               2016 p.w.draper@durham.ac.uk.
#
# This program is free software: you can redistribute it and/or modify
# it under the terms of the GNU General Public License as published by
# the Free Software Foundation, either version 3 of the License, or
# (at your option) any later version.
#
# This program is distributed in the hope that it will be useful,
# but WITHOUT ANY WARRANTY; without even the implied warranty of
# MERCHANTABILITY or FITNESS FOR A PARTICULAR PURPOSE.  See the
# GNU General Public License for more details.
#
# You should have received a copy of the GNU General Public License
# along with this program.  If not, see <http://www.gnu.org/licenses/>.

# Init the project.
AC_INIT([SWIFT],[0.8.5],[https://gitlab.cosma.dur.ac.uk/swift/swiftsim])
swift_config_flags="$*"

#  We want to stop when given unrecognised options. No subdirs so this is safe.
enable_option_checking=${enable_option_checking:-fatal}
if test -n "$ac_unrecognized_opts"; then
    case $enable_option_checking in
        no)
        ;;
        fatal)
            { $as_echo "$as_me: error: unrecognized options: $ac_unrecognized_opts" >&2
              { (exit 1); exit 1; }; }
        ;;
        *)
            $as_echo "$as_me: WARNING: unrecognized options: $ac_unrecognized_opts" >&2
        ;;
    esac
fi

AC_COPYRIGHT
AC_CONFIG_SRCDIR([src/space.c])
AC_CONFIG_AUX_DIR([.])
AM_INIT_AUTOMAKE([subdir-objects])

# Add local macro collection.
AC_CONFIG_MACRO_DIR([m4])

# Stop default CFLAGS from anyone except the environment.
: ${CFLAGS=""}

# Generate header file.
AM_CONFIG_HEADER(config.h)

# Find and test the compiler.
AX_CHECK_ENABLE_DEBUG
AC_PROG_CC
AM_PROG_CC_C_O

# If debug is selected then we also define SWIFT_DEVELOP_MODE to control
# any developer code options.
if test "x$ax_enable_debug" != "xno"; then
   AC_DEFINE([SWIFT_DEVELOP_MODE],1,[Enable developer code options])
fi

# C++ in GCC 6 and above has an issue with undefined the min() and max()
# macros. This hack works around that.
AC_DEFINE([_GLIBCXX_INCLUDE_NEXT_C_HEADERS],1,[Hack for min() and max() using g++ 6+])

# Enable POSIX and platform extension preprocessor macros.
AC_USE_SYSTEM_EXTENSIONS

# Check for compiler version and vendor.
AX_COMPILER_VENDOR
AX_COMPILER_VERSION

# Check whether we have a recent enough GCC
if test "$ax_cv_c_compiler_vendor" = "gnu"; then
   AX_COMPARE_VERSION([$ax_cv_c_compiler_version], [ge], [8.1.0],
		      [gcc_handles_avx512="yes"],
		      [gcc_handles_avx512="no"])
fi

#  Restrict support.
AC_C_RESTRICT

# logger
AC_ARG_ENABLE([logger],
	[AS_HELP_STRING([--enable-logger],
		[enable the particle logger]
	)],
	[with_logger="${enableval}"],
	[with_logger="no"]
)

if test "$with_logger" = "yes"; then
   AC_DEFINE([WITH_LOGGER], 1, [logger enabled])
   # The logger requires that long long is a 64bit type, let's
   # check that.
   AC_CHECK_SIZEOF([long long int])
   if test "$ac_cv_sizeof_long_long_int" != "8"; then
      AC_MSG_ERROR([The particle logger requires that 'long long int' has size 8 bytes])
   fi
fi
AM_CONDITIONAL([HAVELOGGER],[test $with_logger = "yes"])

# Interprocedural optimization support. Needs special handling for linking and
# archiving as well as compilation with Intels, needs to be done before
# libtool is configured (to use correct LD).
AC_ARG_ENABLE([ipo],
   [AS_HELP_STRING([--enable-ipo],
     [Enable interprocedural optimization @<:@no/yes@:>@]
   )],
   [enable_ipo="$enableval"],
   [enable_ipo="no"]
)

if test "$enable_ipo" = "yes"; then
   if test "$ax_cv_c_compiler_vendor" = "intel"; then
      CFLAGS="$CFLAGS -ip -ipo"
      LDFLAGS="$LDFLAGS -ipo"
      : ${AR="xiar"}
      : ${LD="xild"}
      AC_MSG_RESULT([added Intel interprocedural optimization support])
   elif test "$ax_cv_c_compiler_vendor" = "gnu"; then
      CFLAGS="$CFLAGS -flto"
      LDFLAGS="$LDFLAGS -flto"
      AX_COMPARE_VERSION($ax_cv_c_compiler_version, [ge], [5.0.0],
                          [
      : ${AR="gcc-ar"}
      : ${RANLIB="gcc-ranlib"}
                          ], [:] )
      AC_MSG_RESULT([added GCC interprocedural optimization support])
   elif test "$ax_cv_c_compiler_vendor" = "clang"; then
      CFLAGS="$CFLAGS -flto -fuse-ld=gold"
      LDFLAGS="$LDFLAGS -XCClinker -fuse-ld=gold"
      : ${AR="llvm-ar"}
      : ${LD="ld.gold"}
      : ${RANLIB="llvm-ranlib"}
      AC_MSG_RESULT([added LLVM interprocedural optimization support])
   else
      AC_MSG_WARN([Compiler does not support interprocedural optimization])
   fi
fi

# Check for MPI. Need to do this before characterising the compiler (C99 mode),
# as this changes the compiler.
# We should consider using AX_PROG_CC_MPI to replace AC_PROG_CC when compiling
# whole applications. There are issues with mixing compilers when using this
# macro. See
# http://lists.gnu.org/archive/html/autoconf-archive-maintainers/2011-05/msg00004.html.
AC_ARG_ENABLE([mpi],
    [AS_HELP_STRING([--enable-mpi],
      [Compile with functionality for distributed-memory parallelism using MPI @<:@yes/no@:>@]
    )],
    [enable_mpi="$enableval"],
    [enable_mpi="yes"]
)
good_mpi="yes"
if test "$enable_mpi" = "yes"; then
    AX_MPI([CC="$MPICC" AC_DEFINE(HAVE_MPI, 1, [Define if you have the MPI library.]) ])
    MPI_LIBRARY="Unknown MPI"

    # Various MPI implementations require additional libraries when also using
    # threads. Use mpirun (on PATH) as that seems to be only command with
    # version flag, allow MPIRUN to override for systems that insist on
    # a non-standard name (PRACE).
    : ${MPIRUN='mpirun'}
    if test "$MPIRUN" = "mpirun"; then
       AC_PATH_PROG([MPIRUN],[mpirun],[notfound])
    fi
    if test "$MPIRUN" = "notfound"; then
       # This may not be fatal (some systems do not allow mpirun on
       # development nodes)., so push on.
       AC_MSG_WARN([Cannot find mpirun command on PATH, thread support may not be correct])
    else
       # Special options we know about.
       # Intel: -mt_mpi
       # PLATFORM: -lmtmpi
       # OpenMPI: nothing, but library should be built correctly.
       # Set MPI_THREAD_LIBS and add to linker commands as necessary.
       AC_MSG_CHECKING([MPI threads options])
       version=`$MPIRUN -version 2>&1`
       case "$version" in
         *Intel*MPI*)
            MPI_THREAD_LIBS="-mt_mpi"
            MPI_LIBRARY="Intel MPI"
            AC_MSG_RESULT([Intel MPI])
         ;;
         *Platform*)
            MPI_THREAD_LIBS="-lmtmpi"
            MPI_LIBRARY="PLATFORM MPI"
            AC_MSG_RESULT([PLATFORM MPI])
         ;;
         *"Open MPI"*)
            MPI_THREAD_LIBS=""
            MPI_LIBRARY="Open MPI"
            AC_MSG_RESULT([Open MPI])
            #  OpenMPI should be 1.8.6 or later, if not complain.
            #  Version is last word on first line of -version output.
            revision=`mpirun -version 2>&1 | grep "Open MPI" | awk '{print $NF}'`
            AX_COMPARE_VERSION( $revision, [ge], [1.8.6],,[good_mpi="no"] )
            if test "$good_mpi" = "no"; then
                AC_MSG_WARN([
    Open MPI version should be at least 1.8.6 (is $revision)])
                enable_mpi="yes (but with warning)"
            fi
         ;;
         *)
            MPI_THREAD_LIBS=""
            AC_MSG_RESULT([unknown])
         ;;
       esac
       AC_SUBST([MPI_THREAD_LIBS])
    fi
    AC_DEFINE_UNQUOTED([SWIFT_MPI_LIBRARY], ["$MPI_LIBRARY"], [The MPI library name, if known.])
fi
AM_CONDITIONAL([HAVEMPI],[test $enable_mpi = "yes"])

# Indicate that MPIRUN can be modified by an environment variable
AC_ARG_VAR(MPIRUN, Path to the mpirun command if non-standard)

# Add libtool support (now that CC is defined).
LT_INIT

# Need C99 and inline support.
AC_PROG_CC_C99
AC_C_INLINE

# If debugging try to show inlined functions.
if test "x$enable_debug" = "xyes"; then
   #  Show inlined functions.
   if test "$ax_cv_c_compiler_vendor" = "gnu"; then
      # Would like to use -gdwarf and let the compiler pick a good version
      # but that doesn't always work.
      AX_CHECK_COMPILE_FLAG([-gdwarf -fvar-tracking-assignments],
        [inline_EXTRA_FLAGS="-gdwarf -fvar-tracking-assignments"],
        [inline_EXTRA_FLAGS="-gdwarf-2 -fvar-tracking-assignments"])
      CFLAGS="$CFLAGS $inline_EXTRA_FLAGS"
   elif test "$ax_cv_c_compiler_vendor" = "intel"; then
      CFLAGS="$CFLAGS -debug inline-debug-info"
   fi
fi

# Check if task debugging is on.
AC_ARG_ENABLE([task-debugging],
   [AS_HELP_STRING([--enable-task-debugging],
     [Store extra information for generating task dump files @<:@yes/no@:>@]
   )],
   [enable_task_debugging="$enableval"],
   [enable_task_debugging="no"]
)
if test "$enable_task_debugging" = "yes"; then
   AC_DEFINE([SWIFT_DEBUG_TASKS],1,[Enable task debugging])
fi

# Check if threadpool debugging is on.
AC_ARG_ENABLE([threadpool-debugging],
   [AS_HELP_STRING([--enable-threadpool-debugging],
     [Store threadpool mapper timing information and generate threadpool dump files @<:@yes/no@:>@]
   )],
   [enable_threadpool_debugging="$enableval"],
   [enable_threadpool_debugging="no"]
)
if test "$enable_threadpool_debugging" = "yes"; then
   AC_DEFINE([SWIFT_DEBUG_THREADPOOL],1,[Enable threadpool debugging])
   LDFLAGS="$LDFLAGS -rdynamic"
fi

# Check if the general timers are switched on.
AC_ARG_ENABLE([timers],
   [AS_HELP_STRING([--enable-timers],
     [Activate the basic timers @<:@yes/no@:>@]
   )],
   [enable_timers="$enableval"],
   [enable_timers="no"]
)
if test "$enable_timers" = "yes"; then
   AC_DEFINE([SWIFT_USE_TIMERS],1,[Enable individual timers])
fi

# Check if expensive debugging is on.
AC_ARG_ENABLE([debugging-checks],
   [AS_HELP_STRING([--enable-debugging-checks],
     [Activate expensive consistency checks @<:@yes/no@:>@]
   )],
   [enable_debugging_checks="$enableval"],
   [enable_debugging_checks="no"]
)
if test "$enable_debugging_checks" = "yes"; then
   AC_DEFINE([SWIFT_DEBUG_CHECKS],1,[Enable expensive debugging])
fi

# Check if cell graph is on.
AC_ARG_ENABLE([cell-graph],
   [AS_HELP_STRING([--enable-cell-graph],
     [Activate the cell graph @<:@yes/no@:>@]
   )],
   [enable_cell_graph="$enableval"],
   [enable_cell_graph="no"]
)
if test "$enable_cell_graph" = "yes"; then
   AC_DEFINE([SWIFT_CELL_GRAPH],1,[Enable cell graph])
fi

# Check if using our custom icbrtf is enalbled.
AC_ARG_ENABLE([custom-icbrtf],
   [AS_HELP_STRING([--enable-custom-icbrtf],
     [Use SWIFT's custom icbrtf function instead of the system cbrtf @<:@yes/no@:>@]
   )],
   [enable_custom_icbrtf="$enableval"],
   [enable_custom_icbrtf="no"]
)
if test "$enable_custom_icbrtf" = "yes"; then
   AC_DEFINE([WITH_ICBRTF],1,[Enable custom icbrtf])
fi

# Check whether we want to default to naive cell interactions
AC_ARG_ENABLE([naive-interactions],
   [AS_HELP_STRING([--enable-naive-interactions],
     [Activate use of naive cell interaction functions @<:@yes/no@:>@]
   )],
   [enable_naive_interactions="$enableval"],
   [enable_naive_interactions="no"]
)
if test "$enable_naive_interactions" = "yes"; then
   AC_DEFINE([SWIFT_USE_NAIVE_INTERACTIONS],1,[Enable use of naive cell interaction functions])
fi

# Check whether we want to default to naive cell interactions (stars)
AC_ARG_ENABLE([naive-interactions-stars],
   [AS_HELP_STRING([--enable-naive-interactions-stars],
     [Activate use of naive cell interaction functions for stars @<:@yes/no@:>@]
   )],
   [enable_naive_interactions_stars="$enableval"],
   [enable_naive_interactions_stars="no"]
)
if test "$enable_naive_interactions_stars" = "yes"; then
   AC_DEFINE([SWIFT_USE_NAIVE_INTERACTIONS_STARS],1,[Enable use of naive cell interaction functions for stars])
fi

# Check if gravity force checks are on for some particles.
AC_ARG_ENABLE([gravity-force-checks],
   [AS_HELP_STRING([--enable-gravity-force-checks],
     [Activate expensive brute-force gravity checks for a fraction 1/N of all particles @<:@N@:>@]
   )],
   [gravity_force_checks="$enableval"],
   [gravity_force_checks="no"]
)
if test "$gravity_force_checks" == "yes"; then
   AC_MSG_ERROR(Need to specify the fraction of particles to check when using --enable-gravity-force-checks!)
elif test "$gravity_force_checks" != "no"; then
   AC_DEFINE_UNQUOTED([SWIFT_GRAVITY_FORCE_CHECKS], [$enableval] ,[Enable gravity brute-force checks])
fi

# Check whether we want to switch on glass making
AC_ARG_ENABLE([glass-making],
   [AS_HELP_STRING([--enable-glass-making],
     [Activate the glass-making procedure by reversing the sign of gravity @<:@yes/no@:>@]
   )],
   [gravity_glass_making="$enableval"],
   [gravity_glass_making="no"]
)
if test "$gravity_glass_making" == "yes"; then
   AC_DEFINE([SWIFT_MAKE_GRAVITY_GLASS], 1, [Make the code run in a way to produce a glass file for gravity/cosmology])
fi

# Check if we want to zero the gravity forces for all particles below some ID.
AC_ARG_ENABLE([no-gravity-below-id],
   [AS_HELP_STRING([--enable-no-gravity-below-id],
     [Zeros the gravitational acceleration of all particles with an ID smaller than @<:@N@:>@]
   )],
   [no_gravity_below_id="$enableval"],
   [no_gravity_below_id="no"]
)
if test "$no_gravity_below_id" == "yes"; then
   AC_MSG_ERROR(Need to specify the ID below which particles get zero forces when using --enable-no-gravity-below-id!)
elif test "$no_gravity_below_id" != "no"; then
   AC_DEFINE_UNQUOTED([SWIFT_NO_GRAVITY_BELOW_ID], [$enableval] ,[Particles with smaller ID than this will have zero gravity forces])
fi

# Check if we want to use boundary particles.
AC_ARG_ENABLE([boundary-particles],
   [AS_HELP_STRING([--enable-boundary-particles],
     [Set all particles with an ID smaller than @<:@N@:>@ as boundary particles (i.e. receive zero gravity + hydro forces).]
   )],
   [boundary_particles="$enableval"],
   [boundary_particles="no"]
)
if test "$boundary_particles" == "yes"; then
   AC_MSG_ERROR(Need to specify the ID below which particles get zero forces when using --enable-boundary-particles!)
elif test "$boundary_particles" != "no"; then
   AC_DEFINE_UNQUOTED([SWIFT_NO_GRAVITY_BELOW_ID], [$enableval] ,[Particles with smaller ID than this will have zero gravity forces])
   AC_DEFINE_UNQUOTED([SWIFT_BOUNDARY_PARTICLES], [$enableval] ,[Particles with smaller ID than this will be considered as boundaries.])
fi

# Check whether we have any of the ARM v8.1 tick timers
AX_ASM_ARM_PMCCNTR
AX_ASM_ARM_CNTVCT

# See if we want memuse reporting.
AC_ARG_ENABLE([memuse-reports],
   [AS_HELP_STRING([--enable-memuse-reports],
     [Output reports about significant memory allocations@<:@yes/no@:>@]
   )],
   [enable_memuse_reports="$enableval"],
   [enable_memuse_reports="no"]
)
if test "$enable_memuse_reports" = "yes"; then
   AC_DEFINE([SWIFT_MEMUSE_REPORTS],1,[Enable memory usage reports])
fi

# The system memory report depends on the presence of /proc/self/statm, i.e.
# a linux OS, check for that.
if test -f "/proc/self/statm"; then
   AC_DEFINE([SWIFT_MEMUSE_STATM],1,[Have /proc/self/statm capability])
fi

# Check if we want to make the dumper thread active.
AC_ARG_ENABLE([dumper],
   [AS_HELP_STRING([--enable-dumper],
     [Dump active tasks and memory use (if configured)@<:@yes/no@:>@]
   )],
   [enable_dumper="$enableval"],
   [enable_dumper="no"]
)
if test "$enable_dumper" = "yes"; then
   AC_DEFINE([SWIFT_DUMPER_THREAD],1,[Enable dumper thread])
fi

# See if we want mpi reporting.
AC_ARG_ENABLE([mpiuse-reports],
   [AS_HELP_STRING([--enable-mpiuse-reports],
     [Output reports about MPI tasks requests@<:@yes/no@:>@]
   )],
   [enable_mpiuse_reports="$enableval"],
   [enable_mpiuse_reports="no"]
)
if test "$enable_mpiuse_reports" = "yes"; then
   AC_DEFINE([SWIFT_MPIUSE_REPORTS],1,[Enable MPI task reports])
fi


# Define HAVE_POSIX_MEMALIGN if it works.
AX_FUNC_POSIX_MEMALIGN

# Only optimize if allowed, otherwise assume user will set CFLAGS as
# appropriate.
AC_ARG_ENABLE([optimization],
   [AS_HELP_STRING([--enable-optimization],
     [Enable compile time optimization flags for host @<:@yes/no@:>@]
   )],
   [enable_opt="$enableval"],
   [enable_opt="yes"]
)

#  Disable vectorisation for known compilers. This switches off optimizations
#  that could be enabled above, so in general should be appended. Slightly odd
#  implementation as want to describe as --disable-vec, but macro is enable
#  (there is no enable action).
AC_ARG_ENABLE([vec],
   [AS_HELP_STRING([--disable-vec],
     [Disable vectorization]
   )],
   [enable_vec="$enableval"],
   [enable_vec="yes"]
)

#  Disable hand written vectorisation. Slightly odd implementation as want
# to describe as --disable-hand-vec, but macro is enable (there is no enable action).
AC_ARG_ENABLE([hand-vec],
   [AS_HELP_STRING([--disable-hand-vec],
     [Disable intrinsic vectorization]
   )],
   [enable_hand_vec="$enableval"],
   [enable_hand_vec="yes"]
)

HAVEVECTORIZATION=0

if test "$enable_opt" = "yes" ; then

   # Choose the best flags for this compiler and architecture
   ac_test_CFLAGS="no"
   AX_CC_MAXOPT
   ac_test_CFLAGS="yes"

   # Choose the best flags for the gravity sub-library on this compiler and architecture
   if test "$ax_cv_c_compiler_vendor" = "intel"; then
      case "$icc_flags" in
      	 *CORE-AVX512*)
            GRAVITY_CFLAGS="$GRAVITY_CFLAGS -qopt-zmm-usage=high"
	    ;;
	 *)
	    AC_MSG_WARN([No additional flags needed for gravity on this platform])
	    ;;
      esac
   elif test "$ax_cv_c_compiler_vendor" = "gnu"; then
      if test "$gcc_handles_avx512" = "yes"; then
         case "$ax_gcc_arch" in
	    *skylake-avx512*)
               GRAVITY_CFLAGS="$GRAVITY_CFLAGS -mprefer-vector-width=512"
	       ;;
	    *)
	       AC_MSG_WARN([No additional flags needed for gravity on this platform])
	       ;;
         esac
      else
         AC_MSG_WARN([No additional flags needed for gravity on this platform])
      fi
   else
      AC_MSG_WARN([Do not know what best gravity vectorization flags to choose for this compiler])
   fi
   AC_ARG_VAR([GRAVITY_CFLAGS], [C compiler flags added to the basic CFLAGS to compile
   				 the gravity-related files.])

   # Check SSE & AVX support (some overlap with AX_CC_MAXOPT).
   # Don't use the SIMD_FLAGS result with Intel compilers. The -x<code>
   # value from AX_CC_MAXOPT should be sufficient.
   AX_EXT
   if test "$SIMD_FLAGS" != ""; then
       if test "$ax_cv_c_compiler_vendor" != "intel"; then
           CFLAGS="$CFLAGS $SIMD_FLAGS"
       fi
   fi

   if test "$enable_vec" = "no"; then
      if test "$ax_cv_c_compiler_vendor" = "intel"; then
      	 CFLAGS="$CFLAGS -no-vec -no-simd"
      	 AC_MSG_RESULT([disabled Intel vectorization])
      elif test "$ax_cv_c_compiler_vendor" = "gnu"; then
      	 CFLAGS="$CFLAGS -fno-tree-vectorize"
      	 AC_MSG_RESULT([disabled GCC vectorization])
      elif test "$ax_cv_c_compiler_vendor" = "clang"; then
         CFLAGS="$CFLAGS -fno-vectorize -fno-slp-vectorize"
         AC_MSG_RESULT([disabled clang vectorization])
      else
         AC_MSG_WARN([Do not know how to disable vectorization for this compiler])
      fi
   elif test "$enable_hand_vec" = "yes"; then
      AC_DEFINE([WITH_VECTORIZATION],1,[Enable hand-written vectorization])
      HAVEVECTORIZATION=1
   fi
fi
AM_CONDITIONAL([HAVEVECTORIZATION],[test -n "$HAVEVECTORIZATION"])


# Add address sanitizer options to flags, if requested. Only useful for GCC
# version 4.8 and later and clang.
AC_ARG_ENABLE([sanitizer],
   [AS_HELP_STRING([--enable-sanitizer],
     [Enable memory error detection using address sanitizer @<:@no/yes@:>@]
   )],
   [enable_san="$enableval"],
   [enable_san="no"]
)

if test "$enable_san" = "yes"; then
   if test "$ax_cv_c_compiler_vendor" = "gnu"; then
      AX_COMPARE_VERSION( $ax_cv_c_compiler_version, [ge], [4.8.0],
                          [enable_san="yes"], [enable_san="no"] )
   elif test "$ax_cv_c_compiler_vendor" = "clang"; then
      AX_COMPARE_VERSION( $ax_cv_c_compiler_version, [ge], [3.2.0],
                          [enable_san="yes"], [enable_san="no"] )
   fi
   if test "$enable_san" = "yes"; then
      CFLAGS="$CFLAGS -fsanitize=address -fno-omit-frame-pointer"
      AC_MSG_RESULT([added address sanitizer support])
   else
      AC_MSG_WARN([Compiler does not support address sanitizer option])
   fi
fi

# Add the undefined sanitizer option to flags. Only useful for GCC
# version 4.9 and later and clang to detected undefined code behaviour
# such as integer overflow and memory alignment issues.
AC_ARG_ENABLE([undefined-sanitizer],
   [AS_HELP_STRING([--enable-undefined-sanitizer],
     [Enable detection of code that causes undefined behaviour @<:@no/yes@:>@]
   )],
   [enable_ubsan="$enableval"],
   [enable_ubsan="no"]
)

if test "$enable_ubsan" = "yes"; then
   if test "$ax_cv_c_compiler_vendor" = "gnu"; then
      AX_COMPARE_VERSION( $ax_cv_c_compiler_version, [ge], [4.9.0],
                          [enable_ubsan="yes"], [enable_ubsan="no"] )
   elif test "$ax_cv_c_compiler_vendor" = "clang"; then
      AX_COMPARE_VERSION( $ax_cv_c_compiler_version, [ge], [3.7.0],
                          [enable_ubsan="yes"], [enable_ubsan="no"] )
   fi
   if test "$enable_ubsan" = "yes"; then
      CFLAGS="$CFLAGS -fsanitize=undefined"
      AC_MSG_RESULT([added undefined sanitizer support])
   else
      AC_MSG_WARN([Compiler does not support undefined sanitizer option])
   fi
fi

# Autoconf stuff.
AC_PROG_INSTALL
AC_PROG_MAKE_SET
AC_HEADER_STDC

# Check for the libraries we will need.
AC_CHECK_LIB(m,sqrt,,AC_MSG_ERROR(something is wrong with the math library!))

# Check for GSL. We test for this in the standard directories by default,
# and only disable if using --with-gsl=no or --without-gsl. When a value
# is given GSL must be found.
have_gsl="no"
AC_ARG_WITH([gsl],
    [AS_HELP_STRING([--with-gsl=PATH],
       [root directory where GSL is installed @<:@yes/no@:>@]
    )],
    [with_gsl="$withval"],
    [with_gsl="test"]
)
if test "x$with_gsl" != "xno"; then
   if test "x$with_gsl" != "xyes" -a "x$with_gsl" != "xtest" -a "x$with_gsl" != "x"; then
      GSL_LIBS="-L$with_gsl/lib -lgsl -lgslcblas"
      GSL_INCS="-I$with_gsl/include"
   else
      GSL_LIBS="-lgsl -lgslcblas"
      GSL_INCS=""
   fi
   #  GSL is not specified, so just check if we have it.
   if test "x$with_gsl" = "xtest"; then
      AC_CHECK_LIB([gslcblas],[cblas_dgemm],[have_gsl="yes"],[have_gsl="no"],$GSL_LIBS)
      if test "x$have_gsl" != "xno"; then
         AC_DEFINE([HAVE_LIBGSLCBLAS],1,[The GSL CBLAS library appears to be present.])
         AC_CHECK_LIB([gsl],[gsl_integration_qag],
            AC_DEFINE([HAVE_LIBGSL],1,[The GSL library appears to be present.]),
            [have_gsl="no"],$GSL_LIBS)
      fi
   else
      AC_CHECK_LIB([gslcblas],[cblas_dgemm],
         AC_DEFINE([HAVE_LIBGSLCBLAS],1,[The GSL CBLAS library appears to be present.]),
         AC_MSG_ERROR(something is wrong with the GSL CBLAS library!), $GSL_LIBS)
      AC_CHECK_LIB([gsl],[gsl_integration_qag],
         AC_DEFINE([HAVE_LIBGSL],1,[The GSL library appears to be present.]),
         AC_MSG_ERROR(something is wrong with the GSL library!), $GSL_LIBS)
      have_gsl="yes"
   fi
   if test "$have_gsl" = "no"; then
      GSL_LIBS=""
      GSL_INCS=""
   fi
fi
AC_SUBST([GSL_LIBS])
AC_SUBST([GSL_INCS])
AM_CONDITIONAL([HAVEGSL],[test -n "$GSL_LIBS"])

# Check for pthreads.
AX_PTHREAD([LIBS="$PTHREAD_LIBS $LIBS" CFLAGS="$CFLAGS $PTHREAD_CFLAGS"
    CC="$PTHREAD_CC" LDFLAGS="$LDFLAGS $PTHREAD_LIBS $LIBS"],
    AC_MSG_ERROR([Could not find a working version of
    the pthread library. Make sure you have the library and header files installed
    or use CPPFLAGS and LDFLAGS if the library is installed in a
    non-standard location.]))

# Check whether POSIX thread barriers are implemented (e.g. OSX does not have them)
have_pthread_barrier="no"
AC_CHECK_LIB(pthread, pthread_barrier_init,
	     have_pthread_barrier="yes",
	     AC_MSG_WARN(POSIX implementation does not have barriers. SWIFT will use home-made ones.))
if test "x$have_pthread_barrier" == "xyes"; then
  AC_DEFINE([HAVE_PTHREAD_BARRIERS], [1], [The posix library implements barriers])
fi

# Check whether POSIX file allocation functions exist (e.g. OSX does not have them)
AC_CHECK_LIB(pthread, posix_fallocate,
	     AC_DEFINE([HAVE_POSIX_FALLOCATE], [1], [The posix library implements file allocation functions.]),
	     AC_MSG_WARN(POSIX implementation does not have file allocation functions.))

# Check for METIS.
have_metis="no"
AC_ARG_WITH([metis],
    [AS_HELP_STRING([--with-metis=PATH],
       [root directory where METIS is installed @<:@yes/no@:>@]
    )],
    [with_metis="$withval"],
    [with_metis="no"]
)

METIS_LIBS=""
if test "x$with_metis" != "xno"; then

# Check if we have METIS.
   if test "x$with_metis" != "xyes" -a "x$with_metis" != "x"; then
      METIS_LIBS="-L$with_metis/lib -lmetis"
      METIS_INCS="-I$with_metis/include"
   else
      METIS_LIBS="-lmetis"
      METIS_INCS=""
   fi
   AC_CHECK_LIB([metis],[METIS_PartGraphKway], [have_metis="yes"],
                [have_metis="no"], $METIS_LIBS)
   if test "$have_metis" == "yes"; then
      AC_DEFINE([HAVE_METIS],1,[The METIS library is present.])
   else
      AC_MSG_ERROR("Failed to find a METIS library")
   fi
fi

AC_SUBST([METIS_LIBS])
AC_SUBST([METIS_INCS])
AM_CONDITIONAL([HAVEMETIS],[test -n "$METIS_LIBS"])

# Check for ParMETIS note we can have both as ParMETIS uses METIS.
have_parmetis="no"
AC_ARG_WITH([parmetis],
    [AS_HELP_STRING([--with-parmetis=PATH],
       [root directory where ParMETIS is installed @<:@yes/no@:>@]
    )],
    [with_parmetis="$withval"],
    [with_parmetis="no"]
)

if test "x$with_parmetis" != "xno"; then

# Check if we have ParMETIS.
   if test "x$with_parmetis" != "xyes" -a "x$with_parmetis" != "x"; then
      PARMETIS_LIBS="-L$with_parmetis/lib -lparmetis"
      PARMETIS_INCS="-I$with_parmetis/include"
   else
      PARMETIS_LIBS="-lparmetis"
      PARMETIS_INCS=""
   fi
   AC_CHECK_LIB([parmetis],[ParMETIS_V3_RefineKway], [have_parmetis="yes"],
                [have_parmetis="no"], $PARMETIS_LIBS)
   if test "$have_parmetis" == "no"; then

# A build may use an external METIS library, check for that.

      if test "x$with_parmetis" != "xyes" -a "x$with_parmetis" != "x"; then
         PARMETIS_LIBS="-L$with_parmetis/lib -lparmetis -lmetis"
         PARMETIS_INCS="-I$with_parmetis/include"
      else
         PARMETIS_LIBS="-lparmetis -lmetis"
         PARMETIS_INCS=""
      fi
      # Note use different function to avoid caching of first check.
      AC_CHECK_LIB([parmetis],[ParMETIS_V3_PartKway], [have_parmetis="yes"],
                   [have_parmetis="no"], [$METIS_LIBS $PARMETIS_LIBS])

   fi
   if test "$have_parmetis" == "yes"; then
      AC_DEFINE([HAVE_PARMETIS],1,[The ParMETIS library is present.])
   else
      AC_MSG_ERROR("Failed to find a ParMETIS library")
   fi
fi

AC_SUBST([PARMETIS_LIBS])
AC_SUBST([PARMETIS_INCS])
AM_CONDITIONAL([HAVEPARMETIS],[test -n "$PARMETIS_LIBS"])

# METIS fixed width integer printing can require this, so define. Only needed
# for some non C99 compilers, i.e. C++ pre C++11.
AH_VERBATIM([__STDC_FORMAT_MACROS],
            [/* Needed to get PRIxxx macros from stdint.h when not using C99 */
#ifndef __STDC_FORMAT_MACROS
#define __STDC_FORMAT_MACROS 1
#endif])

# Check for FFTW. We test for this in the standard directories by default,
# and only disable if using --with-fftw=no or --without-fftw. When a value
# is given FFTW must be found.
# If FFTW is found, we check whether this is the threaded version.
have_fftw="no"
AC_ARG_WITH([fftw],
    [AS_HELP_STRING([--with-fftw=PATH],
       [root directory where fftw is installed @<:@yes/no@:>@]
    )],
    [with_fftw="$withval"],
    [with_fftw="test"]
)
if test "x$with_fftw" != "xno"; then

   # Was FFTW's location specifically given?
   if test "x$with_fftw" != "xyes" -a "x$with_fftw" != "xtest" -a "x$with_fftw" != "x"; then
      FFTW_LIBS="-L$with_fftw/lib -lfftw3"
      FFTW_INCS="-I$with_fftw/include"
   else
      FFTW_LIBS="-lfftw3"
      FFTW_INCS=""
   fi

   #  FFTW is not specified, so just check if we have it.
   if test "x$with_fftw" = "xtest"; then
      AC_CHECK_LIB([fftw3],[fftw_malloc],[have_fftw="yes"],[have_fftw="no"],$FFTW_LIBS)
      if test "x$have_fftw" != "xno"; then
      	 AC_DEFINE([HAVE_FFTW],1,[The FFTW library appears to be present.])
      fi
   # FFTW was specified, check that it was a valid location.
   else
      AC_CHECK_LIB([fftw3],[fftw_malloc],
         AC_DEFINE([HAVE_FFTW],1,[The FFTW library appears to be present.]),
         AC_MSG_ERROR(something is wrong with the FFTW library!), $FFTW_LIBS)
      have_fftw="yes"
   fi

   # FFTW was requested not to be used.
   if test "$have_fftw" = "no"; then
      FFTW_LIBS=""
      FFTW_INCS=""
   fi

   # Now, check whether we have the threaded version of FFTW
   if test "x$have_fftw" = "xyes"; then

      # Was FFTW's location specifically given?
      if test "x$with_fftw" != "xyes" -a "x$with_fftw" != "xtest" -a "x$with_fftw" != "x"; then
        FFTW_THREADED_LIBS="-L$with_fftw/lib -lfftw3_threads -lfftw3"
        FFTW_THREADED_INCS="-I$with_fftw/include"
      else
        FFTW_THREADED_LIBS="-lfftw3_threads -lfftw3"
        FFTW_THREADED_INCS=""
      fi

      # Verify that the library is threaded
      AC_CHECK_LIB([fftw3],[fftw_init_threads],[have_threaded_fftw="yes"],
		   [have_threaded_fftw="no"], $FFTW_THREADED_LIBS)

      # If found, update things
      if test "x$have_threaded_fftw" = "xyes"; then
         AC_DEFINE([HAVE_THREADED_FFTW],1,[The threaded FFTW library appears to be present.])
         FFTW_LIBS=$FFTW_THREADED_LIBS
         FFTW_INCS=$FFTW_THREADED_INCS
	 have_fftw="yes - threaded"
      fi
   fi
fi

AC_ARG_WITH([arm-fftw],
    [AS_HELP_STRING([--with-arm-fftw=PATH],
      [root directory where arm fft library is installed @<:@yes/no@:>@]
    )],
    [with_arm_fftw="$withval"],
    [with_arm_fftw=no]
)
if test "x$with_arm_fftw" != "xno"; then

   # Was FFTW's location specifically given?
   if test "x$with_arm_fftw" != "xyes" -a "x$with_arm_fftw" != "xtest" -a "x$with_arm_fftw" != "x"; then
      FFTW_LIBS="-L$with_arm_fftw/lib -larmpl_lp64"
      FFTW_INCS="-I$with_arm_fftw/include"
   else
      FFTW_LIBS="-larmpl_lp64"
      FFTW_INCS=""
   fi

   #  FFTW is not specified, so just check if we have it.
   if test "x$with_arm_fftw" = "xtest"; then
      AC_CHECK_LIB([armpl_lp64],[fftw_malloc],[have_fftw="yes"],[have_fftw="no"],$FFTW_LIBS)
      if test "x$have_arm_fftw" != "xno"; then
      	 AC_DEFINE([HAVE_FFTW],1,[The FFTW library appears to be present.])
	 have_fftw="yes - ARM"
      fi
   # FFTW was specified, check that it was a valid location.
   else
      AC_CHECK_LIB([armpl_lp64],[fftw_malloc],
         AC_DEFINE([HAVE_FFTW],1,[The FFTW library appears to be present.]),
         AC_MSG_ERROR(something is wrong with the FFTW library!), $FFTW_LIBS)
      have_fftw="yes - ARM"
   fi

   # FFTW was requested not to be used.
   if test "$have_arm_fftw" = "no"; then
      FFTW_LIBS=""
      FFTW_INCS=""
   fi

   # Now, check whether we have the threaded version of FFTW
   if test "x$have_arm_fftw" = "xyes"; then

      # Was FFTW's location specifically given?
      if test "x$with_arm_fftw" != "xyes" -a "x$with_arm_fftw" != "xtest" -a "x$with_arm_fftw" != "x"; then
        FFTW_THREADED_LIBS="-L$with_arm_fftw/lib -larmpl_lp64_threads -larmpl_lp64"
        FFTW_THREADED_INCS="-I$with_arm_fftw/include"
      else
        FFTW_THREADED_LIBS="-larmpl_lp64_threads -larmpl_lp64"
        FFTW_THREADED_INCS=""
      fi

      # Verify that the library is threaded
      AC_CHECK_LIB([armpl_lp64],[fftw_init_threads],[have_threaded_fftw="yes"],
                  [have_threaded_fftw="no"], $FFTW_THREADED_LIBS)

      # If found, update things
      if test "x$have_threaded_fftw" = "xyes"; then
         AC_DEFINE([HAVE_THREADED_FFTW],1,[The threaded FFTW library appears to be present.])
         FFTW_LIBS=$FFTW_THREADED_LIBS
         FFTW_INCS=$FFTW_THREADED_INCS
         have_fftw="yes - ARM - threaded"
      fi
   fi
fi
AC_SUBST([FFTW_LIBS])
AC_SUBST([FFTW_INCS])
AM_CONDITIONAL([HAVEFFTW],[test -n "$FFTW_LIBS"])

#  Check for -lprofiler usually part of the gperftools along with tcmalloc.
have_profiler="no"
AC_ARG_WITH([profiler],
   [AS_HELP_STRING([--with-profiler=PATH],
      [use cpu profiler library or specify the directory with lib @<:@yes/no@:>@]
   )],
   [with_profiler="$withval"],
   [with_profiler="no"]
)
if test "x$with_profiler" != "xno"; then
   if test "x$with_profiler" != "xyes" -a "x$with_profiler" != "x"; then
      proflibs="-L$with_profiler -lprofiler"
   else
      proflibs="-lprofiler"
   fi
   AC_CHECK_LIB([profiler],[ProfilerFlush],
    [have_profiler="yes"
      AC_DEFINE([WITH_PROFILER],1,[Link against the gperftools profiling library.])],
    [have_profiler="no"], $proflibs)

   if test "$have_profiler" = "yes"; then
      PROFILER_LIBS="$proflibs"
   else
      PROFILER_LIBS=""
   fi
fi
AC_SUBST([PROFILER_LIBS])
AM_CONDITIONAL([HAVEPROFILER],[test -n "$PROFILER_LIBS"])

# Check for special allocators
have_special_allocator="no"

#  Check for tcmalloc a fast malloc that is part of the gperftools.
have_tcmalloc="no"
AC_ARG_WITH([tcmalloc],
   [AS_HELP_STRING([--with-tcmalloc=PATH],
      [use tcmalloc library or specify the directory with lib @<:@yes/no@:>@]
   )],
   [with_tcmalloc="$withval"],
   [with_tcmalloc="no"]
)
if test "x$with_tcmalloc" != "xno" -a "x$have_special_allocator" != "xno"; then
   AC_MSG_ERROR("Cannot activate more than one alternative malloc library")
fi

if test "x$with_tcmalloc" != "xno"; then
   if test "x$with_tcmalloc" != "xyes" -a "x$with_tcmalloc" != "x"; then
      tclibs="-L$with_tcmalloc -ltcmalloc"
   else
      tclibs="-ltcmalloc"
   fi
   AC_CHECK_LIB([tcmalloc],[tc_cfree],[have_tcmalloc="yes"],[have_tcmalloc="no"],
                $tclibs)

   #  Could just have the minimal version.
   if test "$have_tcmalloc" = "no"; then
      if test "x$with_tcmalloc" != "xyes" -a "x$with_tcmalloc" != "x"; then
         tclibs="-L$with_tcmalloc -ltcmalloc_minimal"
      else
         tclibs="-ltcmalloc_minimal"
      fi
      AC_CHECK_LIB([tcmalloc],[tc_cfree],[have_tcmalloc="yes"],[have_tcmalloc="no"],
                   $tclibs)
   fi

   if test "$have_tcmalloc" = "yes"; then
      TCMALLOC_LIBS="$tclibs"

      AC_DEFINE([HAVE_TCMALLOC],1,[The tcmalloc library appears to be present.])

      have_special_allocator="tcmalloc"

      # Prevent compilers that replace the calls with built-ins (GNU 99) from doing so.
      case "$ax_cv_c_compiler_vendor" in
        intel | gnu | clang)
             CFLAGS="$CFLAGS -fno-builtin-malloc -fno-builtin-calloc -fno-builtin-realloc -fno-builtin-free"
          ;;
      esac

   else
      TCMALLOC_LIBS=""
   fi
fi
AC_SUBST([TCMALLOC_LIBS])
AM_CONDITIONAL([HAVETCMALLOC],[test -n "$TCMALLOC_LIBS"])

#  Check for jemalloc another fast malloc that is good with contention.
have_jemalloc="no"
AC_ARG_WITH([jemalloc],
   [AS_HELP_STRING([--with-jemalloc=PATH],
      [use jemalloc library or specify the directory with lib @<:@yes/no@:>@]
   )],
   [with_jemalloc="$withval"],
   [with_jemalloc="no"]
)
if test "x$with_jemalloc" != "xno" -a "x$have_special_allocator" != "xno"; then
   AC_MSG_ERROR("Cannot activate more than one alternative malloc library")
fi

if test "x$with_jemalloc" != "xno"; then
   if test "x$with_jemalloc" != "xyes" -a "x$with_jemalloc" != "x"; then
      jelibs="-L$with_jemalloc -ljemalloc"
   else
      jelibs="-ljemalloc"
   fi
   AC_CHECK_LIB([jemalloc],[malloc_usable_size],[have_jemalloc="yes"],[have_jemalloc="no"],
                $jelibs)

   if test "$have_jemalloc" = "yes"; then
      JEMALLOC_LIBS="$jelibs"

      AC_DEFINE([HAVE_JEMALLOC],1,[The jemalloc library appears to be present.])

      have_special_allocator="jemalloc"

      # Prevent compilers that replace the regular calls with built-ins (GNU 99) from doing so.
      case "$ax_cv_c_compiler_vendor" in
        intel | gnu | clang)
             CFLAGS="$CFLAGS -fno-builtin-malloc -fno-builtin-calloc -fno-builtin-realloc -fno-builtin-free"
          ;;
      esac

   else
      JEMALLOC_LIBS=""
   fi
fi
AC_SUBST([JEMALLOC_LIBS])
AM_CONDITIONAL([HAVEJEMALLOC],[test -n "$JEMALLOC_LIBS"])

#  Check for tbbmalloc, Intel's fast and parallel allocator
have_tbbmalloc="no"
AC_ARG_WITH([tbbmalloc],
   [AS_HELP_STRING([--with-tbbmalloc=PATH],
      [use tbbmalloc library or specify the directory with lib @<:@yes/no@:>@]
   )],
   [with_tbbmalloc="$withval"],
   [with_tbbmalloc="no"]
)
if test "x$with_tbbmalloc" != "xno" -a "x$have_special_allocator" != "xno"; then
   AC_MSG_ERROR("Cannot activate more than one alternative malloc library")
fi

if test "x$with_tbbmalloc" != "xno"; then
   if test "x$with_tbbmalloc" != "xyes" -a "x$with_tbbmalloc" != "x"; then
      tbblibs="-L$with_tbbmalloc -ltbbmalloc_proxy -ltbbmalloc"
   else
      tbblibs="-ltbbmalloc_proxy -ltbbmalloc"
   fi
   AC_CHECK_LIB([tbbmalloc],[scalable_malloc],[have_tbbmalloc="yes"],[have_tbbmalloc="no"],
                $tbblibs)

   if test "$have_tbbmalloc" = "yes"; then
      TBBMALLOC_LIBS="$tbblibs"

      AC_DEFINE([HAVE_TBBMALLOC],1,[The TBBmalloc library appears to be present.])

      have_special_allocator="TBBmalloc"

      # Prevent compilers that replace the calls with built-ins (GNU 99) from doing so.
      case "$ax_cv_c_compiler_vendor" in
        intel | gnu | clang)
             CFLAGS="$CFLAGS -fno-builtin-malloc -fno-builtin-calloc -fno-builtin-realloc -fno-builtin-free"
          ;;
      esac

   else
      TBBMALLOC_LIBS=""
   fi
fi
AC_SUBST([TBBMALLOC_LIBS])
AM_CONDITIONAL([HAVETBBMALLOC],[test -n "$TBBMALLOC_LIBS"])

# check for a random seed
AC_ARG_WITH([random-seed],
    [AS_HELP_STRING([--with-random-seed=SHORT INT],
       [Set the random seed.]
    )],
    [with_random_seed="$withval"],
    [with_random_seed="0"]
)
AC_DEFINE_UNQUOTED([SWIFT_RANDOM_SEED_XOR], [$with_random_seed],[Value of the random seed.])

# Check for python.
have_python="no"
AC_ARG_WITH([python],
    [AS_HELP_STRING([--with-python=PATH],
       [root directory where python is installed @<:@yes/no@:>@]
    )],
    [with_python="$withval"],
    [with_python="no"]
)
if test "x$with_python" != "xno"; then
   if test "$with_python" == ""; then
      # use linux default python
      with_python="/usr/"
   fi
   AM_PATH_PYTHON([3], [], [AC_MSG_ERROR(python not found)])   
   AC_ARG_VAR([PYTHON_INCS], [Include flags for python, bypassing python-config])
   AC_ARG_VAR([PYTHON_CONFIG], [Path to python-config])
   AS_IF([test -z "$PYTHON_INCS"], [
      AS_IF([test -z "$PYTHON_CONFIG"], [
      	AC_PATH_PROGS([PYTHON_CONFIG],
	          [python$PYTHON_VERSION-config python-config],
                  [no],
                  [`dirname $PYTHON`])
    	AS_IF([test "$PYTHON_CONFIG" = no], [AC_MSG_ERROR([cannot find python-config for $PYTHON.])])
      ])
      AC_MSG_CHECKING([python include flags])
      PYTHON_INCS=`$PYTHON_CONFIG --includes`
      AC_MSG_RESULT([$PYTHON_INCS])
  ])
  have_python="yes"
fi
AC_SUBST([PYTHON_INCS])
AM_CONDITIONAL([HAVEPYTHON],[test -n "$PYTHON_INCS"])


# Check for HDF5. This is required.
AX_LIB_HDF5
if test "$with_hdf5" != "yes"; then
    AC_MSG_ERROR([Could not find a working HDF5 library])
fi

# We want to know if this HDF5 supports MPI and whether we should use it.
# The default is to use MPI support if it is available, i.e. this is
# a parallel HDF5.
have_parallel_hdf5="no"
if test "$with_hdf5" = "yes"; then
    AC_ARG_ENABLE([parallel-hdf5],
       [AS_HELP_STRING([--enable-parallel-hdf5],
         [Enable parallel HDF5 library MPI functions if available. @<:@yes/no@:>@]
       )],
       [enable_parallel_hdf5="$enableval"],
       [enable_parallel_hdf5="yes"]
    )

    if test "$enable_parallel_hdf5" = "yes"; then
        AC_MSG_CHECKING([for HDF5 parallel support])

	# Check if the library is capable, the header should define H5_HAVE_PARALLEL.
        old_CPPFLAGS="$CPPFLAGS"
        CPPFLAGS="$CPPFLAGS $HDF5_CPPFLAGS"
        AC_COMPILE_IFELSE([AC_LANG_SOURCE([[
        #include "hdf5.h"
        #ifndef H5_HAVE_PARALLEL
        # error macro not defined
        #endif
        ]])], [parallel="yes"], [parallel="no"])
        if test "$parallel" = "yes"; then
            have_parallel_hdf5="yes"
            AC_DEFINE([HAVE_PARALLEL_HDF5],1,[HDF5 library supports parallel access])
        fi
        AC_MSG_RESULT($parallel)
        CPPFLAGS="$old_CPPFLAGS"
    fi
fi
AM_CONDITIONAL([HAVEPARALLELHDF5],[test "$have_parallel_hdf5" = "yes"])

# Check for grackle.
have_grackle="no"
AC_ARG_WITH([grackle],
    [AS_HELP_STRING([--with-grackle=PATH],
       [root directory where grackle is installed @<:@yes/no@:>@]
    )],
    [with_grackle="$withval"],
    [with_grackle="no"]
)
if test "x$with_grackle" != "xno"; then
   AC_PROG_FC
   AC_FC_LIBRARY_LDFLAGS
   if test "x$with_grackle" != "xyes" -a "x$with_grackle" != "x"; then
      GRACKLE_LIBS="-L$with_grackle/lib -lgrackle"
      GRACKLE_INCS="-I$with_grackle/include"
   else
      GRACKLE_LIBS="-lgrackle"
      GRACKLE_INCS=""
   fi

   have_grackle="yes"

   echo $GRACKLE_LIBS

   AC_CHECK_LIB(
      [grackle],
      [initialize_chemistry_data],
      [AC_DEFINE([HAVE_GRACKLE],1,[The GRACKLE library appears to be present.])
        AC_DEFINE([CONFIG_BFLOAT_8],1,[Use doubles in grackle])
      ],
      [AC_MSG_ERROR(Cannot find grackle library!)],
      [$GRACKLE_LIBS])
fi
AC_SUBST([GRACKLE_LIBS])
AC_SUBST([GRACKLE_INCS])
AM_CONDITIONAL([HAVEGRACKLE],[test -n "$GRACKLE_LIBS"])

# Check for VELOCIraptor.
have_velociraptor="no"
AC_ARG_WITH([velociraptor],
    [AS_HELP_STRING([--with-velociraptor=PATH],
       [Directory where velociraptor library exists @<:@yes/no@:>@]
    )],
    [with_velociraptor="$withval"],
    [with_velociraptor="no"]
)
if test "x$with_velociraptor" != "xno"; then
   AC_PROG_FC
   AC_FC_LIBRARY_LDFLAGS
   if test "x$with_velociraptor" != "xyes" -a "x$with_velociraptor" != "x"; then
      VELOCIRAPTOR_LIBS="-L$with_velociraptor -lvelociraptor -lmpi -lstdc++ -lhdf5"
      CFLAGS="$CFLAGS -fopenmp"
   else
      VELOCIRAPTOR_LIBS=""
   fi

   have_velociraptor="yes"

   AC_CHECK_LIB(
      [velociraptor],
      [InitVelociraptor],
      [AC_DEFINE([HAVE_VELOCIRAPTOR],1,[The VELOCIraptor library appears to be present.])],
      [AC_MSG_ERROR(Cannot find VELOCIraptor library at $with_velociraptor or incompatible HDF5 library loaded.)],
      [$VELOCIRAPTOR_LIBS $HDF5_LDFLAGS $HDF5_LIBS $GSL_LIBS]
   )
fi
AC_SUBST([VELOCIRAPTOR_LIBS])
AM_CONDITIONAL([HAVEVELOCIRAPTOR],[test -n "$VELOCIRAPTOR_LIBS"])

# Now that we found VELOCIraptor, let's check how it was compiled.
if test "$have_velociraptor" == "yes"; then
    AC_CHECK_LIB(
       [velociraptor],
       [VR_NOMASS],
       [AC_DEFINE([HAVE_VELOCIRAPTOR_WITH_NOMASS],1,[The VELOCIraptor library has been compiled with the NOMASS option. Only useful if running a uniform box.])],
       [AC_MSG_RESULT(VELOCIraptor not compiled to so as to *not* store masses per particle.)],
       [$VELOCIRAPTOR_LIBS $HDF5_LDFLAGS $HDF5_LIBS $GSL_LIBS]
    )
fi

# Check for dummy VELOCIraptor.
AC_ARG_ENABLE([dummy-velociraptor],
    [AS_HELP_STRING([--enable-dummy-velociraptor],
       [Enable dummy velociraptor compilation @<:@yes/no@:>@]
    )],
    [enable_dummy_velociraptor="$enableval"],
    [enable_dummy_velociraptor="no"]
)

if test "$enable_dummy_velociraptor" = "yes"; then
  have_velociraptor="yes"

  AC_DEFINE(HAVE_VELOCIRAPTOR,1,[The VELOCIraptor library appears to be present.])
  AC_DEFINE(HAVE_DUMMY_VELOCIRAPTOR,1,[The dummy VELOCIraptor library is present.])
fi

# Check for floating-point execeptions
AC_CHECK_FUNC(feenableexcept, AC_DEFINE([HAVE_FE_ENABLE_EXCEPT],[1],
    [Defined if the floating-point exception can be enabled using non-standard GNU functions.]))

# Check for setaffinity.
AC_CHECK_FUNC(pthread_setaffinity_np, AC_DEFINE([HAVE_SETAFFINITY],[1],
    [Defined if pthread_setaffinity_np exists.]) )
AM_CONDITIONAL(HAVESETAFFINITY,
    [test "$ac_cv_func_pthread_setaffinity_np" = "yes"])

# If available check for NUMA as well. There is a problem with the headers of
# this library, mainly that they do not pass the strict prototypes check when
# installed outside of the system directories. So we actually do this check
# in two phases. The basic ones first (before strict-prototypes is added to CFLAGS).
have_numa="no"
AC_ARG_WITH([numa],
    [AS_HELP_STRING([--with-numa=PATH],
       [Directory where the NUMA library exists @<:@yes/no@:>@]
    )],
    [with_numa="$withval"],
    [with_numa="yes"]
)
if test "$ac_cv_func_pthread_setaffinity_np" = "yes" -a "x$with_numa" != "xno"; then

    if test "x$with_numa" != "xyes" -a "x$with_numa" != "x"; then
        NUMA_LIBS="-L$with_numa/lib -lnuma"
        NUMA_INCS="-I$with_numa/include"
    else
        NUMA_LIBS="-lnuma"
        NUMA_INCS=""
    fi

    #  Test for header file.
    old_CPPFLAGS="$CPPFLAGS"
    CPPFLAGS="$CPPFLAGS $NUMA_INCS"
    AC_CHECK_HEADER([numa.h])
    CPPFLAGS="$old_CPPFLAGS"
    if test "$ac_cv_header_numa_h" = "yes"; then

        #  If NUMA location is specified check if we have it.
        if test "x$with_numa" != "xyes" -a "x$with_numa" != "x"; then
            AC_CHECK_LIB([numa],[numa_available],
                AC_DEFINE([HAVE_LIBNUMA],1,[The NUMA library appears to be present.]),
                AC_MSG_ERROR(something is wrong with the NUMA library!), $NUMA_LIBS)
            have_numa="yes"
        else
            AC_CHECK_LIB([numa],[numa_available],[have_numa="yes"],[have_numa="no"],$NUMA_LIBS)
            if test "x$have_numa" != "xno"; then
                AC_DEFINE([HAVE_LIBNUMA],1,[The NUMA library appears to be present.])
            fi
        fi
    fi

    #  We can live without this.
    if test "$have_numa" = "no"; then
       NUMA_LIBS=""
    fi
fi
AC_SUBST([NUMA_LIBS])

# Check for Sundials (required for the CHIMES library).
# There is a problems with the headers of this library 
# as they do not pass the strict prototypes check when 
# installed outside of the system directories. So we 
# need to do this check in two phases. 
have_sundials="no"
SUNDIALS_LIBS=""
SUNDIALS_INCS=""
AC_ARG_WITH([sundials],
    [AS_HELP_STRING([--with-sundials=PATH],
       [root directory where sundials is installed @<:@yes/no@:>@]
    )],
    [with_sundials="$withval"],
    [with_sundials="no"]
)
if test "x$with_sundials" != "xno"; then
   AC_PROG_FC
   AC_FC_LIBRARY_LDFLAGS
   if test "x$with_sundials" != "xyes" -a "x$with_sundials" != "x"; then
      SUNDIALS_LIBS="-L$with_sundials/lib -lsundials_cvode -lsundials_nvecserial -lsundials_sunlinsoldense -lsundials_sunmatrixdense"
      SUNDIALS_INCS="-I$with_sundials/include"
   else
      SUNDIALS_LIBS="-lsundials_cvode -lsundials_nvecserial -lsundials_sunlinsoldense -lsundials_sunmatrixdense"
      SUNDIALS_INCS=""
   fi

   AC_CHECK_LIB([sundials_cvode], [CVode], [have_sundials="yes"],
                [have_sundials="no"], $SUNDIALS_LIBS)

   if test "$have_sundials" == "yes"; then
      AC_DEFINE([HAVE_SUNDIALS],1,[The SUNDIALS library is present.])
   else
      if test "x$with_sundials" != "xyes" -a "x$with_sundials" != "x"; then
      	 # It might be that the libraries are in 
      	 # /lib64 rather than /lib 
      	 SUNDIALS_LIBS="-L$with_sundials/lib64 -lsundials_cvode -lsundials_nvecserial -lsundials_sunlinsoldense -lsundials_sunmatrixdense"

	 # unset cached result of previous AC_CHECK_LIB
	 unset ac_cv_lib_sundials_cvode_CVode

   	 AC_CHECK_LIB([sundials_cvode], [CVode], [have_sundials="yes"], [have_sundials="no"], $SUNDIALS_LIBS)      
	 
   	 if test "$have_sundials" == "yes"; then
      	    AC_DEFINE([HAVE_SUNDIALS],1,[The SUNDIALS library is present.])
	 else 
	    AC_MSG_ERROR("Failed to find a SUNDIALS library")
	 fi 

      else 
      	 AC_MSG_ERROR("Failed to find a SUNDIALS library")
      fi
   fi
fi
AC_SUBST([SUNDIALS_LIBS])

# Check for Intel and PowerPC intrinsics header optionally used by vector.h.
AC_CHECK_HEADERS([immintrin.h], [], [],
[#ifdef HAVE_IMMINTRIN_H
# include <immintrin.h>
#endif
])
AC_CHECK_HEADERS([altivec.h], [], [],
[#ifdef HAVE_ALTIVEC_H
# include <altivec.h>
#endif
])

# Check for timing functions needed by cycle.h.
AC_HEADER_TIME
AC_CHECK_HEADERS([sys/time.h c_asm.h intrinsics.h mach/mach_time.h])
AC_CHECK_TYPE([hrtime_t],[AC_DEFINE(HAVE_HRTIME_T, 1, [Define to 1 if hrtime_t
is defined in <sys/time.h>])],,
[#if HAVE_SYS_TIME_H
#include <sys/time.h>
#endif])
AC_CHECK_FUNCS([gethrtime read_real_time time_base_to_time clock_gettime mach_absolute_time])
AC_MSG_CHECKING([for _rtc intrinsic])
rtc_ok=yes
AC_LINK_IFELSE([AC_LANG_PROGRAM(
[[#ifdef HAVE_INTRINSICS_H
#include <intrinsics.h>
#endif]],
[[_rtc()]])],
[AC_DEFINE(HAVE__RTC,1,[Define if you have the UNICOS _rtc() intrinsic.])],[rtc_ok=no])
AC_MSG_RESULT($rtc_ok)

# Special timers for the ARM v7 platforms (taken from FFTW-3 to match their cycle.h)
AC_ARG_ENABLE(armv7a-cntvct, [AC_HELP_STRING([--enable-armv7a-cntvct],[enable the cycle counter on Armv7a via the CNTVCT register])], have_armv7acntvct=$enableval)
if test "$have_armv7acntvct"x = "yes"x; then
	AC_DEFINE(HAVE_ARMV7A_CNTVCT,1,[Define if you have enabled the CNTVCT cycle counter on ARMv7a])
fi

AC_ARG_ENABLE(armv7a-pmccntr, [AC_HELP_STRING([--enable-armv7a-pmccntr],[enable the cycle counter on Armv7a via the PMCCNTR register])], have_armv7apmccntr=$enableval)
if test "$have_armv7apmccntr"x = "yes"x; then
	AC_DEFINE(HAVE_ARMV7A_PMCCNTR,1,[Define if you have enabled the PMCCNTR cycle counter on ARMv7a])
fi

# Check if we have native exp10 and exp10f functions. If not failback to our
# implementations. On Apple/CLANG we have __exp10, so also check for that
# if the compiler is clang.
AC_CHECK_LIB([m],[exp10], [AC_DEFINE([HAVE_EXP10],1,[The exp10 function is present.])])
AC_CHECK_LIB([m],[exp10f], [AC_DEFINE([HAVE_EXP10F],1,[The exp10f function is present.])])
if test "$ax_cv_c_compiler_vendor" = "clang"; then
      AC_CHECK_LIB([m],[__exp10], [AC_DEFINE([HAVE___EXP10],1,[The __exp10 function is present.])])
      AC_CHECK_LIB([m],[__exp10f], [AC_DEFINE([HAVE___EXP10F],1,[The __exp10f function is present.])])
fi

# Add warning flags by default, if these can be used. Option =error adds
# -Werror to GCC, clang and Intel.  Note do this last as compiler tests may
# become errors, if that's an issue don't use CFLAGS for these, use an AC_SUBST().
AC_ARG_ENABLE([compiler-warnings],
   [AS_HELP_STRING([--enable-compiler-warnings],
     [Enable compile time warning flags, if compiler is known @<:@error/no/yes)@:>@]
   )],
   [enable_warn="$enableval"],
   [enable_warn="error"]
)
if test "$enable_warn" != "no"; then

    # AX_CFLAGS_WARN_ALL does not give good warning flags for the Intel compiler
    # We will do this by hand instead and only default to the macro for unknown compilers
    case "$ax_cv_c_compiler_vendor" in
          gnu | clang)
             CFLAGS="$CFLAGS -Wall -Wextra -Wno-unused-parameter -Wshadow"
          ;;
	  intel)
             CFLAGS="$CFLAGS -w2 -Wunused-variable -Wshadow"
          ;;
	  *)
	     AX_CFLAGS_WARN_ALL
	  ;;
    esac

    # Add a "choke on warning" flag if it exists
    if test "$enable_warn" = "error"; then
       case "$ax_cv_c_compiler_vendor" in
          intel | gnu | clang)
             CFLAGS="$CFLAGS -Werror"
          ;;
       esac
    fi

    # We want strict-prototypes, but this must still work even if warnings
    # are an error.
    AX_CHECK_COMPILE_FLAG([-Wstrict-prototypes],[CFLAGS="$CFLAGS -Wstrict-prototypes"],
                          [CFLAGS="$CFLAGS"],[$CFLAGS],[AC_LANG_SOURCE([int main(void){return 0;}])])
fi

# Second part of the NUMA library checks. We now decide if we need to use
# -isystem to get around the strict-prototypes problem. Assumes isystem
# is available when strict-prototypes is.
if test "$have_numa" != "no"; then
    if test "x$with_numa" != "xyes" -a "x$with_numa" != "x"; then
        case "$CFLAGS" in
            *strict-prototypes*)
                NUMA_INCS="-isystem$with_numa/include"
                # This may still fail if CPATH is used, so we check if the
                # headers are usable.
                AS_UNSET(ac_cv_header_numa_h)
                old_CPPFLAGS="$CPPFLAGS"
                CPPFLAGS="$CPPFLAGS $NUMA_INCS"
                numa_failed="no"
                AC_CHECK_HEADER([numa.h],[numa_failed="no"],
                                [numa_failed="yes"])
                if test "$numa_failed" = "yes"; then
                    AC_MSG_ERROR([Failed to compile the numa.h header file: you may need to set --enable-compiler-warnings to yes or no])
                fi
                CPPFLAGS="$old_CPPFLAGS"
            ;;
            *)
                NUMA_INCS="-I$with_numa/include"
            ;;
        esac
   fi
fi
AC_SUBST([NUMA_INCS])

# Second part of the Sundials library checks. 
# We now decide if we need to use -isystem to 
# get around the strict-prototypes problem. Assumes 
# isystem is available when strict-prototypes is.
if test "x$with_sundials" != "xno"; then
   if test "x$with_sundials" != "xyes" -a "x$with_sundials" != "x"; then
        case "$CFLAGS" in
            *strict-prototypes*)
	        SUNDIALS_INCS="-isystem$with_sundials/include"
            ;;
            *)
                SUNDIALS_INCS="-I$with_sundials/include"
            ;;
        esac
   fi
fi 
AC_SUBST([SUNDIALS_INCS])


# Various package configuration options.

# Master subgrid options
# If you add a restriction (e.g. no cooling, chemistry or hydro)
# you will need to check for overwrite after reading the additional options.
# As an example for this, see the call to AC_ARG_WITH for cooling.
AC_ARG_WITH([subgrid],
	[AS_HELP_STRING([--with-subgrid=<subgrid>],
		[Master switch for subgrid methods. Inexperienced user should start here. Options are: @<:@none, GEAR, QLA, EAGLE, COLIBRE, COLIBRE-CHIMES default: none@:>@]
	)],
	[with_subgrid="$withval"],
	[with_subgrid=none]
)

# Default values
with_subgrid_cooling=none
with_subgrid_chemistry=none
with_subgrid_tracers=none
with_subgrid_entropy_floor=none
with_subgrid_pressure_floor=none
with_subgrid_stars=none
with_subgrid_star_formation=none
with_subgrid_feedback=none
with_subgrid_SNIa_DTD=power-law-beta-one
with_subgrid_task_order=default

case "$with_subgrid" in
   yes)
      AC_MSG_ERROR([Invalid option. A subgrid model must be chosen.])
   ;;
   none)
   ;;
   GEAR)
	with_subgrid_cooling=grackle_0
	with_subgrid_chemistry=GEAR_10
	with_subgrid_pressure_floor=GEAR
	with_subgrid_stars=GEAR
	with_subgrid_star_formation=GEAR
	with_subgrid_feedback=GEAR
	with_subgrid_black_holes=none
  # GEAR's order is not used anymore
	with_subgrid_task_order=default
	enable_fof=no
        with_subgrid_SNIa_DTD=power-law-beta-one
   ;;
   QLA)
	with_subgrid_cooling=QLA
	with_subgrid_chemistry=QLA
	with_subgrid_tracers=none
	with_subgrid_entropy_floor=QLA
	with_subgrid_stars=none
	with_subgrid_star_formation=QLA
	with_subgrid_feedback=none
	with_subgrid_black_holes=none
	with_subgrid_task_order=default
	enable_fof=no
   ;;
   EAGLE)
	with_subgrid_cooling=EAGLE
	with_subgrid_chemistry=EAGLE
	with_subgrid_tracers=EAGLE
	with_subgrid_entropy_floor=EAGLE
	with_subgrid_stars=EAGLE
	with_subgrid_star_formation=EAGLE
	with_subgrid_feedback=EAGLE
	with_subgrid_black_holes=EAGLE
	with_subgrid_task_order=EAGLE
	enable_fof=yes
        with_subgrid_SNIa_DTD=EAGLE
   ;;
   COLIBRE)
	with_subgrid_cooling=COLIBRE
	with_subgrid_chemistry=COLIBRE
	with_subgrid_tracers=COLIBRE
	with_subgrid_entropy_floor=EAGLE
	with_subgrid_stars=COLIBRE
	with_subgrid_star_formation=COLIBRE
	with_subgrid_feedback=COLIBRE
	with_subgrid_black_holes=COLIBRE
	with_subgrid_task_order=EAGLE
	enable_fof=yes
        with_subgrid_SNIa_DTD=power-law-beta-one
   ;;
   COLIBRE-CHIMES)
	with_subgrid_cooling=CHIMES
	with_subgrid_chemistry=COLIBRE
	with_subgrid_tracers=COLIBRE
	with_subgrid_entropy_floor=EAGLE
	with_subgrid_stars=COLIBRE
	with_subgrid_star_formation=COLIBRE
	with_subgrid_feedback=COLIBRE
	with_subgrid_black_holes=COLIBRE
	with_subgrid_task_order=EAGLE
	enable_fof=yes
        with_subgrid_SNIa_DTD=power-law-beta-one
   ;;
   *)
      AC_MSG_ERROR([Unknown subgrid choice: $with_subgrid])
   ;;
esac

# Check if FoF is on.
AC_ARG_ENABLE([fof],
   [AS_HELP_STRING([--enable-fof],
     [Activate the friends-of-friends (FoF) code.],
   )],
   [enable_fof="$enableval"],
   [enable_fof="no"]
)
if test "$enable_fof" = "yes"; then
   AC_DEFINE([WITH_FOF], 1, [Enable FoF])
fi

# Check if stand-alone FoF is on.
AC_ARG_ENABLE([stand-alone-fof],
   [AS_HELP_STRING([--enable-stand-alone-fof],
     [Activate the compilation of the stand-alone friends-of-friends (FoF) post-processing tool.],
   )],
   [enable_standalone_fof="$enableval"],
   [enable_standalone_fof="no"]
)
if test "$enable_standalone_fof" = "yes"; then
   enable_fof="yes + stand-alone tool"
   AC_DEFINE([WITH_FOF], 1, [Enable FoF])
   AC_DEFINE([WITH_STAND_ALONE_FOF], 1, [Enable stand-alone FoF])
fi
AM_CONDITIONAL([HAVESTANDALONEFOF],[test $enable_standalone_fof = "yes"])

# Gravity scheme.
AC_ARG_WITH([gravity],
   [AS_HELP_STRING([--with-gravity=<scheme>],
      [Gravity scheme to use @<:@basic, with-potential, with-multi-softening default: with-multi-softening@:>@]
   )],
   [with_gravity="$withval"],
   [with_gravity="with-multi-softening"]
)

if test "$with_subgrid" = "EAGLE" || test "$with_subgrid" = "COLIBRE"; then
   if test "$with_gravity" = "default"; then
      with_gravity="with-potential"
   fi
fi

case "$with_gravity" in
   with-potential)
      AC_DEFINE([POTENTIAL_GRAVITY], [1], [Basic gravity scheme with potential calculation])
   ;;
   with-multi-softening)
      AC_DEFINE([MULTI_SOFTENING_GRAVITY], [1], [Gravity scheme with per-particle type softening value and background particles])
   ;;
   basic)
      AC_DEFINE([DEFAULT_GRAVITY], [1], [Basic gravity scheme])
   ;;
   *)
      AC_MSG_ERROR([Unknown gravity scheme: $with_gravity])
   ;;
esac

# Hydro scheme.
AC_ARG_WITH([hydro],
   [AS_HELP_STRING([--with-hydro=<scheme>],
      [Hydro dynamics to use @<:@gadget2, minimal, pressure-entropy, pressure-energy, pressure-energy-monaghan, default, gizmo-mfv, gizmo-mfm, shadowfax, planetary, anarchy-du, anarchy-pu default: gadget2@:>@]
   )],
   [with_hydro="$withval"],
   [with_hydro="gadget2"]
)

case "$with_hydro" in
   gadget2)
      AC_DEFINE([GADGET2_SPH], [1], [Gadget-2 SPH])
   ;;
   minimal)
      AC_DEFINE([MINIMAL_SPH], [1], [Minimal SPH])
   ;;
   pressure-entropy)
      AC_DEFINE([HOPKINS_PE_SPH], [1], [Pressure-Entropy SPH])
   ;;
   pressure-energy)
      AC_DEFINE([HOPKINS_PU_SPH], [1], [Pressure-Energy SPH])
   ;;
   pressure-energy-monaghan)
      AC_DEFINE([HOPKINS_PU_SPH_MONAGHAN], [1], [Pressure-Energy SPH with M&M Variable A.V.])
   ;;
   default)
      AC_DEFINE([DEFAULT_SPH], [1], [Default SPH])
   ;;
   gizmo-mfv)
      AC_DEFINE([GIZMO_MFV_SPH], [1], [GIZMO MFV SPH])
   ;;
   gizmo-mfm)
      AC_DEFINE([GIZMO_MFM_SPH], [1], [GIZMO MFM SPH])
   ;;
   shadowfax)
      AC_DEFINE([SHADOWFAX_SPH], [1], [Shadowfax SPH])
   ;;
   planetary)
      AC_DEFINE([PLANETARY_SPH], [1], [Planetary SPH])
   ;;
   sphenix)
      AC_DEFINE([SPHENIX_SPH], [1], [SPHENIX SPH])
   ;;
   anarchy-du)
      AC_DEFINE([SPHENIX_SPH], [1], [SPHENIX SPH])
   ;;
   anarchy-pu)
      AC_DEFINE([ANARCHY_PU_SPH], [1], [ANARCHY (PU) SPH])
   ;;


   *)
      AC_MSG_ERROR([Unknown hydrodynamics scheme: $with_hydro])
   ;;
esac

# Check if debugging interactions stars is switched on.
AC_ARG_ENABLE([debug-interactions-stars],
   [AS_HELP_STRING([--enable-debug-interactions-stars],
     [Activate interaction debugging for stars, logging a maximum of @<:@N@:>@ neighbours. Defaults to 256 if no value set.]
   )],
   [enable_debug_interactions_stars="$enableval"],
   [enable_debug_interactions_stars="no"]
)
if test "$enable_debug_interactions_stars" != "no"; then
    AC_DEFINE([DEBUG_INTERACTIONS_STARS],1,[Enable interaction debugging for stars])
    if test "$enable_debug_interactions_stars" == "yes"; then
      AC_DEFINE([MAX_NUM_OF_NEIGHBOURS_STARS],256,[The maximum number of particle neighbours to be logged for stars])
      [enable_debug_interactions_stars="yes (Logging up to 256 neighbours)"]
    else
      AC_DEFINE_UNQUOTED([MAX_NUM_OF_NEIGHBOURS_STARS], [$enableval] ,[The maximum number of particle neighbours to be logged for stars])
      [enable_debug_interactions_stars="yes (Logging up to $enableval neighbours)"]
    fi
fi

# Check if debugging interactions is switched on.
AC_ARG_ENABLE([debug-interactions],
   [AS_HELP_STRING([--enable-debug-interactions],
     [Activate interaction debugging, logging a maximum of @<:@N@:>@ neighbours. Defaults to 256 if no value set.]
   )],
   [enable_debug_interactions="$enableval"],
   [enable_debug_interactions="no"]
)
if test "$enable_debug_interactions" != "no"; then
  if test "$with_hydro" = "gadget2"; then
      AC_DEFINE([DEBUG_INTERACTIONS_SPH],1,[Enable interaction debugging])
    if test "$enable_debug_interactions" == "yes"; then
      AC_DEFINE([MAX_NUM_OF_NEIGHBOURS],256,[The maximum number of particle neighbours to be logged])
      [enable_debug_interactions="yes (Logging up to 256 neighbours)"]
    else
      AC_DEFINE_UNQUOTED([MAX_NUM_OF_NEIGHBOURS], [$enableval] ,[The maximum number of particle neighbours to be logged])
      [enable_debug_interactions="yes (Logging up to $enableval neighbours)"]
    fi
  else
    [enable_debug_interactions="no (only available for gadget2 hydro scheme)"]
  fi
fi


# SPH Kernel function
AC_ARG_WITH([kernel],
   [AS_HELP_STRING([--with-kernel=<kernel>],
      [Kernel function to use @<:@cubic-spline, quartic-spline, quintic-spline, wendland-C2, wendland-C4, wendland-C6 default: cubic-spline@:>@]
   )],
   [with_kernel="$withval"],
   [with_kernel="cubic-spline"]
)
case "$with_kernel" in
   cubic-spline)
      AC_DEFINE([CUBIC_SPLINE_KERNEL], [1], [Cubic spline kernel])
   ;;
   quartic-spline)
      AC_DEFINE([QUARTIC_SPLINE_KERNEL], [1], [Quartic spline kernel])
   ;;
   quintic-spline)
      AC_DEFINE([QUINTIC_SPLINE_KERNEL], [1], [Quintic spline kernel])
   ;;
   wendland-C2)
      AC_DEFINE([WENDLAND_C2_KERNEL], [1], [Wendland-C2 kernel])
   ;;
   wendland-C4)
      AC_DEFINE([WENDLAND_C4_KERNEL], [1], [Wendland-C4 kernel])
   ;;
   wendland-C6)
      AC_DEFINE([WENDLAND_C6_KERNEL], [1], [Wendland-C6 kernel])
   ;;
   *)
      AC_MSG_ERROR([Unknown kernel function: $with_kernel])
   ;;
esac

#  Dimensionality of the hydro scheme.
AC_ARG_WITH([hydro-dimension],
   [AS_HELP_STRING([--with-hydro-dimension=<dim>],
      [dimensionality of problem @<:@3/2/1 default: 3@:>@]
   )],
   [with_dimension="$withval"],
   [with_dimension="3"]
)
case "$with_dimension" in
   1)
      AC_DEFINE([HYDRO_DIMENSION_1D], [1], [1D solver])
   ;;
   2)
      AC_DEFINE([HYDRO_DIMENSION_2D], [2], [2D solver])
   ;;
   3)
      AC_DEFINE([HYDRO_DIMENSION_3D], [3], [3D solver])
   ;;
   *)
      AC_MSG_ERROR([Dimensionality must be 1, 2 or 3])
   ;;
esac

#  Equation of state
AC_ARG_WITH([equation-of-state],
   [AS_HELP_STRING([--with-equation-of-state=<EoS>],
      [equation of state @<:@ideal-gas, isothermal-gas, planetary default: ideal-gas@:>@]
   )],
   [with_eos="$withval"],
   [with_eos="ideal-gas"]
)
case "$with_eos" in
   ideal-gas)
      AC_DEFINE([EOS_IDEAL_GAS], [1], [Ideal gas equation of state])
   ;;
   isothermal-gas)
      AC_DEFINE([EOS_ISOTHERMAL_GAS], [1], [Isothermal gas equation of state])
   ;;
   planetary)
      AC_DEFINE([EOS_PLANETARY], [1], [All planetary equations of state])
   ;;
   *)
      AC_MSG_ERROR([Unknown equation of state: $with_eos])
   ;;
esac

#  Adiabatic index
AC_ARG_WITH([adiabatic-index],
   [AS_HELP_STRING([--with-adiabatic-index=<gamma>],
      [adiabatic index @<:@5/3, 7/5, 4/3, 2 default: 5/3@:>@]
   )],
   [with_gamma="$withval"],
   [with_gamma="5/3"]
)
case "$with_gamma" in
   5/3)
      AC_DEFINE([HYDRO_GAMMA_5_3], [5./3.], [Adiabatic index is 5/3])
   ;;
   7/5)
      AC_DEFINE([HYDRO_GAMMA_7_5], [7./5.], [Adiabatic index is 7/5])
   ;;
   4/3)
      AC_DEFINE([HYDRO_GAMMA_4_3], [4./3.], [Adiabatic index is 4/3])
   ;;
   2)
      AC_DEFINE([HYDRO_GAMMA_2_1], [2.], [Adiabatic index is 2])
   ;;
   *)
      AC_MSG_ERROR([Unknown adiabatic index: $with_gamma])
   ;;
esac

#  Riemann solver
AC_ARG_WITH([riemann-solver],
   [AS_HELP_STRING([--with-riemann-solver=<solver>],
      [riemann solver (gizmo-sph only) @<:@none, exact, trrs, hllc, default: none@:>@]
   )],
   [with_riemann="$withval"],
   [with_riemann="none"]
)
case "$with_riemann" in
   none)
      AC_DEFINE([RIEMANN_SOLVER_NONE], [1], [No Riemann solver])
   ;;
   exact)
      AC_DEFINE([RIEMANN_SOLVER_EXACT], [1], [Exact Riemann solver])
   ;;
   trrs)
      AC_DEFINE([RIEMANN_SOLVER_TRRS], [1], [Two Rarefaction Riemann Solver])
   ;;
   hllc)
      AC_DEFINE([RIEMANN_SOLVER_HLLC], [1], [Harten-Lax-van Leer-Contact Riemann solver])
   ;;
   *)
      AC_MSG_ERROR([Unknown Riemann solver: $with_riemann])
   ;;
esac

#  Cooling function
AC_ARG_WITH([cooling],
   [AS_HELP_STRING([--with-cooling=<function>],
<<<<<<< HEAD
      [cooling function @<:@none, const-du, const-lambda, QLA, EAGLE, COLIBRE, CHIMES, CHIMES_* grackle_* default: none@:>@.
      For Grackle, the primordial chemistry parameter needs to be provided (e.g. grackle_0).
      For CHIMES, the size of the network can be provided (e.g. CHIMES_157). Otherwise defaults to 10.]
=======
      [cooling function @<:@none, const-du, const-lambda, QLA, EAGLE, grackle_* default: none@:>@.
      For Grackle, you need to provide the primordial chemistry parameter (e.g. grackle_0)]
>>>>>>> e13260c8
   )],
   [with_cooling="$withval"],
   [with_cooling="none"]
)

if test "$with_subgrid" != "none"; then
   if test "$with_cooling" != "none"; then
      AC_MSG_ERROR([Cannot provide with-subgrid and with-cooling together])
   else
      with_cooling="$with_subgrid_cooling"
   fi
fi

case "$with_cooling" in
   none)
      AC_DEFINE([COOLING_NONE], [1], [No cooling function])
   ;;
   const-du)
      AC_DEFINE([COOLING_CONST_DU], [1], [Const du/dt cooling function])
   ;;
   const-lambda)
      AC_DEFINE([COOLING_CONST_LAMBDA], [1], [Const Lambda cooling function])
   ;;
   compton)
      AC_DEFINE([COOLING_COMPTON], [1], [Compton cooling off the CMB])
   ;;
   grackle_*)
      AC_DEFINE([COOLING_GRACKLE], [1], [Cooling via the grackle library])
      primordial_chemistry=${with_cooling:8}
      AC_DEFINE_UNQUOTED([COOLING_GRACKLE_MODE], [$primordial_chemistry], [Grackle chemistry network])
   ;;
   QLA)
      AC_DEFINE([COOLING_QLA], [1], [Cooling following the Quick-Lyman-alpha model])
   ;;
   EAGLE)
      AC_DEFINE([COOLING_EAGLE], [1], [Cooling following the EAGLE model])
   ;;
   COLIBRE)
      AC_DEFINE([COOLING_COLIBRE], [1], [Cooling following the COLIBRE model])
   ;;
   CHIMES)
      AC_DEFINE([COOLING_CHIMES], [1], [Cooling using the CHIMES module])
      AC_MSG_CHECKING([for Sundials libraries])
      AC_MSG_RESULT($have_sundials)

      if test "$have_sundials" != "yes"; then 
         AC_MSG_ERROR([The Sundials library is not present. Sundials is required for the CHIMES module.]) 
      fi

      # The default CHIMEs netowkr size is 10
      AC_DEFINE_UNQUOTED([CHIMES_NETWORK_SIZE], [10], [Chimes network size])	
   ;; 
   CHIMES_*)
      AC_DEFINE([COOLING_CHIMES], [1], [Cooling using the CHIMES module])
      AC_MSG_CHECKING([for Sundials libraries])
      AC_MSG_RESULT($have_sundials)

      if test "$have_sundials" != "yes"; then 
         AC_MSG_ERROR([The Sundials library is not present. Sundials is required for the CHIMES module.]) 
      fi
      
      # Extract the CHIMES network size
      chimes_network_size=${with_cooling:7}
      AC_DEFINE_UNQUOTED([CHIMES_NETWORK_SIZE], [$chimes_network_size], [Chimes network size]) 
   ;;
   *)
      AC_MSG_ERROR([Unknown cooling function: $with_cooling])
   ;;
esac

#  chemistry function
AC_ARG_WITH([chemistry],
   [AS_HELP_STRING([--with-chemistry=<function>],
<<<<<<< HEAD
      [chemistry function @<:@none, GEAR_*, QLA, EAGLE, COLIBRE default: none@:>@
=======
      [chemistry function @<:@none, GEAR_*, QLA, EAGLE default: none@:>@
>>>>>>> e13260c8
      For GEAR, you need to provide the number of elements (e.g. GEAR_10)]
   )],
   [with_chemistry="$withval"],
   [with_chemistry="none"]
)

if test "$with_subgrid" != "none"; then
   if test "$with_chemistry" != "none"; then
      AC_MSG_ERROR([Cannot provide with-subgrid and with-chemistry together])
   else
      with_chemistry="$with_subgrid_chemistry"
   fi
fi

case "$with_chemistry" in
   none)
      AC_DEFINE([CHEMISTRY_NONE], [1], [No chemistry function])
   ;;
   GEAR_*)
      AC_DEFINE([CHEMISTRY_GEAR], [1], [Chemistry taken from the GEAR model])
      number_element=${with_chemistry:5}
      AC_DEFINE_UNQUOTED([GEAR_CHEMISTRY_ELEMENT_COUNT], [$number_element], [Number of element to follow])
   ;;
   QLA)
      AC_DEFINE([CHEMISTRY_QLA], [1], [Chemistry taken from the Quick-Lyman-alpha model])
   ;;
   EAGLE)
      AC_DEFINE([CHEMISTRY_EAGLE], [1], [Chemistry taken from the EAGLE model])
   ;;
   COLIBRE)
      AC_DEFINE([CHEMISTRY_COLIBRE], [1], [Chemistry taken from the COLIBRE model])
   ;;
   *)
      AC_MSG_ERROR([Unknown chemistry function: $with_chemistry])
   ;;
esac

if test "$with_chemistry" != "none"; then
   if test "$enable_hand_vec" == "yes"; then
      if test "$enable_vec" == "yes"; then
         if test "$with_hydro" == "gadget2"; then
            AC_MSG_ERROR([Cannot run with hand vectorisation and chemistry yet. Please use --disable-hand-vec])
         fi
      fi
   fi
fi

#  Particle tracers
AC_ARG_WITH([tracers],
   [AS_HELP_STRING([--with-tracers=<function>],
      [chemistry function @<:@none, EAGLE, COLIBRE default: none@:>@]
   )],
   [with_tracers="$withval"],
   [with_tracers="none"]
)

if test "$with_subgrid" != "none"; then
   if test "$with_tracers" != "none"; then
      AC_MSG_ERROR([Cannot provide with-subgrid and with-tracers together])
   else
      with_tracers="$with_subgrid_tracers"
   fi
fi

case "$with_tracers" in
   none)
      AC_DEFINE([TRACERS_NONE], [1], [No tracers function])
   ;;
   EAGLE)
      AC_DEFINE([TRACERS_EAGLE], [1], [Tracers taken from the EAGLE model])
   ;;
   COLIBRE)
      AC_DEFINE([TRACERS_COLIBRE], [1], [Tracers taken from the COLIBRE model])
   ;;
   *)
      AC_MSG_ERROR([Unknown tracers choice: $with_tracers])
   ;;
esac

# Stellar model.
AC_ARG_WITH([stars],
   [AS_HELP_STRING([--with-stars=<model>],
      [Stellar model to use @<:@none, EAGLE, COLIBRE, GEAR, debug default: none@:>@]
   )],
   [with_stars="$withval"],
   [with_stars="none"]
)

if test "$with_subgrid" != "none"; then
   if test "$with_stars" != "none"; then
      AC_MSG_ERROR([Cannot provide with-subgrid and with-stars together])
   else
      with_stars="$with_subgrid_stars"
   fi
fi

case "$with_stars" in
   EAGLE)
      AC_DEFINE([STARS_EAGLE], [1], [EAGLE stellar model])
   ;;
   COLIBRE)
      AC_DEFINE([STARS_COLIBRE], [1], [COLIBRE stellar model])
   ;;
   GEAR)
      AC_DEFINE([STARS_GEAR], [1], [GEAR stellar model])
   ;;
   none)
      AC_DEFINE([STARS_NONE], [1], [Basic stellar model])
   ;;

   *)
      AC_MSG_ERROR([Unknown stellar model: $with_stars])
   ;;
esac

# Feedback model
AC_ARG_WITH([feedback],
   [AS_HELP_STRING([--with-feedback=<model>],
      [Feedback model to use @<:@none, EAGLE, COLIBRE, GEAR, debug default: none@:>@]
   )],
   [with_feedback="$withval"],
   [with_feedback="none"]
)

if test "$with_subgrid" != "none"; then
   if test "$with_feedback" != "none"; then
      AC_MSG_ERROR([Cannot provide with-subgrid and with-feedback together])
   else
      with_feedback="$with_subgrid_feedback"
   fi
fi

case "$with_feedback" in
   EAGLE)
      AC_DEFINE([FEEDBACK_EAGLE], [1], [EAGLE stellar feedback and evolution model])
   ;;
   COLIBRE)
      AC_DEFINE([FEEDBACK_COLIBRE], [1], [COLIBRE stellar feedback and evolution model])
   ;;
   GEAR)
      AC_DEFINE([FEEDBACK_GEAR], [1], [GEAR stellar feedback and evolution model])
   ;;
   none)
      AC_DEFINE([FEEDBACK_NONE], [1], [No feedback])
   ;;

   *)
      AC_MSG_ERROR([Unknown feedback model: $with_feedback])
   ;;
esac

# Black hole model.
AC_ARG_WITH([black-holes],
   [AS_HELP_STRING([--with-black-holes=<model>],
      [Black holes model to use @<:@none, EAGLE default: none@:>@]
   )],
   [with_black_holes="$withval"],
   [with_black_holes="none"]
)

if test "$with_subgrid" != "none"; then
   if test "$with_black_holes" != "none"; then
      AC_MSG_ERROR([Cannot provide with-subgrid and with-black-holes together])
   else
      with_black_holes="$with_subgrid_black_holes"
   fi
fi

case "$with_black_holes" in
   none)
      AC_DEFINE([BLACK_HOLES_NONE], [1], [No black hole model])
   ;;
   EAGLE)
      AC_DEFINE([BLACK_HOLES_EAGLE], [1], [EAGLE black hole model])
   ;;
   COLIBRE)
      AC_DEFINE([BLACK_HOLES_COLIBRE], [1], [COLIBRE black hole model])
   ;;
   *)
      AC_MSG_ERROR([Unknown black-hole model: $with_black_holes])
   ;;
esac

# Task order
AC_ARG_WITH([task-order],
[AS_HELP_STRING([--with-task-order=<model>],
[Task order to use @<:@default, EAGLE, GEAR default: default@:>@]
)],
[with_task_order="$withval"],
[with_task_order="default"]
)

if test "$with_subgrid" != "none"; then
if test "$with_task_order" != "default"; then
AC_MSG_ERROR([Cannot provide with-subgrid and with-task-order together])
else
with_task_order="$with_subgrid_task_order"
fi
fi

case "$with_task_order" in
EAGLE)
AC_DEFINE([TASK_ORDER_EAGLE], [1], [EAGLE task order])
;;
default)
AC_DEFINE([TASK_ORDER_DEFAULT], [1], [Default (i.e. EAGLE/OWLS) task order])
;;
GEAR)
AC_DEFINE([TASK_ORDER_GEAR], [1], [GEAR task order])
;;
*)
AC_MSG_ERROR([Unknown task ordering: $with_task_order])
;;
esac

#  External potential
AC_ARG_WITH([ext-potential],
   [AS_HELP_STRING([--with-ext-potential=<pot>],
      [external potential @<:@none, point-mass, point-mass-ring, point-mass-softened, isothermal, nfw, nfw_mn, hernquist, disc-patch, sine-wave, constant, default: none@:>@]
   )],
   [with_potential="$withval"],
   [with_potential="none"]
)
case "$with_potential" in
   none)
      AC_DEFINE([EXTERNAL_POTENTIAL_NONE], [1], [No external potential])
   ;;
   point-mass)
      AC_DEFINE([EXTERNAL_POTENTIAL_POINTMASS], [1], [Point-mass external potential])
   ;;
   isothermal)
      AC_DEFINE([EXTERNAL_POTENTIAL_ISOTHERMAL], [1], [Isothermal external potential])
   ;;
   hernquist)
      AC_DEFINE([EXTERNAL_POTENTIAL_HERNQUIST], [1], [Hernquist external potential])
   ;;
   nfw)
      AC_DEFINE([EXTERNAL_POTENTIAL_NFW], [1], [Navarro-Frenk-White external potential])
   ;;
   nfw_mn)
      AC_DEFINE([EXTERNAL_POTENTIAL_NFW_MN], [1], [Navarro-Frenk-White + Miyamoto-Nagai disk external potential])
   ;;
   disc-patch)
      AC_DEFINE([EXTERNAL_POTENTIAL_DISC_PATCH], [1], [Disc-patch external potential])
   ;;
   sine-wave)
      AC_DEFINE([EXTERNAL_POTENTIAL_SINE_WAVE], [1], [Sine wave external potential in 1D])
   ;;
   point-mass-ring)
      AC_DEFINE([EXTERNAL_POTENTIAL_POINTMASS_RING], [1], [Point mass potential for Keplerian Ring (Hopkins 2015).])
   ;;
   point-mass-softened)
      AC_DEFINE([EXTERNAL_POTENTIAL_POINTMASS_SOFT], [1], [Softened point-mass potential with form 1/(r^2 + softening^2).])
   ;;
   constant)
      AC_DEFINE([EXTERNAL_POTENTIAL_CONSTANT], [1], [Constant gravitational acceleration.])
   ;;
   *)
      AC_MSG_ERROR([Unknown external potential: $with_potential])
   ;;
esac

#  Entropy floor
AC_ARG_WITH([entropy-floor], 
    [AS_HELP_STRING([--with-entropy-floor=<floor>],
<<<<<<< HEAD
       [entropy floor @<:@none, QLA, EAGLE, COLIBRE, default: none@:>@] 
=======
       [entropy floor @<:@none, QLA, EAGLE, default: none@:>@] 
>>>>>>> e13260c8
    )],
    [with_entropy_floor="$withval"],
    [with_entropy_floor="none"]
)
if test "$with_subgrid" != "none"; then
   if test "$with_entropy_floor" != "none"; then
      AC_MSG_ERROR([Cannot provide with-subgrid and with-entropy-floor together])
   else
      with_entropy_floor="$with_subgrid_entropy_floor"
   fi
fi

case "$with_entropy_floor" in
   none)
      AC_DEFINE([ENTROPY_FLOOR_NONE], [1], [No entropy floor])
   ;;
   QLA)
      AC_DEFINE([ENTROPY_FLOOR_QLA], [1], [Quick Lyman-alpha entropy floor])
   ;;
   EAGLE)
      AC_DEFINE([ENTROPY_FLOOR_EAGLE], [1], [EAGLE entropy floor])
   ;;
   COLIBRE)
      AC_DEFINE([ENTROPY_FLOOR_COLIBRE], [1], [COLIBRE entropy floor])
   ;;
   *)
      AC_MSG_ERROR([Unknown entropy floor model])
   ;;
esac 

#  Pressure floor
AC_ARG_WITH([pressure-floor], 
    [AS_HELP_STRING([--with-pressure-floor=<floor>],
       [pressure floor @<:@none, GEAR, default: none@:>@
       The hydro model needs to be compatible.]
    )],
    [with_pressure_floor="$withval"],
    [with_pressure_floor="none"]
)
if test "$with_subgrid" != "none"; then
   if test "$with_pressure_floor" != "none"; then
      AC_MSG_ERROR([Cannot provide with-subgrid and with-pressure-floor together])
   else
      with_pressure_floor="$with_subgrid_pressure_floor"
   fi
fi

case "$with_pressure_floor" in
   none)
      AC_DEFINE([PRESSURE_FLOOR_NONE], [1], [No pressure floor])
   ;;
   GEAR)
      AC_DEFINE([PRESSURE_FLOOR_GEAR], [1], [GEAR pressure floor])
   ;;
   *)
      AC_MSG_ERROR([Unknown pressure floor model])
   ;;
esac 

#  Star formation
AC_ARG_WITH([star-formation], 
    [AS_HELP_STRING([--with-star-formation=<sfm>],
<<<<<<< HEAD
       [star formation @<:@none, QLA, EAGLE, GEAR, COLIBRE, default: none@:>@] 
=======
       [star formation @<:@none, QLA, EAGLE, GEAR, default: none@:>@] 
>>>>>>> e13260c8
    )],
    [with_star_formation="$withval"],
    [with_star_formation="none"]
)
if test "$with_subgrid" != "none"; then
   if test "$with_star_formation" != "none"; then
      AC_MSG_ERROR([Cannot provide with-subgrid and with-star-formation together])
   else
      with_star_formation="$with_subgrid_star_formation"
   fi
fi

case "$with_star_formation" in
   none)
      AC_DEFINE([STAR_FORMATION_NONE], [1], [No star formation])
   ;;
   QLA)
      AC_DEFINE([STAR_FORMATION_QLA], [1], [Quick Lyman-alpha star formation model)])
   ;;
   EAGLE)
      AC_DEFINE([STAR_FORMATION_EAGLE], [1], [EAGLE star formation model (Schaye and Dalla Vecchia (2008))])
   ;;
   GEAR)
      AC_DEFINE([STAR_FORMATION_GEAR], [1], [GEAR star formation model (Revaz and Jablonka (2018))])
   ;;
   COLIBRE)
      AC_DEFINE([STAR_FORMATION_COLIBRE], [1], [COLIBRE star formation model (Schaye and Dalla Vecchia (2008))])
   ;;
   *)
      AC_MSG_ERROR([Unknown star formation model])
   ;;
esac 

# SNIa Delay time distribution (DTD)
AC_ARG_WITH([SNIa-DTD], 
    [AS_HELP_STRING([--with-SNIa-DTD=<dtd>],
       [SNIa DTD @<:@power-law-beta-one, EAGLE, exponential, power-law, gaussian, constant, broken-power-law, default: power-law-beta-one@:>@] 
    )],
    [with_SNIa_DTD="$withval"],
    [with_SNIa_DTD="power-law-beta-one"]
)
if test "$with_subgrid" != "none"; then
   if test "$with_SNIa_DTD" != "power-law-beta-one"; then
      AC_MSG_ERROR([Cannot provide with-subgrid and with-SNIa_DTD together])
   else
      with_SNIa_DTD="$with_subgrid_SNIa_DTD"
   fi
fi

AC_ARG_WITH([gadget2-physical-constants],
    [AS_HELP_STRING([--with-gadget2-physical-constants],
       [Use the same physical constants (G, Msun, Mpc) as the Gadget-2 code rather than more up-to-date values.]
    )],
    [with_gadget2_physical_constants="$withval"],
    [with_gadget2_physical_constants="no"]
)
if test "$with_gadget2_physical_constants" = "yes"; then
   AC_DEFINE([SWIFT_USE_GADGET2_PHYSICAL_CONSTANTS],1,[Use the same physical constants as Gadget-2])
fi

case "$with_SNIa_DTD" in
   EAGLE)
      AC_DEFINE([SNIA_DTD_EXP], [1], [Exponential SNIa delay time distribution (DTD)])
   ;;
   exponential)
      AC_DEFINE([SNIA_DTD_EXP], [1], [Exponential SNIa delay time distribution (DTD)])
   ;;
   power-law)
      AC_DEFINE([SNIA_DTD_POWER], [1], [Power law SNIa delay time distribution (DTD)])
   ;;
   power-law-beta-one)
      AC_DEFINE([SNIA_DTD_POWER_BETA1], [1], [Power law SNIa delay time distribution (DTD) with slope -1])
   ;;
   gaussian)
      AC_DEFINE([SNIA_DTD_GAUSSIAN], [1], [Gaussian SNIa delay time distribution (DTD)])
   ;;
   constant)
      AC_DEFINE([SNIA_DTD_CONST], [1], [Constant SNIa delay time distribution (DTD)])
   ;;
   broken-power-law)
      AC_DEFINE([SNIA_DTD_BROKEN_POWER_LAW], [1], [Broken power law SNIa delay time distribution (DTD)])
   ;;
   *)
      AC_MSG_ERROR([Unknown SNIa DTD function])
   ;;
esac


#  Gravity multipole order
AC_ARG_WITH([multipole-order],
   [AS_HELP_STRING([--with-multipole-order=<order>],
      [order of the multipole and gravitational field expansion @<:@ default: 4@:>@]
   )],
   [with_multipole_order="$withval"],
   [with_multipole_order="4"]
)
AC_DEFINE_UNQUOTED([SELF_GRAVITY_MULTIPOLE_ORDER], [$with_multipole_order], [Multipole order])

# Check for git, needed for revision stamps.
AC_PATH_PROG([GIT_CMD], [git])
AC_SUBST([GIT_CMD])

# Check that the gravity model is compatible with the subgrid
if test $with_black_holes = "EAGLE"; then
   if test $with_gravity == "basic"; then
      AC_MSG_ERROR([The EAGLE BH model needs the gravity scheme to provide potentials. The code must be compile with --with-gravity=with-potential.])
   fi
fi
if test $with_black_holes = "COLIBRE"; then
   if test $with_gravity == "basic"; then
      AC_MSG_ERROR([The COLIBRE BH model needs the gravity scheme to provide potentials. The code must be compile with --with-gravity=with-potential.])
   fi
fi

# Make the documentation. Add conditional to handle disable option.
DX_INIT_DOXYGEN(libswift,doc/Doxyfile,doc/)
AM_CONDITIONAL([HAVE_DOXYGEN], [test "$ac_cv_path_ac_pt_DX_DOXYGEN" != ""])

# Check if using QLA cooling
AM_CONDITIONAL([HAVEQLACOOLING], [test $with_cooling = "QLA"])
# Check if using EAGLE cooling
AM_CONDITIONAL([HAVEEAGLECOOLING], [test $with_cooling = "EAGLE"])
# Check if using COLIBRE cooling
AM_CONDITIONAL([HAVECOLIBRECOOLING], [test $with_cooling = "COLIBRE"])
# Check if using CHIMES cooling
AM_CONDITIONAL([HAVECHIMESCOOLING], [test $with_cooling = "CHIMES"])

# Check if using EAGLE feedback
AM_CONDITIONAL([HAVEEAGLEFEEDBACK], [test $with_feedback = "EAGLE"])
# Check if using COLIBRE feedback
AM_CONDITIONAL([HAVECOLIBREFEEDBACK], [test $with_feedback = "COLIBRE"])

# check if using grackle cooling
AM_CONDITIONAL([HAVEGRACKLECOOLING], [test ${with_cooling:0:7} == "grackle"])

# check if using gear feedback
AM_CONDITIONAL([HAVEGEARFEEDBACK], [test $with_feedback == "GEAR"])

# Handle .in files.
AC_CONFIG_FILES([Makefile src/Makefile examples/Makefile examples/Cooling/CoolingRates/Makefile examples/Cooling/CoolingRatesCOLIBRE/Makefile doc/Makefile doc/Doxyfile tests/Makefile])
AC_CONFIG_FILES([argparse/Makefile tools/Makefile logger/Makefile logger/tests/Makefile])
AC_CONFIG_FILES([tests/testReading.sh], [chmod +x tests/testReading.sh])
AC_CONFIG_FILES([tests/testActivePair.sh], [chmod +x tests/testActivePair.sh])
AC_CONFIG_FILES([tests/test27cells.sh], [chmod +x tests/test27cells.sh])
AC_CONFIG_FILES([tests/test27cellsPerturbed.sh], [chmod +x tests/test27cellsPerturbed.sh])
AC_CONFIG_FILES([tests/test27cellsStars.sh], [chmod +x tests/test27cellsStars.sh])
AC_CONFIG_FILES([tests/test27cellsStarsPerturbed.sh], [chmod +x tests/test27cellsStarsPerturbed.sh])
AC_CONFIG_FILES([tests/test125cells.sh], [chmod +x tests/test125cells.sh])
AC_CONFIG_FILES([tests/test125cellsPerturbed.sh], [chmod +x tests/test125cellsPerturbed.sh])
AC_CONFIG_FILES([tests/testPeriodicBC.sh], [chmod +x tests/testPeriodicBC.sh])
AC_CONFIG_FILES([tests/testPeriodicBCPerturbed.sh], [chmod +x tests/testPeriodicBCPerturbed.sh])
AC_CONFIG_FILES([tests/testInteractions.sh], [chmod +x tests/testInteractions.sh])
AC_CONFIG_FILES([tests/testParser.sh], [chmod +x tests/testParser.sh])
AC_CONFIG_FILES([tests/testSelectOutput.sh], [chmod +x tests/testSelectOutput.sh])
AC_CONFIG_FILES([tests/testFormat.sh], [chmod +x tests/testFormat.sh])

# Save the compilation options
AC_DEFINE_UNQUOTED([SWIFT_CONFIG_FLAGS],["$swift_config_flags"],[Flags passed to configure])

# Make sure the latest git revision string gets included, when we are
# working in a checked out repository.
test -d ${srcdir}/.git && touch ${srcdir}/src/version.c

#  Need to define this, instead of using fifth argument of AC_INIT, until
#  2.64. Defer until now as this redefines PACKAGE_URL, which can emit a
#  compilation error when testing with -Werror.
AC_DEFINE([PACKAGE_URL],["www.swiftsim.com"], [Package web pages])

# Generate output.
AC_OUTPUT

# Report general configuration.
AC_MSG_RESULT([
 ------- Summary --------

   $PACKAGE_NAME v.$PACKAGE_VERSION

   Compiler             : $CC
    - vendor            : $ax_cv_c_compiler_vendor
    - version           : $ax_cv_c_compiler_version
    - flags             : $CFLAGS
   MPI enabled          : $enable_mpi
   HDF5 enabled         : $with_hdf5
    - parallel          : $have_parallel_hdf5
   METIS/ParMETIS       : $have_metis / $have_parmetis
   FFTW3 enabled        : $have_fftw
   GSL enabled          : $have_gsl
   libNUMA enabled      : $have_numa
   GRACKLE enabled      : $have_grackle
   Sundials enabled     : $have_sundials
   Special allocators   : $have_special_allocator
   CPU profiler         : $have_profiler
   Pthread barriers     : $have_pthread_barrier
   VELOCIraptor enabled : $have_velociraptor
   FoF activated:       : $enable_fof

   Hydro scheme       : $with_hydro
   Dimensionality     : $with_dimension
   Kernel function    : $with_kernel
   Equation of state  : $with_eos
   Adiabatic index    : $with_gamma
   Riemann solver     : $with_riemann

   Gravity scheme      : $with_gravity
   Multipole order     : $with_multipole_order
   No gravity below ID : $no_gravity_below_id
   Make gravity glass  : $gravity_glass_making
   External potential  : $with_potential

   Pressure floor       : $with_pressure_floor
   Entropy floor        : $with_entropy_floor
   Cooling function     : $with_cooling
   Chemistry            : $with_chemistry
   Tracers              : $with_tracers
   Stellar model        : $with_stars
   Star formation model : $with_star_formation
   Star feedback model  : $with_feedback
   Black holes model    : $with_black_holes
   SNIa DTD model       : $with_SNIa_DTD
   Task dependencies    : $with_task_order

   Individual timers           : $enable_timers
   Task debugging              : $enable_task_debugging
   Threadpool debugging        : $enable_threadpool_debugging
   Debugging checks            : $enable_debugging_checks
   Interaction debugging       : $enable_debug_interactions
   Stars interaction debugging : $enable_debug_interactions_stars
   Naive interactions          : $enable_naive_interactions
   Naive stars interactions    : $enable_naive_interactions_stars
   Gravity checks              : $gravity_force_checks
   Custom icbrtf               : $enable_custom_icbrtf
   Boundary particles          : $boundary_particles

   Particle Logger      : $with_logger
   Python enabled       : $have_python

 ------------------------])<|MERGE_RESOLUTION|>--- conflicted
+++ resolved
@@ -1552,7 +1552,6 @@
   # GEAR's order is not used anymore
 	with_subgrid_task_order=default
 	enable_fof=no
-        with_subgrid_SNIa_DTD=power-law-beta-one
    ;;
    QLA)
 	with_subgrid_cooling=QLA
@@ -1899,14 +1898,9 @@
 #  Cooling function
 AC_ARG_WITH([cooling],
    [AS_HELP_STRING([--with-cooling=<function>],
-<<<<<<< HEAD
       [cooling function @<:@none, const-du, const-lambda, QLA, EAGLE, COLIBRE, CHIMES, CHIMES_* grackle_* default: none@:>@.
       For Grackle, the primordial chemistry parameter needs to be provided (e.g. grackle_0).
       For CHIMES, the size of the network can be provided (e.g. CHIMES_157). Otherwise defaults to 10.]
-=======
-      [cooling function @<:@none, const-du, const-lambda, QLA, EAGLE, grackle_* default: none@:>@.
-      For Grackle, you need to provide the primordial chemistry parameter (e.g. grackle_0)]
->>>>>>> e13260c8
    )],
    [with_cooling="$withval"],
    [with_cooling="none"]
@@ -1980,11 +1974,7 @@
 #  chemistry function
 AC_ARG_WITH([chemistry],
    [AS_HELP_STRING([--with-chemistry=<function>],
-<<<<<<< HEAD
       [chemistry function @<:@none, GEAR_*, QLA, EAGLE, COLIBRE default: none@:>@
-=======
-      [chemistry function @<:@none, GEAR_*, QLA, EAGLE default: none@:>@
->>>>>>> e13260c8
       For GEAR, you need to provide the number of elements (e.g. GEAR_10)]
    )],
    [with_chemistry="$withval"],
@@ -2250,11 +2240,7 @@
 #  Entropy floor
 AC_ARG_WITH([entropy-floor], 
     [AS_HELP_STRING([--with-entropy-floor=<floor>],
-<<<<<<< HEAD
        [entropy floor @<:@none, QLA, EAGLE, COLIBRE, default: none@:>@] 
-=======
-       [entropy floor @<:@none, QLA, EAGLE, default: none@:>@] 
->>>>>>> e13260c8
     )],
     [with_entropy_floor="$withval"],
     [with_entropy_floor="none"]
@@ -2317,11 +2303,7 @@
 #  Star formation
 AC_ARG_WITH([star-formation], 
     [AS_HELP_STRING([--with-star-formation=<sfm>],
-<<<<<<< HEAD
        [star formation @<:@none, QLA, EAGLE, GEAR, COLIBRE, default: none@:>@] 
-=======
-       [star formation @<:@none, QLA, EAGLE, GEAR, default: none@:>@] 
->>>>>>> e13260c8
     )],
     [with_star_formation="$withval"],
     [with_star_formation="none"]
