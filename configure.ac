# This file is part of SWIFT.
# Copyright (C) 2012 pedro.gonnet@durham.ac.uk.
#               2016 p.w.draper@durham.ac.uk.
#
# This program is free software: you can redistribute it and/or modify
# it under the terms of the GNU General Public License as published by
# the Free Software Foundation, either version 3 of the License, or
# (at your option) any later version.
#
# This program is distributed in the hope that it will be useful,
# but WITHOUT ANY WARRANTY; without even the implied warranty of
# MERCHANTABILITY or FITNESS FOR A PARTICULAR PURPOSE.  See the
# GNU General Public License for more details.
#
# You should have received a copy of the GNU General Public License
# along with this program.  If not, see <http://www.gnu.org/licenses/>.

# Init the project.
AC_INIT([SWIFT],[0.8.5],[https://gitlab.cosma.dur.ac.uk/swift/swiftsim])
swift_config_flags="$*"

#  We want to stop when given unrecognised options. No subdirs so this is safe.
enable_option_checking=${enable_option_checking:-fatal}
if test -n "$ac_unrecognized_opts"; then
    case $enable_option_checking in
        no)
        ;;
        fatal)
            { $as_echo "$as_me: error: unrecognized options: $ac_unrecognized_opts" >&2
              { (exit 1); exit 1; }; }
        ;;
        *)
            $as_echo "$as_me: WARNING: unrecognized options: $ac_unrecognized_opts" >&2
        ;;
    esac
fi

AC_COPYRIGHT
AC_CONFIG_SRCDIR([src/space.c])
AC_CONFIG_AUX_DIR([.])
AM_INIT_AUTOMAKE([subdir-objects])

# Add local macro collection.
AC_CONFIG_MACRO_DIR([m4])

# Stop default CFLAGS from anyone except the environment.
: ${CFLAGS=""}

# Generate header file.
AM_CONFIG_HEADER(config.h)

# Find and test the compiler.
AX_CHECK_ENABLE_DEBUG
AC_PROG_CC
AM_PROG_CC_C_O

# If debug is selected then we also define SWIFT_DEVELOP_MODE to control
# any developer code options.
if test "x$ax_enable_debug" != "xno"; then
   AC_DEFINE([SWIFT_DEVELOP_MODE],1,[Enable developer code options])
fi

# C++ in GCC 6 and above has an issue with undefined the min() and max()
# macros. This hack works around that.
AC_DEFINE([_GLIBCXX_INCLUDE_NEXT_C_HEADERS],1,[Hack for min() and max() using g++ 6+])

# Enable POSIX and platform extension preprocessor macros.
AC_USE_SYSTEM_EXTENSIONS

# Check for compiler version and vendor.
AX_COMPILER_VENDOR
AX_COMPILER_VERSION

# Check whether we have a recent enough GCC
if test "$ax_cv_c_compiler_vendor" = "gnu"; then
   AX_COMPARE_VERSION([$ax_cv_c_compiler_version], [ge], [8.1.0],
		      [gcc_handles_avx512="yes"],
		      [gcc_handles_avx512="no"])
fi

#  Restrict support.
AC_C_RESTRICT

# logger
AC_ARG_ENABLE([logger],
	[AS_HELP_STRING([--enable-logger],
		[enable the particle logger]
	)],
	[with_logger="${enableval}"],
	[with_logger="no"]
)

if test "$with_logger" = "yes"; then
   AC_DEFINE([WITH_LOGGER], 1, [logger enabled])
   # The logger requires that long long is a 64bit type, let's
   # check that.
   AC_CHECK_SIZEOF([long long int])
   if test "$ac_cv_sizeof_long_long_int" != "8"; then
      AC_MSG_ERROR([The particle logger requires that 'long long int' has size 8 bytes])
   fi
fi
AM_CONDITIONAL([HAVELOGGER],[test $with_logger = "yes"])

# Interprocedural optimization support. Needs special handling for linking and
# archiving as well as compilation with Intels, needs to be done before
# libtool is configured (to use correct LD).
AC_ARG_ENABLE([ipo],
   [AS_HELP_STRING([--enable-ipo],
     [Enable interprocedural optimization @<:@no/yes@:>@]
   )],
   [enable_ipo="$enableval"],
   [enable_ipo="no"]
)

if test "$enable_ipo" = "yes"; then
   if test "$ax_cv_c_compiler_vendor" = "intel"; then
      CFLAGS="$CFLAGS -ip -ipo"
      LDFLAGS="$LDFLAGS -ipo"
      : ${AR="xiar"}
      : ${LD="xild"}
      AC_MSG_RESULT([added Intel interprocedural optimization support])
   elif test "$ax_cv_c_compiler_vendor" = "gnu"; then
      CFLAGS="$CFLAGS -flto"
      LDFLAGS="$LDFLAGS -flto"
      AX_COMPARE_VERSION($ax_cv_c_compiler_version, [ge], [5.0.0],
                          [
      : ${AR="gcc-ar"}
      : ${RANLIB="gcc-ranlib"}
                          ], [:] )
      AC_MSG_RESULT([added GCC interprocedural optimization support])
   elif test "$ax_cv_c_compiler_vendor" = "clang"; then
      CFLAGS="$CFLAGS -flto -fuse-ld=gold"
      LDFLAGS="$LDFLAGS -XCClinker -fuse-ld=gold"
      : ${AR="llvm-ar"}
      : ${LD="ld.gold"}
      : ${RANLIB="llvm-ranlib"}
      AC_MSG_RESULT([added LLVM interprocedural optimization support])
   else
      AC_MSG_WARN([Compiler does not support interprocedural optimization])
   fi
fi

# Check for MPI. Need to do this before characterising the compiler (C99 mode),
# as this changes the compiler.
# We should consider using AX_PROG_CC_MPI to replace AC_PROG_CC when compiling
# whole applications. There are issues with mixing compilers when using this
# macro. See
# http://lists.gnu.org/archive/html/autoconf-archive-maintainers/2011-05/msg00004.html.
AC_ARG_ENABLE([mpi],
    [AS_HELP_STRING([--enable-mpi],
      [Compile with functionality for distributed-memory parallelism using MPI @<:@yes/no@:>@]
    )],
    [enable_mpi="$enableval"],
    [enable_mpi="yes"]
)
good_mpi="yes"
if test "$enable_mpi" = "yes"; then
    AX_MPI([CC="$MPICC" AC_DEFINE(HAVE_MPI, 1, [Define if you have the MPI library.]) ])
    MPI_LIBRARY="Unknown MPI"

    # Various MPI implementations require additional libraries when also using
    # threads. Use mpirun (on PATH) as that seems to be only command with
    # version flag, allow MPIRUN to override for systems that insist on
    # a non-standard name (PRACE).
    : ${MPIRUN='mpirun'}
    if test "$MPIRUN" = "mpirun"; then
       AC_PATH_PROG([MPIRUN],[mpirun],[notfound])
    fi
    if test "$MPIRUN" = "notfound"; then
       # This may not be fatal (some systems do not allow mpirun on
       # development nodes)., so push on.
       AC_MSG_WARN([Cannot find mpirun command on PATH, thread support may not be correct])
    else
       # Special options we know about.
       # Intel: -mt_mpi
       # PLATFORM: -lmtmpi
       # OpenMPI: nothing, but library should be built correctly.
       # Set MPI_THREAD_LIBS and add to linker commands as necessary.
       AC_MSG_CHECKING([MPI threads options])
       version=`$MPIRUN -version 2>&1`
       case "$version" in
         *Intel*MPI*)
            MPI_THREAD_LIBS="-mt_mpi"
            MPI_LIBRARY="Intel MPI"
            AC_MSG_RESULT([Intel MPI])
         ;;
         *Platform*)
            MPI_THREAD_LIBS="-lmtmpi"
            MPI_LIBRARY="PLATFORM MPI"
            AC_MSG_RESULT([PLATFORM MPI])
         ;;
         *"Open MPI"*)
            MPI_THREAD_LIBS=""
            MPI_LIBRARY="Open MPI"
            AC_MSG_RESULT([Open MPI])
            #  OpenMPI should be 1.8.6 or later, if not complain.
            #  Version is last word on first line of -version output.
            revision=`mpirun -version 2>&1 | grep "Open MPI" | awk '{print $NF}'`
            AX_COMPARE_VERSION( $revision, [ge], [1.8.6],,[good_mpi="no"] )
            if test "$good_mpi" = "no"; then
                AC_MSG_WARN([
    Open MPI version should be at least 1.8.6 (is $revision)])
                enable_mpi="yes (but with warning)"
            fi
         ;;
         *)
            MPI_THREAD_LIBS=""
            AC_MSG_RESULT([unknown])
         ;;
       esac
       AC_SUBST([MPI_THREAD_LIBS])
    fi
    AC_DEFINE_UNQUOTED([SWIFT_MPI_LIBRARY], ["$MPI_LIBRARY"], [The MPI library name, if known.])
fi
AM_CONDITIONAL([HAVEMPI],[test $enable_mpi = "yes"])

# Indicate that MPIRUN can be modified by an environment variable
AC_ARG_VAR(MPIRUN, Path to the mpirun command if non-standard)

# Add libtool support (now that CC is defined).
LT_INIT

# Need C99 and inline support.
AC_PROG_CC_C99
AC_C_INLINE

# If debugging try to show inlined functions.
if test "x$enable_debug" = "xyes"; then
   #  Show inlined functions.
   if test "$ax_cv_c_compiler_vendor" = "gnu"; then
      # Would like to use -gdwarf and let the compiler pick a good version
      # but that doesn't always work.
      AX_CHECK_COMPILE_FLAG([-gdwarf -fvar-tracking-assignments],
        [inline_EXTRA_FLAGS="-gdwarf -fvar-tracking-assignments"],
        [inline_EXTRA_FLAGS="-gdwarf-2 -fvar-tracking-assignments"])
      CFLAGS="$CFLAGS $inline_EXTRA_FLAGS"
   elif test "$ax_cv_c_compiler_vendor" = "intel"; then
      CFLAGS="$CFLAGS -debug inline-debug-info"
   fi
fi

# Check if task debugging is on.
AC_ARG_ENABLE([task-debugging],
   [AS_HELP_STRING([--enable-task-debugging],
     [Store extra information for generating task dump files @<:@yes/no@:>@]
   )],
   [enable_task_debugging="$enableval"],
   [enable_task_debugging="no"]
)
if test "$enable_task_debugging" = "yes"; then
   AC_DEFINE([SWIFT_DEBUG_TASKS],1,[Enable task debugging])
fi

# Check if threadpool debugging is on.
AC_ARG_ENABLE([threadpool-debugging],
   [AS_HELP_STRING([--enable-threadpool-debugging],
     [Store threadpool mapper timing information and generate threadpool dump files @<:@yes/no@:>@]
   )],
   [enable_threadpool_debugging="$enableval"],
   [enable_threadpool_debugging="no"]
)
if test "$enable_threadpool_debugging" = "yes"; then
   AC_DEFINE([SWIFT_DEBUG_THREADPOOL],1,[Enable threadpool debugging])
   LDFLAGS="$LDFLAGS -rdynamic"
fi

# Check if the general timers are switched on.
AC_ARG_ENABLE([timers],
   [AS_HELP_STRING([--enable-timers],
     [Activate the basic timers @<:@yes/no@:>@]
   )],
   [enable_timers="$enableval"],
   [enable_timers="no"]
)
if test "$enable_timers" = "yes"; then
   AC_DEFINE([SWIFT_USE_TIMERS],1,[Enable individual timers])
fi

# Check if expensive debugging is on.
AC_ARG_ENABLE([debugging-checks],
   [AS_HELP_STRING([--enable-debugging-checks],
     [Activate expensive consistency checks @<:@yes/no@:>@]
   )],
   [enable_debugging_checks="$enableval"],
   [enable_debugging_checks="no"]
)
if test "$enable_debugging_checks" = "yes"; then
   AC_DEFINE([SWIFT_DEBUG_CHECKS],1,[Enable expensive debugging])
fi

# Check if cell graph is on.
AC_ARG_ENABLE([cell-graph],
   [AS_HELP_STRING([--enable-cell-graph],
     [Activate the cell graph @<:@yes/no@:>@]
   )],
   [enable_cell_graph="$enableval"],
   [enable_cell_graph="no"]
)
if test "$enable_cell_graph" = "yes"; then
   AC_DEFINE([SWIFT_CELL_GRAPH],1,[Enable cell graph])
fi

# Check if using our custom icbrtf is enalbled.
AC_ARG_ENABLE([custom-icbrtf],
   [AS_HELP_STRING([--enable-custom-icbrtf],
     [Use SWIFT's custom icbrtf function instead of the system cbrtf @<:@yes/no@:>@]
   )],
   [enable_custom_icbrtf="$enableval"],
   [enable_custom_icbrtf="no"]
)
if test "$enable_custom_icbrtf" = "yes"; then
   AC_DEFINE([WITH_ICBRTF],1,[Enable custom icbrtf])
fi

# Check whether we want to default to naive cell interactions
AC_ARG_ENABLE([naive-interactions],
   [AS_HELP_STRING([--enable-naive-interactions],
     [Activate use of naive cell interaction functions @<:@yes/no@:>@]
   )],
   [enable_naive_interactions="$enableval"],
   [enable_naive_interactions="no"]
)
if test "$enable_naive_interactions" = "yes"; then
   AC_DEFINE([SWIFT_USE_NAIVE_INTERACTIONS],1,[Enable use of naive cell interaction functions])
fi

# Check whether we want to default to naive cell interactions (stars)
AC_ARG_ENABLE([naive-interactions-stars],
   [AS_HELP_STRING([--enable-naive-interactions-stars],
     [Activate use of naive cell interaction functions for stars @<:@yes/no@:>@]
   )],
   [enable_naive_interactions_stars="$enableval"],
   [enable_naive_interactions_stars="no"]
)
if test "$enable_naive_interactions_stars" = "yes"; then
   AC_DEFINE([SWIFT_USE_NAIVE_INTERACTIONS_STARS],1,[Enable use of naive cell interaction functions for stars])
fi

# Check if gravity force checks are on for some particles.
AC_ARG_ENABLE([gravity-force-checks],
   [AS_HELP_STRING([--enable-gravity-force-checks],
     [Activate expensive brute-force gravity checks for a fraction 1/N of all particles @<:@N@:>@]
   )],
   [gravity_force_checks="$enableval"],
   [gravity_force_checks="no"]
)
if test "$gravity_force_checks" == "yes"; then
   AC_MSG_ERROR(Need to specify the fraction of particles to check when using --enable-gravity-force-checks!)
elif test "$gravity_force_checks" != "no"; then
   AC_DEFINE_UNQUOTED([SWIFT_GRAVITY_FORCE_CHECKS], [$enableval] ,[Enable gravity brute-force checks])
fi

# Check whether we want to switch on glass making
AC_ARG_ENABLE([glass-making],
   [AS_HELP_STRING([--enable-glass-making],
     [Activate the glass-making procedure by reversing the sign of gravity @<:@yes/no@:>@]
   )],
   [gravity_glass_making="$enableval"],
   [gravity_glass_making="no"]
)
if test "$gravity_glass_making" == "yes"; then
   AC_DEFINE([SWIFT_MAKE_GRAVITY_GLASS], 1, [Make the code run in a way to produce a glass file for gravity/cosmology])
fi

# Check if we want to zero the gravity forces for all particles below some ID.
AC_ARG_ENABLE([no-gravity-below-id],
   [AS_HELP_STRING([--enable-no-gravity-below-id],
     [Zeros the gravitational acceleration of all particles with an ID smaller than @<:@N@:>@]
   )],
   [no_gravity_below_id="$enableval"],
   [no_gravity_below_id="no"]
)
if test "$no_gravity_below_id" == "yes"; then
   AC_MSG_ERROR(Need to specify the ID below which particles get zero forces when using --enable-no-gravity-below-id!)
elif test "$no_gravity_below_id" != "no"; then
   AC_DEFINE_UNQUOTED([SWIFT_NO_GRAVITY_BELOW_ID], [$enableval] ,[Particles with smaller ID than this will have zero gravity forces])
fi

# Check if we want to use boundary particles.
AC_ARG_ENABLE([boundary-particles],
   [AS_HELP_STRING([--enable-boundary-particles],
     [Set all particles with an ID smaller than @<:@N@:>@ as boundary particles (i.e. receive zero gravity + hydro forces).]
   )],
   [boundary_particles="$enableval"],
   [boundary_particles="no"]
)
if test "$boundary_particles" == "yes"; then
   AC_MSG_ERROR(Need to specify the ID below which particles get zero forces when using --enable-boundary-particles!)
elif test "$boundary_particles" != "no"; then
   AC_DEFINE_UNQUOTED([SWIFT_NO_GRAVITY_BELOW_ID], [$enableval] ,[Particles with smaller ID than this will have zero gravity forces])
   AC_DEFINE_UNQUOTED([SWIFT_BOUNDARY_PARTICLES], [$enableval] ,[Particles with smaller ID than this will be considered as boundaries.])
fi

# Check whether we have any of the ARM v8.1 tick timers
AX_ASM_ARM_PMCCNTR
AX_ASM_ARM_CNTVCT

# See if we want memuse reporting.
AC_ARG_ENABLE([memuse-reports],
   [AS_HELP_STRING([--enable-memuse-reports],
     [Output reports about significant memory allocations@<:@yes/no@:>@]
   )],
   [enable_memuse_reports="$enableval"],
   [enable_memuse_reports="no"]
)
if test "$enable_memuse_reports" = "yes"; then
   AC_DEFINE([SWIFT_MEMUSE_REPORTS],1,[Enable memory usage reports])
fi

# Check if we want to make the dumper thread active.
AC_ARG_ENABLE([dumper],
   [AS_HELP_STRING([--enable-dumper],
     [Dump active tasks and memory use (if configured)@<:@yes/no@:>@]
   )],
   [enable_dumper="$enableval"],
   [enable_dumper="no"]
)
if test "$enable_dumper" = "yes"; then
   AC_DEFINE([SWIFT_DUMPER_THREAD],1,[Enable dumper thread])
fi

# See if we want mpi reporting.
AC_ARG_ENABLE([mpiuse-reports],
   [AS_HELP_STRING([--enable-mpiuse-reports],
     [Output reports about MPI tasks requests@<:@yes/no@:>@]
   )],
   [enable_mpiuse_reports="$enableval"],
   [enable_mpiuse_reports="no"]
)
if test "$enable_mpiuse_reports" = "yes"; then
   AC_DEFINE([SWIFT_MPIUSE_REPORTS],1,[Enable MPI task reports])
fi


# Define HAVE_POSIX_MEMALIGN if it works.
AX_FUNC_POSIX_MEMALIGN

# Only optimize if allowed, otherwise assume user will set CFLAGS as
# appropriate.
AC_ARG_ENABLE([optimization],
   [AS_HELP_STRING([--enable-optimization],
     [Enable compile time optimization flags for host @<:@yes/no@:>@]
   )],
   [enable_opt="$enableval"],
   [enable_opt="yes"]
)

#  Disable vectorisation for known compilers. This switches off optimizations
#  that could be enabled above, so in general should be appended. Slightly odd
#  implementation as want to describe as --disable-vec, but macro is enable
#  (there is no enable action).
AC_ARG_ENABLE([vec],
   [AS_HELP_STRING([--disable-vec],
     [Disable vectorization]
   )],
   [enable_vec="$enableval"],
   [enable_vec="yes"]
)

#  Disable hand written vectorisation. Slightly odd implementation as want
# to describe as --disable-hand-vec, but macro is enable (there is no enable action).
AC_ARG_ENABLE([hand-vec],
   [AS_HELP_STRING([--disable-hand-vec],
     [Disable intrinsic vectorization]
   )],
   [enable_hand_vec="$enableval"],
   [enable_hand_vec="yes"]
)

HAVEVECTORIZATION=0

if test "$enable_opt" = "yes" ; then

   # Choose the best flags for this compiler and architecture
   ac_test_CFLAGS="no"
   AX_CC_MAXOPT
   ac_test_CFLAGS="yes"

   # Choose the best flags for the gravity sub-library on this compiler and architecture
   if test "$ax_cv_c_compiler_vendor" = "intel"; then
      case "$icc_flags" in
      	 *CORE-AVX512*)
            GRAVITY_CFLAGS="$GRAVITY_CFLAGS -qopt-zmm-usage=high"
	    ;;
	 *)
	    AC_MSG_WARN([No additional flags needed for gravity on this platform])
	    ;;
      esac
   elif test "$ax_cv_c_compiler_vendor" = "gnu"; then
      if test "$gcc_handles_avx512" = "yes"; then
         case "$ax_gcc_arch" in
	    *skylake-avx512*)
               GRAVITY_CFLAGS="$GRAVITY_CFLAGS -mprefer-vector-width=512"
	       ;;
	    *)
	       AC_MSG_WARN([No additional flags needed for gravity on this platform])
	       ;;
         esac
      else
         AC_MSG_WARN([No additional flags needed for gravity on this platform])
      fi
   else
      AC_MSG_WARN([Do not know what best gravity vectorization flags to choose for this compiler])
   fi
   AC_ARG_VAR([GRAVITY_CFLAGS], [C compiler flags added to the basic CFLAGS to compile
   				 the gravity-related files.])

   # Check SSE & AVX support (some overlap with AX_CC_MAXOPT).
   # Don't use the SIMD_FLAGS result with Intel compilers. The -x<code>
   # value from AX_CC_MAXOPT should be sufficient.
   AX_EXT
   if test "$SIMD_FLAGS" != ""; then
       if test "$ax_cv_c_compiler_vendor" != "intel"; then
           CFLAGS="$CFLAGS $SIMD_FLAGS"
       fi
   fi

   if test "$enable_vec" = "no"; then
      if test "$ax_cv_c_compiler_vendor" = "intel"; then
      	 CFLAGS="$CFLAGS -no-vec -no-simd"
      	 AC_MSG_RESULT([disabled Intel vectorization])
      elif test "$ax_cv_c_compiler_vendor" = "gnu"; then
      	 CFLAGS="$CFLAGS -fno-tree-vectorize"
      	 AC_MSG_RESULT([disabled GCC vectorization])
      elif test "$ax_cv_c_compiler_vendor" = "clang"; then
         CFLAGS="$CFLAGS -fno-vectorize -fno-slp-vectorize"
         AC_MSG_RESULT([disabled clang vectorization])
      else
         AC_MSG_WARN([Do not know how to disable vectorization for this compiler])
      fi
   elif test "$enable_hand_vec" = "yes"; then
      AC_DEFINE([WITH_VECTORIZATION],1,[Enable hand-written vectorization])
      HAVEVECTORIZATION=1
   fi
fi
AM_CONDITIONAL([HAVEVECTORIZATION],[test -n "$HAVEVECTORIZATION"])


# Add address sanitizer options to flags, if requested. Only useful for GCC
# version 4.8 and later and clang.
AC_ARG_ENABLE([sanitizer],
   [AS_HELP_STRING([--enable-sanitizer],
     [Enable memory error detection using address sanitizer @<:@no/yes@:>@]
   )],
   [enable_san="$enableval"],
   [enable_san="no"]
)

if test "$enable_san" = "yes"; then
   if test "$ax_cv_c_compiler_vendor" = "gnu"; then
      AX_COMPARE_VERSION( $ax_cv_c_compiler_version, [ge], [4.8.0],
                          [enable_san="yes"], [enable_san="no"] )
   elif test "$ax_cv_c_compiler_vendor" = "clang"; then
      AX_COMPARE_VERSION( $ax_cv_c_compiler_version, [ge], [3.2.0],
                          [enable_san="yes"], [enable_san="no"] )
   fi
   if test "$enable_san" = "yes"; then
      CFLAGS="$CFLAGS -fsanitize=address -fno-omit-frame-pointer"
      AC_MSG_RESULT([added address sanitizer support])
   else
      AC_MSG_WARN([Compiler does not support address sanitizer option])
   fi
fi

# Add the undefined sanitizer option to flags. Only useful for GCC
# version 4.9 and later and clang to detected undefined code behaviour
# such as integer overflow and memory alignment issues.
AC_ARG_ENABLE([undefined-sanitizer],
   [AS_HELP_STRING([--enable-undefined-sanitizer],
     [Enable detection of code that causes undefined behaviour @<:@no/yes@:>@]
   )],
   [enable_ubsan="$enableval"],
   [enable_ubsan="no"]
)

if test "$enable_ubsan" = "yes"; then
   if test "$ax_cv_c_compiler_vendor" = "gnu"; then
      AX_COMPARE_VERSION( $ax_cv_c_compiler_version, [ge], [4.9.0],
                          [enable_ubsan="yes"], [enable_ubsan="no"] )
   elif test "$ax_cv_c_compiler_vendor" = "clang"; then
      AX_COMPARE_VERSION( $ax_cv_c_compiler_version, [ge], [3.7.0],
                          [enable_ubsan="yes"], [enable_ubsan="no"] )
   fi
   if test "$enable_ubsan" = "yes"; then
      CFLAGS="$CFLAGS -fsanitize=undefined"
      AC_MSG_RESULT([added undefined sanitizer support])
   else
      AC_MSG_WARN([Compiler does not support undefined sanitizer option])
   fi
fi

# Autoconf stuff.
AC_PROG_INSTALL
AC_PROG_MAKE_SET
AC_HEADER_STDC

# Check for the libraries we will need.
AC_CHECK_LIB(m,sqrt,,AC_MSG_ERROR(something is wrong with the math library!))

# Check for GSL. We test for this in the standard directories by default,
# and only disable if using --with-gsl=no or --without-gsl. When a value
# is given GSL must be found.
have_gsl="no"
AC_ARG_WITH([gsl],
    [AS_HELP_STRING([--with-gsl=PATH],
       [root directory where GSL is installed @<:@yes/no@:>@]
    )],
    [with_gsl="$withval"],
    [with_gsl="test"]
)
if test "x$with_gsl" != "xno"; then
   if test "x$with_gsl" != "xyes" -a "x$with_gsl" != "xtest" -a "x$with_gsl" != "x"; then
      GSL_LIBS="-L$with_gsl/lib -lgsl -lgslcblas"
      GSL_INCS="-I$with_gsl/include"
   else
      GSL_LIBS="-lgsl -lgslcblas"
      GSL_INCS=""
   fi
   #  GSL is not specified, so just check if we have it.
   if test "x$with_gsl" = "xtest"; then
      AC_CHECK_LIB([gslcblas],[cblas_dgemm],[have_gsl="yes"],[have_gsl="no"],$GSL_LIBS)
      if test "x$have_gsl" != "xno"; then
         AC_DEFINE([HAVE_LIBGSLCBLAS],1,[The GSL CBLAS library appears to be present.])
         AC_CHECK_LIB([gsl],[gsl_integration_qag],
            AC_DEFINE([HAVE_LIBGSL],1,[The GSL library appears to be present.]),
            [have_gsl="no"],$GSL_LIBS)
      fi
   else
      AC_CHECK_LIB([gslcblas],[cblas_dgemm],
         AC_DEFINE([HAVE_LIBGSLCBLAS],1,[The GSL CBLAS library appears to be present.]),
         AC_MSG_ERROR(something is wrong with the GSL CBLAS library!), $GSL_LIBS)
      AC_CHECK_LIB([gsl],[gsl_integration_qag],
         AC_DEFINE([HAVE_LIBGSL],1,[The GSL library appears to be present.]),
         AC_MSG_ERROR(something is wrong with the GSL library!), $GSL_LIBS)
      have_gsl="yes"
   fi
   if test "$have_gsl" = "no"; then
      GSL_LIBS=""
      GSL_INCS=""
   fi
fi
AC_SUBST([GSL_LIBS])
AC_SUBST([GSL_INCS])
AM_CONDITIONAL([HAVEGSL],[test -n "$GSL_LIBS"])

# Check for pthreads.
AX_PTHREAD([LIBS="$PTHREAD_LIBS $LIBS" CFLAGS="$CFLAGS $PTHREAD_CFLAGS"
    CC="$PTHREAD_CC" LDFLAGS="$LDFLAGS $PTHREAD_LIBS $LIBS"],
    AC_MSG_ERROR([Could not find a working version of
    the pthread library. Make sure you have the library and header files installed
    or use CPPFLAGS and LDFLAGS if the library is installed in a
    non-standard location.]))

# Check whether POSIX thread barriers are implemented (e.g. OSX does not have them)
have_pthread_barrier="no"
AC_CHECK_LIB(pthread, pthread_barrier_init,
	     have_pthread_barrier="yes",
	     AC_MSG_WARN(POSIX implementation does not have barriers. SWIFT will use home-made ones.))
if test "x$have_pthread_barrier" == "xyes"; then
  AC_DEFINE([HAVE_PTHREAD_BARRIERS], [1], [The posix library implements barriers])
fi

# Check whether POSIX file allocation functions exist (e.g. OSX does not have them)
AC_CHECK_LIB(pthread, posix_fallocate,
	     AC_DEFINE([HAVE_POSIX_FALLOCATE], [1], [The posix library implements file allocation functions.]),
	     AC_MSG_WARN(POSIX implementation does not have file allocation functions.))

# Check for METIS.
have_metis="no"
AC_ARG_WITH([metis],
    [AS_HELP_STRING([--with-metis=PATH],
       [root directory where METIS is installed @<:@yes/no@:>@]
    )],
    [with_metis="$withval"],
    [with_metis="no"]
)

METIS_LIBS=""
if test "x$with_metis" != "xno"; then

# Check if we have METIS.
   if test "x$with_metis" != "xyes" -a "x$with_metis" != "x"; then
      METIS_LIBS="-L$with_metis/lib -lmetis"
      METIS_INCS="-I$with_metis/include"
   else
      METIS_LIBS="-lmetis"
      METIS_INCS=""
   fi
   AC_CHECK_LIB([metis],[METIS_PartGraphKway], [have_metis="yes"],
                [have_metis="no"], $METIS_LIBS)
   if test "$have_metis" == "yes"; then
      AC_DEFINE([HAVE_METIS],1,[The METIS library is present.])
   else
      AC_MSG_ERROR("Failed to find a METIS library")
   fi
fi

AC_SUBST([METIS_LIBS])
AC_SUBST([METIS_INCS])
AM_CONDITIONAL([HAVEMETIS],[test -n "$METIS_LIBS"])

# Check for ParMETIS note we can have both as ParMETIS uses METIS.
have_parmetis="no"
AC_ARG_WITH([parmetis],
    [AS_HELP_STRING([--with-parmetis=PATH],
       [root directory where ParMETIS is installed @<:@yes/no@:>@]
    )],
    [with_parmetis="$withval"],
    [with_parmetis="no"]
)

if test "x$with_parmetis" != "xno"; then

# Check if we have ParMETIS.
   if test "x$with_parmetis" != "xyes" -a "x$with_parmetis" != "x"; then
      PARMETIS_LIBS="-L$with_parmetis/lib -lparmetis"
      PARMETIS_INCS="-I$with_parmetis/include"
   else
      PARMETIS_LIBS="-lparmetis"
      PARMETIS_INCS=""
   fi
   AC_CHECK_LIB([parmetis],[ParMETIS_V3_RefineKway], [have_parmetis="yes"],
                [have_parmetis="no"], $PARMETIS_LIBS)
   if test "$have_parmetis" == "no"; then

# A build may use an external METIS library, check for that.

      if test "x$with_parmetis" != "xyes" -a "x$with_parmetis" != "x"; then
         PARMETIS_LIBS="-L$with_parmetis/lib -lparmetis -lmetis"
         PARMETIS_INCS="-I$with_parmetis/include"
      else
         PARMETIS_LIBS="-lparmetis -lmetis"
         PARMETIS_INCS=""
      fi
      # Note use different function to avoid caching of first check.
      AC_CHECK_LIB([parmetis],[ParMETIS_V3_PartKway], [have_parmetis="yes"],
                   [have_parmetis="no"], [$METIS_LIBS $PARMETIS_LIBS])

   fi
   if test "$have_parmetis" == "yes"; then
      AC_DEFINE([HAVE_PARMETIS],1,[The ParMETIS library is present.])
   else
      AC_MSG_ERROR("Failed to find a ParMETIS library")
   fi
fi

AC_SUBST([PARMETIS_LIBS])
AC_SUBST([PARMETIS_INCS])
AM_CONDITIONAL([HAVEPARMETIS],[test -n "$PARMETIS_LIBS"])

# METIS fixed width integer printing can require this, so define. Only needed
# for some non C99 compilers, i.e. C++ pre C++11.
AH_VERBATIM([__STDC_FORMAT_MACROS],
            [/* Needed to get PRIxxx macros from stdint.h when not using C99 */
#ifndef __STDC_FORMAT_MACROS
#define __STDC_FORMAT_MACROS 1
#endif])

# Check for FFTW. We test for this in the standard directories by default,
# and only disable if using --with-fftw=no or --without-fftw. When a value
# is given FFTW must be found.
# If FFTW is found, we check whether this is the threaded version.
have_fftw="no"
AC_ARG_WITH([fftw],
    [AS_HELP_STRING([--with-fftw=PATH],
       [root directory where fftw is installed @<:@yes/no@:>@]
    )],
    [with_fftw="$withval"],
    [with_fftw="test"]
)
if test "x$with_fftw" != "xno"; then

   # Was FFTW's location specifically given?
   if test "x$with_fftw" != "xyes" -a "x$with_fftw" != "xtest" -a "x$with_fftw" != "x"; then
      FFTW_LIBS="-L$with_fftw/lib -lfftw3"
      FFTW_INCS="-I$with_fftw/include"
   else
      FFTW_LIBS="-lfftw3"
      FFTW_INCS=""
   fi

   #  FFTW is not specified, so just check if we have it.
   if test "x$with_fftw" = "xtest"; then
      AC_CHECK_LIB([fftw3],[fftw_malloc],[have_fftw="yes"],[have_fftw="no"],$FFTW_LIBS)
      if test "x$have_fftw" != "xno"; then
      	 AC_DEFINE([HAVE_FFTW],1,[The FFTW library appears to be present.])
      fi
   # FFTW was specified, check that it was a valid location.
   else
      AC_CHECK_LIB([fftw3],[fftw_malloc],
         AC_DEFINE([HAVE_FFTW],1,[The FFTW library appears to be present.]),
         AC_MSG_ERROR(something is wrong with the FFTW library!), $FFTW_LIBS)
      have_fftw="yes"
   fi

   # FFTW was requested not to be used.
   if test "$have_fftw" = "no"; then
      FFTW_LIBS=""
      FFTW_INCS=""
   fi

   # Now, check whether we have the threaded version of FFTW
   if test "x$have_fftw" = "xyes"; then

      # Was FFTW's location specifically given?
      if test "x$with_fftw" != "xyes" -a "x$with_fftw" != "xtest" -a "x$with_fftw" != "x"; then
        FFTW_THREADED_LIBS="-L$with_fftw/lib -lfftw3_threads -lfftw3"
        FFTW_THREADED_INCS="-I$with_fftw/include"
      else
        FFTW_THREADED_LIBS="-lfftw3_threads -lfftw3"
        FFTW_THREADED_INCS=""
      fi

      # Verify that the library is threaded
      AC_CHECK_LIB([fftw3],[fftw_init_threads],[have_threaded_fftw="yes"],
		   [have_threaded_fftw="no"], $FFTW_THREADED_LIBS)

      # If found, update things
      if test "x$have_threaded_fftw" = "xyes"; then
         AC_DEFINE([HAVE_THREADED_FFTW],1,[The threaded FFTW library appears to be present.])
         FFTW_LIBS=$FFTW_THREADED_LIBS
         FFTW_INCS=$FFTW_THREADED_INCS
	 have_fftw="yes - threaded"
      fi
   fi
fi

AC_ARG_WITH([arm-fftw],
    [AS_HELP_STRING([--with-arm-fftw=PATH],
      [root directory where arm fft library is installed @<:@yes/no@:>@]
    )],
    [with_arm_fftw="$withval"],
    [with_arm_fftw=no]
)
if test "x$with_arm_fftw" != "xno"; then

   # Was FFTW's location specifically given?
   if test "x$with_arm_fftw" != "xyes" -a "x$with_arm_fftw" != "xtest" -a "x$with_arm_fftw" != "x"; then
      FFTW_LIBS="-L$with_arm_fftw/lib -larmpl_lp64"
      FFTW_INCS="-I$with_arm_fftw/include"
   else
      FFTW_LIBS="-larmpl_lp64"
      FFTW_INCS=""
   fi

   #  FFTW is not specified, so just check if we have it.
   if test "x$with_arm_fftw" = "xtest"; then
      AC_CHECK_LIB([armpl_lp64],[fftw_malloc],[have_fftw="yes"],[have_fftw="no"],$FFTW_LIBS)
      if test "x$have_arm_fftw" != "xno"; then
      	 AC_DEFINE([HAVE_FFTW],1,[The FFTW library appears to be present.])
	 have_fftw="yes - ARM"
      fi
   # FFTW was specified, check that it was a valid location.
   else
      AC_CHECK_LIB([armpl_lp64],[fftw_malloc],
         AC_DEFINE([HAVE_FFTW],1,[The FFTW library appears to be present.]),
         AC_MSG_ERROR(something is wrong with the FFTW library!), $FFTW_LIBS)
      have_fftw="yes - ARM"
   fi

   # FFTW was requested not to be used.
   if test "$have_arm_fftw" = "no"; then
      FFTW_LIBS=""
      FFTW_INCS=""
   fi

   # Now, check whether we have the threaded version of FFTW
   if test "x$have_arm_fftw" = "xyes"; then

      # Was FFTW's location specifically given?
      if test "x$with_arm_fftw" != "xyes" -a "x$with_arm_fftw" != "xtest" -a "x$with_arm_fftw" != "x"; then
        FFTW_THREADED_LIBS="-L$with_arm_fftw/lib -larmpl_lp64_threads -larmpl_lp64"
        FFTW_THREADED_INCS="-I$with_arm_fftw/include"
      else
        FFTW_THREADED_LIBS="-larmpl_lp64_threads -larmpl_lp64"
        FFTW_THREADED_INCS=""
      fi

      # Verify that the library is threaded
      AC_CHECK_LIB([armpl_lp64],[fftw_init_threads],[have_threaded_fftw="yes"],
                  [have_threaded_fftw="no"], $FFTW_THREADED_LIBS)

      # If found, update things
      if test "x$have_threaded_fftw" = "xyes"; then
         AC_DEFINE([HAVE_THREADED_FFTW],1,[The threaded FFTW library appears to be present.])
         FFTW_LIBS=$FFTW_THREADED_LIBS
         FFTW_INCS=$FFTW_THREADED_INCS
         have_fftw="yes - ARM - threaded"
      fi
   fi
fi
AC_SUBST([FFTW_LIBS])
AC_SUBST([FFTW_INCS])
AM_CONDITIONAL([HAVEFFTW],[test -n "$FFTW_LIBS"])

#  Check for -lprofiler usually part of the gperftools along with tcmalloc.
have_profiler="no"
AC_ARG_WITH([profiler],
   [AS_HELP_STRING([--with-profiler=PATH],
      [use cpu profiler library or specify the directory with lib @<:@yes/no@:>@]
   )],
   [with_profiler="$withval"],
   [with_profiler="no"]
)
if test "x$with_profiler" != "xno"; then
   if test "x$with_profiler" != "xyes" -a "x$with_profiler" != "x"; then
      proflibs="-L$with_profiler -lprofiler"
   else
      proflibs="-lprofiler"
   fi
   AC_CHECK_LIB([profiler],[ProfilerFlush],
    [have_profiler="yes"
      AC_DEFINE([WITH_PROFILER],1,[Link against the gperftools profiling library.])],
    [have_profiler="no"], $proflibs)

   if test "$have_profiler" = "yes"; then
      PROFILER_LIBS="$proflibs"
   else
      PROFILER_LIBS=""
   fi
fi
AC_SUBST([PROFILER_LIBS])
AM_CONDITIONAL([HAVEPROFILER],[test -n "$PROFILER_LIBS"])

# Check for special allocators
have_special_allocator="no"

#  Check for tcmalloc a fast malloc that is part of the gperftools.
have_tcmalloc="no"
AC_ARG_WITH([tcmalloc],
   [AS_HELP_STRING([--with-tcmalloc=PATH],
      [use tcmalloc library or specify the directory with lib @<:@yes/no@:>@]
   )],
   [with_tcmalloc="$withval"],
   [with_tcmalloc="no"]
)
if test "x$with_tcmalloc" != "xno" -a "x$have_special_allocator" != "xno"; then
   AC_MSG_ERROR("Cannot activate more than one alternative malloc library")
fi

if test "x$with_tcmalloc" != "xno"; then
   if test "x$with_tcmalloc" != "xyes" -a "x$with_tcmalloc" != "x"; then
      tclibs="-L$with_tcmalloc -ltcmalloc"
   else
      tclibs="-ltcmalloc"
   fi
   AC_CHECK_LIB([tcmalloc],[tc_cfree],[have_tcmalloc="yes"],[have_tcmalloc="no"],
                $tclibs)

   #  Could just have the minimal version.
   if test "$have_tcmalloc" = "no"; then
      if test "x$with_tcmalloc" != "xyes" -a "x$with_tcmalloc" != "x"; then
         tclibs="-L$with_tcmalloc -ltcmalloc_minimal"
      else
         tclibs="-ltcmalloc_minimal"
      fi
      AC_CHECK_LIB([tcmalloc],[tc_cfree],[have_tcmalloc="yes"],[have_tcmalloc="no"],
                   $tclibs)
   fi

   if test "$have_tcmalloc" = "yes"; then
      TCMALLOC_LIBS="$tclibs"

      AC_DEFINE([HAVE_TCMALLOC],1,[The tcmalloc library appears to be present.])

      have_special_allocator="tcmalloc"

      # Prevent compilers that replace the calls with built-ins (GNU 99) from doing so.
      case "$ax_cv_c_compiler_vendor" in
        intel | gnu | clang)
             CFLAGS="$CFLAGS -fno-builtin-malloc -fno-builtin-calloc -fno-builtin-realloc -fno-builtin-free"
          ;;
      esac

   else
      TCMALLOC_LIBS=""
   fi
fi
AC_SUBST([TCMALLOC_LIBS])
AM_CONDITIONAL([HAVETCMALLOC],[test -n "$TCMALLOC_LIBS"])

#  Check for jemalloc another fast malloc that is good with contention.
have_jemalloc="no"
AC_ARG_WITH([jemalloc],
   [AS_HELP_STRING([--with-jemalloc=PATH],
      [use jemalloc library or specify the directory with lib @<:@yes/no@:>@]
   )],
   [with_jemalloc="$withval"],
   [with_jemalloc="no"]
)
if test "x$with_jemalloc" != "xno" -a "x$have_special_allocator" != "xno"; then
   AC_MSG_ERROR("Cannot activate more than one alternative malloc library")
fi

if test "x$with_jemalloc" != "xno"; then
   if test "x$with_jemalloc" != "xyes" -a "x$with_jemalloc" != "x"; then
      jelibs="-L$with_jemalloc -ljemalloc"
   else
      jelibs="-ljemalloc"
   fi
   AC_CHECK_LIB([jemalloc],[malloc_usable_size],[have_jemalloc="yes"],[have_jemalloc="no"],
                $jelibs)

   if test "$have_jemalloc" = "yes"; then
      JEMALLOC_LIBS="$jelibs"

      AC_DEFINE([HAVE_JEMALLOC],1,[The jemalloc library appears to be present.])

      have_special_allocator="jemalloc"

      # Prevent compilers that replace the regular calls with built-ins (GNU 99) from doing so.
      case "$ax_cv_c_compiler_vendor" in
        intel | gnu | clang)
             CFLAGS="$CFLAGS -fno-builtin-malloc -fno-builtin-calloc -fno-builtin-realloc -fno-builtin-free"
          ;;
      esac

   else
      JEMALLOC_LIBS=""
   fi
fi
AC_SUBST([JEMALLOC_LIBS])
AM_CONDITIONAL([HAVEJEMALLOC],[test -n "$JEMALLOC_LIBS"])

#  Check for tbbmalloc, Intel's fast and parallel allocator
have_tbbmalloc="no"
AC_ARG_WITH([tbbmalloc],
   [AS_HELP_STRING([--with-tbbmalloc=PATH],
      [use tbbmalloc library or specify the directory with lib @<:@yes/no@:>@]
   )],
   [with_tbbmalloc="$withval"],
   [with_tbbmalloc="no"]
)
if test "x$with_tbbmalloc" != "xno" -a "x$have_special_allocator" != "xno"; then
   AC_MSG_ERROR("Cannot activate more than one alternative malloc library")
fi

if test "x$with_tbbmalloc" != "xno"; then
   if test "x$with_tbbmalloc" != "xyes" -a "x$with_tbbmalloc" != "x"; then
      tbblibs="-L$with_tbbmalloc -ltbbmalloc_proxy -ltbbmalloc"
   else
      tbblibs="-ltbbmalloc_proxy -ltbbmalloc"
   fi
   AC_CHECK_LIB([tbbmalloc],[scalable_malloc],[have_tbbmalloc="yes"],[have_tbbmalloc="no"],
                $tbblibs)

   if test "$have_tbbmalloc" = "yes"; then
      TBBMALLOC_LIBS="$tbblibs"

      AC_DEFINE([HAVE_TBBMALLOC],1,[The TBBmalloc library appears to be present.])

      have_special_allocator="TBBmalloc"

      # Prevent compilers that replace the calls with built-ins (GNU 99) from doing so.
      case "$ax_cv_c_compiler_vendor" in
        intel | gnu | clang)
             CFLAGS="$CFLAGS -fno-builtin-malloc -fno-builtin-calloc -fno-builtin-realloc -fno-builtin-free"
          ;;
      esac

   else
      TBBMALLOC_LIBS=""
   fi
fi
AC_SUBST([TBBMALLOC_LIBS])
AM_CONDITIONAL([HAVETBBMALLOC],[test -n "$TBBMALLOC_LIBS"])

# check for a random seed
AC_ARG_WITH([random-seed],
    [AS_HELP_STRING([--with-random-seed=SHORT INT],
       [Set the random seed.]
    )],
    [with_random_seed="$withval"],
    [with_random_seed="0"]
)
AC_DEFINE_UNQUOTED([SWIFT_RANDOM_SEED_XOR], [$with_random_seed],[Value of the random seed.])

# Check for python.
have_python="no"
AC_ARG_WITH([python],
    [AS_HELP_STRING([--with-python=PATH],
       [root directory where python is installed @<:@yes/no@:>@]
    )],
    [with_python="$withval"],
    [with_python="no"]
)
if test "x$with_python" != "xno"; then
   if test "$with_python" == ""; then
      # use linux default python
      with_python="/usr/"
   fi
   AM_PATH_PYTHON([3], [], [AC_MSG_ERROR(python not found)])   
   AC_ARG_VAR([PYTHON_INCS], [Include flags for python, bypassing python-config])
   AC_ARG_VAR([PYTHON_CONFIG], [Path to python-config])
   AS_IF([test -z "$PYTHON_INCS"], [
      AS_IF([test -z "$PYTHON_CONFIG"], [
      	AC_PATH_PROGS([PYTHON_CONFIG],
	          [python$PYTHON_VERSION-config python-config],
                  [no],
                  [`dirname $PYTHON`])
    	AS_IF([test "$PYTHON_CONFIG" = no], [AC_MSG_ERROR([cannot find python-config for $PYTHON.])])
      ])
      AC_MSG_CHECKING([python include flags])
      PYTHON_INCS=`$PYTHON_CONFIG --includes`
      AC_MSG_RESULT([$PYTHON_INCS])
  ])
  have_python="yes"
fi
AC_SUBST([PYTHON_INCS])
AM_CONDITIONAL([HAVEPYTHON],[test -n "$PYTHON_INCS"])


# Check for HDF5. This is required.
AX_LIB_HDF5
if test "$with_hdf5" != "yes"; then
    AC_MSG_ERROR([Could not find a working HDF5 library])
fi

# We want to know if this HDF5 supports MPI and whether we should use it.
# The default is to use MPI support if it is available, i.e. this is
# a parallel HDF5.
have_parallel_hdf5="no"
if test "$with_hdf5" = "yes"; then
    AC_ARG_ENABLE([parallel-hdf5],
       [AS_HELP_STRING([--enable-parallel-hdf5],
         [Enable parallel HDF5 library MPI functions if available. @<:@yes/no@:>@]
       )],
       [enable_parallel_hdf5="$enableval"],
       [enable_parallel_hdf5="yes"]
    )

    if test "$enable_parallel_hdf5" = "yes"; then
        AC_MSG_CHECKING([for HDF5 parallel support])

	# Check if the library is capable, the header should define H5_HAVE_PARALLEL.
        old_CPPFLAGS="$CPPFLAGS"
        CPPFLAGS="$CPPFLAGS $HDF5_CPPFLAGS"
        AC_COMPILE_IFELSE([AC_LANG_SOURCE([[
        #include "hdf5.h"
        #ifndef H5_HAVE_PARALLEL
        # error macro not defined
        #endif
        ]])], [parallel="yes"], [parallel="no"])
        if test "$parallel" = "yes"; then
            have_parallel_hdf5="yes"
            AC_DEFINE([HAVE_PARALLEL_HDF5],1,[HDF5 library supports parallel access])
        fi
        AC_MSG_RESULT($parallel)
        CPPFLAGS="$old_CPPFLAGS"
    fi
fi
AM_CONDITIONAL([HAVEPARALLELHDF5],[test "$have_parallel_hdf5" = "yes"])

# Check for grackle.
have_grackle="no"
AC_ARG_WITH([grackle],
    [AS_HELP_STRING([--with-grackle=PATH],
       [root directory where grackle is installed @<:@yes/no@:>@]
    )],
    [with_grackle="$withval"],
    [with_grackle="no"]
)
if test "x$with_grackle" != "xno"; then
   AC_PROG_FC
   AC_FC_LIBRARY_LDFLAGS
   if test "x$with_grackle" != "xyes" -a "x$with_grackle" != "x"; then
      GRACKLE_LIBS="-L$with_grackle/lib -lgrackle"
      GRACKLE_INCS="-I$with_grackle/include"
   else
      GRACKLE_LIBS="-lgrackle"
      GRACKLE_INCS=""
   fi

   have_grackle="yes"

   echo $GRACKLE_LIBS

   AC_CHECK_LIB(
      [grackle],
      [initialize_chemistry_data],
      [AC_DEFINE([HAVE_GRACKLE],1,[The GRACKLE library appears to be present.])
        AC_DEFINE([CONFIG_BFLOAT_8],1,[Use doubles in grackle])
      ],
      [AC_MSG_ERROR(Cannot find grackle library!)],
      [$GRACKLE_LIBS])
fi
AC_SUBST([GRACKLE_LIBS])
AC_SUBST([GRACKLE_INCS])
AM_CONDITIONAL([HAVEGRACKLE],[test -n "$GRACKLE_LIBS"])

# Check for VELOCIraptor.
have_velociraptor="no"
AC_ARG_WITH([velociraptor],
    [AS_HELP_STRING([--with-velociraptor=PATH],
       [Directory where velociraptor library exists @<:@yes/no@:>@]
    )],
    [with_velociraptor="$withval"],
    [with_velociraptor="no"]
)
if test "x$with_velociraptor" != "xno"; then
   AC_PROG_FC
   AC_FC_LIBRARY_LDFLAGS
   if test "x$with_velociraptor" != "xyes" -a "x$with_velociraptor" != "x"; then
      VELOCIRAPTOR_LIBS="-L$with_velociraptor -lvelociraptor -lmpi -lstdc++ -lhdf5"
      CFLAGS="$CFLAGS -fopenmp"
   else
      VELOCIRAPTOR_LIBS=""
   fi

   have_velociraptor="yes"

   AC_CHECK_LIB(
      [velociraptor],
      [InitVelociraptor],
      [AC_DEFINE([HAVE_VELOCIRAPTOR],1,[The VELOCIraptor library appears to be present.])],
      [AC_MSG_ERROR(Cannot find VELOCIraptor library at $with_velociraptor or incompatible HDF5 library loaded.)],
      [$VELOCIRAPTOR_LIBS $HDF5_LDFLAGS $HDF5_LIBS $GSL_LIBS]
   )
fi
AC_SUBST([VELOCIRAPTOR_LIBS])
AM_CONDITIONAL([HAVEVELOCIRAPTOR],[test -n "$VELOCIRAPTOR_LIBS"])

# Check for dummy VELOCIraptor.
AC_ARG_ENABLE([dummy-velociraptor],
    [AS_HELP_STRING([--enable-dummy-velociraptor],
       [Enable dummy velociraptor compilation @<:@yes/no@:>@]
    )],
    [enable_dummy_velociraptor="$enableval"],
    [enable_dummy_velociraptor="no"]
)

if test "$enable_dummy_velociraptor" = "yes"; then
  have_velociraptor="yes"

  AC_DEFINE(HAVE_VELOCIRAPTOR,1,[The VELOCIraptor library appears to be present.])
  AC_DEFINE(HAVE_DUMMY_VELOCIRAPTOR,1,[The dummy VELOCIraptor library is present.])
fi

# Check for floating-point execeptions
AC_CHECK_FUNC(feenableexcept, AC_DEFINE([HAVE_FE_ENABLE_EXCEPT],[1],
    [Defined if the floating-point exception can be enabled using non-standard GNU functions.]))

# Check for setaffinity.
AC_CHECK_FUNC(pthread_setaffinity_np, AC_DEFINE([HAVE_SETAFFINITY],[1],
    [Defined if pthread_setaffinity_np exists.]) )
AM_CONDITIONAL(HAVESETAFFINITY,
    [test "$ac_cv_func_pthread_setaffinity_np" = "yes"])

# If available check for NUMA as well. There is a problem with the headers of
# this library, mainly that they do not pass the strict prototypes check when
# installed outside of the system directories. So we actually do this check
# in two phases. The basic ones first (before strict-prototypes is added to CFLAGS).
have_numa="no"
AC_ARG_WITH([numa],
    [AS_HELP_STRING([--with-numa=PATH],
       [Directory where the NUMA library exists @<:@yes/no@:>@]
    )],
    [with_numa="$withval"],
    [with_numa="yes"]
)
if test "$ac_cv_func_pthread_setaffinity_np" = "yes" -a "x$with_numa" != "xno"; then

    if test "x$with_numa" != "xyes" -a "x$with_numa" != "x"; then
        NUMA_LIBS="-L$with_numa/lib -lnuma"
        NUMA_INCS="-I$with_numa/include"
    else
        NUMA_LIBS="-lnuma"
        NUMA_INCS=""
    fi

    #  Test for header file.
    old_CPPFLAGS="$CPPFLAGS"
    CPPFLAGS="$CPPFLAGS $NUMA_INCS"
    AC_CHECK_HEADER([numa.h])
    CPPFLAGS="$old_CPPFLAGS"
    if test "$ac_cv_header_numa_h" = "yes"; then

        #  If NUMA location is specified check if we have it.
        if test "x$with_numa" != "xyes" -a "x$with_numa" != "x"; then
            AC_CHECK_LIB([numa],[numa_available],
                AC_DEFINE([HAVE_LIBNUMA],1,[The NUMA library appears to be present.]),
                AC_MSG_ERROR(something is wrong with the NUMA library!), $NUMA_LIBS)
            have_numa="yes"
        else
            AC_CHECK_LIB([numa],[numa_available],[have_numa="yes"],[have_numa="no"],$NUMA_LIBS)
            if test "x$have_numa" != "xno"; then
                AC_DEFINE([HAVE_LIBNUMA],1,[The NUMA library appears to be present.])
            fi
        fi
    fi

    #  We can live without this.
    if test "$have_numa" = "no"; then
       NUMA_LIBS=""
    fi
fi
AC_SUBST([NUMA_LIBS])

# Check for Intel and PowerPC intrinsics header optionally used by vector.h.
AC_CHECK_HEADERS([immintrin.h], [], [],
[#ifdef HAVE_IMMINTRIN_H
# include <immintrin.h>
#endif
])
AC_CHECK_HEADERS([altivec.h], [], [],
[#ifdef HAVE_ALTIVEC_H
# include <altivec.h>
#endif
])

# Check for timing functions needed by cycle.h.
AC_HEADER_TIME
AC_CHECK_HEADERS([sys/time.h c_asm.h intrinsics.h mach/mach_time.h])
AC_CHECK_TYPE([hrtime_t],[AC_DEFINE(HAVE_HRTIME_T, 1, [Define to 1 if hrtime_t
is defined in <sys/time.h>])],,
[#if HAVE_SYS_TIME_H
#include <sys/time.h>
#endif])
AC_CHECK_FUNCS([gethrtime read_real_time time_base_to_time clock_gettime mach_absolute_time])
AC_MSG_CHECKING([for _rtc intrinsic])
rtc_ok=yes
AC_LINK_IFELSE([AC_LANG_PROGRAM(
[[#ifdef HAVE_INTRINSICS_H
#include <intrinsics.h>
#endif]],
[[_rtc()]])],
[AC_DEFINE(HAVE__RTC,1,[Define if you have the UNICOS _rtc() intrinsic.])],[rtc_ok=no])
AC_MSG_RESULT($rtc_ok)

# Special timers for the ARM v7 platforms (taken from FFTW-3 to match their cycle.h)
AC_ARG_ENABLE(armv7a-cntvct, [AC_HELP_STRING([--enable-armv7a-cntvct],[enable the cycle counter on Armv7a via the CNTVCT register])], have_armv7acntvct=$enableval)
if test "$have_armv7acntvct"x = "yes"x; then
	AC_DEFINE(HAVE_ARMV7A_CNTVCT,1,[Define if you have enabled the CNTVCT cycle counter on ARMv7a])
fi

AC_ARG_ENABLE(armv7a-pmccntr, [AC_HELP_STRING([--enable-armv7a-pmccntr],[enable the cycle counter on Armv7a via the PMCCNTR register])], have_armv7apmccntr=$enableval)
if test "$have_armv7apmccntr"x = "yes"x; then
	AC_DEFINE(HAVE_ARMV7A_PMCCNTR,1,[Define if you have enabled the PMCCNTR cycle counter on ARMv7a])
fi

# Check if we have native exp10 and exp10f functions. If not failback to our
# implementations. On Apple/CLANG we have __exp10, so also check for that
# if the compiler is clang.
AC_CHECK_LIB([m],[exp10], [AC_DEFINE([HAVE_EXP10],1,[The exp10 function is present.])])
AC_CHECK_LIB([m],[exp10f], [AC_DEFINE([HAVE_EXP10F],1,[The exp10f function is present.])])
if test "$ax_cv_c_compiler_vendor" = "clang"; then
      AC_CHECK_LIB([m],[__exp10], [AC_DEFINE([HAVE___EXP10],1,[The __exp10 function is present.])])
      AC_CHECK_LIB([m],[__exp10f], [AC_DEFINE([HAVE___EXP10F],1,[The __exp10f function is present.])])
fi

# Add warning flags by default, if these can be used. Option =error adds
# -Werror to GCC, clang and Intel.  Note do this last as compiler tests may
# become errors, if that's an issue don't use CFLAGS for these, use an AC_SUBST().
AC_ARG_ENABLE([compiler-warnings],
   [AS_HELP_STRING([--enable-compiler-warnings],
     [Enable compile time warning flags, if compiler is known @<:@error/no/yes)@:>@]
   )],
   [enable_warn="$enableval"],
   [enable_warn="error"]
)
if test "$enable_warn" != "no"; then

    # AX_CFLAGS_WARN_ALL does not give good warning flags for the Intel compiler
    # We will do this by hand instead and only default to the macro for unknown compilers
    case "$ax_cv_c_compiler_vendor" in
          gnu | clang)
             CFLAGS="$CFLAGS -Wall -Wextra -Wno-unused-parameter -Wshadow"
          ;;
	  intel)
             CFLAGS="$CFLAGS -w2 -Wunused-variable -Wshadow"
          ;;
	  *)
	     AX_CFLAGS_WARN_ALL
	  ;;
    esac

    # Add a "choke on warning" flag if it exists
    if test "$enable_warn" = "error"; then
       case "$ax_cv_c_compiler_vendor" in
          intel | gnu | clang)
             CFLAGS="$CFLAGS -Werror"
          ;;
       esac
    fi

    # We want strict-prototypes, but this must still work even if warnings
    # are an error.
    AX_CHECK_COMPILE_FLAG([-Wstrict-prototypes],[CFLAGS="$CFLAGS -Wstrict-prototypes"],
                          [CFLAGS="$CFLAGS"],[$CFLAGS],[AC_LANG_SOURCE([int main(void){return 0;}])])
fi

# Second part of the NUMA library checks. We now decide if we need to use
# -isystem to get around the strict-prototypes problem. Assumes isystem
# is available when strict-prototypes is.
if test "$have_numa" != "no"; then
    if test "x$with_numa" != "xyes" -a "x$with_numa" != "x"; then
        case "$CFLAGS" in
            *strict-prototypes*)
                NUMA_INCS="-isystem$with_numa/include"
                # This may still fail if CPATH is used, so we check if the
                # headers are usable.
                AS_UNSET(ac_cv_header_numa_h)
                old_CPPFLAGS="$CPPFLAGS"
                CPPFLAGS="$CPPFLAGS $NUMA_INCS"
                numa_failed="no"
                AC_CHECK_HEADER([numa.h],[numa_failed="no"],
                                [numa_failed="yes"])
                if test "$numa_failed" = "yes"; then
                    AC_MSG_ERROR([Failed to compile the numa.h header file: you may need to set --enable-compiler-warnings to yes or no])
                fi
                CPPFLAGS="$old_CPPFLAGS"
            ;;
            *)
                NUMA_INCS="-I$with_numa/include"
            ;;
        esac
   fi
fi
AC_SUBST([NUMA_INCS])

# Various package configuration options.

# Master subgrid options
# If you add a restriction (e.g. no cooling, chemistry or hydro)
# you will need to check for overwrite after reading the additional options.
# As an example for this, see the call to AC_ARG_WITH for cooling.
AC_ARG_WITH([subgrid],
	[AS_HELP_STRING([--with-subgrid=<subgrid>],
		[Master switch for subgrid methods. Inexperienced users should start here @<:@none, GEAR, EAGLE, COLIBRE default: none@:>@]
	)],
	[with_subgrid="$withval"],
	[with_subgrid=none]
)

# Default values
with_subgrid_cooling=none
with_subgrid_chemistry=none
with_subgrid_tracers=none
with_subgrid_entropy_floor=none
with_subgrid_pressure_floor=none
with_subgrid_stars=none
with_subgrid_star_formation=none
with_subgrid_feedback=none
with_subgrid_SNIa_DTD=power-law-beta-one
with_subgrid_task_order=none

case "$with_subgrid" in
   yes)
      AC_MSG_ERROR([Invalid option. A subgrid model must be chosen.])
   ;;
   none)
   ;;
   GEAR)
	with_subgrid_cooling=grackle_0
	with_subgrid_chemistry=GEAR_10
	with_subgrid_pressure_floor=GEAR
	with_subgrid_stars=GEAR
	with_subgrid_star_formation=GEAR
	with_subgrid_feedback=GEAR
	with_subgrid_black_holes=none
  # GEAR's order is not used anymore
	with_subgrid_task_order=none
	enable_fof=no
        with_subgrid_SNIa_DTD=power-law-beta-one
   ;;
   EAGLE)
	with_subgrid_cooling=EAGLE
	with_subgrid_chemistry=EAGLE
	with_subgrid_tracers=EAGLE
	with_subgrid_entropy_floor=EAGLE
	with_subgrid_stars=EAGLE
	with_subgrid_star_formation=EAGLE
	with_subgrid_feedback=EAGLE
	with_subgrid_black_holes=EAGLE
	with_subgrid_task_order=EAGLE
	enable_fof=yes
        with_subgrid_SNIa_DTD=EAGLE
   ;;
   COLIBRE)
	with_subgrid_cooling=COLIBRE
	with_subgrid_chemistry=COLIBRE
	with_subgrid_tracers=COLIBRE
	with_subgrid_entropy_floor=EAGLE
	with_subgrid_stars=COLIBRE
	with_subgrid_star_formation=COLIBRE
	with_subgrid_feedback=COLIBRE
	with_subgrid_black_holes=EAGLE
	with_subgrid_task_order=EAGLE
	enable_fof=yes
        with_subgrid_SNIa_DTD=power-law-beta-one
   ;;
   *)
      AC_MSG_ERROR([Unknown subgrid choice: $with_subgrid])
   ;;
esac

# Check if FoF is on.
AC_ARG_ENABLE([fof],
   [AS_HELP_STRING([--enable-fof],
     [Activate the friends-of-friends (FoF) code.],
   )],
   [enable_fof="$enableval"],
   [enable_fof="no"]
)
if test "$enable_fof" = "yes"; then
   AC_DEFINE([WITH_FOF], 1, [Enable FoF])
fi

# Check if stand-alone FoF is on.
AC_ARG_ENABLE([stand-alone-fof],
   [AS_HELP_STRING([--enable-stand-alone-fof],
     [Activate the compilation of the stand-alone friends-of-friends (FoF) post-processing tool.],
   )],
   [enable_standalone_fof="$enableval"],
   [enable_standalone_fof="no"]
)
if test "$enable_standalone_fof" = "yes"; then
   enable_fof="yes + stand-alone tool"
   AC_DEFINE([WITH_FOF], 1, [Enable FoF])
   AC_DEFINE([WITH_STAND_ALONE_FOF], 1, [Enable stand-alone FoF])
fi
AM_CONDITIONAL([HAVESTANDALONEFOF],[test $enable_standalone_fof = "yes"])

# Gravity scheme.
AC_ARG_WITH([gravity],
   [AS_HELP_STRING([--with-gravity=<scheme>],
      [Gravity scheme to use @<:@basic, with-potential, with-multi-softening default: with-multi-softening@:>@]
   )],
   [with_gravity="$withval"],
   [with_gravity="with-multi-softening"]
)

if test "$with_subgrid" = "EAGLE" || test "$with_subgrid" = "COLIBRE"; then
   if test "$with_gravity" = "default"; then
      with_gravity="with-potential"
   fi
fi

case "$with_gravity" in
   with-potential)
      AC_DEFINE([POTENTIAL_GRAVITY], [1], [Basic gravity scheme with potential calculation])
   ;;
   with-multi-softening)
      AC_DEFINE([MULTI_SOFTENING_GRAVITY], [1], [Gravity scheme with per-particle type softening value and background particles])
   ;;
   basic)
      AC_DEFINE([DEFAULT_GRAVITY], [1], [Basic gravity scheme])
   ;;
   *)
      AC_MSG_ERROR([Unknown gravity scheme: $with_gravity])
   ;;
esac

# Hydro scheme.
AC_ARG_WITH([hydro],
   [AS_HELP_STRING([--with-hydro=<scheme>],
      [Hydro dynamics to use @<:@gadget2, minimal, pressure-entropy, pressure-energy, pressure-energy-monaghan, default, gizmo-mfv, gizmo-mfm, shadowfax, planetary, anarchy-du, anarchy-pu default: gadget2@:>@]
   )],
   [with_hydro="$withval"],
   [with_hydro="gadget2"]
)

case "$with_hydro" in
   gadget2)
      AC_DEFINE([GADGET2_SPH], [1], [Gadget-2 SPH])
   ;;
   minimal)
      AC_DEFINE([MINIMAL_SPH], [1], [Minimal SPH])
   ;;
   pressure-entropy)
      AC_DEFINE([HOPKINS_PE_SPH], [1], [Pressure-Entropy SPH])
   ;;
   pressure-energy)
      AC_DEFINE([HOPKINS_PU_SPH], [1], [Pressure-Energy SPH])
   ;;
   pressure-energy-monaghan)
      AC_DEFINE([HOPKINS_PU_SPH_MONAGHAN], [1], [Pressure-Energy SPH with M&M Variable A.V.])
   ;;
   default)
      AC_DEFINE([DEFAULT_SPH], [1], [Default SPH])
   ;;
   gizmo-mfv)
      AC_DEFINE([GIZMO_MFV_SPH], [1], [GIZMO MFV SPH])
   ;;
   gizmo-mfm)
      AC_DEFINE([GIZMO_MFM_SPH], [1], [GIZMO MFM SPH])
   ;;
   shadowfax)
      AC_DEFINE([SHADOWFAX_SPH], [1], [Shadowfax SPH])
   ;;
   planetary)
      AC_DEFINE([PLANETARY_SPH], [1], [Planetary SPH])
   ;;
   sphenix)
      AC_DEFINE([SPHENIX_SPH], [1], [SPHENIX SPH])
   ;;
   anarchy-du)
      AC_DEFINE([SPHENIX_SPH], [1], [SPHENIX SPH])
   ;;
   anarchy-pu)
      AC_DEFINE([ANARCHY_PU_SPH], [1], [ANARCHY (PU) SPH])
   ;;


   *)
      AC_MSG_ERROR([Unknown hydrodynamics scheme: $with_hydro])
   ;;
esac

# Check if debugging interactions stars is switched on.
AC_ARG_ENABLE([debug-interactions-stars],
   [AS_HELP_STRING([--enable-debug-interactions-stars],
     [Activate interaction debugging for stars, logging a maximum of @<:@N@:>@ neighbours. Defaults to 256 if no value set.]
   )],
   [enable_debug_interactions_stars="$enableval"],
   [enable_debug_interactions_stars="no"]
)
if test "$enable_debug_interactions_stars" != "no"; then
    AC_DEFINE([DEBUG_INTERACTIONS_STARS],1,[Enable interaction debugging for stars])
    if test "$enable_debug_interactions_stars" == "yes"; then
      AC_DEFINE([MAX_NUM_OF_NEIGHBOURS_STARS],256,[The maximum number of particle neighbours to be logged for stars])
      [enable_debug_interactions_stars="yes (Logging up to 256 neighbours)"]
    else
      AC_DEFINE_UNQUOTED([MAX_NUM_OF_NEIGHBOURS_STARS], [$enableval] ,[The maximum number of particle neighbours to be logged for stars])
      [enable_debug_interactions_stars="yes (Logging up to $enableval neighbours)"]
    fi
fi

# Check if debugging interactions is switched on.
AC_ARG_ENABLE([debug-interactions],
   [AS_HELP_STRING([--enable-debug-interactions],
     [Activate interaction debugging, logging a maximum of @<:@N@:>@ neighbours. Defaults to 256 if no value set.]
   )],
   [enable_debug_interactions="$enableval"],
   [enable_debug_interactions="no"]
)
if test "$enable_debug_interactions" != "no"; then
  if test "$with_hydro" = "gadget2"; then
      AC_DEFINE([DEBUG_INTERACTIONS_SPH],1,[Enable interaction debugging])
    if test "$enable_debug_interactions" == "yes"; then
      AC_DEFINE([MAX_NUM_OF_NEIGHBOURS],256,[The maximum number of particle neighbours to be logged])
      [enable_debug_interactions="yes (Logging up to 256 neighbours)"]
    else
      AC_DEFINE_UNQUOTED([MAX_NUM_OF_NEIGHBOURS], [$enableval] ,[The maximum number of particle neighbours to be logged])
      [enable_debug_interactions="yes (Logging up to $enableval neighbours)"]
    fi
  else
    [enable_debug_interactions="no (only available for gadget2 hydro scheme)"]
  fi
fi


# SPH Kernel function
AC_ARG_WITH([kernel],
   [AS_HELP_STRING([--with-kernel=<kernel>],
      [Kernel function to use @<:@cubic-spline, quartic-spline, quintic-spline, wendland-C2, wendland-C4, wendland-C6 default: cubic-spline@:>@]
   )],
   [with_kernel="$withval"],
   [with_kernel="cubic-spline"]
)
case "$with_kernel" in
   cubic-spline)
      AC_DEFINE([CUBIC_SPLINE_KERNEL], [1], [Cubic spline kernel])
   ;;
   quartic-spline)
      AC_DEFINE([QUARTIC_SPLINE_KERNEL], [1], [Quartic spline kernel])
   ;;
   quintic-spline)
      AC_DEFINE([QUINTIC_SPLINE_KERNEL], [1], [Quintic spline kernel])
   ;;
   wendland-C2)
      AC_DEFINE([WENDLAND_C2_KERNEL], [1], [Wendland-C2 kernel])
   ;;
   wendland-C4)
      AC_DEFINE([WENDLAND_C4_KERNEL], [1], [Wendland-C4 kernel])
   ;;
   wendland-C6)
      AC_DEFINE([WENDLAND_C6_KERNEL], [1], [Wendland-C6 kernel])
   ;;
   *)
      AC_MSG_ERROR([Unknown kernel function: $with_kernel])
   ;;
esac

#  Dimensionality of the hydro scheme.
AC_ARG_WITH([hydro-dimension],
   [AS_HELP_STRING([--with-hydro-dimension=<dim>],
      [dimensionality of problem @<:@3/2/1 default: 3@:>@]
   )],
   [with_dimension="$withval"],
   [with_dimension="3"]
)
case "$with_dimension" in
   1)
      AC_DEFINE([HYDRO_DIMENSION_1D], [1], [1D solver])
   ;;
   2)
      AC_DEFINE([HYDRO_DIMENSION_2D], [2], [2D solver])
   ;;
   3)
      AC_DEFINE([HYDRO_DIMENSION_3D], [3], [3D solver])
   ;;
   *)
      AC_MSG_ERROR([Dimensionality must be 1, 2 or 3])
   ;;
esac

#  Equation of state
AC_ARG_WITH([equation-of-state],
   [AS_HELP_STRING([--with-equation-of-state=<EoS>],
      [equation of state @<:@ideal-gas, isothermal-gas, planetary default: ideal-gas@:>@]
   )],
   [with_eos="$withval"],
   [with_eos="ideal-gas"]
)
case "$with_eos" in
   ideal-gas)
      AC_DEFINE([EOS_IDEAL_GAS], [1], [Ideal gas equation of state])
   ;;
   isothermal-gas)
      AC_DEFINE([EOS_ISOTHERMAL_GAS], [1], [Isothermal gas equation of state])
   ;;
   planetary)
      AC_DEFINE([EOS_PLANETARY], [1], [All planetary equations of state])
   ;;
   *)
      AC_MSG_ERROR([Unknown equation of state: $with_eos])
   ;;
esac

#  Adiabatic index
AC_ARG_WITH([adiabatic-index],
   [AS_HELP_STRING([--with-adiabatic-index=<gamma>],
      [adiabatic index @<:@5/3, 7/5, 4/3, 2 default: 5/3@:>@]
   )],
   [with_gamma="$withval"],
   [with_gamma="5/3"]
)
case "$with_gamma" in
   5/3)
      AC_DEFINE([HYDRO_GAMMA_5_3], [5./3.], [Adiabatic index is 5/3])
   ;;
   7/5)
      AC_DEFINE([HYDRO_GAMMA_7_5], [7./5.], [Adiabatic index is 7/5])
   ;;
   4/3)
      AC_DEFINE([HYDRO_GAMMA_4_3], [4./3.], [Adiabatic index is 4/3])
   ;;
   2)
      AC_DEFINE([HYDRO_GAMMA_2_1], [2.], [Adiabatic index is 2])
   ;;
   *)
      AC_MSG_ERROR([Unknown adiabatic index: $with_gamma])
   ;;
esac

#  Riemann solver
AC_ARG_WITH([riemann-solver],
   [AS_HELP_STRING([--with-riemann-solver=<solver>],
      [riemann solver (gizmo-sph only) @<:@none, exact, trrs, hllc, default: none@:>@]
   )],
   [with_riemann="$withval"],
   [with_riemann="none"]
)
case "$with_riemann" in
   none)
      AC_DEFINE([RIEMANN_SOLVER_NONE], [1], [No Riemann solver])
   ;;
   exact)
      AC_DEFINE([RIEMANN_SOLVER_EXACT], [1], [Exact Riemann solver])
   ;;
   trrs)
      AC_DEFINE([RIEMANN_SOLVER_TRRS], [1], [Two Rarefaction Riemann Solver])
   ;;
   hllc)
      AC_DEFINE([RIEMANN_SOLVER_HLLC], [1], [Harten-Lax-van Leer-Contact Riemann solver])
   ;;
   *)
      AC_MSG_ERROR([Unknown Riemann solver: $with_riemann])
   ;;
esac
#  Cooling function
AC_ARG_WITH([cooling],
   [AS_HELP_STRING([--with-cooling=<function>],
      [cooling function @<:@none, const-du, const-lambda, EAGLE, grackle_* default: none@:>@.
      For Grackle, you need to provide the primordial chemistry parameter (e.g. grackle_0)]
   )],
   [with_cooling="$withval"],
   [with_cooling="none"]
)

if test "$with_subgrid" != "none"; then
   if test "$with_cooling" != "none"; then
      AC_MSG_ERROR([Cannot provide with-subgrid and with-cooling together])
   else
      with_cooling="$with_subgrid_cooling"
   fi
fi

case "$with_cooling" in
   none)
      AC_DEFINE([COOLING_NONE], [1], [No cooling function])
   ;;
   const-du)
      AC_DEFINE([COOLING_CONST_DU], [1], [Const du/dt cooling function])
   ;;
   const-lambda)
      AC_DEFINE([COOLING_CONST_LAMBDA], [1], [Const Lambda cooling function])
   ;;
   compton)
      AC_DEFINE([COOLING_COMPTON], [1], [Compton cooling off the CMB])
   ;;
   grackle_*)
      AC_DEFINE([COOLING_GRACKLE], [1], [Cooling via the grackle library])
      primordial_chemistry=${with_cooling:8}
      AC_DEFINE_UNQUOTED([COOLING_GRACKLE_MODE], [$primordial_chemistry], [Grackle chemistry network])
   ;;
   EAGLE)
      AC_DEFINE([COOLING_EAGLE], [1], [Cooling following the EAGLE model])
   ;;
   COLIBRE)
      AC_DEFINE([COOLING_COLIBRE], [1], [Cooling following the COLIBRE model])
   ;;
   *)
      AC_MSG_ERROR([Unknown cooling function: $with_cooling])
   ;;
esac

#  chemistry function
AC_ARG_WITH([chemistry],
   [AS_HELP_STRING([--with-chemistry=<function>],
      [chemistry function @<:@none, GEAR_*, EAGLE, COLIBRE default: none@:>@
      For GEAR, you need to provide the number of elements (e.g. GEAR_10)]
   )],
   [with_chemistry="$withval"],
   [with_chemistry="none"]
)

if test "$with_subgrid" != "none"; then
   if test "$with_chemistry" != "none"; then
      AC_MSG_ERROR([Cannot provide with-subgrid and with-chemistry together])
   else
      with_chemistry="$with_subgrid_chemistry"
   fi
fi

case "$with_chemistry" in
   none)
      AC_DEFINE([CHEMISTRY_NONE], [1], [No chemistry function])
   ;;
   GEAR_*)
      AC_DEFINE([CHEMISTRY_GEAR], [1], [Chemistry taken from the GEAR model])
      number_element=${with_chemistry:5}
      AC_DEFINE_UNQUOTED([GEAR_CHEMISTRY_ELEMENT_COUNT], [$number_element], [Number of element to follow])
   ;;
   EAGLE)
      AC_DEFINE([CHEMISTRY_EAGLE], [1], [Chemistry taken from the EAGLE model])
   ;;
   COLIBRE)
      AC_DEFINE([CHEMISTRY_COLIBRE], [1], [Chemistry taken from the COLIBRE model])
   ;;
   *)
      AC_MSG_ERROR([Unknown chemistry function: $with_chemistry])
   ;;
esac

if test "$with_chemistry" != "none"; then
   if test "$enable_hand_vec" == "yes"; then
      if test "$enable_vec" == "yes"; then
         if test "$with_hydro" == "gadget2"; then
            AC_MSG_ERROR([Cannot run with hand vectorisation and chemistry yet. Please use --disable-hand-vec])
         fi
      fi
   fi
fi

#  Particle tracers
AC_ARG_WITH([tracers],
   [AS_HELP_STRING([--with-tracers=<function>],
      [chemistry function @<:@none, EAGLE, COLIBRE default: none@:>@]
   )],
   [with_tracers="$withval"],
   [with_tracers="none"]
)

if test "$with_subgrid" != "none"; then
   if test "$with_tracers" != "none"; then
      AC_MSG_ERROR([Cannot provide with-subgrid and with-tracers together])
   else
      with_tracers="$with_subgrid_tracers"
   fi
fi

case "$with_tracers" in
   none)
      AC_DEFINE([TRACERS_NONE], [1], [No tracers function])
   ;;
   EAGLE)
      AC_DEFINE([TRACERS_EAGLE], [1], [Tracers taken from the EAGLE model])
   ;;
   COLIBRE)
      AC_DEFINE([TRACERS_COLIBRE], [1], [Tracers taken from the COLIBRE model])
   ;;
   *)
      AC_MSG_ERROR([Unknown tracers choice: $with_tracers])
   ;;
esac

# Stellar model.
AC_ARG_WITH([stars],
   [AS_HELP_STRING([--with-stars=<model>],
      [Stellar model to use @<:@none, EAGLE, COLIBRE, GEAR, debug default: none@:>@]
   )],
   [with_stars="$withval"],
   [with_stars="none"]
)

if test "$with_subgrid" != "none"; then
   if test "$with_stars" != "none"; then
      AC_MSG_ERROR([Cannot provide with-subgrid and with-stars together])
   else
      with_stars="$with_subgrid_stars"
   fi
fi

case "$with_stars" in
   EAGLE)
      AC_DEFINE([STARS_EAGLE], [1], [EAGLE stellar model])
   ;;
   COLIBRE)
      AC_DEFINE([STARS_COLIBRE], [1], [COLIBRE stellar model])
   ;;
   GEAR)
      AC_DEFINE([STARS_GEAR], [1], [GEAR stellar model])
   ;;
   none)
      AC_DEFINE([STARS_NONE], [1], [Basic stellar model])
   ;;

   *)
      AC_MSG_ERROR([Unknown stellar model: $with_stars])
   ;;
esac

# Feedback model
AC_ARG_WITH([feedback],
   [AS_HELP_STRING([--with-feedback=<model>],
<<<<<<< HEAD
      [Feedback model to use @<:@none, EAGLE, COLIBRE, debug default: none@:>@]
=======
      [Feedback model to use @<:@none, EAGLE, GEAR default: none@:>@]
>>>>>>> ca53f581
   )],
   [with_feedback="$withval"],
   [with_feedback="none"]
)

if test "$with_subgrid" != "none"; then
   if test "$with_feedback" != "none"; then
      AC_MSG_ERROR([Cannot provide with-subgrid and with-feedback together])
   else
      with_feedback="$with_subgrid_feedback"
   fi
fi

case "$with_feedback" in
   EAGLE)
      AC_DEFINE([FEEDBACK_EAGLE], [1], [EAGLE stellar feedback and evolution model])
   ;;
   COLIBRE)
      AC_DEFINE([FEEDBACK_COLIBRE], [1], [COLIBRE stellar feedback and evolution model])
   ;;
   GEAR)
      AC_DEFINE([FEEDBACK_GEAR], [1], [GEAR stellar feedback and evolution model])
   ;;
   none)
      AC_DEFINE([FEEDBACK_NONE], [1], [No feedback])
   ;;

   *)
      AC_MSG_ERROR([Unknown feedback model: $with_feedback])
   ;;
esac

# Black hole model.
AC_ARG_WITH([black-holes],
   [AS_HELP_STRING([--with-black-holes=<model>],
      [Black holes model to use @<:@none, EAGLE default: none@:>@]
   )],
   [with_black_holes="$withval"],
   [with_black_holes="none"]
)

if test "$with_subgrid" != "none"; then
   if test "$with_black_holes" != "none"; then
      AC_MSG_ERROR([Cannot provide with-subgrid and with-black-holes together])
   else
      with_black_holes="$with_subgrid_black_holes"
   fi
fi

case "$with_black_holes" in
   none)
      AC_DEFINE([BLACK_HOLES_NONE], [1], [No black hole model])
   ;;
   EAGLE)
      AC_DEFINE([BLACK_HOLES_EAGLE], [1], [EAGLE black hole model])
   ;;
   *)
      AC_MSG_ERROR([Unknown black-hole model: $with_black_holes])
   ;;
esac

# Task order
AC_ARG_WITH([task-order],
[AS_HELP_STRING([--with-task-order=<model>],
[Task order to use @<:@default, EAGLE, GEAR default: default@:>@]
)],
[with_task_order="$withval"],
[with_task_order="default"]
)

if test "$with_subgrid" != "none"; then
if test "$with_task_order" != "default"; then
AC_MSG_ERROR([Cannot provide with-subgrid and with-task-order together])
else
with_task_order="$with_subgrid_task_order"
fi
fi

case "$with_task_order" in
EAGLE)
AC_DEFINE([TASK_ORDER_EAGLE], [1], [EAGLE task order])
;;
default)
AC_DEFINE([TASK_ORDER_NONE], [1], [Default (i.e. EAGLE/OWLS) task order])
;;
GEAR)
AC_DEFINE([TASK_ORDER_GEAR], [1], [GEAR task order])
;;
*)
AC_MSG_ERROR([Unknown task ordering: $with_task_order])
;;
esac

#  External potential
AC_ARG_WITH([ext-potential],
   [AS_HELP_STRING([--with-ext-potential=<pot>],
      [external potential @<:@none, point-mass, point-mass-ring, point-mass-softened, isothermal, nfw, nfw_mn, hernquist, disc-patch, sine-wave, constant, default: none@:>@]
   )],
   [with_potential="$withval"],
   [with_potential="none"]
)
case "$with_potential" in
   none)
      AC_DEFINE([EXTERNAL_POTENTIAL_NONE], [1], [No external potential])
   ;;
   point-mass)
      AC_DEFINE([EXTERNAL_POTENTIAL_POINTMASS], [1], [Point-mass external potential])
   ;;
   isothermal)
      AC_DEFINE([EXTERNAL_POTENTIAL_ISOTHERMAL], [1], [Isothermal external potential])
   ;;
   hernquist)
      AC_DEFINE([EXTERNAL_POTENTIAL_HERNQUIST], [1], [Hernquist external potential])
   ;;
   nfw)
      AC_DEFINE([EXTERNAL_POTENTIAL_NFW], [1], [Navarro-Frenk-White external potential])
   ;;
   nfw_mn)
      AC_DEFINE([EXTERNAL_POTENTIAL_NFW_MN], [1], [Navarro-Frenk-White + Miyamoto-Nagai disk external potential])
   ;;
   disc-patch)
      AC_DEFINE([EXTERNAL_POTENTIAL_DISC_PATCH], [1], [Disc-patch external potential])
   ;;
   sine-wave)
      AC_DEFINE([EXTERNAL_POTENTIAL_SINE_WAVE], [1], [Sine wave external potential in 1D])
   ;;
   point-mass-ring)
      AC_DEFINE([EXTERNAL_POTENTIAL_POINTMASS_RING], [1], [Point mass potential for Keplerian Ring (Hopkins 2015).])
   ;;
   point-mass-softened)
      AC_DEFINE([EXTERNAL_POTENTIAL_POINTMASS_SOFT], [1], [Softened point-mass potential with form 1/(r^2 + softening^2).])
   ;;
   constant)
      AC_DEFINE([EXTERNAL_POTENTIAL_CONSTANT], [1], [Constant gravitational acceleration.])
   ;;
   *)
      AC_MSG_ERROR([Unknown external potential: $with_potential])
   ;;
esac

#  Entropy floor
AC_ARG_WITH([entropy-floor], 
    [AS_HELP_STRING([--with-entropy-floor=<floor>],
       [entropy floor @<:@none, EAGLE, COLIBRE, default: none@:>@] 
    )],
    [with_entropy_floor="$withval"],
    [with_entropy_floor="none"]
)
if test "$with_subgrid" != "none"; then
   if test "$with_entropy_floor" != "none"; then
      AC_MSG_ERROR([Cannot provide with-subgrid and with-entropy-floor together])
   else
      with_entropy_floor="$with_subgrid_entropy_floor"
   fi
fi

case "$with_entropy_floor" in
   none)
      AC_DEFINE([ENTROPY_FLOOR_NONE], [1], [No entropy floor])
   ;;
   EAGLE)
      AC_DEFINE([ENTROPY_FLOOR_EAGLE], [1], [EAGLE entropy floor])
   ;;
   COLIBRE)
      AC_DEFINE([ENTROPY_FLOOR_COLIBRE], [1], [COLIBRE entropy floor])
   ;;
   *)
      AC_MSG_ERROR([Unknown entropy floor model])
   ;;
esac 

#  Pressure floor
AC_ARG_WITH([pressure-floor], 
    [AS_HELP_STRING([--with-pressure-floor=<floor>],
       [pressure floor @<:@none, GEAR, default: none@:>@
       The hydro model needs to be compatible.]
    )],
    [with_pressure_floor="$withval"],
    [with_pressure_floor="none"]
)
if test "$with_subgrid" != "none"; then
   if test "$with_pressure_floor" != "none"; then
      AC_MSG_ERROR([Cannot provide with-subgrid and with-pressure-floor together])
   else
      with_pressure_floor="$with_subgrid_pressure_floor"
   fi
fi

case "$with_pressure_floor" in
   none)
      AC_DEFINE([PRESSURE_FLOOR_NONE], [1], [No pressure floor])
   ;;
   GEAR)
      AC_DEFINE([PRESSURE_FLOOR_GEAR], [1], [GEAR pressure floor])
   ;;
   *)
      AC_MSG_ERROR([Unknown pressure floor model])
   ;;
esac 

#  Star formation
AC_ARG_WITH([star-formation], 
    [AS_HELP_STRING([--with-star-formation=<sfm>],
       [star formation @<:@none, EAGLE, GEAR, COLIBRE, default: none@:>@] 
    )],
    [with_star_formation="$withval"],
    [with_star_formation="none"]
)
if test "$with_subgrid" != "none"; then
   if test "$with_star_formation" != "none"; then
      AC_MSG_ERROR([Cannot provide with-subgrid and with-star-formation together])
   else
      with_star_formation="$with_subgrid_star_formation"
   fi
fi

case "$with_star_formation" in
   none)
      AC_DEFINE([STAR_FORMATION_NONE], [1], [No star formation])
   ;;
   EAGLE)
      AC_DEFINE([STAR_FORMATION_EAGLE], [1], [EAGLE star formation model (Schaye and Dalla Vecchia (2008))])
   ;;
   GEAR)
      AC_DEFINE([STAR_FORMATION_GEAR], [1], [GEAR star formation model (Revaz and Jablonka (2018))])
   ;;
   COLIBRE)
      AC_DEFINE([STAR_FORMATION_COLIBRE], [1], [COLIBRE star formation model (Schaye and Dalla Vecchia (2008))])
   ;;
   *)
      AC_MSG_ERROR([Unknown star formation model])
   ;;
esac 

# SNIa Delay time distribution (DTD)
AC_ARG_WITH([SNIa-DTD], 
    [AS_HELP_STRING([--with-SNIa-DTD=<dtd>],
       [SNIa DTD @<:@power-law-beta-one, EAGLE, exponential, power-law, gaussian, constant, broken-power-law, default: power-law-beta-one@:>@] 
    )],
    [with_SNIa_DTD="$withval"],
    [with_SNIa_DTD="power-law-beta-one"]
)
if test "$with_subgrid" != "none"; then
   if test "$with_SNIa_DTD" != "power-law-beta-one"; then
      AC_MSG_ERROR([Cannot provide with-subgrid and with-SNIa_DTD together])
   else
      with_SNIa_DTD="$with_subgrid_SNIa_DTD"
   fi
fi

case "$with_SNIa_DTD" in
   EAGLE)
      AC_DEFINE([SNIA_DTD_EXP], [1], [Exponential SNIa delay time distribution (DTD)])
   ;;
   exponential)
      AC_DEFINE([SNIA_DTD_EXP], [1], [Exponential SNIa delay time distribution (DTD)])
   ;;
   power-law)
      AC_DEFINE([SNIA_DTD_POWER], [1], [Power law SNIa delay time distribution (DTD)])
   ;;
   power-law-beta-one)
      AC_DEFINE([SNIA_DTD_POWER_BETA1], [1], [Power law SNIa delay time distribution (DTD) with slope -1])
   ;;
   gaussian)
      AC_DEFINE([SNIA_DTD_GAUSSIAN], [1], [Gaussian SNIa delay time distribution (DTD)])
   ;;
   constant)
      AC_DEFINE([SNIA_DTD_CONST], [1], [Constant SNIa delay time distribution (DTD)])
   ;;
   broken-power-law)
      AC_DEFINE([SNIA_DTD_BROKEN_POWER_LAW], [1], [Broken power law SNIa delay time distribution (DTD)])
   ;;
   *)
      AC_MSG_ERROR([Unknown SNIa DTD function])
   ;;
esac


#  Gravity multipole order
AC_ARG_WITH([multipole-order],
   [AS_HELP_STRING([--with-multipole-order=<order>],
      [order of the multipole and gravitational field expansion @<:@ default: 4@:>@]
   )],
   [with_multipole_order="$withval"],
   [with_multipole_order="4"]
)
AC_DEFINE_UNQUOTED([SELF_GRAVITY_MULTIPOLE_ORDER], [$with_multipole_order], [Multipole order])

# Check for git, needed for revision stamps.
AC_PATH_PROG([GIT_CMD], [git])
AC_SUBST([GIT_CMD])

# Check that the gravity model is compatible with the subgrid
if test $with_black_holes = "EAGLE"; then
   if test $with_gravity == "basic"; then
      AC_MSG_ERROR([The EAGLE BH model needs the gravity scheme to provide potentials. The code must be compile with --with-gravity=with-potential.])
   fi
fi

# Make the documentation. Add conditional to handle disable option.
DX_INIT_DOXYGEN(libswift,doc/Doxyfile,doc/)
AM_CONDITIONAL([HAVE_DOXYGEN], [test "$ac_cv_path_ac_pt_DX_DOXYGEN" != ""])

# Check if using EAGLE cooling
AM_CONDITIONAL([HAVEEAGLECOOLING], [test $with_cooling = "EAGLE"])
# Check if using COLIBRE cooling
AM_CONDITIONAL([HAVECOLIBRECOOLING], [test $with_cooling = "COLIBRE"])

# Check if using EAGLE feedback
AM_CONDITIONAL([HAVEEAGLEFEEDBACK], [test $with_feedback = "EAGLE"])
# Check if using COLIBRE feedback
AM_CONDITIONAL([HAVECOLIBREFEEDBACK], [test $with_feedback = "COLIBRE"])

# check if using grackle cooling
AM_CONDITIONAL([HAVEGRACKLECOOLING], [test ${with_cooling:0:7} == "grackle"])

# check if using gear feedback
AM_CONDITIONAL([HAVEGEARFEEDBACK], [test $with_feedback == "GEAR"])


# Handle .in files.
AC_CONFIG_FILES([Makefile src/Makefile examples/Makefile examples/Cooling/CoolingRates/Makefile examples/Cooling/CoolingRatesCOLIBRE/Makefile doc/Makefile doc/Doxyfile tests/Makefile])
AC_CONFIG_FILES([argparse/Makefile tools/Makefile logger/Makefile logger/tests/Makefile])
AC_CONFIG_FILES([tests/testReading.sh], [chmod +x tests/testReading.sh])
AC_CONFIG_FILES([tests/testActivePair.sh], [chmod +x tests/testActivePair.sh])
AC_CONFIG_FILES([tests/test27cells.sh], [chmod +x tests/test27cells.sh])
AC_CONFIG_FILES([tests/test27cellsPerturbed.sh], [chmod +x tests/test27cellsPerturbed.sh])
AC_CONFIG_FILES([tests/test27cellsStars.sh], [chmod +x tests/test27cellsStars.sh])
AC_CONFIG_FILES([tests/test27cellsStarsPerturbed.sh], [chmod +x tests/test27cellsStarsPerturbed.sh])
AC_CONFIG_FILES([tests/test125cells.sh], [chmod +x tests/test125cells.sh])
AC_CONFIG_FILES([tests/test125cellsPerturbed.sh], [chmod +x tests/test125cellsPerturbed.sh])
AC_CONFIG_FILES([tests/testPeriodicBC.sh], [chmod +x tests/testPeriodicBC.sh])
AC_CONFIG_FILES([tests/testPeriodicBCPerturbed.sh], [chmod +x tests/testPeriodicBCPerturbed.sh])
AC_CONFIG_FILES([tests/testInteractions.sh], [chmod +x tests/testInteractions.sh])
AC_CONFIG_FILES([tests/testParser.sh], [chmod +x tests/testParser.sh])
AC_CONFIG_FILES([tests/testSelectOutput.sh], [chmod +x tests/testSelectOutput.sh])
AC_CONFIG_FILES([tests/testFormat.sh], [chmod +x tests/testFormat.sh])

# Save the compilation options
AC_DEFINE_UNQUOTED([SWIFT_CONFIG_FLAGS],["$swift_config_flags"],[Flags passed to configure])

# Make sure the latest git revision string gets included, when we are
# working in a checked out repository.
test -d ${srcdir}/.git && touch ${srcdir}/src/version.c

#  Need to define this, instead of using fifth argument of AC_INIT, until
#  2.64. Defer until now as this redefines PACKAGE_URL, which can emit a
#  compilation error when testing with -Werror.
AC_DEFINE([PACKAGE_URL],["www.swiftsim.com"], [Package web pages])

# Generate output.
AC_OUTPUT

# Report general configuration.
AC_MSG_RESULT([
 ------- Summary --------

   $PACKAGE_NAME v.$PACKAGE_VERSION

   Compiler             : $CC
    - vendor            : $ax_cv_c_compiler_vendor
    - version           : $ax_cv_c_compiler_version
    - flags             : $CFLAGS
   MPI enabled          : $enable_mpi
   HDF5 enabled         : $with_hdf5
    - parallel          : $have_parallel_hdf5
   METIS/ParMETIS       : $have_metis / $have_parmetis
   FFTW3 enabled        : $have_fftw
   GSL enabled          : $have_gsl
   libNUMA enabled      : $have_numa
   GRACKLE enabled      : $have_grackle
   Special allocators   : $have_special_allocator
   CPU profiler         : $have_profiler
   Pthread barriers     : $have_pthread_barrier
   VELOCIraptor enabled : $have_velociraptor
   FoF activated:       : $enable_fof

   Hydro scheme       : $with_hydro
   Dimensionality     : $with_dimension
   Kernel function    : $with_kernel
   Equation of state  : $with_eos
   Adiabatic index    : $with_gamma
   Riemann solver     : $with_riemann

   Gravity scheme      : $with_gravity
   Multipole order     : $with_multipole_order
   No gravity below ID : $no_gravity_below_id
   Make gravity glass  : $gravity_glass_making
   External potential  : $with_potential

   Pressure floor       : $with_pressure_floor
   Entropy floor        : $with_entropy_floor
   Cooling function     : $with_cooling
   Chemistry            : $with_chemistry
   Tracers              : $with_tracers
   Stellar model        : $with_stars
   Star formation model : $with_star_formation
   Star feedback model  : $with_feedback
   Black holes model    : $with_black_holes
   SNIa DTD model       : $with_SNIa_DTD
   Task dependencies    : $with_task_order

   Individual timers           : $enable_timers
   Task debugging              : $enable_task_debugging
   Threadpool debugging        : $enable_threadpool_debugging
   Debugging checks            : $enable_debugging_checks
   Interaction debugging       : $enable_debug_interactions
   Stars interaction debugging : $enable_debug_interactions_stars
   Naive interactions          : $enable_naive_interactions
   Naive stars interactions    : $enable_naive_interactions_stars
   Gravity checks              : $gravity_force_checks
   Custom icbrtf               : $enable_custom_icbrtf
   Boundary particles          : $boundary_particles

   Particle Logger      : $with_logger
   Python enabled       : $have_python

 ------------------------])<|MERGE_RESOLUTION|>--- conflicted
+++ resolved
@@ -1945,11 +1945,7 @@
 # Feedback model
 AC_ARG_WITH([feedback],
    [AS_HELP_STRING([--with-feedback=<model>],
-<<<<<<< HEAD
-      [Feedback model to use @<:@none, EAGLE, COLIBRE, debug default: none@:>@]
-=======
-      [Feedback model to use @<:@none, EAGLE, GEAR default: none@:>@]
->>>>>>> ca53f581
+      [Feedback model to use @<:@none, EAGLE, COLIBRE, GEAR, debug default: none@:>@]
    )],
    [with_feedback="$withval"],
    [with_feedback="none"]
@@ -2268,7 +2264,6 @@
 
 # check if using gear feedback
 AM_CONDITIONAL([HAVEGEARFEEDBACK], [test $with_feedback == "GEAR"])
-
 
 # Handle .in files.
 AC_CONFIG_FILES([Makefile src/Makefile examples/Makefile examples/Cooling/CoolingRates/Makefile examples/Cooling/CoolingRatesCOLIBRE/Makefile doc/Makefile doc/Doxyfile tests/Makefile])
