--- conflicted
+++ resolved
@@ -1461,7 +1461,7 @@
   # GEAR's order is not used anymore
 	with_subgrid_task_order=none
 	enable_fof=no
-  with_subgrid_SNIa_DTD=power-law-beta-one
+        with_subgrid_SNIa_DTD=power-law-beta-one
    ;;
    EAGLE)
 	with_subgrid_cooling=EAGLE
@@ -1829,12 +1829,8 @@
 #  chemistry function
 AC_ARG_WITH([chemistry],
    [AS_HELP_STRING([--with-chemistry=<function>],
-<<<<<<< HEAD
-      [chemistry function @<:@none, GEAR, EAGLE, COLIBRE default: none@:>@]
-=======
-      [chemistry function @<:@none, GEAR_*, EAGLE default: none@:>@
+      [chemistry function @<:@none, GEAR_*, EAGLE, COLIBRE default: none@:>@
       For GEAR, you need to provide the number of elements (e.g. GEAR_10)]
->>>>>>> aaa7b6ba
    )],
    [with_chemistry="$withval"],
    [with_chemistry="none"]
@@ -1967,13 +1963,11 @@
    EAGLE)
       AC_DEFINE([FEEDBACK_EAGLE], [1], [EAGLE stellar feedback and evolution model])
    ;;
-<<<<<<< HEAD
    COLIBRE)
       AC_DEFINE([FEEDBACK_COLIBRE], [1], [COLIBRE stellar feedback and evolution model])
-=======
+   ;;
    GEAR)
       AC_DEFINE([FEEDBACK_GEAR], [1], [GEAR stellar feedback and evolution model])
->>>>>>> aaa7b6ba
    ;;
    none)
       AC_DEFINE([FEEDBACK_NONE], [1], [No feedback])
@@ -2270,6 +2264,7 @@
 
 # check if using gear feedback
 AM_CONDITIONAL([HAVEGEARFEEDBACK], [test $with_feedback == "GEAR"])
+
 
 # Handle .in files.
 AC_CONFIG_FILES([Makefile src/Makefile examples/Makefile examples/Cooling/CoolingRates/Makefile examples/Cooling/CoolingRatesCOLIBRE/Makefile doc/Makefile doc/Doxyfile tests/Makefile])
