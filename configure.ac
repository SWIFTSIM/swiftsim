--- conflicted
+++ resolved
@@ -1656,12 +1656,8 @@
 #  Cooling function
 AC_ARG_WITH([cooling],
    [AS_HELP_STRING([--with-cooling=<function>],
-<<<<<<< HEAD
-      [cooling function @<:@none, const-du, const-lambda, EAGLE, COLIBRE, grackle, grackle1, grackle2, grackle3 default: none@:>@]
-=======
       [cooling function @<:@none, const-du, const-lambda, EAGLE, grackle_* default: none@:>@.
       For Grackle, you need to provide the primordial chemistry parameter (e.g. grackle_0)]
->>>>>>> ddc84a6d
    )],
    [with_cooling="$withval"],
    [with_cooling="none"]
@@ -2113,8 +2109,8 @@
    Make gravity glass  : $gravity_glass_making
    External potential  : $with_potential
 
+   Pressure floor       : $with_pressure_floor
    Entropy floor        : $with_entropy_floor
-   Pressure floor       : $with_pressure_floor
    Cooling function     : $with_cooling
    Chemistry            : $with_chemistry
    Tracers              : $with_tracers
