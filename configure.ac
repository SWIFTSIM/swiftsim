# This file is part of SWIFT.
# Copyright (C) 2012 pedro.gonnet@durham.ac.uk.
#               2016 p.w.draper@durham.ac.uk.
#
# This program is free software: you can redistribute it and/or modify
# it under the terms of the GNU General Public License as published by
# the Free Software Foundation, either version 3 of the License, or
# (at your option) any later version.
#
# This program is distributed in the hope that it will be useful,
# but WITHOUT ANY WARRANTY; without even the implied warranty of
# MERCHANTABILITY or FITNESS FOR A PARTICULAR PURPOSE.  See the
# GNU General Public License for more details.
#
# You should have received a copy of the GNU General Public License
# along with this program.  If not, see <http://www.gnu.org/licenses/>.

# Init the project.
AC_INIT([SWIFT],[0.8.4],[https://gitlab.cosma.dur.ac.uk/swift/swiftsim])
swift_config_flags="$*"

#  We want to stop when given unrecognised options. No subdirs so this is safe.
enable_option_checking=${enable_option_checking:-fatal}
if test -n "$ac_unrecognized_opts"; then
    case $enable_option_checking in
        no)
        ;;
        fatal)
            { $as_echo "$as_me: error: unrecognized options: $ac_unrecognized_opts" >&2
              { (exit 1); exit 1; }; }
        ;;
        *)
            $as_echo "$as_me: WARNING: unrecognized options: $ac_unrecognized_opts" >&2
        ;;
    esac
fi

AC_COPYRIGHT
AC_CONFIG_SRCDIR([src/space.c])
AC_CONFIG_AUX_DIR([.])
AM_INIT_AUTOMAKE([subdir-objects])

# Add local macro collection.
AC_CONFIG_MACRO_DIR([m4])

# Stop default CFLAGS from anyone except the environment.
: ${CFLAGS=""}

# Generate header file.
AM_CONFIG_HEADER(config.h)

# Find and test the compiler.
AX_CHECK_ENABLE_DEBUG
AC_PROG_CC
AM_PROG_CC_C_O

# If debug is selected then we also define SWIFT_DEVELOP_MODE to control
# any developer code options.
if test "x$ax_enable_debug" != "xno"; then
   AC_DEFINE([SWIFT_DEVELOP_MODE],1,[Enable developer code options])
fi

# C++ in GCC 6 and above has an issue with undefined the min() and max()
# macros. This hack works around that.
AC_DEFINE([_GLIBCXX_INCLUDE_NEXT_C_HEADERS],1,[Hack for min() and max() using g++ 6+])

# Enable POSIX and platform extension preprocessor macros.
AC_USE_SYSTEM_EXTENSIONS

# Check for compiler version and vendor.
AX_COMPILER_VENDOR
AX_COMPILER_VERSION

# Check whether we have a recent enough GCC
if test "$ax_cv_c_compiler_vendor" = "gnu"; then
   AX_COMPARE_VERSION([$ax_cv_c_compiler_version], [ge], [8.1.0],
		      [gcc_handles_avx512="yes"],
		      [gcc_handles_avx512="no"])
fi

#  Restrict support.
AC_C_RESTRICT

# logger
AC_ARG_ENABLE([logger],
	[AS_HELP_STRING([--enable-logger],
		[enable the particle logger]
	)],
	[with_logger="${enableval}"],
	[with_logger="no"]
)

if test "$with_logger" = "yes"; then
   AC_DEFINE([WITH_LOGGER], 1, [logger enabled])
fi
AM_CONDITIONAL([HAVELOGGER],[test $with_logger = "yes"])

# Interprocedural optimization support. Needs special handling for linking and
# archiving as well as compilation with Intels, needs to be done before
# libtool is configured (to use correct LD).
AC_ARG_ENABLE([ipo],
   [AS_HELP_STRING([--enable-ipo],
     [Enable interprocedural optimization @<:@no/yes@:>@]
   )],
   [enable_ipo="$enableval"],
   [enable_ipo="no"]
)

if test "$enable_ipo" = "yes"; then
   if test "$ax_cv_c_compiler_vendor" = "intel"; then
      CFLAGS="$CFLAGS -ip -ipo"
      LDFLAGS="$LDFLAGS -ipo"
      : ${AR="xiar"}
      : ${LD="xild"}
      AC_MSG_RESULT([added Intel interprocedural optimization support])
   elif test "$ax_cv_c_compiler_vendor" = "gnu"; then
      CFLAGS="$CFLAGS -flto"
      LDFLAGS="$LDFLAGS -flto"
      AX_COMPARE_VERSION($ax_cv_c_compiler_version, [ge], [5.0.0],
                          [
      : ${AR="gcc-ar"}
      : ${RANLIB="gcc-ranlib"}
                          ], [:] )
      AC_MSG_RESULT([added GCC interprocedural optimization support])
   elif test "$ax_cv_c_compiler_vendor" = "clang"; then
      CFLAGS="$CFLAGS -flto -fuse-ld=gold"
      LDFLAGS="$LDFLAGS -XCClinker -fuse-ld=gold"
      : ${AR="llvm-ar"}
      : ${LD="ld.gold"}
      : ${RANLIB="llvm-ranlib"}
      AC_MSG_RESULT([added LLVM interprocedural optimization support])
   else
      AC_MSG_WARN([Compiler does not support interprocedural optimization])
   fi
fi

# Check for MPI. Need to do this before characterising the compiler (C99 mode),
# as this changes the compiler.
# We should consider using AX_PROG_CC_MPI to replace AC_PROG_CC when compiling
# whole applications. There are issues with mixing compilers when using this
# macro. See
# http://lists.gnu.org/archive/html/autoconf-archive-maintainers/2011-05/msg00004.html.
AC_ARG_ENABLE([mpi],
    [AS_HELP_STRING([--enable-mpi],
      [Compile with functionality for distributed-memory parallelism using MPI @<:@yes/no@:>@]
    )],
    [enable_mpi="$enableval"],
    [enable_mpi="yes"]
)
good_mpi="yes"
if test "$enable_mpi" = "yes"; then
    AX_MPI([CC="$MPICC" AC_DEFINE(HAVE_MPI, 1, [Define if you have the MPI library.]) ])
    MPI_LIBRARY="Unknown MPI"

    # Various MPI implementations require additional libraries when also using
    # threads. Use mpirun (on PATH) as that seems to be only command with
    # version flag, allow MPIRUN to override for systems that insist on
    # a non-standard name (PRACE).
    : ${MPIRUN='mpirun'}
    if test "$MPIRUN" = "mpirun"; then
       AC_PATH_PROG([MPIRUN],[mpirun],[notfound])
    fi
    if test "$MPIRUN" = "notfound"; then
       # This may not be fatal (some systems do not allow mpirun on
       # development nodes)., so push on.
       AC_MSG_WARN([Cannot find mpirun command on PATH, thread support may not be correct])
    else
       # Special options we know about.
       # Intel: -mt_mpi
       # PLATFORM: -lmtmpi
       # OpenMPI: nothing, but library should be built correctly.
       # Set MPI_THREAD_LIBS and add to linker commands as necessary.
       AC_MSG_CHECKING([MPI threads options])
       version=`$MPIRUN -version 2>&1`
       case "$version" in
         *Intel*MPI*)
            MPI_THREAD_LIBS="-mt_mpi"
            MPI_LIBRARY="Intel MPI"
            AC_MSG_RESULT([Intel MPI])
         ;;
         *Platform*)
            MPI_THREAD_LIBS="-lmtmpi"
            MPI_LIBRARY="PLATFORM MPI"
            AC_MSG_RESULT([PLATFORM MPI])
         ;;
         *"Open MPI"*)
            MPI_THREAD_LIBS=""
            MPI_LIBRARY="Open MPI"
            AC_MSG_RESULT([Open MPI])
            #  OpenMPI should be 1.8.6 or later, if not complain.
            #  Version is last word on first line of -version output.
            revision=`mpirun -version 2>&1 | grep "Open MPI" | awk '{print $NF}'`
            AX_COMPARE_VERSION( $revision, [ge], [1.8.6],,[good_mpi="no"] )
            if test "$good_mpi" = "no"; then
                AC_MSG_WARN([
    Open MPI version should be at least 1.8.6 (is $revision)])
                enable_mpi="yes (but with warning)"
            fi
         ;;
         *)
            MPI_THREAD_LIBS=""
            AC_MSG_RESULT([unknown])
         ;;
       esac
       AC_SUBST([MPI_THREAD_LIBS])
    fi
    AC_DEFINE_UNQUOTED([SWIFT_MPI_LIBRARY], ["$MPI_LIBRARY"], [The MPI library name, if known.])
fi
AM_CONDITIONAL([HAVEMPI],[test $enable_mpi = "yes"])

# Indicate that MPIRUN can be modified by an environment variable
AC_ARG_VAR(MPIRUN, Path to the mpirun command if non-standard)

# Add libtool support (now that CC is defined).
LT_INIT

# Need C99 and inline support.
AC_PROG_CC_C99
AC_C_INLINE

# If debugging try to show inlined functions.
if test "x$enable_debug" = "xyes"; then
   #  Show inlined functions.
   if test "$ax_cv_c_compiler_vendor" = "gnu"; then
      # Would like to use -gdwarf and let the compiler pick a good version
      # but that doesn't always work.
      AX_CHECK_COMPILE_FLAG([-gdwarf -fvar-tracking-assignments],
        [inline_EXTRA_FLAGS="-gdwarf -fvar-tracking-assignments"],
        [inline_EXTRA_FLAGS="-gdwarf-2 -fvar-tracking-assignments"])
      CFLAGS="$CFLAGS $inline_EXTRA_FLAGS"
   elif test "$ax_cv_c_compiler_vendor" = "intel"; then
      CFLAGS="$CFLAGS -debug inline-debug-info"
   fi
fi

# Check if task debugging is on.
AC_ARG_ENABLE([task-debugging],
   [AS_HELP_STRING([--enable-task-debugging],
     [Store extra information for generating task dump files @<:@yes/no@:>@]
   )],
   [enable_task_debugging="$enableval"],
   [enable_task_debugging="no"]
)
if test "$enable_task_debugging" = "yes"; then
   AC_DEFINE([SWIFT_DEBUG_TASKS],1,[Enable task debugging])
fi

# Check if threadpool debugging is on.
AC_ARG_ENABLE([threadpool-debugging],
   [AS_HELP_STRING([--enable-threadpool-debugging],
     [Store threadpool mapper timing information and generate threadpool dump files @<:@yes/no@:>@]
   )],
   [enable_threadpool_debugging="$enableval"],
   [enable_threadpool_debugging="no"]
)
if test "$enable_threadpool_debugging" = "yes"; then
   AC_DEFINE([SWIFT_DEBUG_THREADPOOL],1,[Enable threadpool debugging])
   LDFLAGS="$LDFLAGS -rdynamic"
fi

# Check if the general timers are switched on.
AC_ARG_ENABLE([timers],
   [AS_HELP_STRING([--enable-timers],
     [Activate the basic timers @<:@yes/no@:>@]
   )],
   [enable_timers="$enableval"],
   [enable_timers="no"]
)
if test "$enable_timers" = "yes"; then
   AC_DEFINE([SWIFT_USE_TIMERS],1,[Enable individual timers])
fi

# Check if expensive debugging is on.
AC_ARG_ENABLE([debugging-checks],
   [AS_HELP_STRING([--enable-debugging-checks],
     [Activate expensive consistency checks @<:@yes/no@:>@]
   )],
   [enable_debugging_checks="$enableval"],
   [enable_debugging_checks="no"]
)
if test "$enable_debugging_checks" = "yes"; then
   AC_DEFINE([SWIFT_DEBUG_CHECKS],1,[Enable expensive debugging])
fi

# Check if cell graph is on.
AC_ARG_ENABLE([cell-graph],
   [AS_HELP_STRING([--enable-cell-graph],
     [Activate the cell graph @<:@yes/no@:>@]
   )],
   [enable_cell_graph="$enableval"],
   [enable_cell_graph="no"]
)
if test "$enable_cell_graph" = "yes"; then
   AC_DEFINE([SWIFT_CELL_GRAPH],1,[Enable cell graph])
fi

# Check if using our custom icbrtf is enalbled.
AC_ARG_ENABLE([custom-icbrtf],
   [AS_HELP_STRING([--enable-custom-icbrtf],
     [Use SWIFT's custom icbrtf function instead of the system cbrtf @<:@yes/no@:>@]
   )],
   [enable_custom_icbrtf="$enableval"],
   [enable_custom_icbrtf="no"]
)
if test "$enable_custom_icbrtf" = "yes"; then
   AC_DEFINE([WITH_ICBRTF],1,[Enable custom icbrtf])
fi

# Check whether we want to default to naive cell interactions
AC_ARG_ENABLE([naive-interactions],
   [AS_HELP_STRING([--enable-naive-interactions],
     [Activate use of naive cell interaction functions @<:@yes/no@:>@]
   )],
   [enable_naive_interactions="$enableval"],
   [enable_naive_interactions="no"]
)
if test "$enable_naive_interactions" = "yes"; then
   AC_DEFINE([SWIFT_USE_NAIVE_INTERACTIONS],1,[Enable use of naive cell interaction functions])
fi

# Check whether we want to default to naive cell interactions (stars)
AC_ARG_ENABLE([naive-interactions-stars],
   [AS_HELP_STRING([--enable-naive-interactions-stars],
     [Activate use of naive cell interaction functions for stars @<:@yes/no@:>@]
   )],
   [enable_naive_interactions_stars="$enableval"],
   [enable_naive_interactions_stars="no"]
)
if test "$enable_naive_interactions_stars" = "yes"; then
   AC_DEFINE([SWIFT_USE_NAIVE_INTERACTIONS_STARS],1,[Enable use of naive cell interaction functions for stars])
fi

# Check if gravity force checks are on for some particles.
AC_ARG_ENABLE([gravity-force-checks],
   [AS_HELP_STRING([--enable-gravity-force-checks],
     [Activate expensive brute-force gravity checks for a fraction 1/N of all particles @<:@N@:>@]
   )],
   [gravity_force_checks="$enableval"],
   [gravity_force_checks="no"]
)
if test "$gravity_force_checks" == "yes"; then
   AC_MSG_ERROR(Need to specify the fraction of particles to check when using --enable-gravity-force-checks!)
elif test "$gravity_force_checks" != "no"; then
   AC_DEFINE_UNQUOTED([SWIFT_GRAVITY_FORCE_CHECKS], [$enableval] ,[Enable gravity brute-force checks])
fi

# Check whether we want to switch on glass making
AC_ARG_ENABLE([glass-making],
   [AS_HELP_STRING([--enable-glass-making],
     [Activate the glass-making procedure by reversing the sign of gravity @<:@yes/no@:>@]
   )],
   [gravity_glass_making="$enableval"],
   [gravity_glass_making="no"]
)
if test "$gravity_glass_making" == "yes"; then
   AC_DEFINE([SWIFT_MAKE_GRAVITY_GLASS], 1, [Make the code run in a way to produce a glass file for gravity/cosmology])
fi

# Check if we want to zero the gravity forces for all particles below some ID.
AC_ARG_ENABLE([no-gravity-below-id],
   [AS_HELP_STRING([--enable-no-gravity-below-id],
     [Zeros the gravitational acceleration of all particles with an ID smaller than @<:@N@:>@]
   )],
   [no_gravity_below_id="$enableval"],
   [no_gravity_below_id="no"]
)
if test "$no_gravity_below_id" == "yes"; then
   AC_MSG_ERROR(Need to specify the ID below which particles get zero forces when using --enable-no-gravity-below-id!)
elif test "$no_gravity_below_id" != "no"; then
   AC_DEFINE_UNQUOTED([SWIFT_NO_GRAVITY_BELOW_ID], [$enableval] ,[Particles with smaller ID than this will have zero gravity forces])
fi

# Check if we want to use boundary particles.
AC_ARG_ENABLE([boundary-particles],
   [AS_HELP_STRING([--enable-boundary-particles],
     [Set all particles with an ID smaller than @<:@N@:>@ as boundary particles (i.e. receive zero gravity + hydro forces).]
   )],
   [boundary_particles="$enableval"],
   [boundary_particles="no"]
)
if test "$boundary_particles" == "yes"; then
   AC_MSG_ERROR(Need to specify the ID below which particles get zero forces when using --enable-boundary-particles!)
elif test "$boundary_particles" != "no"; then
   AC_DEFINE_UNQUOTED([SWIFT_NO_GRAVITY_BELOW_ID], [$enableval] ,[Particles with smaller ID than this will have zero gravity forces])
   AC_DEFINE_UNQUOTED([SWIFT_BOUNDARY_PARTICLES], [$enableval] ,[Particles with smaller ID than this will be considered as boundaries.])
fi

# Check whether we have any of the ARM v8.1 tick timers
AX_ASM_ARM_PMCCNTR
AX_ASM_ARM_CNTVCT

# See if we want memuse reporting.
AC_ARG_ENABLE([memuse-reports],
   [AS_HELP_STRING([--enable-memuse-reports],
     [Output reports about significant memory allocations@<:@yes/no@:>@]
   )],
   [enable_memuse_reports="$enableval"],
   [enable_memuse_reports="no"]
)
if test "$enable_memuse_reports" = "yes"; then
   AC_DEFINE([SWIFT_MEMUSE_REPORTS],1,[Enable memory usage reports])
fi

# See if we want mpi reporting.
AC_ARG_ENABLE([mpiuse-reports],
   [AS_HELP_STRING([--enable-mpiuse-reports],
     [Output reports about MPI tasks requests@<:@yes/no@:>@]
   )],
   [enable_mpiuse_reports="$enableval"],
   [enable_mpiuse_reports="no"]
)
if test "$enable_mpiuse_reports" = "yes"; then
   AC_DEFINE([SWIFT_MPIUSE_REPORTS],1,[Enable MPI task reports])
fi


# Define HAVE_POSIX_MEMALIGN if it works.
AX_FUNC_POSIX_MEMALIGN

# Only optimize if allowed, otherwise assume user will set CFLAGS as
# appropriate.
AC_ARG_ENABLE([optimization],
   [AS_HELP_STRING([--enable-optimization],
     [Enable compile time optimization flags for host @<:@yes/no@:>@]
   )],
   [enable_opt="$enableval"],
   [enable_opt="yes"]
)

#  Disable vectorisation for known compilers. This switches off optimizations
#  that could be enabled above, so in general should be appended. Slightly odd
#  implementation as want to describe as --disable-vec, but macro is enable
#  (there is no enable action).
AC_ARG_ENABLE([vec],
   [AS_HELP_STRING([--disable-vec],
     [Disable vectorization]
   )],
   [enable_vec="$enableval"],
   [enable_vec="yes"]
)

#  Disable hand written vectorisation. Slightly odd implementation as want
# to describe as --disable-hand-vec, but macro is enable (there is no enable action).
AC_ARG_ENABLE([hand-vec],
   [AS_HELP_STRING([--disable-hand-vec],
     [Disable intrinsic vectorization]
   )],
   [enable_hand_vec="$enableval"],
   [enable_hand_vec="yes"]
)

HAVEVECTORIZATION=0

if test "$enable_opt" = "yes" ; then

   # Choose the best flags for this compiler and architecture
   ac_test_CFLAGS="no"
   AX_CC_MAXOPT
   ac_test_CFLAGS="yes"

   # Choose the best flags for the gravity sub-library on this compiler and architecture
   if test "$ax_cv_c_compiler_vendor" = "intel"; then
      case "$icc_flags" in
      	 *CORE-AVX512*)
            GRAVITY_CFLAGS="$GRAVITY_CFLAGS -qopt-zmm-usage=high"
	    ;;
	 *)
	    AC_MSG_WARN([No additional flags needed for gravity on this platform])
	    ;;
      esac
   elif test "$ax_cv_c_compiler_vendor" = "gnu"; then
      if test "$gcc_handles_avx512" = "yes"; then
         case "$ax_gcc_arch" in
	    *skylake-avx512*)
               GRAVITY_CFLAGS="$GRAVITY_CFLAGS -mprefer-vector-width=512"
	       ;;
	    *)
	       AC_MSG_WARN([No additional flags needed for gravity on this platform])
	       ;;
         esac
      else
         AC_MSG_WARN([No additional flags needed for gravity on this platform])
      fi
   else
      AC_MSG_WARN([Do not know what best gravity vectorization flags to choose for this compiler])
   fi
   AC_ARG_VAR([GRAVITY_CFLAGS], [C compiler flags added to the basic CFLAGS to compile
   				 the gravity-related files.])

   # Check SSE & AVX support (some overlap with AX_CC_MAXOPT).
   # Don't use the SIMD_FLAGS result with Intel compilers. The -x<code>
   # value from AX_CC_MAXOPT should be sufficient.
   AX_EXT
   if test "$SIMD_FLAGS" != ""; then
       if test "$ax_cv_c_compiler_vendor" != "intel"; then
           CFLAGS="$CFLAGS $SIMD_FLAGS"
       fi
   fi

   if test "$enable_vec" = "no"; then
      if test "$ax_cv_c_compiler_vendor" = "intel"; then
      	 CFLAGS="$CFLAGS -no-vec -no-simd"
      	 AC_MSG_RESULT([disabled Intel vectorization])
      elif test "$ax_cv_c_compiler_vendor" = "gnu"; then
      	 CFLAGS="$CFLAGS -fno-tree-vectorize"
      	 AC_MSG_RESULT([disabled GCC vectorization])
      elif test "$ax_cv_c_compiler_vendor" = "clang"; then
         CFLAGS="$CFLAGS -fno-vectorize -fno-slp-vectorize"
         AC_MSG_RESULT([disabled clang vectorization])
      else
         AC_MSG_WARN([Do not know how to disable vectorization for this compiler])
      fi
   elif test "$enable_hand_vec" = "yes"; then
      AC_DEFINE([WITH_VECTORIZATION],1,[Enable hand-written vectorization])
      HAVEVECTORIZATION=1
   fi
fi
AM_CONDITIONAL([HAVEVECTORIZATION],[test -n "$HAVEVECTORIZATION"])


# Add address sanitizer options to flags, if requested. Only useful for GCC
# version 4.8 and later and clang.
AC_ARG_ENABLE([sanitizer],
   [AS_HELP_STRING([--enable-sanitizer],
     [Enable memory error detection using address sanitizer @<:@no/yes@:>@]
   )],
   [enable_san="$enableval"],
   [enable_san="no"]
)

if test "$enable_san" = "yes"; then
   if test "$ax_cv_c_compiler_vendor" = "gnu"; then
      AX_COMPARE_VERSION( $ax_cv_c_compiler_version, [ge], [4.8.0],
                          [enable_san="yes"], [enable_san="no"] )
   elif test "$ax_cv_c_compiler_vendor" = "clang"; then
      AX_COMPARE_VERSION( $ax_cv_c_compiler_version, [ge], [3.2.0],
                          [enable_san="yes"], [enable_san="no"] )
   fi
   if test "$enable_san" = "yes"; then
      CFLAGS="$CFLAGS -fsanitize=address -fno-omit-frame-pointer"
      AC_MSG_RESULT([added address sanitizer support])
   else
      AC_MSG_WARN([Compiler does not support address sanitizer option])
   fi
fi

# Add the undefined sanitizer option to flags. Only useful for GCC
# version 4.9 and later and clang to detected undefined code behaviour
# such as integer overflow and memory alignment issues.
AC_ARG_ENABLE([undefined-sanitizer],
   [AS_HELP_STRING([--enable-undefined-sanitizer],
     [Enable detection of code that causes undefined behaviour @<:@no/yes@:>@]
   )],
   [enable_ubsan="$enableval"],
   [enable_ubsan="no"]
)

if test "$enable_ubsan" = "yes"; then
   if test "$ax_cv_c_compiler_vendor" = "gnu"; then
      AX_COMPARE_VERSION( $ax_cv_c_compiler_version, [ge], [4.9.0],
                          [enable_ubsan="yes"], [enable_ubsan="no"] )
   elif test "$ax_cv_c_compiler_vendor" = "clang"; then
      AX_COMPARE_VERSION( $ax_cv_c_compiler_version, [ge], [3.7.0],
                          [enable_ubsan="yes"], [enable_ubsan="no"] )
   fi
   if test "$enable_ubsan" = "yes"; then
      CFLAGS="$CFLAGS -fsanitize=undefined"
      AC_MSG_RESULT([added undefined sanitizer support])
   else
      AC_MSG_WARN([Compiler does not support undefined sanitizer option])
   fi
fi

# Autoconf stuff.
AC_PROG_INSTALL
AC_PROG_MAKE_SET
AC_HEADER_STDC

# Check for the libraries we will need.
AC_CHECK_LIB(m,sqrt,,AC_MSG_ERROR(something is wrong with the math library!))

# Check for GSL. We test for this in the standard directories by default,
# and only disable if using --with-gsl=no or --without-gsl. When a value
# is given GSL must be found.
have_gsl="no"
AC_ARG_WITH([gsl],
    [AS_HELP_STRING([--with-gsl=PATH],
       [root directory where GSL is installed @<:@yes/no@:>@]
    )],
    [with_gsl="$withval"],
    [with_gsl="test"]
)
if test "x$with_gsl" != "xno"; then
   if test "x$with_gsl" != "xyes" -a "x$with_gsl" != "xtest" -a "x$with_gsl" != "x"; then
      GSL_LIBS="-L$with_gsl/lib -lgsl -lgslcblas"
      GSL_INCS="-I$with_gsl/include"
   else
      GSL_LIBS="-lgsl -lgslcblas"
      GSL_INCS=""
   fi
   #  GSL is not specified, so just check if we have it.
   if test "x$with_gsl" = "xtest"; then
      AC_CHECK_LIB([gslcblas],[cblas_dgemm],[have_gsl="yes"],[have_gsl="no"],$GSL_LIBS)
      if test "x$have_gsl" != "xno"; then
         AC_DEFINE([HAVE_LIBGSLCBLAS],1,[The GSL CBLAS library appears to be present.])
         AC_CHECK_LIB([gsl],[gsl_integration_qag],
            AC_DEFINE([HAVE_LIBGSL],1,[The GSL library appears to be present.]),
            [have_gsl="no"],$GSL_LIBS)
      fi
   else
      AC_CHECK_LIB([gslcblas],[cblas_dgemm],
         AC_DEFINE([HAVE_LIBGSLCBLAS],1,[The GSL CBLAS library appears to be present.]),
         AC_MSG_ERROR(something is wrong with the GSL CBLAS library!), $GSL_LIBS)
      AC_CHECK_LIB([gsl],[gsl_integration_qag],
         AC_DEFINE([HAVE_LIBGSL],1,[The GSL library appears to be present.]),
         AC_MSG_ERROR(something is wrong with the GSL library!), $GSL_LIBS)
      have_gsl="yes"
   fi
   if test "$have_gsl" = "no"; then
      GSL_LIBS=""
      GSL_INCS=""
   fi
fi
AC_SUBST([GSL_LIBS])
AC_SUBST([GSL_INCS])
AM_CONDITIONAL([HAVEGSL],[test -n "$GSL_LIBS"])

# Check for pthreads.
AX_PTHREAD([LIBS="$PTHREAD_LIBS $LIBS" CFLAGS="$CFLAGS $PTHREAD_CFLAGS"
    CC="$PTHREAD_CC" LDFLAGS="$LDFLAGS $PTHREAD_LIBS $LIBS"],
    AC_MSG_ERROR([Could not find a working version of
    the pthread library. Make sure you have the library and header files installed
    or use CPPFLAGS and LDFLAGS if the library is installed in a
    non-standard location.]))

# Check whether POSIX thread barriers are implemented (e.g. OSX does not have them)
have_pthread_barrier="no"
AC_CHECK_LIB(pthread, pthread_barrier_init,
	     have_pthread_barrier="yes",
	     AC_MSG_WARN(POSIX implementation does not have barriers. SWIFT will use home-made ones.))
if test "x$have_pthread_barrier" == "xyes"; then
  AC_DEFINE([HAVE_PTHREAD_BARRIERS], [1], [The posix library implements barriers])
fi

# Check whether POSIX file allocation functions exist (e.g. OSX does not have them)
AC_CHECK_LIB(pthread, posix_fallocate,
	     AC_DEFINE([HAVE_POSIX_FALLOCATE], [1], [The posix library implements file allocation functions.]),
	     AC_MSG_WARN(POSIX implementation does not have file allocation functions.))

# Check for METIS.
have_metis="no"
AC_ARG_WITH([metis],
    [AS_HELP_STRING([--with-metis=PATH],
       [root directory where METIS is installed @<:@yes/no@:>@]
    )],
    [with_metis="$withval"],
    [with_metis="no"]
)

METIS_LIBS=""
if test "x$with_metis" != "xno"; then

# Check if we have METIS.
   if test "x$with_metis" != "xyes" -a "x$with_metis" != "x"; then
      METIS_LIBS="-L$with_metis/lib -lmetis"
      METIS_INCS="-I$with_metis/include"
   else
      METIS_LIBS="-lmetis"
      METIS_INCS=""
   fi
   AC_CHECK_LIB([metis],[METIS_PartGraphKway], [have_metis="yes"],
                [have_metis="no"], $METIS_LIBS)
   if test "$have_metis" == "yes"; then
      AC_DEFINE([HAVE_METIS],1,[The METIS library is present.])
   else
      AC_MSG_ERROR("Failed to find a METIS library")
   fi
fi

AC_SUBST([METIS_LIBS])
AC_SUBST([METIS_INCS])
AM_CONDITIONAL([HAVEMETIS],[test -n "$METIS_LIBS"])

# Check for ParMETIS note we can have both as ParMETIS uses METIS.
have_parmetis="no"
AC_ARG_WITH([parmetis],
    [AS_HELP_STRING([--with-parmetis=PATH],
       [root directory where ParMETIS is installed @<:@yes/no@:>@]
    )],
    [with_parmetis="$withval"],
    [with_parmetis="no"]
)

if test "x$with_parmetis" != "xno"; then

# Check if we have ParMETIS.
   if test "x$with_parmetis" != "xyes" -a "x$with_parmetis" != "x"; then
      PARMETIS_LIBS="-L$with_parmetis/lib -lparmetis"
      PARMETIS_INCS="-I$with_parmetis/include"
   else
      PARMETIS_LIBS="-lparmetis"
      PARMETIS_INCS=""
   fi
   AC_CHECK_LIB([parmetis],[ParMETIS_V3_RefineKway], [have_parmetis="yes"],
                [have_parmetis="no"], $PARMETIS_LIBS)
   if test "$have_parmetis" == "no"; then

# A build may use an external METIS library, check for that.

      if test "x$with_parmetis" != "xyes" -a "x$with_parmetis" != "x"; then
         PARMETIS_LIBS="-L$with_parmetis/lib -lparmetis -lmetis"
         PARMETIS_INCS="-I$with_parmetis/include"
      else
         PARMETIS_LIBS="-lparmetis -lmetis"
         PARMETIS_INCS=""
      fi
      AC_CHECK_LIB([parmetis],[ParMETIS_V3_RefineKway], [have_parmetis="yes"],
                   [have_parmetis="no"], [$METIS_LIBS $PARMETIS_LIBS])

   fi
   if test "$have_parmetis" == "yes"; then
      AC_DEFINE([HAVE_PARMETIS],1,[The ParMETIS library is present.])
   else
      AC_MSG_ERROR("Failed to find a ParMETIS library")
   fi
fi

AC_SUBST([PARMETIS_LIBS])
AC_SUBST([PARMETIS_INCS])
AM_CONDITIONAL([HAVEPARMETIS],[test -n "$PARMETIS_LIBS"])

# METIS fixed width integer printing can require this, so define. Only needed
# for some non C99 compilers, i.e. C++ pre C++11.
AH_VERBATIM([__STDC_FORMAT_MACROS],
            [/* Needed to get PRIxxx macros from stdint.h when not using C99 */
#ifndef __STDC_FORMAT_MACROS
#define __STDC_FORMAT_MACROS 1
#endif])

# Check for FFTW. We test for this in the standard directories by default,
# and only disable if using --with-fftw=no or --without-fftw. When a value
# is given FFTW must be found.
# If FFTW is found, we check whether this is the threaded version.
have_fftw="no"
AC_ARG_WITH([fftw],
    [AS_HELP_STRING([--with-fftw=PATH],
       [root directory where fftw is installed @<:@yes/no@:>@]
    )],
    [with_fftw="$withval"],
    [with_fftw="test"]
)
if test "x$with_fftw" != "xno"; then

   # Was FFTW's location specifically given?
   if test "x$with_fftw" != "xyes" -a "x$with_fftw" != "xtest" -a "x$with_fftw" != "x"; then
      FFTW_LIBS="-L$with_fftw/lib -lfftw3"
      FFTW_INCS="-I$with_fftw/include"
   else
      FFTW_LIBS="-lfftw3"
      FFTW_INCS=""
   fi

   #  FFTW is not specified, so just check if we have it.
   if test "x$with_fftw" = "xtest"; then
      AC_CHECK_LIB([fftw3],[fftw_malloc],[have_fftw="yes"],[have_fftw="no"],$FFTW_LIBS)
      if test "x$have_fftw" != "xno"; then
      	 AC_DEFINE([HAVE_FFTW],1,[The FFTW library appears to be present.])
      fi
   # FFTW was specified, check that it was a valid location.
   else
      AC_CHECK_LIB([fftw3],[fftw_malloc],
         AC_DEFINE([HAVE_FFTW],1,[The FFTW library appears to be present.]),
         AC_MSG_ERROR(something is wrong with the FFTW library!), $FFTW_LIBS)
      have_fftw="yes"
   fi

   # FFTW was requested not to be used.
   if test "$have_fftw" = "no"; then
      FFTW_LIBS=""
      FFTW_INCS=""
   fi

   # Now, check whether we have the threaded version of FFTW
   if test "x$have_fftw" = "xyes"; then

      # Was FFTW's location specifically given?
      if test "x$with_fftw" != "xyes" -a "x$with_fftw" != "xtest" -a "x$with_fftw" != "x"; then
        FFTW_THREADED_LIBS="-L$with_fftw/lib -lfftw3_threads -lfftw3"
        FFTW_THREADED_INCS="-I$with_fftw/include"
      else
        FFTW_THREADED_LIBS="-lfftw3_threads -lfftw3"
        FFTW_THREADED_INCS=""
      fi

      # Verify that the library is threaded
      AC_CHECK_LIB([fftw3],[fftw_init_threads],[have_threaded_fftw="yes"],
		   [have_threaded_fftw="no"], $FFTW_THREADED_LIBS)

      # If found, update things
      if test "x$have_threaded_fftw" = "xyes"; then
         AC_DEFINE([HAVE_THREADED_FFTW],1,[The threaded FFTW library appears to be present.])
         FFTW_LIBS=$FFTW_THREADED_LIBS
         FFTW_INCS=$FFTW_THREADED_INCS
	 have_fftw="yes - threaded"
      fi
   fi
fi

AC_ARG_WITH([arm-fftw],
    [AS_HELP_STRING([--with-arm-fftw=PATH],
      [root directory where arm fft library is installed @<:@yes/no@:>@]
    )],
    [with_arm_fftw="$withval"],
    [with_arm_fftw=no]
)
if test "x$with_arm_fftw" != "xno"; then

   # Was FFTW's location specifically given?
   if test "x$with_arm_fftw" != "xyes" -a "x$with_arm_fftw" != "xtest" -a "x$with_arm_fftw" != "x"; then
      FFTW_LIBS="-L$with_arm_fftw/lib -larmpl_lp64"
      FFTW_INCS="-I$with_arm_fftw/include"
   else
      FFTW_LIBS="-larmpl_lp64"
      FFTW_INCS=""
   fi

   #  FFTW is not specified, so just check if we have it.
   if test "x$with_arm_fftw" = "xtest"; then
      AC_CHECK_LIB([armpl_lp64],[fftw_malloc],[have_fftw="yes"],[have_fftw="no"],$FFTW_LIBS)
      if test "x$have_arm_fftw" != "xno"; then
      	 AC_DEFINE([HAVE_FFTW],1,[The FFTW library appears to be present.])
	 have_fftw="yes - ARM"
      fi
   # FFTW was specified, check that it was a valid location.
   else
      AC_CHECK_LIB([armpl_lp64],[fftw_malloc],
         AC_DEFINE([HAVE_FFTW],1,[The FFTW library appears to be present.]),
         AC_MSG_ERROR(something is wrong with the FFTW library!), $FFTW_LIBS)
      have_fftw="yes - ARM"
   fi

   # FFTW was requested not to be used.
   if test "$have_arm_fftw" = "no"; then
      FFTW_LIBS=""
      FFTW_INCS=""
   fi

   # Now, check whether we have the threaded version of FFTW
   if test "x$have_arm_fftw" = "xyes"; then

      # Was FFTW's location specifically given?
      if test "x$with_arm_fftw" != "xyes" -a "x$with_arm_fftw" != "xtest" -a "x$with_arm_fftw" != "x"; then
        FFTW_THREADED_LIBS="-L$with_arm_fftw/lib -larmpl_lp64_threads -larmpl_lp64"
        FFTW_THREADED_INCS="-I$with_arm_fftw/include"
      else
        FFTW_THREADED_LIBS="-larmpl_lp64_threads -larmpl_lp64"
        FFTW_THREADED_INCS=""
      fi

      # Verify that the library is threaded
      AC_CHECK_LIB([armpl_lp64],[fftw_init_threads],[have_threaded_fftw="yes"],
                  [have_threaded_fftw="no"], $FFTW_THREADED_LIBS)

      # If found, update things
      if test "x$have_threaded_fftw" = "xyes"; then
         AC_DEFINE([HAVE_THREADED_FFTW],1,[The threaded FFTW library appears to be present.])
         FFTW_LIBS=$FFTW_THREADED_LIBS
         FFTW_INCS=$FFTW_THREADED_INCS
         have_fftw="yes - ARM - threaded"
      fi
   fi
fi
AC_SUBST([FFTW_LIBS])
AC_SUBST([FFTW_INCS])
AM_CONDITIONAL([HAVEFFTW],[test -n "$FFTW_LIBS"])

#  Check for -lprofiler usually part of the gperftools along with tcmalloc.
have_profiler="no"
AC_ARG_WITH([profiler],
   [AS_HELP_STRING([--with-profiler=PATH],
      [use cpu profiler library or specify the directory with lib @<:@yes/no@:>@]
   )],
   [with_profiler="$withval"],
   [with_profiler="no"]
)
if test "x$with_profiler" != "xno"; then
   if test "x$with_profiler" != "xyes" -a "x$with_profiler" != "x"; then
      proflibs="-L$with_profiler -lprofiler"
   else
      proflibs="-lprofiler"
   fi
   AC_CHECK_LIB([profiler],[ProfilerFlush],
    [have_profiler="yes"
      AC_DEFINE([WITH_PROFILER],1,[Link against the gperftools profiling library.])],
    [have_profiler="no"], $proflibs)

   if test "$have_profiler" = "yes"; then
      PROFILER_LIBS="$proflibs"
   else
      PROFILER_LIBS=""
   fi
fi
AC_SUBST([PROFILER_LIBS])
AM_CONDITIONAL([HAVEPROFILER],[test -n "$PROFILER_LIBS"])

# Check for special allocators
have_special_allocator="no"

#  Check for tcmalloc a fast malloc that is part of the gperftools.
have_tcmalloc="no"
AC_ARG_WITH([tcmalloc],
   [AS_HELP_STRING([--with-tcmalloc=PATH],
      [use tcmalloc library or specify the directory with lib @<:@yes/no@:>@]
   )],
   [with_tcmalloc="$withval"],
   [with_tcmalloc="no"]
)
if test "x$with_tcmalloc" != "xno" -a "x$have_special_allocator" != "xno"; then
   AC_MSG_ERROR("Cannot activate more than one alternative malloc library")
fi

if test "x$with_tcmalloc" != "xno"; then
   if test "x$with_tcmalloc" != "xyes" -a "x$with_tcmalloc" != "x"; then
      tclibs="-L$with_tcmalloc -ltcmalloc"
   else
      tclibs="-ltcmalloc"
   fi
   AC_CHECK_LIB([tcmalloc],[tc_cfree],[have_tcmalloc="yes"],[have_tcmalloc="no"],
                $tclibs)

   #  Could just have the minimal version.
   if test "$have_tcmalloc" = "no"; then
      if test "x$with_tcmalloc" != "xyes" -a "x$with_tcmalloc" != "x"; then
         tclibs="-L$with_tcmalloc -ltcmalloc_minimal"
      else
         tclibs="-ltcmalloc_minimal"
      fi
      AC_CHECK_LIB([tcmalloc],[tc_cfree],[have_tcmalloc="yes"],[have_tcmalloc="no"],
                   $tclibs)
   fi

   if test "$have_tcmalloc" = "yes"; then
      TCMALLOC_LIBS="$tclibs"

      AC_DEFINE([HAVE_TCMALLOC],1,[The tcmalloc library appears to be present.])

      have_special_allocator="tcmalloc"

      # Prevent compilers that replace the calls with built-ins (GNU 99) from doing so.
      case "$ax_cv_c_compiler_vendor" in
        intel | gnu | clang)
             CFLAGS="$CFLAGS -fno-builtin-malloc -fno-builtin-calloc -fno-builtin-realloc -fno-builtin-free"
          ;;
      esac

   else
      TCMALLOC_LIBS=""
   fi
fi
AC_SUBST([TCMALLOC_LIBS])
AM_CONDITIONAL([HAVETCMALLOC],[test -n "$TCMALLOC_LIBS"])

#  Check for jemalloc another fast malloc that is good with contention.
have_jemalloc="no"
AC_ARG_WITH([jemalloc],
   [AS_HELP_STRING([--with-jemalloc=PATH],
      [use jemalloc library or specify the directory with lib @<:@yes/no@:>@]
   )],
   [with_jemalloc="$withval"],
   [with_jemalloc="no"]
)
if test "x$with_jemalloc" != "xno" -a "x$have_special_allocator" != "xno"; then
   AC_MSG_ERROR("Cannot activate more than one alternative malloc library")
fi

if test "x$with_jemalloc" != "xno"; then
   if test "x$with_jemalloc" != "xyes" -a "x$with_jemalloc" != "x"; then
      jelibs="-L$with_jemalloc -ljemalloc"
   else
      jelibs="-ljemalloc"
   fi
   AC_CHECK_LIB([jemalloc],[malloc_usable_size],[have_jemalloc="yes"],[have_jemalloc="no"],
                $jelibs)

   if test "$have_jemalloc" = "yes"; then
      JEMALLOC_LIBS="$jelibs"

      AC_DEFINE([HAVE_JEMALLOC],1,[The jemalloc library appears to be present.])

      have_special_allocator="jemalloc"

      # Prevent compilers that replace the regular calls with built-ins (GNU 99) from doing so.
      case "$ax_cv_c_compiler_vendor" in
        intel | gnu | clang)
             CFLAGS="$CFLAGS -fno-builtin-malloc -fno-builtin-calloc -fno-builtin-realloc -fno-builtin-free"
          ;;
      esac

   else
      JEMALLOC_LIBS=""
   fi
fi
AC_SUBST([JEMALLOC_LIBS])
AM_CONDITIONAL([HAVEJEMALLOC],[test -n "$JEMALLOC_LIBS"])

#  Check for tbbmalloc, Intel's fast and parallel allocator
have_tbbmalloc="no"
AC_ARG_WITH([tbbmalloc],
   [AS_HELP_STRING([--with-tbbmalloc=PATH],
      [use tbbmalloc library or specify the directory with lib @<:@yes/no@:>@]
   )],
   [with_tbbmalloc="$withval"],
   [with_tbbmalloc="no"]
)
if test "x$with_tbbmalloc" != "xno" -a "x$have_special_allocator" != "xno"; then
   AC_MSG_ERROR("Cannot activate more than one alternative malloc library")
fi

if test "x$with_tbbmalloc" != "xno"; then
   if test "x$with_tbbmalloc" != "xyes" -a "x$with_tbbmalloc" != "x"; then
      tbblibs="-L$with_tbbmalloc -ltbbmalloc_proxy -ltbbmalloc"
   else
      tbblibs="-ltbbmalloc_proxy -ltbbmalloc"
   fi
   AC_CHECK_LIB([tbbmalloc],[scalable_malloc],[have_tbbmalloc="yes"],[have_tbbmalloc="no"],
                $tbblibs)

   if test "$have_tbbmalloc" = "yes"; then
      TBBMALLOC_LIBS="$tbblibs"

      AC_DEFINE([HAVE_TBBMALLOC],1,[The TBBmalloc library appears to be present.])

      have_special_allocator="TBBmalloc"

      # Prevent compilers that replace the calls with built-ins (GNU 99) from doing so.
      case "$ax_cv_c_compiler_vendor" in
        intel | gnu | clang)
             CFLAGS="$CFLAGS -fno-builtin-malloc -fno-builtin-calloc -fno-builtin-realloc -fno-builtin-free"
          ;;
      esac

   else
      TBBMALLOC_LIBS=""
   fi
fi
AC_SUBST([TBBMALLOC_LIBS])
AM_CONDITIONAL([HAVETBBMALLOC],[test -n "$TBBMALLOC_LIBS"])

# Check for python.
have_python="no"
AC_ARG_WITH([python],
    [AS_HELP_STRING([--with-python=PATH],
       [root directory where python is installed @<:@yes/no@:>@]
    )],
    [with_python="$withval"],
    [with_python="no"]
)
if test "x$with_python" != "xno"; then
   if test "$with_python" == ""; then
      # use linux default python
      with_python="/usr/"
   fi
   AM_PATH_PYTHON([3], [], [AC_MSG_ERROR(python not found)])   
   AC_ARG_VAR([PYTHON_INCS], [Include flags for python, bypassing python-config])
   AC_ARG_VAR([PYTHON_CONFIG], [Path to python-config])
   AS_IF([test -z "$PYTHON_INCS"], [
      AS_IF([test -z "$PYTHON_CONFIG"], [
      	AC_PATH_PROGS([PYTHON_CONFIG],
	          [python$PYTHON_VERSION-config python-config],
                  [no],
                  [`dirname $PYTHON`])
    	AS_IF([test "$PYTHON_CONFIG" = no], [AC_MSG_ERROR([cannot find python-config for $PYTHON.])])
      ])
      AC_MSG_CHECKING([python include flags])
      PYTHON_INCS=`$PYTHON_CONFIG --includes`
      AC_MSG_RESULT([$PYTHON_INCS])
  ])
  have_python="yes"
fi
AC_SUBST([PYTHON_INCS])
AM_CONDITIONAL([HAVEPYTHON],[test -n "$PYTHON_INCS"])


# Check for HDF5. This is required.
AX_LIB_HDF5
if test "$with_hdf5" != "yes"; then
    AC_MSG_ERROR([Could not find a working HDF5 library])
fi

# We want to know if this HDF5 supports MPI and whether we should use it.
# The default is to use MPI support if it is available, i.e. this is
# a parallel HDF5.
have_parallel_hdf5="no"
if test "$with_hdf5" = "yes"; then
    AC_ARG_ENABLE([parallel-hdf5],
       [AS_HELP_STRING([--enable-parallel-hdf5],
         [Enable parallel HDF5 library MPI functions if available. @<:@yes/no@:>@]
       )],
       [enable_parallel_hdf5="$enableval"],
       [enable_parallel_hdf5="yes"]
    )

    if test "$enable_parallel_hdf5" = "yes"; then
        AC_MSG_CHECKING([for HDF5 parallel support])

	# Check if the library is capable, the header should define H5_HAVE_PARALLEL.
        old_CPPFLAGS="$CPPFLAGS"
        CPPFLAGS="$CPPFLAGS $HDF5_CPPFLAGS"
        AC_COMPILE_IFELSE([AC_LANG_SOURCE([[
        #include "hdf5.h"
        #ifndef H5_HAVE_PARALLEL
        # error macro not defined
        #endif
        ]])], [parallel="yes"], [parallel="no"])
        if test "$parallel" = "yes"; then
            have_parallel_hdf5="yes"
            AC_DEFINE([HAVE_PARALLEL_HDF5],1,[HDF5 library supports parallel access])
        fi
        AC_MSG_RESULT($parallel)
        CPPFLAGS="$old_CPPFLAGS"
    fi
fi
AM_CONDITIONAL([HAVEPARALLELHDF5],[test "$have_parallel_hdf5" = "yes"])

# Check for grackle.
have_grackle="no"
AC_ARG_WITH([grackle],
    [AS_HELP_STRING([--with-grackle=PATH],
       [root directory where grackle is installed @<:@yes/no@:>@]
    )],
    [with_grackle="$withval"],
    [with_grackle="no"]
)
if test "x$with_grackle" != "xno"; then
   AC_PROG_FC
   AC_FC_LIBRARY_LDFLAGS
   if test "x$with_grackle" != "xyes" -a "x$with_grackle" != "x"; then
      GRACKLE_LIBS="-L$with_grackle/lib -lgrackle"
      GRACKLE_INCS="-I$with_grackle/include"
   else
      GRACKLE_LIBS="-lgrackle"
      GRACKLE_INCS=""
   fi

   have_grackle="yes"

   echo $GRACKLE_LIBS

   AC_CHECK_LIB(
      [grackle],
      [initialize_chemistry_data],
      [AC_DEFINE([HAVE_GRACKLE],1,[The GRACKLE library appears to be present.])
        AC_DEFINE([CONFIG_BFLOAT_8],1,[Use doubles in grackle])
      ],
      [AC_MSG_ERROR(Cannot find grackle library!)],
      [$GRACKLE_LIBS])
fi
AC_SUBST([GRACKLE_LIBS])
AC_SUBST([GRACKLE_INCS])
AM_CONDITIONAL([HAVEGRACKLE],[test -n "$GRACKLE_LIBS"])

# Check for VELOCIraptor.
have_velociraptor="no"
AC_ARG_WITH([velociraptor],
    [AS_HELP_STRING([--with-velociraptor=PATH],
       [Directory where velociraptor library exists @<:@yes/no@:>@]
    )],
    [with_velociraptor="$withval"],
    [with_velociraptor="no"]
)
if test "x$with_velociraptor" != "xno"; then
   AC_PROG_FC
   AC_FC_LIBRARY_LDFLAGS
   if test "x$with_velociraptor" != "xyes" -a "x$with_velociraptor" != "x"; then
      VELOCIRAPTOR_LIBS="-L$with_velociraptor -lvelociraptor -lmpi -lstdc++ -lhdf5"
      CFLAGS="$CFLAGS -fopenmp"
   else
      VELOCIRAPTOR_LIBS=""
   fi

   have_velociraptor="yes"

   AC_CHECK_LIB(
      [velociraptor],
      [InitVelociraptor],
      [AC_DEFINE([HAVE_VELOCIRAPTOR],1,[The VELOCIraptor library appears to be present.])],
      [AC_MSG_ERROR(Cannot find VELOCIraptor library at $with_velociraptor or incompatible HDF5 library loaded.)],
      [$VELOCIRAPTOR_LIBS $HDF5_LDFLAGS $HDF5_LIBS $GSL_LIBS]
   )
fi
AC_SUBST([VELOCIRAPTOR_LIBS])
AM_CONDITIONAL([HAVEVELOCIRAPTOR],[test -n "$VELOCIRAPTOR_LIBS"])

# Check for dummy VELOCIraptor.
AC_ARG_ENABLE([dummy-velociraptor],
    [AS_HELP_STRING([--enable-dummy-velociraptor],
       [Enable dummy velociraptor compilation @<:@yes/no@:>@]
    )],
    [enable_dummy_velociraptor="$enableval"],
    [enable_dummy_velociraptor="no"]
)

if test "$enable_dummy_velociraptor" = "yes"; then
  have_velociraptor="yes"

  AC_DEFINE(HAVE_VELOCIRAPTOR,1,[The VELOCIraptor library appears to be present.])
  AC_DEFINE(HAVE_DUMMY_VELOCIRAPTOR,1,[The dummy VELOCIraptor library is present.])
fi

# Check for floating-point execeptions
AC_CHECK_FUNC(feenableexcept, AC_DEFINE([HAVE_FE_ENABLE_EXCEPT],[1],
    [Defined if the floating-point exception can be enabled using non-standard GNU functions.]))

# Check for setaffinity.
AC_CHECK_FUNC(pthread_setaffinity_np, AC_DEFINE([HAVE_SETAFFINITY],[1],
    [Defined if pthread_setaffinity_np exists.]) )
AM_CONDITIONAL(HAVESETAFFINITY,
    [test "$ac_cv_func_pthread_setaffinity_np" = "yes"])

# If available check for NUMA as well. There is a problem with the headers of
# this library, mainly that they do not pass the strict prototypes check when
# installed outside of the system directories. So we actually do this check
# in two phases. The basic ones first (before strict-prototypes is added to CFLAGS).
have_numa="no"
AC_ARG_WITH([numa],
    [AS_HELP_STRING([--with-numa=PATH],
       [Directory where the NUMA library exists @<:@yes/no@:>@]
    )],
    [with_numa="$withval"],
    [with_numa="yes"]
)
if test "$ac_cv_func_pthread_setaffinity_np" = "yes" -a "x$with_numa" != "xno"; then

    if test "x$with_numa" != "xyes" -a "x$with_numa" != "x"; then
        NUMA_LIBS="-L$with_numa/lib -lnuma"
        NUMA_INCS="-I$with_numa/include"
    else
        NUMA_LIBS="-lnuma"
        NUMA_INCS=""
    fi

    #  Test for header file.
    old_CPPFLAGS="$CPPFLAGS"
    CPPFLAGS="$CPPFLAGS $NUMA_INCS"
    AC_CHECK_HEADER([numa.h])
    CPPFLAGS="$old_CPPFLAGS"
    if test "$ac_cv_header_numa_h" = "yes"; then

        #  If NUMA location is specified check if we have it.
        if test "x$with_numa" != "xyes" -a "x$with_numa" != "x"; then
            AC_CHECK_LIB([numa],[numa_available],
                AC_DEFINE([HAVE_LIBNUMA],1,[The NUMA library appears to be present.]),
                AC_MSG_ERROR(something is wrong with the NUMA library!), $NUMA_LIBS)
            have_numa="yes"
        else
            AC_CHECK_LIB([numa],[numa_available],[have_numa="yes"],[have_numa="no"],$NUMA_LIBS)
            if test "x$have_numa" != "xno"; then
                AC_DEFINE([HAVE_LIBNUMA],1,[The NUMA library appears to be present.])
            fi
        fi
    fi

    #  We can live without this.
    if test "$have_numa" = "no"; then
       NUMA_LIBS=""
    fi
fi
AC_SUBST([NUMA_LIBS])

# Check for Intel and PowerPC intrinsics header optionally used by vector.h.
AC_CHECK_HEADERS([immintrin.h], [], [],
[#ifdef HAVE_IMMINTRIN_H
# include <immintrin.h>
#endif
])
AC_CHECK_HEADERS([altivec.h], [], [],
[#ifdef HAVE_ALTIVEC_H
# include <altivec.h>
#endif
])

# Check for timing functions needed by cycle.h.
AC_HEADER_TIME
AC_CHECK_HEADERS([sys/time.h c_asm.h intrinsics.h mach/mach_time.h])
AC_CHECK_TYPE([hrtime_t],[AC_DEFINE(HAVE_HRTIME_T, 1, [Define to 1 if hrtime_t
is defined in <sys/time.h>])],,
[#if HAVE_SYS_TIME_H
#include <sys/time.h>
#endif])
AC_CHECK_FUNCS([gethrtime read_real_time time_base_to_time clock_gettime mach_absolute_time])
AC_MSG_CHECKING([for _rtc intrinsic])
rtc_ok=yes
AC_LINK_IFELSE([AC_LANG_PROGRAM(
[[#ifdef HAVE_INTRINSICS_H
#include <intrinsics.h>
#endif]],
[[_rtc()]])],
[AC_DEFINE(HAVE__RTC,1,[Define if you have the UNICOS _rtc() intrinsic.])],[rtc_ok=no])
AC_MSG_RESULT($rtc_ok)

# Special timers for the ARM v7 platforms (taken from FFTW-3 to match their cycle.h)
AC_ARG_ENABLE(armv7a-cntvct, [AC_HELP_STRING([--enable-armv7a-cntvct],[enable the cycle counter on Armv7a via the CNTVCT register])], have_armv7acntvct=$enableval)
if test "$have_armv7acntvct"x = "yes"x; then
	AC_DEFINE(HAVE_ARMV7A_CNTVCT,1,[Define if you have enabled the CNTVCT cycle counter on ARMv7a])
fi

AC_ARG_ENABLE(armv7a-pmccntr, [AC_HELP_STRING([--enable-armv7a-pmccntr],[enable the cycle counter on Armv7a via the PMCCNTR register])], have_armv7apmccntr=$enableval)
if test "$have_armv7apmccntr"x = "yes"x; then
	AC_DEFINE(HAVE_ARMV7A_PMCCNTR,1,[Define if you have enabled the PMCCNTR cycle counter on ARMv7a])
fi

# Check if we have native exp10 and exp10f functions. If not failback to our
# implementations. On Apple/CLANG we have __exp10, so also check for that
# if the compiler is clang.
AC_CHECK_LIB([m],[exp10], [AC_DEFINE([HAVE_EXP10],1,[The exp10 function is present.])])
AC_CHECK_LIB([m],[exp10f], [AC_DEFINE([HAVE_EXP10F],1,[The exp10f function is present.])])
if test "$ax_cv_c_compiler_vendor" = "clang"; then
      AC_CHECK_LIB([m],[__exp10], [AC_DEFINE([HAVE___EXP10],1,[The __exp10 function is present.])])
      AC_CHECK_LIB([m],[__exp10f], [AC_DEFINE([HAVE___EXP10F],1,[The __exp10f function is present.])])
fi

# Add warning flags by default, if these can be used. Option =error adds
# -Werror to GCC, clang and Intel.  Note do this last as compiler tests may
# become errors, if that's an issue don't use CFLAGS for these, use an AC_SUBST().
AC_ARG_ENABLE([compiler-warnings],
   [AS_HELP_STRING([--enable-compiler-warnings],
     [Enable compile time warning flags, if compiler is known @<:@error/no/yes)@:>@]
   )],
   [enable_warn="$enableval"],
   [enable_warn="error"]
)
if test "$enable_warn" != "no"; then

    # AX_CFLAGS_WARN_ALL does not give good warning flags for the Intel compiler
    # We will do this by hand instead and only default to the macro for unknown compilers
    case "$ax_cv_c_compiler_vendor" in
          gnu | clang)
             CFLAGS="$CFLAGS -Wall -Wextra -Wno-unused-parameter -Wshadow"
          ;;
	  intel)
             CFLAGS="$CFLAGS -w2 -Wunused-variable -Wshadow"
          ;;
	  *)
	     AX_CFLAGS_WARN_ALL
	  ;;
    esac

    # Add a "choke on warning" flag if it exists
    if test "$enable_warn" = "error"; then
       case "$ax_cv_c_compiler_vendor" in
          intel | gnu | clang)
             CFLAGS="$CFLAGS -Werror"
          ;;
       esac
    fi

    # We want strict-prototypes, but this must still work even if warnings
    # are an error.
    AX_CHECK_COMPILE_FLAG([-Wstrict-prototypes],[CFLAGS="$CFLAGS -Wstrict-prototypes"],
                          [CFLAGS="$CFLAGS"],[$CFLAGS],[AC_LANG_SOURCE([int main(void){return 0;}])])
fi

# Second part of the NUMA library checks. We now decide if we need to use
# -isystem to get around the strict-prototypes problem. Assumes isystem
# is available when strict-prototypes is.
if test "$have_numa" != "no"; then
    if test "x$with_numa" != "xyes" -a "x$with_numa" != "x"; then
        case "$CFLAGS" in
            *strict-prototypes*)
                NUMA_INCS="-isystem$with_numa/include"
                # This may still fail if CPATH is used, so we check if the
                # headers are usable.
                AS_UNSET(ac_cv_header_numa_h)
                old_CPPFLAGS="$CPPFLAGS"
                CPPFLAGS="$CPPFLAGS $NUMA_INCS"
                numa_failed="no"
                AC_CHECK_HEADER([numa.h],[numa_failed="no"],
                                [numa_failed="yes"])
                if test "$numa_failed" = "yes"; then
                    AC_MSG_ERROR([Failed to compile the numa.h header file: you may need to set --enable-compiler-warnings to yes or no])
                fi
                CPPFLAGS="$old_CPPFLAGS"
            ;;
            *)
                NUMA_INCS="-I$with_numa/include"
            ;;
        esac
   fi
fi
AC_SUBST([NUMA_INCS])

# Various package configuration options.

# Master subgrid options
# If you add a restriction (e.g. no cooling, chemistry or hydro)
# you will need to check for overwrite after reading the additional options.
# As an example for this, see the call to AC_ARG_WITH for cooling.
AC_ARG_WITH([subgrid],
	[AS_HELP_STRING([--with-subgrid=<subgrid>],
		[Master switch for subgrid methods. Inexperienced users should start here @<:@none, GEAR, EAGLE, COLIBRE default: none@:>@]
	)],
	[with_subgrid="$withval"],
	[with_subgrid=none]
)

# Default values
with_subgrid_cooling=none
with_subgrid_chemistry=none
with_subgrid_tracers=none
with_subgrid_entropy_floor=none
with_subgrid_pressure_floor=none
with_subgrid_stars=none
with_subgrid_star_formation=none
with_subgrid_feedback=none
<<<<<<< HEAD
with_subgrid_SNIa_DTD=power-law-beta-one
=======
with_subgrid_task_order=none
>>>>>>> ccc3c577

case "$with_subgrid" in
   yes)
      AC_MSG_ERROR([Invalid option. A subgrid model must be chosen.])
   ;;
   none)
   ;;
   GEAR)
	with_subgrid_cooling=grackle_0
	with_subgrid_chemistry=GEAR
	with_subgrid_pressure_floor=GEAR
	with_subgrid_stars=GEAR
	with_subgrid_star_formation=GEAR
	with_subgrid_feedback=none
	with_subgrid_black_holes=none
	with_subgrid_task_order=GEAR
	enable_fof=no
  with_subgrid_SNIa_DTD=power-law-beta-one
   ;;
   EAGLE)
	with_subgrid_cooling=EAGLE
	with_subgrid_chemistry=EAGLE
	with_subgrid_tracers=EAGLE
	with_subgrid_entropy_floor=EAGLE
	with_subgrid_stars=EAGLE
	with_subgrid_star_formation=EAGLE
	with_subgrid_feedback=EAGLE
	with_subgrid_black_holes=EAGLE
	with_subgrid_task_order=EAGLE
	enable_fof=yes
  with_subgrid_SNIa_DTD=EAGLE
   ;;
   COLIBRE)
	with_subgrid_cooling=COLIBRE
	with_subgrid_chemistry=COLIBRE
	with_subgrid_tracers=COLIBRE
	with_subgrid_entropy_floor=EAGLE
	with_subgrid_stars=COLIBRE
	with_subgrid_star_formation=COLIBRE
	with_subgrid_feedback=COLIBRE
	with_subgrid_black_holes=EAGLE
  with_subgrid_SNIa_DTD=power-law-beta-one
   ;;
   *)
      AC_MSG_ERROR([Unknown subgrid choice: $with_subgrid])
   ;;
esac

# Check if FoF is on.
AC_ARG_ENABLE([fof],
   [AS_HELP_STRING([--enable-fof],
     [Activate the friends-of-friends (FoF) code.],
   )],
   [enable_fof="$enableval"],
   [enable_fof="no"]
)
if test "$enable_fof" = "yes"; then
   AC_DEFINE([WITH_FOF], 1, [Enable FoF])
fi

# Check if stand-alone FoF is on.
AC_ARG_ENABLE([stand-alone-fof],
   [AS_HELP_STRING([--enable-stand-alone-fof],
     [Activate the compilation of the stand-alone friends-of-friends (FoF) post-processing tool.],
   )],
   [enable_standalone_fof="$enableval"],
   [enable_standalone_fof="no"]
)
if test "$enable_standalone_fof" = "yes"; then
   enable_fof="yes + stand-alone tool"
   AC_DEFINE([WITH_FOF], 1, [Enable FoF])
   AC_DEFINE([WITH_STAND_ALONE_FOF], 1, [Enable stand-alone FoF])
fi
AM_CONDITIONAL([HAVESTANDALONEFOF],[test $enable_standalone_fof = "yes"])

# Gravity scheme.
AC_ARG_WITH([gravity],
   [AS_HELP_STRING([--with-gravity=<scheme>],
      [Gravity scheme to use @<:@basic, with-potential, with-multi-softening default: with-multi-softening@:>@]
   )],
   [with_gravity="$withval"],
   [with_gravity="with-multi-softening"]
)

if test "$with_subgrid" = "EAGLE" || test "$with_subgrid" = "COLIBRE"; then
   if test "$with_gravity" = "default"; then
      with_gravity="with-potential"
   fi
fi

case "$with_gravity" in
   with-potential)
      AC_DEFINE([POTENTIAL_GRAVITY], [1], [Basic gravity scheme with potential calculation])
   ;;
   with-multi-softening)
      AC_DEFINE([MULTI_SOFTENING_GRAVITY], [1], [Gravity scheme with per-particle type softening value and background particles])
   ;;
   basic)
      AC_DEFINE([DEFAULT_GRAVITY], [1], [Basic gravity scheme])
   ;;
   *)
      AC_MSG_ERROR([Unknown gravity scheme: $with_gravity])
   ;;
esac

# Hydro scheme.
AC_ARG_WITH([hydro],
   [AS_HELP_STRING([--with-hydro=<scheme>],
      [Hydro dynamics to use @<:@gadget2, minimal, pressure-entropy, pressure-energy, pressure-energy-monaghan, default, gizmo-mfv, gizmo-mfm, shadowfax, planetary, anarchy-du, anarchy-pu default: gadget2@:>@]
   )],
   [with_hydro="$withval"],
   [with_hydro="gadget2"]
)

case "$with_hydro" in
   gadget2)
      AC_DEFINE([GADGET2_SPH], [1], [Gadget-2 SPH])
   ;;
   minimal)
      AC_DEFINE([MINIMAL_SPH], [1], [Minimal SPH])
   ;;
   pressure-entropy)
      AC_DEFINE([HOPKINS_PE_SPH], [1], [Pressure-Entropy SPH])
   ;;
   pressure-energy)
      AC_DEFINE([HOPKINS_PU_SPH], [1], [Pressure-Energy SPH])
   ;;
   pressure-energy-monaghan)
      AC_DEFINE([HOPKINS_PU_SPH_MONAGHAN], [1], [Pressure-Energy SPH with M&M Variable A.V.])
   ;;
   default)
      AC_DEFINE([DEFAULT_SPH], [1], [Default SPH])
   ;;
   gizmo-mfv)
      AC_DEFINE([GIZMO_MFV_SPH], [1], [GIZMO MFV SPH])
   ;;
   gizmo-mfm)
      AC_DEFINE([GIZMO_MFM_SPH], [1], [GIZMO MFM SPH])
   ;;
   shadowfax)
      AC_DEFINE([SHADOWFAX_SPH], [1], [Shadowfax SPH])
   ;;
   planetary)
      AC_DEFINE([PLANETARY_SPH], [1], [Planetary SPH])
   ;;
   anarchy-du)
      AC_DEFINE([ANARCHY_DU_SPH], [1], [ANARCHY (DU) SPH])
   ;;
   anarchy-pu)
      AC_DEFINE([ANARCHY_PU_SPH], [1], [ANARCHY (PU) SPH])
   ;;


   *)
      AC_MSG_ERROR([Unknown hydrodynamics scheme: $with_hydro])
   ;;
esac

# Check if debugging interactions stars is switched on.
AC_ARG_ENABLE([debug-interactions-stars],
   [AS_HELP_STRING([--enable-debug-interactions-stars],
     [Activate interaction debugging for stars, logging a maximum of @<:@N@:>@ neighbours. Defaults to 256 if no value set.]
   )],
   [enable_debug_interactions_stars="$enableval"],
   [enable_debug_interactions_stars="no"]
)
if test "$enable_debug_interactions_stars" != "no"; then
    AC_DEFINE([DEBUG_INTERACTIONS_STARS],1,[Enable interaction debugging for stars])
    if test "$enable_debug_interactions_stars" == "yes"; then
      AC_DEFINE([MAX_NUM_OF_NEIGHBOURS_STARS],256,[The maximum number of particle neighbours to be logged for stars])
      [enable_debug_interactions_stars="yes (Logging up to 256 neighbours)"]
    else
      AC_DEFINE_UNQUOTED([MAX_NUM_OF_NEIGHBOURS_STARS], [$enableval] ,[The maximum number of particle neighbours to be logged for stars])
      [enable_debug_interactions_stars="yes (Logging up to $enableval neighbours)"]
    fi
fi

# Check if debugging interactions is switched on.
AC_ARG_ENABLE([debug-interactions],
   [AS_HELP_STRING([--enable-debug-interactions],
     [Activate interaction debugging, logging a maximum of @<:@N@:>@ neighbours. Defaults to 256 if no value set.]
   )],
   [enable_debug_interactions="$enableval"],
   [enable_debug_interactions="no"]
)
if test "$enable_debug_interactions" != "no"; then
  if test "$with_hydro" = "gadget2"; then
      AC_DEFINE([DEBUG_INTERACTIONS_SPH],1,[Enable interaction debugging])
    if test "$enable_debug_interactions" == "yes"; then
      AC_DEFINE([MAX_NUM_OF_NEIGHBOURS],256,[The maximum number of particle neighbours to be logged])
      [enable_debug_interactions="yes (Logging up to 256 neighbours)"]
    else
      AC_DEFINE_UNQUOTED([MAX_NUM_OF_NEIGHBOURS], [$enableval] ,[The maximum number of particle neighbours to be logged])
      [enable_debug_interactions="yes (Logging up to $enableval neighbours)"]
    fi
  else
    [enable_debug_interactions="no (only available for gadget2 hydro scheme)"]
  fi
fi


# SPH Kernel function
AC_ARG_WITH([kernel],
   [AS_HELP_STRING([--with-kernel=<kernel>],
      [Kernel function to use @<:@cubic-spline, quartic-spline, quintic-spline, wendland-C2, wendland-C4, wendland-C6 default: cubic-spline@:>@]
   )],
   [with_kernel="$withval"],
   [with_kernel="cubic-spline"]
)
case "$with_kernel" in
   cubic-spline)
      AC_DEFINE([CUBIC_SPLINE_KERNEL], [1], [Cubic spline kernel])
   ;;
   quartic-spline)
      AC_DEFINE([QUARTIC_SPLINE_KERNEL], [1], [Quartic spline kernel])
   ;;
   quintic-spline)
      AC_DEFINE([QUINTIC_SPLINE_KERNEL], [1], [Quintic spline kernel])
   ;;
   wendland-C2)
      AC_DEFINE([WENDLAND_C2_KERNEL], [1], [Wendland-C2 kernel])
   ;;
   wendland-C4)
      AC_DEFINE([WENDLAND_C4_KERNEL], [1], [Wendland-C4 kernel])
   ;;
   wendland-C6)
      AC_DEFINE([WENDLAND_C6_KERNEL], [1], [Wendland-C6 kernel])
   ;;
   *)
      AC_MSG_ERROR([Unknown kernel function: $with_kernel])
   ;;
esac

#  Dimensionality of the hydro scheme.
AC_ARG_WITH([hydro-dimension],
   [AS_HELP_STRING([--with-hydro-dimension=<dim>],
      [dimensionality of problem @<:@3/2/1 default: 3@:>@]
   )],
   [with_dimension="$withval"],
   [with_dimension="3"]
)
case "$with_dimension" in
   1)
      AC_DEFINE([HYDRO_DIMENSION_1D], [1], [1D solver])
   ;;
   2)
      AC_DEFINE([HYDRO_DIMENSION_2D], [2], [2D solver])
   ;;
   3)
      AC_DEFINE([HYDRO_DIMENSION_3D], [3], [3D solver])
   ;;
   *)
      AC_MSG_ERROR([Dimensionality must be 1, 2 or 3])
   ;;
esac

#  Equation of state
AC_ARG_WITH([equation-of-state],
   [AS_HELP_STRING([--with-equation-of-state=<EoS>],
      [equation of state @<:@ideal-gas, isothermal-gas, planetary default: ideal-gas@:>@]
   )],
   [with_eos="$withval"],
   [with_eos="ideal-gas"]
)
case "$with_eos" in
   ideal-gas)
      AC_DEFINE([EOS_IDEAL_GAS], [1], [Ideal gas equation of state])
   ;;
   isothermal-gas)
      AC_DEFINE([EOS_ISOTHERMAL_GAS], [1], [Isothermal gas equation of state])
   ;;
   planetary)
      AC_DEFINE([EOS_PLANETARY], [1], [All planetary equations of state])
   ;;
   *)
      AC_MSG_ERROR([Unknown equation of state: $with_eos])
   ;;
esac

#  Adiabatic index
AC_ARG_WITH([adiabatic-index],
   [AS_HELP_STRING([--with-adiabatic-index=<gamma>],
      [adiabatic index @<:@5/3, 7/5, 4/3, 2 default: 5/3@:>@]
   )],
   [with_gamma="$withval"],
   [with_gamma="5/3"]
)
case "$with_gamma" in
   5/3)
      AC_DEFINE([HYDRO_GAMMA_5_3], [5./3.], [Adiabatic index is 5/3])
   ;;
   7/5)
      AC_DEFINE([HYDRO_GAMMA_7_5], [7./5.], [Adiabatic index is 7/5])
   ;;
   4/3)
      AC_DEFINE([HYDRO_GAMMA_4_3], [4./3.], [Adiabatic index is 4/3])
   ;;
   2)
      AC_DEFINE([HYDRO_GAMMA_2_1], [2.], [Adiabatic index is 2])
   ;;
   *)
      AC_MSG_ERROR([Unknown adiabatic index: $with_gamma])
   ;;
esac

#  Riemann solver
AC_ARG_WITH([riemann-solver],
   [AS_HELP_STRING([--with-riemann-solver=<solver>],
      [riemann solver (gizmo-sph only) @<:@none, exact, trrs, hllc, default: none@:>@]
   )],
   [with_riemann="$withval"],
   [with_riemann="none"]
)
case "$with_riemann" in
   none)
      AC_DEFINE([RIEMANN_SOLVER_NONE], [1], [No Riemann solver])
   ;;
   exact)
      AC_DEFINE([RIEMANN_SOLVER_EXACT], [1], [Exact Riemann solver])
   ;;
   trrs)
      AC_DEFINE([RIEMANN_SOLVER_TRRS], [1], [Two Rarefaction Riemann Solver])
   ;;
   hllc)
      AC_DEFINE([RIEMANN_SOLVER_HLLC], [1], [Harten-Lax-van Leer-Contact Riemann solver])
   ;;
   *)
      AC_MSG_ERROR([Unknown Riemann solver: $with_riemann])
   ;;
esac
#  Cooling function
AC_ARG_WITH([cooling],
   [AS_HELP_STRING([--with-cooling=<function>],
      [cooling function @<:@none, const-du, const-lambda, EAGLE, grackle_* default: none@:>@.
      For Grackle, you need to provide the primordial chemistry parameter (e.g. grackle_0)]
   )],
   [with_cooling="$withval"],
   [with_cooling="none"]
)

if test "$with_subgrid" != "none"; then
   if test "$with_cooling" != "none"; then
      AC_MSG_ERROR([Cannot provide with-subgrid and with-cooling together])
   else
      with_cooling="$with_subgrid_cooling"
   fi
fi

case "$with_cooling" in
   none)
      AC_DEFINE([COOLING_NONE], [1], [No cooling function])
   ;;
   const-du)
      AC_DEFINE([COOLING_CONST_DU], [1], [Const du/dt cooling function])
   ;;
   const-lambda)
      AC_DEFINE([COOLING_CONST_LAMBDA], [1], [Const Lambda cooling function])
   ;;
   compton)
      AC_DEFINE([COOLING_COMPTON], [1], [Compton cooling off the CMB])
   ;;
   grackle_*)
      AC_DEFINE([COOLING_GRACKLE], [1], [Cooling via the grackle library])
      primordial_chemistry=${with_cooling:8}
      AC_DEFINE_UNQUOTED([COOLING_GRACKLE_MODE], [$primordial_chemistry], [Grackle chemistry network])
   ;;
   EAGLE)
      AC_DEFINE([COOLING_EAGLE], [1], [Cooling following the EAGLE model])
   ;;
   COLIBRE)
      AC_DEFINE([COOLING_COLIBRE], [1], [Cooling following the COLIBRE model])
   ;;
   *)
      AC_MSG_ERROR([Unknown cooling function: $with_cooling])
   ;;
esac

#  chemistry function
AC_ARG_WITH([chemistry],
   [AS_HELP_STRING([--with-chemistry=<function>],
      [chemistry function @<:@none, GEAR, EAGLE, COLIBRE default: none@:>@]
   )],
   [with_chemistry="$withval"],
   [with_chemistry="none"]
)

if test "$with_subgrid" != "none"; then
   if test "$with_chemistry" != "none"; then
      AC_MSG_ERROR([Cannot provide with-subgrid and with-chemistry together])
   else
      with_chemistry="$with_subgrid_chemistry"
   fi
fi

case "$with_chemistry" in
   none)
      AC_DEFINE([CHEMISTRY_NONE], [1], [No chemistry function])
   ;;
   GEAR)
      AC_DEFINE([CHEMISTRY_GEAR], [1], [Chemistry taken from the GEAR model])
   ;;
   EAGLE)
      AC_DEFINE([CHEMISTRY_EAGLE], [1], [Chemistry taken from the EAGLE model])
   ;;
   COLIBRE)
      AC_DEFINE([CHEMISTRY_COLIBRE], [1], [Chemistry taken from the COLIBRE model])
   ;;
   *)
      AC_MSG_ERROR([Unknown chemistry function: $with_chemistry])
   ;;
esac

if test "$with_chemistry" != "none"; then
   if test "$enable_hand_vec" == "yes"; then
      if test "$enable_vec" == "yes"; then
         if test "$with_hydro" == "gadget2"; then
            AC_MSG_ERROR([Cannot run with hand vectorisation and chemistry yet. Please use --disable-hand-vec])
         fi
      fi
   fi
fi

#  Particle tracers
AC_ARG_WITH([tracers],
   [AS_HELP_STRING([--with-tracers=<function>],
      [chemistry function @<:@none, EAGLE, COLIBRE default: none@:>@]
   )],
   [with_tracers="$withval"],
   [with_tracers="none"]
)

if test "$with_subgrid" != "none"; then
   if test "$with_tracers" != "none"; then
      AC_MSG_ERROR([Cannot provide with-subgrid and with-tracers together])
   else
      with_tracers="$with_subgrid_tracers"
   fi
fi

case "$with_tracers" in
   none)
      AC_DEFINE([TRACERS_NONE], [1], [No tracers function])
   ;;
   EAGLE)
      AC_DEFINE([TRACERS_EAGLE], [1], [Tracers taken from the EAGLE model])
   ;;
   COLIBRE)
      AC_DEFINE([TRACERS_COLIBRE], [1], [Tracers taken from the COLIBRE model])
   ;;
   *)
      AC_MSG_ERROR([Unknown tracers choice: $with_tracers])
   ;;
esac

# Stellar model.
AC_ARG_WITH([stars],
   [AS_HELP_STRING([--with-stars=<model>],
      [Stellar model to use @<:@none, EAGLE, COLIBRE, GEAR, debug default: none@:>@]
   )],
   [with_stars="$withval"],
   [with_stars="none"]
)

if test "$with_subgrid" != "none"; then
   if test "$with_stars" != "none"; then
      AC_MSG_ERROR([Cannot provide with-subgrid and with-stars together])
   else
      with_stars="$with_subgrid_stars"
   fi
fi

case "$with_stars" in
   EAGLE)
      AC_DEFINE([STARS_EAGLE], [1], [EAGLE stellar model])
   ;;
   COLIBRE)
      AC_DEFINE([STARS_COLIBRE], [1], [COLIBRE stellar model])
   ;;
   GEAR)
      AC_DEFINE([STARS_GEAR], [1], [GEAR stellar model])
   ;;
   none)
      AC_DEFINE([STARS_NONE], [1], [Basic stellar model])
   ;;

   *)
      AC_MSG_ERROR([Unknown stellar model: $with_stars])
   ;;
esac

# Feedback model
AC_ARG_WITH([feedback],
   [AS_HELP_STRING([--with-feedback=<model>],
      [Feedback model to use @<:@none, EAGLE, COLIBRE, debug default: none@:>@]
   )],
   [with_feedback="$withval"],
   [with_feedback="none"]
)

if test "$with_subgrid" != "none"; then
   if test "$with_feedback" != "none"; then
      AC_MSG_ERROR([Cannot provide with-subgrid and with-feedback together])
   else
      with_feedback="$with_subgrid_feedback"
   fi
fi

case "$with_feedback" in
   EAGLE)
      AC_DEFINE([FEEDBACK_EAGLE], [1], [EAGLE stellar feedback and evolution model])
   ;;
   COLIBRE)
      AC_DEFINE([FEEDBACK_COLIBRE], [1], [COLIBRE stellar feedback and evolution model])
   ;;
   none)
      AC_DEFINE([FEEDBACK_NONE], [1], [No feedback])
   ;;

   *)
      AC_MSG_ERROR([Unknown feedback model: $with_feedback])
   ;;
esac

# Black hole model.
AC_ARG_WITH([black-holes],
   [AS_HELP_STRING([--with-black-holes=<model>],
      [Black holes model to use @<:@none, default: none@:>@]
   )],
   [with_black_holes="$withval"],
   [with_black_holes="none"]
)

if test "$with_subgrid" != "none"; then
   if test "$with_black_holes" != "none"; then
      AC_MSG_ERROR([Cannot provide with-subgrid and with-black-holes together])
   else
      with_black_holes="$with_subgrid_black_holes"
   fi
fi

case "$with_black_holes" in
   none)
      AC_DEFINE([BLACK_HOLES_NONE], [1], [No black hole model])
   ;;
   EAGLE)
      AC_DEFINE([BLACK_HOLES_EAGLE], [1], [EAGLE black hole model])
   ;;
   *)
      AC_MSG_ERROR([Unknown black-hole model: $with_black_holes])
   ;;
esac

# Task order
AC_ARG_WITH([task-order],
[AS_HELP_STRING([--with-task-order=<model>],
[Task order to use @<:@none, EAGLE, GEAR default: none@:>@]
)],
[with_task_order="$withval"],
[with_task_order="none"]
)

if test "$with_subgrid" != "none"; then
if test "$with_task_order" != "none"; then
AC_MSG_ERROR([Cannot provide with-subgrid and with-task-order together])
else
with_task_order="$with_subgrid_task_order"
fi
fi

case "$with_task_order" in
EAGLE)
AC_DEFINE([TASK_ORDER_EAGLE], [1], [EAGLE task order])
;;
none)
AC_DEFINE([TASK_ORDER_NONE], [1], [Default task order])
;;
GEAR)
AC_DEFINE([TASK_ORDER_GEAR], [1], [GEAR task order])
;;
*)
AC_MSG_ERROR([Unknown task ordering: $with_task_order])
;;
esac

#  External potential
AC_ARG_WITH([ext-potential],
   [AS_HELP_STRING([--with-ext-potential=<pot>],
      [external potential @<:@none, point-mass, point-mass-ring, point-mass-softened, isothermal, nfw, hernquist, disc-patch, sine-wave, constant, default: none@:>@]
   )],
   [with_potential="$withval"],
   [with_potential="none"]
)
case "$with_potential" in
   none)
      AC_DEFINE([EXTERNAL_POTENTIAL_NONE], [1], [No external potential])
   ;;
   point-mass)
      AC_DEFINE([EXTERNAL_POTENTIAL_POINTMASS], [1], [Point-mass external potential])
   ;;
   isothermal)
      AC_DEFINE([EXTERNAL_POTENTIAL_ISOTHERMAL], [1], [Isothermal external potential])
   ;;
   hernquist)
      AC_DEFINE([EXTERNAL_POTENTIAL_HERNQUIST], [1], [Hernquist external potential])
   ;;
   nfw)
      AC_DEFINE([EXTERNAL_POTENTIAL_NFW], [1], [Navarro-Frenk-White external potential])
   ;;
   disc-patch)
      AC_DEFINE([EXTERNAL_POTENTIAL_DISC_PATCH], [1], [Disc-patch external potential])
   ;;
   sine-wave)
      AC_DEFINE([EXTERNAL_POTENTIAL_SINE_WAVE], [1], [Sine wave external potential in 1D])
   ;;
   point-mass-ring)
      AC_DEFINE([EXTERNAL_POTENTIAL_POINTMASS_RING], [1], [Point mass potential for Keplerian Ring (Hopkins 2015).])
   ;;
   point-mass-softened)
      AC_DEFINE([EXTERNAL_POTENTIAL_POINTMASS_SOFT], [1], [Softened point-mass potential with form 1/(r^2 + softening^2).])
   ;;
   constant)
      AC_DEFINE([EXTERNAL_POTENTIAL_CONSTANT], [1], [Constant gravitational acceleration.])
   ;;
   *)
      AC_MSG_ERROR([Unknown external potential: $with_potential])
   ;;
esac

#  Entropy floor
AC_ARG_WITH([entropy-floor], 
    [AS_HELP_STRING([--with-entropy-floor=<floor>],
       [entropy floor @<:@none, EAGLE, COLIBRE, default: none@:>@] 
    )],
    [with_entropy_floor="$withval"],
    [with_entropy_floor="none"]
)
if test "$with_subgrid" != "none"; then
   if test "$with_entropy_floor" != "none"; then
      AC_MSG_ERROR([Cannot provide with-subgrid and with-entropy-floor together])
   else
      with_entropy_floor="$with_subgrid_entropy_floor"
   fi
fi

case "$with_entropy_floor" in
   none)
      AC_DEFINE([ENTROPY_FLOOR_NONE], [1], [No entropy floor])
   ;;
   EAGLE)
      AC_DEFINE([ENTROPY_FLOOR_EAGLE], [1], [EAGLE entropy floor])
   ;;
   COLIBRE)
      AC_DEFINE([ENTROPY_FLOOR_COLIBRE], [1], [COLIBRE entropy floor])
   ;;
   *)
      AC_MSG_ERROR([Unknown entropy floor model])
   ;;
esac 

#  Pressure floor
AC_ARG_WITH([pressure-floor], 
    [AS_HELP_STRING([--with-pressure-floor=<floor>],
       [pressure floor @<:@none, GEAR, default: none@:>@
       The hydro model needs to be compatible.]
    )],
    [with_pressure_floor="$withval"],
    [with_pressure_floor="none"]
)
if test "$with_subgrid" != "none"; then
   if test "$with_pressure_floor" != "none"; then
      AC_MSG_ERROR([Cannot provide with-subgrid and with-pressure-floor together])
   else
      with_pressure_floor="$with_subgrid_pressure_floor"
   fi
fi

case "$with_pressure_floor" in
   none)
      AC_DEFINE([PRESSURE_FLOOR_NONE], [1], [No pressure floor])
   ;;
   GEAR)
      AC_DEFINE([PRESSURE_FLOOR_GEAR], [1], [GEAR pressure floor])
   ;;
   *)
      AC_MSG_ERROR([Unknown pressure floor model])
   ;;
esac 

#  Star formation
AC_ARG_WITH([star-formation], 
    [AS_HELP_STRING([--with-star-formation=<sfm>],
       [star formation @<:@none, EAGLE, GEAR, COLIBRE, default: none@:>@] 
    )],
    [with_star_formation="$withval"],
    [with_star_formation="none"]
)
if test "$with_subgrid" != "none"; then
   if test "$with_star_formation" != "none"; then
      AC_MSG_ERROR([Cannot provide with-subgrid and with-star-formation together])
   else
      with_star_formation="$with_subgrid_star_formation"
   fi
fi

case "$with_star_formation" in
   none)
      AC_DEFINE([STAR_FORMATION_NONE], [1], [No star formation])
   ;;
   EAGLE)
      AC_DEFINE([STAR_FORMATION_EAGLE], [1], [EAGLE star formation model (Schaye and Dalla Vecchia (2008))])
   ;;
   GEAR)
      AC_DEFINE([STAR_FORMATION_GEAR], [1], [GEAR star formation model (Revaz and Jablonka (2018))])
   ;;
   COLIBRE)
      AC_DEFINE([STAR_FORMATION_COLIBRE], [1], [COLIBRE star formation model (Schaye and Dalla Vecchia (2008))])
   ;;
   *)
      AC_MSG_ERROR([Unknown star formation model])
   ;;
esac 

# SNIa Delay time distribution (DTD)
AC_ARG_WITH([SNIa-DTD], 
    [AS_HELP_STRING([--with-SNIa-DTD=<dtd>],
       [SNIa DTD @<:@power-law-beta-one, EAGLE, exponential, power-law, gaussian, constant, broken-power-law, default: power-law-beta-one@:>@] 
    )],
    [with_SNIa_DTD="$withval"],
    [with_SNIa_DTD="power-law-beta-one"]
)
if test "$with_subgrid" != "none"; then
   if test "$with_SNIa_DTD" != "power-law-beta-one"; then
      AC_MSG_ERROR([Cannot provide with-subgrid and with-SNIa_DTD together])
   else
      with_SNIa_DTD="$with_subgrid_SNIa_DTD"
   fi
fi

case "$with_SNIa_DTD" in
   EAGLE)
      AC_DEFINE([SNIA_DTD_EXP], [1], [Exponential SNIa delay time distribution (DTD)])
   ;;
   exponential)
      AC_DEFINE([SNIA_DTD_EXP], [1], [Exponential SNIa delay time distribution (DTD)])
   ;;
   power-law)
      AC_DEFINE([SNIA_DTD_POWER], [1], [Power law SNIa delay time distribution (DTD)])
   ;;
   power-law-beta-one)
      AC_DEFINE([SNIA_DTD_POWER_BETA1], [1], [Power law SNIa delay time distribution (DTD) with slope -1])
   ;;
   gaussian)
      AC_DEFINE([SNIA_DTD_GAUSSIAN], [1], [Gaussian SNIa delay time distribution (DTD)])
   ;;
   constant)
      AC_DEFINE([SNIA_DTD_CONST], [1], [Constant SNIa delay time distribution (DTD)])
   ;;
   broken-power-law)
      AC_DEFINE([SNIA_DTD_BROKEN_POWER_LAW], [1], [Broken power law SNIa delay time distribution (DTD)])
   ;;
   *)
      AC_MSG_ERROR([Unknown SNIa DTD function])
   ;;
esac


#  Gravity multipole order
AC_ARG_WITH([multipole-order],
   [AS_HELP_STRING([--with-multipole-order=<order>],
      [order of the multipole and gravitational field expansion @<:@ default: 4@:>@]
   )],
   [with_multipole_order="$withval"],
   [with_multipole_order="4"]
)
AC_DEFINE_UNQUOTED([SELF_GRAVITY_MULTIPOLE_ORDER], [$with_multipole_order], [Multipole order])

# Check for git, needed for revision stamps.
AC_PATH_PROG([GIT_CMD], [git])
AC_SUBST([GIT_CMD])

# Check that the gravity model is compatible with the subgrid
if test $with_black_holes = "EAGLE"; then
   if test $with_gravity == "basic"; then
      AC_MSG_ERROR([The EAGLE BH model needs the gravity scheme to provide potentials. The code must be compile with --with-gravity=with-potential.])
   fi
fi

# Make the documentation. Add conditional to handle disable option.
DX_INIT_DOXYGEN(libswift,doc/Doxyfile,doc/)
AM_CONDITIONAL([HAVE_DOXYGEN], [test "$ac_cv_path_ac_pt_DX_DOXYGEN" != ""])

# Check if using EAGLE cooling
AM_CONDITIONAL([HAVEEAGLECOOLING], [test $with_cooling = "EAGLE"])
# Check if using COLIBRE cooling
AM_CONDITIONAL([HAVECOLIBRECOOLING], [test $with_cooling = "COLIBRE"])

# Check if using EAGLE feedback
AM_CONDITIONAL([HAVEEAGLEFEEDBACK], [test $with_feedback = "EAGLE"])
# Check if using COLIBRE feedback
AM_CONDITIONAL([HAVECOLIBREFEEDBACK], [test $with_feedback = "COLIBRE"])

# Handle .in files.
AC_CONFIG_FILES([Makefile src/Makefile examples/Makefile examples/Cooling/CoolingRates/Makefile examples/Cooling/CoolingRatesCOLIBRE/Makefile doc/Makefile doc/Doxyfile tests/Makefile])
AC_CONFIG_FILES([argparse/Makefile tools/Makefile logger/Makefile logger/tests/Makefile])
AC_CONFIG_FILES([tests/testReading.sh], [chmod +x tests/testReading.sh])
AC_CONFIG_FILES([tests/testActivePair.sh], [chmod +x tests/testActivePair.sh])
AC_CONFIG_FILES([tests/test27cells.sh], [chmod +x tests/test27cells.sh])
AC_CONFIG_FILES([tests/test27cellsPerturbed.sh], [chmod +x tests/test27cellsPerturbed.sh])
AC_CONFIG_FILES([tests/test27cellsStars.sh], [chmod +x tests/test27cellsStars.sh])
AC_CONFIG_FILES([tests/test27cellsStarsPerturbed.sh], [chmod +x tests/test27cellsStarsPerturbed.sh])
AC_CONFIG_FILES([tests/test125cells.sh], [chmod +x tests/test125cells.sh])
AC_CONFIG_FILES([tests/test125cellsPerturbed.sh], [chmod +x tests/test125cellsPerturbed.sh])
AC_CONFIG_FILES([tests/testPeriodicBC.sh], [chmod +x tests/testPeriodicBC.sh])
AC_CONFIG_FILES([tests/testPeriodicBCPerturbed.sh], [chmod +x tests/testPeriodicBCPerturbed.sh])
AC_CONFIG_FILES([tests/testInteractions.sh], [chmod +x tests/testInteractions.sh])
AC_CONFIG_FILES([tests/testParser.sh], [chmod +x tests/testParser.sh])
AC_CONFIG_FILES([tests/testSelectOutput.sh], [chmod +x tests/testSelectOutput.sh])
AC_CONFIG_FILES([tests/testFormat.sh], [chmod +x tests/testFormat.sh])

# Save the compilation options
AC_DEFINE_UNQUOTED([SWIFT_CONFIG_FLAGS],["$swift_config_flags"],[Flags passed to configure])

# Make sure the latest git revision string gets included, when we are
# working in a checked out repository.
test -d ${srcdir}/.git && touch ${srcdir}/src/version.c

#  Need to define this, instead of using fifth argument of AC_INIT, until
#  2.64. Defer until now as this redefines PACKAGE_URL, which can emit a
#  compilation error when testing with -Werror.
AC_DEFINE([PACKAGE_URL],["www.swiftsim.com"], [Package web pages])

# Generate output.
AC_OUTPUT

# Report general configuration.
AC_MSG_RESULT([
 ------- Summary --------

   $PACKAGE_NAME v.$PACKAGE_VERSION

   Compiler             : $CC
    - vendor            : $ax_cv_c_compiler_vendor
    - version           : $ax_cv_c_compiler_version
    - flags             : $CFLAGS
   MPI enabled          : $enable_mpi
   HDF5 enabled         : $with_hdf5
    - parallel          : $have_parallel_hdf5
   METIS/ParMETIS       : $have_metis / $have_parmetis
   FFTW3 enabled        : $have_fftw
   GSL enabled          : $have_gsl
   libNUMA enabled      : $have_numa
   GRACKLE enabled      : $have_grackle
   Special allocators   : $have_special_allocator
   CPU profiler         : $have_profiler
   Pthread barriers     : $have_pthread_barrier
   VELOCIraptor enabled : $have_velociraptor
   FoF activated:       : $enable_fof

   Hydro scheme       : $with_hydro
   Dimensionality     : $with_dimension
   Kernel function    : $with_kernel
   Equation of state  : $with_eos
   Adiabatic index    : $with_gamma
   Riemann solver     : $with_riemann

   Gravity scheme      : $with_gravity
   Multipole order     : $with_multipole_order
   No gravity below ID : $no_gravity_below_id
   Make gravity glass  : $gravity_glass_making
   External potential  : $with_potential

   Pressure floor       : $with_pressure_floor
   Entropy floor        : $with_entropy_floor
   Cooling function     : $with_cooling
   Chemistry            : $with_chemistry
   Tracers              : $with_tracers
   Stellar model        : $with_stars
   Star formation model : $with_star_formation
   Star feedback model  : $with_feedback
   Black holes model    : $with_black_holes
<<<<<<< HEAD
   SNIa DTD model       : $with_SNIa_DTD
=======
   Task dependencies    : $with_task_order
>>>>>>> ccc3c577

   Individual timers           : $enable_timers
   Task debugging              : $enable_task_debugging
   Threadpool debugging        : $enable_threadpool_debugging
   Debugging checks            : $enable_debugging_checks
   Interaction debugging       : $enable_debug_interactions
   Stars interaction debugging : $enable_debug_interactions_stars
   Naive interactions          : $enable_naive_interactions
   Naive stars interactions    : $enable_naive_interactions_stars
   Gravity checks              : $gravity_force_checks
   Custom icbrtf               : $enable_custom_icbrtf
   Boundary particles          : $boundary_particles

   Particle Logger      : $with_logger
   Python enabled       : $have_python

 ------------------------])<|MERGE_RESOLUTION|>--- conflicted
+++ resolved
@@ -1412,11 +1412,8 @@
 with_subgrid_stars=none
 with_subgrid_star_formation=none
 with_subgrid_feedback=none
-<<<<<<< HEAD
 with_subgrid_SNIa_DTD=power-law-beta-one
-=======
 with_subgrid_task_order=none
->>>>>>> ccc3c577
 
 case "$with_subgrid" in
    yes)
@@ -1447,7 +1444,7 @@
 	with_subgrid_black_holes=EAGLE
 	with_subgrid_task_order=EAGLE
 	enable_fof=yes
-  with_subgrid_SNIa_DTD=EAGLE
+        with_subgrid_SNIa_DTD=EAGLE
    ;;
    COLIBRE)
 	with_subgrid_cooling=COLIBRE
@@ -1458,7 +1455,9 @@
 	with_subgrid_star_formation=COLIBRE
 	with_subgrid_feedback=COLIBRE
 	with_subgrid_black_holes=EAGLE
-  with_subgrid_SNIa_DTD=power-law-beta-one
+	with_subgrid_task_order=EAGLE
+	enable_fof=yes
+        with_subgrid_SNIa_DTD=power-law-beta-one
    ;;
    *)
       AC_MSG_ERROR([Unknown subgrid choice: $with_subgrid])
@@ -2297,11 +2296,8 @@
    Star formation model : $with_star_formation
    Star feedback model  : $with_feedback
    Black holes model    : $with_black_holes
-<<<<<<< HEAD
    SNIa DTD model       : $with_SNIa_DTD
-=======
    Task dependencies    : $with_task_order
->>>>>>> ccc3c577
 
    Individual timers           : $enable_timers
    Task debugging              : $enable_task_debugging
