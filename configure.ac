# This file is part of SWIFT.
# Copyright (C) 2012 pedro.gonnet@durham.ac.uk.
#               2016 p.w.draper@durham.ac.uk.
#
# This program is free software: you can redistribute it and/or modify
# it under the terms of the GNU General Public License as published by
# the Free Software Foundation, either version 3 of the License, or
# (at your option) any later version.
#
# This program is distributed in the hope that it will be useful,
# but WITHOUT ANY WARRANTY; without even the implied warranty of
# MERCHANTABILITY or FITNESS FOR A PARTICULAR PURPOSE.  See the
# GNU General Public License for more details.
#
# You should have received a copy of the GNU General Public License
# along with this program.  If not, see <http://www.gnu.org/licenses/>.

# Init the project.
AC_INIT([SWIFT],[0.8.5],[https://gitlab.cosma.dur.ac.uk/swift/swiftsim])
swift_config_flags="$*"

#  We want to stop when given unrecognised options. No subdirs so this is safe.
enable_option_checking=${enable_option_checking:-fatal}
if test -n "$ac_unrecognized_opts"; then
    case $enable_option_checking in
        no)
        ;;
        fatal)
            { $as_echo "$as_me: error: unrecognized options: $ac_unrecognized_opts" >&2
              { (exit 1); exit 1; }; }
        ;;
        *)
            $as_echo "$as_me: WARNING: unrecognized options: $ac_unrecognized_opts" >&2
        ;;
    esac
fi

AC_COPYRIGHT
AC_CONFIG_SRCDIR([src/space.c])
AC_CONFIG_AUX_DIR([.])
AM_INIT_AUTOMAKE([subdir-objects])

# Add local macro collection.
AC_CONFIG_MACRO_DIR([m4])

# Stop default CFLAGS from anyone except the environment.
: ${CFLAGS=""}

# Generate header file.
AM_CONFIG_HEADER(config.h)

# Find and test the compiler.
AX_CHECK_ENABLE_DEBUG
AC_PROG_CC
AM_PROG_CC_C_O
AC_OPENMP

# If debug is selected then we also define SWIFT_DEVELOP_MODE to control
# any developer code options.
if test "x$ax_enable_debug" != "xno"; then
   AC_DEFINE([SWIFT_DEVELOP_MODE],1,[Enable developer code options])
fi

# C++ in GCC 6 and above has an issue with undefined the min() and max()
# macros. This hack works around that.
AC_DEFINE([_GLIBCXX_INCLUDE_NEXT_C_HEADERS],1,[Hack for min() and max() using g++ 6+])

# Enable POSIX and platform extension preprocessor macros.
AC_USE_SYSTEM_EXTENSIONS

# Check for compiler version and vendor.
AX_COMPILER_VENDOR
AX_COMPILER_VERSION

# Check whether we have a recent enough GCC
if test "$ax_cv_c_compiler_vendor" = "gnu"; then
   AX_COMPARE_VERSION([$ax_cv_c_compiler_version], [ge], [8.1.0],
		      [gcc_handles_avx512="yes"],
		      [gcc_handles_avx512="no"])
fi

#  Restrict support.
AC_C_RESTRICT

# logger
AC_ARG_ENABLE([logger],
	[AS_HELP_STRING([--enable-logger],
		[enable the particle logger]
	)],
	[with_logger="${enableval}"],
	[with_logger="no"]
)

if test "$with_logger" = "yes"; then
   AC_DEFINE([WITH_LOGGER], 1, [logger enabled])
   # The logger requires that long long is a 64bit type, let's
   # check that.
   AC_CHECK_SIZEOF([long long int])
   if test "$ac_cv_sizeof_long_long_int" != "8"; then
      AC_MSG_ERROR([The particle logger requires that 'long long int' has size 8 bytes])
   fi
fi
AM_CONDITIONAL([HAVELOGGER],[test $with_logger = "yes"])

# Interprocedural optimization support. Needs special handling for linking and
# archiving as well as compilation with Intels, needs to be done before
# libtool is configured (to use correct LD).
AC_ARG_ENABLE([ipo],
   [AS_HELP_STRING([--enable-ipo],
     [Enable interprocedural optimization @<:@no/yes@:>@]
   )],
   [enable_ipo="$enableval"],
   [enable_ipo="no"]
)

if test "$enable_ipo" = "yes"; then
   if test "$ax_cv_c_compiler_vendor" = "intel"; then
      CFLAGS="$CFLAGS -ip -ipo"
      LDFLAGS="$LDFLAGS -ipo"
      : ${AR="xiar"}
      : ${LD="xild"}
      AC_MSG_RESULT([added Intel interprocedural optimization support])
   elif test "$ax_cv_c_compiler_vendor" = "gnu"; then
      CFLAGS="$CFLAGS -flto"
      LDFLAGS="$LDFLAGS -flto"
      AX_COMPARE_VERSION($ax_cv_c_compiler_version, [ge], [5.0.0],
                          [
      : ${AR="gcc-ar"}
      : ${RANLIB="gcc-ranlib"}
                          ], [:] )
      AC_MSG_RESULT([added GCC interprocedural optimization support])
   elif test "$ax_cv_c_compiler_vendor" = "clang"; then
      CFLAGS="$CFLAGS -flto -fuse-ld=gold"
      LDFLAGS="$LDFLAGS -XCClinker -fuse-ld=gold"
      : ${AR="llvm-ar"}
      : ${LD="ld.gold"}
      : ${RANLIB="llvm-ranlib"}
      AC_MSG_RESULT([added LLVM interprocedural optimization support])
   else
      AC_MSG_WARN([Compiler does not support interprocedural optimization])
   fi
fi

# Check for MPI. Need to do this before characterising the compiler (C99 mode),
# as this changes the compiler.
# We should consider using AX_PROG_CC_MPI to replace AC_PROG_CC when compiling
# whole applications. There are issues with mixing compilers when using this
# macro. See
# http://lists.gnu.org/archive/html/autoconf-archive-maintainers/2011-05/msg00004.html.
AC_ARG_ENABLE([mpi],
    [AS_HELP_STRING([--enable-mpi],
      [Compile with functionality for distributed-memory parallelism using MPI @<:@yes/no@:>@]
    )],
    [enable_mpi="$enableval"],
    [enable_mpi="yes"]
)
good_mpi="yes"
if test "$enable_mpi" = "yes"; then
    AX_MPI([CC="$MPICC" AC_DEFINE(HAVE_MPI, 1, [Define if you have the MPI library.]) ])
    MPI_LIBRARY="Unknown MPI"

    # Various MPI implementations require additional libraries when also using
    # threads. Use mpirun (on PATH) as that seems to be only command with
    # version flag, allow MPIRUN to override for systems that insist on
    # a non-standard name (PRACE).
    : ${MPIRUN='mpirun'}
    if test "$MPIRUN" = "mpirun"; then
       AC_PATH_PROG([MPIRUN],[mpirun],[notfound])
    fi
    if test "$MPIRUN" = "notfound"; then
       # This may not be fatal (some systems do not allow mpirun on
       # development nodes)., so push on.
       AC_MSG_WARN([Cannot find mpirun command on PATH, thread support may not be correct])
    else
       # Special options we know about.
       # Intel: -mt_mpi
       # PLATFORM: -lmtmpi
       # OpenMPI: nothing, but library should be built correctly.
       # Set MPI_THREAD_LIBS and add to linker commands as necessary.
       AC_MSG_CHECKING([MPI threads options])
       version=`$MPIRUN -version 2>&1`
       case "$version" in
         *Intel*MPI*)
            MPI_THREAD_LIBS="-mt_mpi"
            MPI_LIBRARY="Intel MPI"
            AC_MSG_RESULT([Intel MPI])
         ;;
         *Platform*)
            MPI_THREAD_LIBS="-lmtmpi"
            MPI_LIBRARY="PLATFORM MPI"
            AC_MSG_RESULT([PLATFORM MPI])
         ;;
         *"Open MPI"*)
            MPI_THREAD_LIBS=""
            MPI_LIBRARY="Open MPI"
            AC_MSG_RESULT([Open MPI])
            #  OpenMPI should be 1.8.6 or later, if not complain.
            #  Version is last word on first line of -version output.
            revision=`mpirun -version 2>&1 | grep "Open MPI" | awk '{print $NF}'`
            AX_COMPARE_VERSION( $revision, [ge], [1.8.6],,[good_mpi="no"] )
            if test "$good_mpi" = "no"; then
                AC_MSG_WARN([
    Open MPI version should be at least 1.8.6 (is $revision)])
                enable_mpi="yes (but with warning)"
            fi
         ;;
         *)
            MPI_THREAD_LIBS=""
            AC_MSG_RESULT([unknown])
         ;;
       esac
       AC_SUBST([MPI_THREAD_LIBS])
    fi
    AC_DEFINE_UNQUOTED([SWIFT_MPI_LIBRARY], ["$MPI_LIBRARY"], [The MPI library name, if known.])
fi
AM_CONDITIONAL([HAVEMPI],[test $enable_mpi = "yes"])

# Indicate that MPIRUN can be modified by an environment variable
AC_ARG_VAR(MPIRUN, Path to the mpirun command if non-standard)

# Add libtool support (now that CC is defined).
LT_INIT

# Need C99 and inline support.
AC_PROG_CC_C99
AC_C_INLINE

# If debugging try to show inlined functions.
if test "x$enable_debug" = "xyes"; then
   #  Show inlined functions.
   if test "$ax_cv_c_compiler_vendor" = "gnu"; then
      # Would like to use -gdwarf and let the compiler pick a good version
      # but that doesn't always work.
      AX_CHECK_COMPILE_FLAG([-gdwarf -fvar-tracking-assignments],
        [inline_EXTRA_FLAGS="-gdwarf -fvar-tracking-assignments"],
        [inline_EXTRA_FLAGS="-gdwarf-2 -fvar-tracking-assignments"])
      CFLAGS="$CFLAGS $inline_EXTRA_FLAGS"
   elif test "$ax_cv_c_compiler_vendor" = "intel"; then
      CFLAGS="$CFLAGS -debug inline-debug-info"
   fi
fi

# Are we using the regular tasks (with atomics and no task conflicts) or
# are we using the atomic-free task-conflicting (slower) version?
AC_ARG_ENABLE([atomics-within-tasks],
   [AS_HELP_STRING([--disable-atomics-within-tasks],
     [Disable the use of atomic operations within tasks. This creates more task conflicts
      but allows for atomic-free and lock-free code within the tasks. This likely slows down
      the code @<:@yes/no@:>@]
   )],
   [enable_atomics_within_tasks="$enableval"],
   [enable_atomics_within_tasks="yes"]
)
AS_IF([test "x$enable_atomics_within_tasks" != "xno"],
   , # Note: atomics are allowed by default, we define the macro if we don't want them.
   [AC_DEFINE([SWIFT_TASKS_WITHOUT_ATOMICS],1,[Makes SWIFT use atomic-free and lock-free tasks.])
])


# Check if task debugging is on.
AC_ARG_ENABLE([task-debugging],
   [AS_HELP_STRING([--enable-task-debugging],
     [Store extra information for generating task dump files @<:@yes/no@:>@]
   )],
   [enable_task_debugging="$enableval"],
   [enable_task_debugging="no"]
)
if test "$enable_task_debugging" = "yes"; then
   AC_DEFINE([SWIFT_DEBUG_TASKS],1,[Enable task debugging])
fi

# Check if threadpool debugging is on.
AC_ARG_ENABLE([threadpool-debugging],
   [AS_HELP_STRING([--enable-threadpool-debugging],
     [Store threadpool mapper timing information and generate threadpool dump files @<:@yes/no@:>@]
   )],
   [enable_threadpool_debugging="$enableval"],
   [enable_threadpool_debugging="no"]
)
if test "$enable_threadpool_debugging" = "yes"; then
   AC_DEFINE([SWIFT_DEBUG_THREADPOOL],1,[Enable threadpool debugging])
   LDFLAGS="$LDFLAGS -rdynamic"
fi

# Check if the general timers are switched on.
AC_ARG_ENABLE([timers],
   [AS_HELP_STRING([--enable-timers],
     [Activate the basic timers @<:@yes/no@:>@]
   )],
   [enable_timers="$enableval"],
   [enable_timers="no"]
)
if test "$enable_timers" = "yes"; then
   AC_DEFINE([SWIFT_USE_TIMERS],1,[Enable individual timers])
fi

# Check if expensive debugging is on.
AC_ARG_ENABLE([debugging-checks],
   [AS_HELP_STRING([--enable-debugging-checks],
     [Activate expensive consistency checks @<:@yes/no@:>@]
   )],
   [enable_debugging_checks="$enableval"],
   [enable_debugging_checks="no"]
)
if test "$enable_debugging_checks" = "yes"; then
   AC_DEFINE([SWIFT_DEBUG_CHECKS],1,[Enable expensive debugging])
fi

# Check if cell graph is on.
AC_ARG_ENABLE([cell-graph],
   [AS_HELP_STRING([--enable-cell-graph],
     [Activate the cell graph @<:@yes/no@:>@]
   )],
   [enable_cell_graph="$enableval"],
   [enable_cell_graph="no"]
)
if test "$enable_cell_graph" = "yes"; then
   AC_DEFINE([SWIFT_CELL_GRAPH],1,[Enable cell graph])
fi

# Check if using our custom icbrtf is enalbled.
AC_ARG_ENABLE([custom-icbrtf],
   [AS_HELP_STRING([--enable-custom-icbrtf],
     [Use SWIFT's custom icbrtf function instead of the system cbrtf @<:@yes/no@:>@]
   )],
   [enable_custom_icbrtf="$enableval"],
   [enable_custom_icbrtf="no"]
)
if test "$enable_custom_icbrtf" = "yes"; then
   AC_DEFINE([WITH_ICBRTF],1,[Enable custom icbrtf])
fi

# Check whether we want to default to naive cell interactions
AC_ARG_ENABLE([naive-interactions],
   [AS_HELP_STRING([--enable-naive-interactions],
     [Activate use of naive cell interaction functions @<:@yes/no@:>@]
   )],
   [enable_naive_interactions="$enableval"],
   [enable_naive_interactions="no"]
)
if test "$enable_naive_interactions" = "yes"; then
   AC_DEFINE([SWIFT_USE_NAIVE_INTERACTIONS],1,[Enable use of naive cell interaction functions])
fi

# Check whether we want to default to naive cell interactions (stars)
AC_ARG_ENABLE([naive-interactions-stars],
   [AS_HELP_STRING([--enable-naive-interactions-stars],
     [Activate use of naive cell interaction functions for stars @<:@yes/no@:>@]
   )],
   [enable_naive_interactions_stars="$enableval"],
   [enable_naive_interactions_stars="no"]
)
if test "$enable_naive_interactions_stars" = "yes"; then
   AC_DEFINE([SWIFT_USE_NAIVE_INTERACTIONS_STARS],1,[Enable use of naive cell interaction functions for stars])
fi

# Check if gravity force checks are on for some particles.
AC_ARG_ENABLE([gravity-force-checks],
   [AS_HELP_STRING([--enable-gravity-force-checks],
     [Activate expensive brute-force gravity checks for a fraction 1/N of all particles @<:@N@:>@]
   )],
   [gravity_force_checks="$enableval"],
   [gravity_force_checks="no"]
)
if test "$gravity_force_checks" == "yes"; then
   AC_MSG_ERROR(Need to specify the fraction of particles to check when using --enable-gravity-force-checks!)
elif test "$gravity_force_checks" != "no"; then
   AC_DEFINE_UNQUOTED([SWIFT_GRAVITY_FORCE_CHECKS], [$enableval] ,[Enable gravity brute-force checks])
fi

# Check whether we want to switch on glass making
AC_ARG_ENABLE([glass-making],
   [AS_HELP_STRING([--enable-glass-making],
     [Activate the glass-making procedure by reversing the sign of gravity @<:@yes/no@:>@]
   )],
   [gravity_glass_making="$enableval"],
   [gravity_glass_making="no"]
)
if test "$gravity_glass_making" == "yes"; then
   AC_DEFINE([SWIFT_MAKE_GRAVITY_GLASS], 1, [Make the code run in a way to produce a glass file for gravity/cosmology])
fi

# Check if we want to zero the gravity forces for all particles below some ID.
AC_ARG_ENABLE([no-gravity-below-id],
   [AS_HELP_STRING([--enable-no-gravity-below-id],
     [Zeros the gravitational acceleration of all particles with an ID smaller than @<:@N@:>@]
   )],
   [no_gravity_below_id="$enableval"],
   [no_gravity_below_id="no"]
)
if test "$no_gravity_below_id" == "yes"; then
   AC_MSG_ERROR(Need to specify the ID below which particles get zero forces when using --enable-no-gravity-below-id!)
elif test "$no_gravity_below_id" != "no"; then
   AC_DEFINE_UNQUOTED([SWIFT_NO_GRAVITY_BELOW_ID], [$enableval] ,[Particles with smaller ID than this will have zero gravity forces])
fi

# Check if we want to use boundary particles.
AC_ARG_ENABLE([boundary-particles],
   [AS_HELP_STRING([--enable-boundary-particles],
     [Set all particles with an ID smaller than @<:@N@:>@ as boundary particles (i.e. receive zero gravity + hydro forces).]
   )],
   [boundary_particles="$enableval"],
   [boundary_particles="no"]
)
if test "$boundary_particles" == "yes"; then
   AC_MSG_ERROR(Need to specify the ID below which particles get zero forces when using --enable-boundary-particles!)
elif test "$boundary_particles" != "no"; then
   AC_DEFINE_UNQUOTED([SWIFT_NO_GRAVITY_BELOW_ID], [$enableval] ,[Particles with smaller ID than this will have zero gravity forces])
   AC_DEFINE_UNQUOTED([SWIFT_BOUNDARY_PARTICLES], [$enableval] ,[Particles with smaller ID than this will be considered as boundaries.])
fi

# Check whether we have any of the ARM v8.1 tick timers
AX_ASM_ARM_PMCCNTR
AX_ASM_ARM_CNTVCT

# See if we want memuse reporting.
AC_ARG_ENABLE([memuse-reports],
   [AS_HELP_STRING([--enable-memuse-reports],
     [Output reports about significant memory allocations@<:@yes/no@:>@]
   )],
   [enable_memuse_reports="$enableval"],
   [enable_memuse_reports="no"]
)
if test "$enable_memuse_reports" = "yes"; then
   AC_DEFINE([SWIFT_MEMUSE_REPORTS],1,[Enable memory usage reports])
fi

# The system memory report depends on the presence of /proc/self/statm, i.e.
# a linux OS, check for that.
if test -f "/proc/self/statm"; then
   AC_DEFINE([SWIFT_MEMUSE_STATM],1,[Have /proc/self/statm capability])
fi

# Check if we want to make the dumper thread active.
AC_ARG_ENABLE([dumper],
   [AS_HELP_STRING([--enable-dumper],
     [Dump active tasks and memory use (if configured)@<:@yes/no@:>@]
   )],
   [enable_dumper="$enableval"],
   [enable_dumper="no"]
)
if test "$enable_dumper" = "yes"; then
   AC_DEFINE([SWIFT_DUMPER_THREAD],1,[Enable dumper thread])
fi

# See if we want mpi reporting.
AC_ARG_ENABLE([mpiuse-reports],
   [AS_HELP_STRING([--enable-mpiuse-reports],
     [Output reports about MPI tasks requests@<:@yes/no@:>@]
   )],
   [enable_mpiuse_reports="$enableval"],
   [enable_mpiuse_reports="no"]
)
if test "$enable_mpiuse_reports" = "yes"; then
   AC_DEFINE([SWIFT_MPIUSE_REPORTS],1,[Enable MPI task reports])
fi


# Define HAVE_POSIX_MEMALIGN if it works.
AX_FUNC_POSIX_MEMALIGN

# Only optimize if allowed, otherwise assume user will set CFLAGS as
# appropriate.
AC_ARG_ENABLE([optimization],
   [AS_HELP_STRING([--enable-optimization],
     [Enable compile time optimization flags for host @<:@yes/no@:>@]
   )],
   [enable_opt="$enableval"],
   [enable_opt="yes"]
)

#  Disable vectorisation for known compilers. This switches off optimizations
#  that could be enabled above, so in general should be appended. Slightly odd
#  implementation as want to describe as --disable-vec, but macro is enable
#  (there is no enable action).
AC_ARG_ENABLE([vec],
   [AS_HELP_STRING([--disable-vec],
     [Disable vectorization]
   )],
   [enable_vec="$enableval"],
   [enable_vec="yes"]
)

#  Disable hand written vectorisation. Slightly odd implementation as want
# to describe as --disable-hand-vec, but macro is enable (there is no enable action).
AC_ARG_ENABLE([hand-vec],
   [AS_HELP_STRING([--disable-hand-vec],
     [Disable intrinsic vectorization]
   )],
   [enable_hand_vec="$enableval"],
   [enable_hand_vec="yes"]
)

HAVEVECTORIZATION=0

if test "$enable_opt" = "yes" ; then

   # Choose the best flags for this compiler and architecture
   ac_test_CFLAGS="no"
   AX_CC_MAXOPT
   ac_test_CFLAGS="yes"

   # Choose the best flags for the gravity sub-library on this compiler and architecture
   if test "$ax_cv_c_compiler_vendor" = "intel"; then
      case "$icc_flags" in
      	 *CORE-AVX512*)
            GRAVITY_CFLAGS="$GRAVITY_CFLAGS -qopt-zmm-usage=high"
	    ;;
	 *)
	    AC_MSG_WARN([No additional flags needed for gravity on this platform])
	    ;;
      esac
   elif test "$ax_cv_c_compiler_vendor" = "gnu"; then
      if test "$gcc_handles_avx512" = "yes"; then
         case "$ax_gcc_arch" in
	    *skylake-avx512*)
               GRAVITY_CFLAGS="$GRAVITY_CFLAGS -mprefer-vector-width=512"
	       ;;
	    *)
	       AC_MSG_WARN([No additional flags needed for gravity on this platform])
	       ;;
         esac
      else
         AC_MSG_WARN([No additional flags needed for gravity on this platform])
      fi
   else
      AC_MSG_WARN([Do not know what best gravity vectorization flags to choose for this compiler])
   fi
   AC_ARG_VAR([GRAVITY_CFLAGS], [C compiler flags added to the basic CFLAGS to compile
   				 the gravity-related files.])

   # Check SSE & AVX support (some overlap with AX_CC_MAXOPT).
   # Don't use the SIMD_FLAGS result with Intel compilers. The -x<code>
   # value from AX_CC_MAXOPT should be sufficient.
   AX_EXT
   if test "$SIMD_FLAGS" != ""; then
       if test "$ax_cv_c_compiler_vendor" != "intel"; then
           CFLAGS="$CFLAGS $SIMD_FLAGS"
       fi
   fi

   if test "$enable_vec" = "no"; then
      if test "$ax_cv_c_compiler_vendor" = "intel"; then
      	 CFLAGS="$CFLAGS -no-vec -no-simd"
      	 AC_MSG_RESULT([disabled Intel vectorization])
      elif test "$ax_cv_c_compiler_vendor" = "gnu"; then
      	 CFLAGS="$CFLAGS -fno-tree-vectorize"
      	 AC_MSG_RESULT([disabled GCC vectorization])
      elif test "$ax_cv_c_compiler_vendor" = "clang"; then
         CFLAGS="$CFLAGS -fno-vectorize -fno-slp-vectorize"
         AC_MSG_RESULT([disabled clang vectorization])
      else
         AC_MSG_WARN([Do not know how to disable vectorization for this compiler])
      fi
   elif test "$enable_hand_vec" = "yes"; then
      AC_DEFINE([WITH_VECTORIZATION],1,[Enable hand-written vectorization])
      HAVEVECTORIZATION=1
   fi
fi
AM_CONDITIONAL([HAVEVECTORIZATION],[test -n "$HAVEVECTORIZATION"])


# Add address sanitizer options to flags, if requested. Only useful for GCC
# version 4.8 and later and clang.
AC_ARG_ENABLE([sanitizer],
   [AS_HELP_STRING([--enable-sanitizer],
     [Enable memory error detection using address sanitizer @<:@no/yes@:>@]
   )],
   [enable_san="$enableval"],
   [enable_san="no"]
)

if test "$enable_san" = "yes"; then
   if test "$ax_cv_c_compiler_vendor" = "gnu"; then
      AX_COMPARE_VERSION( $ax_cv_c_compiler_version, [ge], [4.8.0],
                          [enable_san="yes"], [enable_san="no"] )
   elif test "$ax_cv_c_compiler_vendor" = "clang"; then
      AX_COMPARE_VERSION( $ax_cv_c_compiler_version, [ge], [3.2.0],
                          [enable_san="yes"], [enable_san="no"] )
   fi
   if test "$enable_san" = "yes"; then
      CFLAGS="$CFLAGS -fsanitize=address -fno-omit-frame-pointer"
      AC_MSG_RESULT([added address sanitizer support])
   else
      AC_MSG_WARN([Compiler does not support address sanitizer option])
   fi
fi

# Add the undefined sanitizer option to flags. Only useful for GCC
# version 4.9 and later and clang to detected undefined code behaviour
# such as integer overflow and memory alignment issues.
AC_ARG_ENABLE([undefined-sanitizer],
   [AS_HELP_STRING([--enable-undefined-sanitizer],
     [Enable detection of code that causes undefined behaviour @<:@no/yes@:>@]
   )],
   [enable_ubsan="$enableval"],
   [enable_ubsan="no"]
)

if test "$enable_ubsan" = "yes"; then
   if test "$ax_cv_c_compiler_vendor" = "gnu"; then
      AX_COMPARE_VERSION( $ax_cv_c_compiler_version, [ge], [4.9.0],
                          [enable_ubsan="yes"], [enable_ubsan="no"] )
   elif test "$ax_cv_c_compiler_vendor" = "clang"; then
      AX_COMPARE_VERSION( $ax_cv_c_compiler_version, [ge], [3.7.0],
                          [enable_ubsan="yes"], [enable_ubsan="no"] )
   fi
   if test "$enable_ubsan" = "yes"; then
      CFLAGS="$CFLAGS -fsanitize=undefined"
      AC_MSG_RESULT([added undefined sanitizer support])
   else
      AC_MSG_WARN([Compiler does not support undefined sanitizer option])
   fi
fi

# Autoconf stuff.
AC_PROG_INSTALL
AC_PROG_MAKE_SET
AC_HEADER_STDC

# Check for the libraries we will need.
AC_CHECK_LIB(m,sqrt,,AC_MSG_ERROR(something is wrong with the math library!))

# Check for GSL. We test for this in the standard directories by default,
# and only disable if using --with-gsl=no or --without-gsl. When a value
# is given GSL must be found.
have_gsl="no"
AC_ARG_WITH([gsl],
    [AS_HELP_STRING([--with-gsl=PATH],
       [root directory where GSL is installed @<:@yes/no@:>@]
    )],
    [with_gsl="$withval"],
    [with_gsl="test"]
)
if test "x$with_gsl" != "xno"; then
   if test "x$with_gsl" != "xyes" -a "x$with_gsl" != "xtest" -a "x$with_gsl" != "x"; then
      GSL_LIBS="-L$with_gsl/lib -lgsl -lgslcblas"
      GSL_INCS="-I$with_gsl/include"
   else
      GSL_LIBS="-lgsl -lgslcblas"
      GSL_INCS=""
   fi
   #  GSL is not specified, so just check if we have it.
   if test "x$with_gsl" = "xtest"; then
      AC_CHECK_LIB([gslcblas],[cblas_dgemm],[have_gsl="yes"],[have_gsl="no"],$GSL_LIBS)
      if test "x$have_gsl" != "xno"; then
         AC_DEFINE([HAVE_LIBGSLCBLAS],1,[The GSL CBLAS library appears to be present.])
         AC_CHECK_LIB([gsl],[gsl_integration_qag],
            AC_DEFINE([HAVE_LIBGSL],1,[The GSL library appears to be present.]),
            [have_gsl="no"],$GSL_LIBS)
      fi
   else
      AC_CHECK_LIB([gslcblas],[cblas_dgemm],
         AC_DEFINE([HAVE_LIBGSLCBLAS],1,[The GSL CBLAS library appears to be present.]),
         AC_MSG_ERROR(something is wrong with the GSL CBLAS library!), $GSL_LIBS)
      AC_CHECK_LIB([gsl],[gsl_integration_qag],
         AC_DEFINE([HAVE_LIBGSL],1,[The GSL library appears to be present.]),
         AC_MSG_ERROR(something is wrong with the GSL library!), $GSL_LIBS)
      have_gsl="yes"
   fi
   if test "$have_gsl" = "no"; then
      GSL_LIBS=""
      GSL_INCS=""
   fi
fi
AC_SUBST([GSL_LIBS])
AC_SUBST([GSL_INCS])
AM_CONDITIONAL([HAVEGSL],[test -n "$GSL_LIBS"])

# Check for pthreads.
AX_PTHREAD([LIBS="$PTHREAD_LIBS $LIBS" CFLAGS="$CFLAGS $PTHREAD_CFLAGS"
    CC="$PTHREAD_CC" LDFLAGS="$LDFLAGS $PTHREAD_LIBS $LIBS"],
    AC_MSG_ERROR([Could not find a working version of
    the pthread library. Make sure you have the library and header files installed
    or use CPPFLAGS and LDFLAGS if the library is installed in a
    non-standard location.]))

# Check whether POSIX thread barriers are implemented (e.g. OSX does not have them)
have_pthread_barrier="no"
AC_CHECK_LIB(pthread, pthread_barrier_init,
	     have_pthread_barrier="yes",
	     AC_MSG_WARN(POSIX implementation does not have barriers. SWIFT will use home-made ones.))
if test "x$have_pthread_barrier" == "xyes"; then
  AC_DEFINE([HAVE_PTHREAD_BARRIERS], [1], [The posix library implements barriers])
fi

# Check whether POSIX file allocation functions exist (e.g. OSX does not have them)
AC_CHECK_LIB(pthread, posix_fallocate,
	     AC_DEFINE([HAVE_POSIX_FALLOCATE], [1], [The posix library implements file allocation functions.]),
	     AC_MSG_WARN(POSIX implementation does not have file allocation functions.))

# Check for METIS.
have_metis="no"
AC_ARG_WITH([metis],
    [AS_HELP_STRING([--with-metis=PATH],
       [root directory where METIS is installed @<:@yes/no@:>@]
    )],
    [with_metis="$withval"],
    [with_metis="no"]
)

METIS_LIBS=""
if test "x$with_metis" != "xno"; then

# Check if we have METIS.
   if test "x$with_metis" != "xyes" -a "x$with_metis" != "x"; then
      METIS_LIBS="-L$with_metis/lib -lmetis"
      METIS_INCS="-I$with_metis/include"
   else
      METIS_LIBS="-lmetis"
      METIS_INCS=""
   fi
   AC_CHECK_LIB([metis],[METIS_PartGraphKway], [have_metis="yes"],
                [have_metis="no"], $METIS_LIBS)
   if test "$have_metis" == "yes"; then
      AC_DEFINE([HAVE_METIS],1,[The METIS library is present.])
   else
      AC_MSG_ERROR("Failed to find a METIS library")
   fi
fi

AC_SUBST([METIS_LIBS])
AC_SUBST([METIS_INCS])
AM_CONDITIONAL([HAVEMETIS],[test -n "$METIS_LIBS"])

# Check for ParMETIS note we can have both as ParMETIS uses METIS.
have_parmetis="no"
AC_ARG_WITH([parmetis],
    [AS_HELP_STRING([--with-parmetis=PATH],
       [root directory where ParMETIS is installed @<:@yes/no@:>@]
    )],
    [with_parmetis="$withval"],
    [with_parmetis="no"]
)

if test "x$with_parmetis" != "xno"; then

# Check if we have ParMETIS.
   if test "x$with_parmetis" != "xyes" -a "x$with_parmetis" != "x"; then
      PARMETIS_LIBS="-L$with_parmetis/lib -lparmetis"
      PARMETIS_INCS="-I$with_parmetis/include"
   else
      PARMETIS_LIBS="-lparmetis"
      PARMETIS_INCS=""
   fi
   AC_CHECK_LIB([parmetis],[ParMETIS_V3_RefineKway], [have_parmetis="yes"],
                [have_parmetis="no"], $PARMETIS_LIBS)
   if test "$have_parmetis" == "no"; then

# A build may use an external METIS library, check for that.

      if test "x$with_parmetis" != "xyes" -a "x$with_parmetis" != "x"; then
         PARMETIS_LIBS="-L$with_parmetis/lib -lparmetis -lmetis"
         PARMETIS_INCS="-I$with_parmetis/include"
      else
         PARMETIS_LIBS="-lparmetis -lmetis"
         PARMETIS_INCS=""
      fi
      # Note use different function to avoid caching of first check.
      AC_CHECK_LIB([parmetis],[ParMETIS_V3_PartKway], [have_parmetis="yes"],
                   [have_parmetis="no"], [$METIS_LIBS $PARMETIS_LIBS])

   fi
   if test "$have_parmetis" == "yes"; then
      AC_DEFINE([HAVE_PARMETIS],1,[The ParMETIS library is present.])
   else
      AC_MSG_ERROR("Failed to find a ParMETIS library")
   fi
fi

AC_SUBST([PARMETIS_LIBS])
AC_SUBST([PARMETIS_INCS])
AM_CONDITIONAL([HAVEPARMETIS],[test -n "$PARMETIS_LIBS"])

# METIS fixed width integer printing can require this, so define. Only needed
# for some non C99 compilers, i.e. C++ pre C++11.
AH_VERBATIM([__STDC_FORMAT_MACROS],
            [/* Needed to get PRIxxx macros from stdint.h when not using C99 */
#ifndef __STDC_FORMAT_MACROS
#define __STDC_FORMAT_MACROS 1
#endif])

# Check for FFTW. We test for this in the standard directories by default,
# and only disable if using --with-fftw=no or --without-fftw. When a value
# is given FFTW must be found.
# If FFTW is found, we check whether this is the threaded version.
have_fftw="no"
AC_ARG_WITH([fftw],
    [AS_HELP_STRING([--with-fftw=PATH],
       [root directory where fftw is installed @<:@yes/no@:>@]
    )],
    [with_fftw="$withval"],
    [with_fftw="test"]
)
if test "x$with_fftw" != "xno"; then

   # Was FFTW's location specifically given?
   if test "x$with_fftw" != "xyes" -a "x$with_fftw" != "xtest" -a "x$with_fftw" != "x"; then
      FFTW_LIBS="-L$with_fftw/lib -lfftw3"
      FFTW_INCS="-I$with_fftw/include"
   else
      FFTW_LIBS="-lfftw3"
      FFTW_INCS=""
   fi

   #  FFTW is not specified, so just check if we have it.
   if test "x$with_fftw" = "xtest"; then
      AC_CHECK_LIB([fftw3],[fftw_malloc],[have_fftw="yes"],[have_fftw="no"],$FFTW_LIBS)
      if test "x$have_fftw" != "xno"; then
      	 AC_DEFINE([HAVE_FFTW],1,[The FFTW library appears to be present.])
      fi
   # FFTW was specified, check that it was a valid location.
   else
      AC_CHECK_LIB([fftw3],[fftw_malloc],
         AC_DEFINE([HAVE_FFTW],1,[The FFTW library appears to be present.]),
         AC_MSG_ERROR(something is wrong with the FFTW library!), $FFTW_LIBS)
      have_fftw="yes"
   fi

   # FFTW was requested not to be used.
   if test "$have_fftw" = "no"; then
      FFTW_LIBS=""
      FFTW_INCS=""
   fi

   # Now, check whether we have the threaded version of FFTW
   if test "x$have_fftw" = "xyes"; then

      # Was FFTW's location specifically given?
      if test "x$with_fftw" != "xyes" -a "x$with_fftw" != "xtest" -a "x$with_fftw" != "x"; then
        FFTW_THREADED_LIBS="-L$with_fftw/lib -lfftw3_threads -lfftw3"
        FFTW_THREADED_INCS="-I$with_fftw/include"
      else
        FFTW_THREADED_LIBS="-lfftw3_threads -lfftw3"
        FFTW_THREADED_INCS=""
      fi

      # Verify that the library is threaded
      AC_CHECK_LIB([fftw3],[fftw_init_threads],[have_threaded_fftw="yes"],
		   [have_threaded_fftw="no"], $FFTW_THREADED_LIBS)

      # If found, update things
      if test "x$have_threaded_fftw" = "xyes"; then
         AC_DEFINE([HAVE_THREADED_FFTW],1,[The threaded FFTW library appears to be present.])
         FFTW_LIBS=$FFTW_THREADED_LIBS
         FFTW_INCS=$FFTW_THREADED_INCS
	 have_fftw="yes - threaded"
      fi
   fi
fi

AC_ARG_WITH([arm-fftw],
    [AS_HELP_STRING([--with-arm-fftw=PATH],
      [root directory where arm fft library is installed @<:@yes/no@:>@]
    )],
    [with_arm_fftw="$withval"],
    [with_arm_fftw=no]
)
if test "x$with_arm_fftw" != "xno"; then

   # Was FFTW's location specifically given?
   if test "x$with_arm_fftw" != "xyes" -a "x$with_arm_fftw" != "xtest" -a "x$with_arm_fftw" != "x"; then
      FFTW_LIBS="-L$with_arm_fftw/lib -larmpl_lp64"
      FFTW_INCS="-I$with_arm_fftw/include"
   else
      FFTW_LIBS="-larmpl_lp64"
      FFTW_INCS=""
   fi

   #  FFTW is not specified, so just check if we have it.
   if test "x$with_arm_fftw" = "xtest"; then
      AC_CHECK_LIB([armpl_lp64],[fftw_malloc],[have_fftw="yes"],[have_fftw="no"],$FFTW_LIBS)
      if test "x$have_arm_fftw" != "xno"; then
      	 AC_DEFINE([HAVE_FFTW],1,[The FFTW library appears to be present.])
	 have_fftw="yes - ARM"
      fi
   # FFTW was specified, check that it was a valid location.
   else
      AC_CHECK_LIB([armpl_lp64],[fftw_malloc],
         AC_DEFINE([HAVE_FFTW],1,[The FFTW library appears to be present.]),
         AC_MSG_ERROR(something is wrong with the FFTW library!), $FFTW_LIBS)
      have_fftw="yes - ARM"
   fi

   # FFTW was requested not to be used.
   if test "$have_arm_fftw" = "no"; then
      FFTW_LIBS=""
      FFTW_INCS=""
   fi

   # Now, check whether we have the threaded version of FFTW
   if test "x$have_arm_fftw" = "xyes"; then

      # Was FFTW's location specifically given?
      if test "x$with_arm_fftw" != "xyes" -a "x$with_arm_fftw" != "xtest" -a "x$with_arm_fftw" != "x"; then
        FFTW_THREADED_LIBS="-L$with_arm_fftw/lib -larmpl_lp64_threads -larmpl_lp64"
        FFTW_THREADED_INCS="-I$with_arm_fftw/include"
      else
        FFTW_THREADED_LIBS="-larmpl_lp64_threads -larmpl_lp64"
        FFTW_THREADED_INCS=""
      fi

      # Verify that the library is threaded
      AC_CHECK_LIB([armpl_lp64],[fftw_init_threads],[have_threaded_fftw="yes"],
                  [have_threaded_fftw="no"], $FFTW_THREADED_LIBS)

      # If found, update things
      if test "x$have_threaded_fftw" = "xyes"; then
         AC_DEFINE([HAVE_THREADED_FFTW],1,[The threaded FFTW library appears to be present.])
         FFTW_LIBS=$FFTW_THREADED_LIBS
         FFTW_INCS=$FFTW_THREADED_INCS
         have_fftw="yes - ARM - threaded"
      fi
   fi
fi
AC_SUBST([FFTW_LIBS])
AC_SUBST([FFTW_INCS])
AM_CONDITIONAL([HAVEFFTW],[test -n "$FFTW_LIBS"])

#  Check for -lprofiler usually part of the gperftools along with tcmalloc.
have_profiler="no"
AC_ARG_WITH([profiler],
   [AS_HELP_STRING([--with-profiler=PATH],
      [use cpu profiler library or specify the directory with lib @<:@yes/no@:>@]
   )],
   [with_profiler="$withval"],
   [with_profiler="no"]
)
if test "x$with_profiler" != "xno"; then
   if test "x$with_profiler" != "xyes" -a "x$with_profiler" != "x"; then
      proflibs="-L$with_profiler -lprofiler"
   else
      proflibs="-lprofiler"
   fi
   AC_CHECK_LIB([profiler],[ProfilerFlush],
    [have_profiler="yes"
      AC_DEFINE([WITH_PROFILER],1,[Link against the gperftools profiling library.])],
    [have_profiler="no"], $proflibs)

   if test "$have_profiler" = "yes"; then
      PROFILER_LIBS="$proflibs"
   else
      PROFILER_LIBS=""
   fi
fi
AC_SUBST([PROFILER_LIBS])
AM_CONDITIONAL([HAVEPROFILER],[test -n "$PROFILER_LIBS"])

# Check for special allocators
have_special_allocator="no"

#  Check for tcmalloc a fast malloc that is part of the gperftools.
have_tcmalloc="no"
AC_ARG_WITH([tcmalloc],
   [AS_HELP_STRING([--with-tcmalloc=PATH],
      [use tcmalloc library or specify the directory with lib @<:@yes/no@:>@]
   )],
   [with_tcmalloc="$withval"],
   [with_tcmalloc="no"]
)
if test "x$with_tcmalloc" != "xno" -a "x$have_special_allocator" != "xno"; then
   AC_MSG_ERROR("Cannot activate more than one alternative malloc library")
fi

if test "x$with_tcmalloc" != "xno"; then
   if test "x$with_tcmalloc" != "xyes" -a "x$with_tcmalloc" != "x"; then
      tclibs="-L$with_tcmalloc -ltcmalloc"
   else
      tclibs="-ltcmalloc"
   fi
   AC_CHECK_LIB([tcmalloc],[tc_cfree],[have_tcmalloc="yes"],[have_tcmalloc="no"],
                $tclibs)

   #  Could just have the minimal version.
   if test "$have_tcmalloc" = "no"; then
      if test "x$with_tcmalloc" != "xyes" -a "x$with_tcmalloc" != "x"; then
         tclibs="-L$with_tcmalloc -ltcmalloc_minimal"
      else
         tclibs="-ltcmalloc_minimal"
      fi
      AC_CHECK_LIB([tcmalloc],[tc_cfree],[have_tcmalloc="yes"],[have_tcmalloc="no"],
                   $tclibs)
   fi

   if test "$have_tcmalloc" = "yes"; then
      TCMALLOC_LIBS="$tclibs"

      AC_DEFINE([HAVE_TCMALLOC],1,[The tcmalloc library appears to be present.])

      have_special_allocator="tcmalloc"

      # Prevent compilers that replace the calls with built-ins (GNU 99) from doing so.
      case "$ax_cv_c_compiler_vendor" in
        intel | gnu | clang)
             CFLAGS="$CFLAGS -fno-builtin-malloc -fno-builtin-calloc -fno-builtin-realloc -fno-builtin-free"
          ;;
      esac

   else
      TCMALLOC_LIBS=""
   fi
fi
AC_SUBST([TCMALLOC_LIBS])
AM_CONDITIONAL([HAVETCMALLOC],[test -n "$TCMALLOC_LIBS"])

#  Check for jemalloc another fast malloc that is good with contention.
have_jemalloc="no"
AC_ARG_WITH([jemalloc],
   [AS_HELP_STRING([--with-jemalloc=PATH],
      [use jemalloc library or specify the directory with lib @<:@yes/no@:>@]
   )],
   [with_jemalloc="$withval"],
   [with_jemalloc="no"]
)
if test "x$with_jemalloc" != "xno" -a "x$have_special_allocator" != "xno"; then
   AC_MSG_ERROR("Cannot activate more than one alternative malloc library")
fi

if test "x$with_jemalloc" != "xno"; then
   if test "x$with_jemalloc" != "xyes" -a "x$with_jemalloc" != "x"; then
      jelibs="-L$with_jemalloc -ljemalloc"
   else
      jelibs="-ljemalloc"
   fi
   AC_CHECK_LIB([jemalloc],[malloc_usable_size],[have_jemalloc="yes"],[have_jemalloc="no"],
                $jelibs)

   if test "$have_jemalloc" = "yes"; then
      JEMALLOC_LIBS="$jelibs"

      AC_DEFINE([HAVE_JEMALLOC],1,[The jemalloc library appears to be present.])

      have_special_allocator="jemalloc"

      # Prevent compilers that replace the regular calls with built-ins (GNU 99) from doing so.
      case "$ax_cv_c_compiler_vendor" in
        intel | gnu | clang)
             CFLAGS="$CFLAGS -fno-builtin-malloc -fno-builtin-calloc -fno-builtin-realloc -fno-builtin-free"
          ;;
      esac

   else
      JEMALLOC_LIBS=""
   fi
fi
AC_SUBST([JEMALLOC_LIBS])
AM_CONDITIONAL([HAVEJEMALLOC],[test -n "$JEMALLOC_LIBS"])

#  Check for tbbmalloc, Intel's fast and parallel allocator
have_tbbmalloc="no"
AC_ARG_WITH([tbbmalloc],
   [AS_HELP_STRING([--with-tbbmalloc=PATH],
      [use tbbmalloc library or specify the directory with lib @<:@yes/no@:>@]
   )],
   [with_tbbmalloc="$withval"],
   [with_tbbmalloc="no"]
)
if test "x$with_tbbmalloc" != "xno" -a "x$have_special_allocator" != "xno"; then
   AC_MSG_ERROR("Cannot activate more than one alternative malloc library")
fi

if test "x$with_tbbmalloc" != "xno"; then
   if test "x$with_tbbmalloc" != "xyes" -a "x$with_tbbmalloc" != "x"; then
      tbblibs="-L$with_tbbmalloc -ltbbmalloc_proxy -ltbbmalloc"
   else
      tbblibs="-ltbbmalloc_proxy -ltbbmalloc"
   fi
   AC_CHECK_LIB([tbbmalloc],[scalable_malloc],[have_tbbmalloc="yes"],[have_tbbmalloc="no"],
                $tbblibs)

   if test "$have_tbbmalloc" = "yes"; then
      TBBMALLOC_LIBS="$tbblibs"

      AC_DEFINE([HAVE_TBBMALLOC],1,[The TBBmalloc library appears to be present.])

      have_special_allocator="TBBmalloc"

      # Prevent compilers that replace the calls with built-ins (GNU 99) from doing so.
      case "$ax_cv_c_compiler_vendor" in
        intel | gnu | clang)
             CFLAGS="$CFLAGS -fno-builtin-malloc -fno-builtin-calloc -fno-builtin-realloc -fno-builtin-free"
          ;;
      esac

   else
      TBBMALLOC_LIBS=""
   fi
fi
AC_SUBST([TBBMALLOC_LIBS])
AM_CONDITIONAL([HAVETBBMALLOC],[test -n "$TBBMALLOC_LIBS"])

# check for a random seed
AC_ARG_WITH([random-seed],
    [AS_HELP_STRING([--with-random-seed=SHORT INT],
       [Set the random seed.]
    )],
    [with_random_seed="$withval"],
    [with_random_seed="0"]
)
AC_DEFINE_UNQUOTED([SWIFT_RANDOM_SEED_XOR], [$with_random_seed],[Value of the random seed.])

# Check for python.
have_python="no"
AC_ARG_WITH([python],
    [AS_HELP_STRING([--with-python=PATH],
       [root directory where python is installed @<:@yes/no@:>@]
    )],
    [with_python="$withval"],
    [with_python="no"]
)
if test "x$with_python" != "xno"; then
   if test "$with_python" == ""; then
      # use linux default python
      with_python="/usr/"
   fi
   AM_PATH_PYTHON([3], [], [AC_MSG_ERROR(python not found)])   
   AC_ARG_VAR([PYTHON_INCS], [Include flags for python, bypassing python-config])
   AC_ARG_VAR([PYTHON_CONFIG], [Path to python-config])
   AS_IF([test -z "$PYTHON_INCS"], [
      AS_IF([test -z "$PYTHON_CONFIG"], [
      	AC_PATH_PROGS([PYTHON_CONFIG],
	          [python$PYTHON_VERSION-config python-config],
                  [no],
                  [`dirname $PYTHON`])
    	AS_IF([test "$PYTHON_CONFIG" = no], [AC_MSG_ERROR([cannot find python-config for $PYTHON.])])
      ])
      AC_MSG_CHECKING([python include flags])
      PYTHON_INCS=`$PYTHON_CONFIG --includes`
      AC_MSG_RESULT([$PYTHON_INCS])
  ])
  have_python="yes"
fi
AC_SUBST([PYTHON_INCS])
AM_CONDITIONAL([HAVEPYTHON],[test -n "$PYTHON_INCS"])


# Check for HDF5. This is required.
AX_LIB_HDF5
if test "$with_hdf5" != "yes"; then
    AC_MSG_ERROR([Could not find a working HDF5 library])
fi

# We want to know if this HDF5 supports MPI and whether we should use it.
# The default is to use MPI support if it is available, i.e. this is
# a parallel HDF5.
have_parallel_hdf5="no"
if test "$with_hdf5" = "yes"; then
    AC_ARG_ENABLE([parallel-hdf5],
       [AS_HELP_STRING([--enable-parallel-hdf5],
         [Enable parallel HDF5 library MPI functions if available. @<:@yes/no@:>@]
       )],
       [enable_parallel_hdf5="$enableval"],
       [enable_parallel_hdf5="yes"]
    )

    if test "$enable_parallel_hdf5" = "yes"; then
        AC_MSG_CHECKING([for HDF5 parallel support])

	# Check if the library is capable, the header should define H5_HAVE_PARALLEL.
        old_CPPFLAGS="$CPPFLAGS"
        CPPFLAGS="$CPPFLAGS $HDF5_CPPFLAGS"
        AC_COMPILE_IFELSE([AC_LANG_SOURCE([[
        #include "hdf5.h"
        #ifndef H5_HAVE_PARALLEL
        # error macro not defined
        #endif
        ]])], [parallel="yes"], [parallel="no"])
        if test "$parallel" = "yes"; then
            have_parallel_hdf5="yes"
            AC_DEFINE([HAVE_PARALLEL_HDF5],1,[HDF5 library supports parallel access])
        fi
        AC_MSG_RESULT($parallel)
        CPPFLAGS="$old_CPPFLAGS"
    fi
fi
AM_CONDITIONAL([HAVEPARALLELHDF5],[test "$have_parallel_hdf5" = "yes"])

# Check for grackle.
have_grackle="no"
AC_ARG_WITH([grackle],
    [AS_HELP_STRING([--with-grackle=PATH],
       [root directory where grackle is installed @<:@yes/no@:>@]
    )],
    [with_grackle="$withval"],
    [with_grackle="no"]
)
if test "x$with_grackle" != "xno"; then
   AC_PROG_FC
   AC_FC_LIBRARY_LDFLAGS
   if test "x$with_grackle" != "xyes" -a "x$with_grackle" != "x"; then
      GRACKLE_LIBS="-L$with_grackle/lib -lgrackle"
      GRACKLE_INCS="-I$with_grackle/include"
   else
      GRACKLE_LIBS="-lgrackle"
      GRACKLE_INCS=""
   fi

   have_grackle="yes"

   echo $GRACKLE_LIBS

   AC_CHECK_LIB(
      [grackle],
      [initialize_chemistry_data],
      [AC_DEFINE([HAVE_GRACKLE],1,[The GRACKLE library appears to be present.])
        AC_DEFINE([CONFIG_BFLOAT_8],1,[Use doubles in grackle])
      ],
      [AC_MSG_ERROR(Cannot find grackle library!)],
      [$GRACKLE_LIBS])
fi
AC_SUBST([GRACKLE_LIBS])
AC_SUBST([GRACKLE_INCS])
AM_CONDITIONAL([HAVEGRACKLE],[test -n "$GRACKLE_LIBS"])

# Check for VELOCIraptor.
have_velociraptor="no"
AC_ARG_WITH([velociraptor],
    [AS_HELP_STRING([--with-velociraptor=PATH],
       [Directory where velociraptor library exists @<:@yes/no@:>@]
    )],
    [with_velociraptor="$withval"],
    [with_velociraptor="no"]
)
if test "x$with_velociraptor" != "xno"; then
   AC_PROG_FC
   AC_FC_LIBRARY_LDFLAGS
   if test "x$with_velociraptor" != "xyes" -a "x$with_velociraptor" != "x"; then
      VELOCIRAPTOR_LIBS="-L$with_velociraptor -lvelociraptor -lmpi -lstdc++ -lhdf5"
      CFLAGS="$CFLAGS -fopenmp"
   else
      VELOCIRAPTOR_LIBS=""
   fi

   have_velociraptor="yes"

   AC_CHECK_LIB(
      [velociraptor],
      [InitVelociraptor],
      [AC_DEFINE([HAVE_VELOCIRAPTOR],1,[The VELOCIraptor library appears to be present.])],
      [AC_MSG_ERROR(Cannot find VELOCIraptor library at $with_velociraptor or incompatible HDF5 library loaded.)],
      [$VELOCIRAPTOR_LIBS $HDF5_LDFLAGS $HDF5_LIBS $GSL_LIBS]
   )
fi
AC_SUBST([VELOCIRAPTOR_LIBS])
AM_CONDITIONAL([HAVEVELOCIRAPTOR],[test -n "$VELOCIRAPTOR_LIBS"])

# Now that we found VELOCIraptor, let's check how it was compiled.
if test "$have_velociraptor" == "yes"; then
    AC_CHECK_LIB(
       [velociraptor],
       [VR_NOMASS],
       [AC_DEFINE([HAVE_VELOCIRAPTOR_WITH_NOMASS],1,[The VELOCIraptor library has been compiled with the NOMASS option. Only useful if running a uniform box.])],
       [AC_MSG_RESULT(VELOCIraptor not compiled to so as to *not* store masses per particle.)],
       [$VELOCIRAPTOR_LIBS $HDF5_LDFLAGS $HDF5_LIBS $GSL_LIBS]
    )
fi

# Check for dummy VELOCIraptor.
AC_ARG_ENABLE([dummy-velociraptor],
    [AS_HELP_STRING([--enable-dummy-velociraptor],
       [Enable dummy velociraptor compilation @<:@yes/no@:>@]
    )],
    [enable_dummy_velociraptor="$enableval"],
    [enable_dummy_velociraptor="no"]
)

if test "$enable_dummy_velociraptor" = "yes"; then
  have_velociraptor="yes"

  AC_DEFINE(HAVE_VELOCIRAPTOR,1,[The VELOCIraptor library appears to be present.])
  AC_DEFINE(HAVE_DUMMY_VELOCIRAPTOR,1,[The dummy VELOCIraptor library is present.])
fi

# Check for floating-point execeptions
AC_CHECK_FUNC(feenableexcept, AC_DEFINE([HAVE_FE_ENABLE_EXCEPT],[1],
    [Defined if the floating-point exception can be enabled using non-standard GNU functions.]))

# Check for setaffinity.
AC_CHECK_FUNC(pthread_setaffinity_np, AC_DEFINE([HAVE_SETAFFINITY],[1],
    [Defined if pthread_setaffinity_np exists.]) )
AM_CONDITIONAL(HAVESETAFFINITY,
    [test "$ac_cv_func_pthread_setaffinity_np" = "yes"])

# If available check for NUMA as well. There is a problem with the headers of
# this library, mainly that they do not pass the strict prototypes check when
# installed outside of the system directories. So we actually do this check
# in two phases. The basic ones first (before strict-prototypes is added to CFLAGS).
have_numa="no"
AC_ARG_WITH([numa],
    [AS_HELP_STRING([--with-numa=PATH],
       [Directory where the NUMA library exists @<:@yes/no@:>@]
    )],
    [with_numa="$withval"],
    [with_numa="yes"]
)
if test "$ac_cv_func_pthread_setaffinity_np" = "yes" -a "x$with_numa" != "xno"; then

    if test "x$with_numa" != "xyes" -a "x$with_numa" != "x"; then
        NUMA_LIBS="-L$with_numa/lib -lnuma"
        NUMA_INCS="-I$with_numa/include"
    else
        NUMA_LIBS="-lnuma"
        NUMA_INCS=""
    fi

    #  Test for header file.
    old_CPPFLAGS="$CPPFLAGS"
    CPPFLAGS="$CPPFLAGS $NUMA_INCS"
    AC_CHECK_HEADER([numa.h])
    CPPFLAGS="$old_CPPFLAGS"
    if test "$ac_cv_header_numa_h" = "yes"; then

        #  If NUMA location is specified check if we have it.
        if test "x$with_numa" != "xyes" -a "x$with_numa" != "x"; then
            AC_CHECK_LIB([numa],[numa_available],
                AC_DEFINE([HAVE_LIBNUMA],1,[The NUMA library appears to be present.]),
                AC_MSG_ERROR(something is wrong with the NUMA library!), $NUMA_LIBS)
            have_numa="yes"
        else
            AC_CHECK_LIB([numa],[numa_available],[have_numa="yes"],[have_numa="no"],$NUMA_LIBS)
            if test "x$have_numa" != "xno"; then
                AC_DEFINE([HAVE_LIBNUMA],1,[The NUMA library appears to be present.])
            fi
        fi
    fi

    #  We can live without this.
    if test "$have_numa" = "no"; then
       NUMA_LIBS=""
    fi
fi
AC_SUBST([NUMA_LIBS])

# Check for Sundials (required for the CHIMES library).
# There is a problems with the headers of this library 
# as they do not pass the strict prototypes check when 
# installed outside of the system directories. So we 
# need to do this check in two phases. 
have_sundials="no"
SUNDIALS_LIBS=""
SUNDIALS_INCS=""
AC_ARG_WITH([sundials],
    [AS_HELP_STRING([--with-sundials=PATH],
       [root directory where sundials is installed @<:@yes/no@:>@]
    )],
    [with_sundials="$withval"],
    [with_sundials="no"]
)
if test "x$with_sundials" != "xno"; then
   AC_PROG_FC
   AC_FC_LIBRARY_LDFLAGS
   if test "x$with_sundials" != "xyes" -a "x$with_sundials" != "x"; then
      SUNDIALS_LIBS="-L$with_sundials/lib -lsundials_cvode -lsundials_nvecserial -lsundials_sunlinsoldense -lsundials_sunmatrixdense"
      SUNDIALS_INCS="-I$with_sundials/include"
   else
      SUNDIALS_LIBS="-lsundials_cvode -lsundials_nvecserial -lsundials_sunlinsoldense -lsundials_sunmatrixdense"
      SUNDIALS_INCS=""
   fi

   AC_CHECK_LIB([sundials_cvode], [CVode], [have_sundials="yes"],
                [have_sundials="no"], $SUNDIALS_LIBS)

   if test "$have_sundials" == "yes"; then
      AC_DEFINE([HAVE_SUNDIALS],1,[The SUNDIALS library is present.])
   else
      if test "x$with_sundials" != "xyes" -a "x$with_sundials" != "x"; then
      	 # It might be that the libraries are in 
      	 # /lib64 rather than /lib 
      	 SUNDIALS_LIBS="-L$with_sundials/lib64 -lsundials_cvode -lsundials_nvecserial -lsundials_sunlinsoldense -lsundials_sunmatrixdense"

	 # unset cached result of previous AC_CHECK_LIB
	 unset ac_cv_lib_sundials_cvode_CVode

   	 AC_CHECK_LIB([sundials_cvode], [CVode], [have_sundials="yes"], [have_sundials="no"], $SUNDIALS_LIBS)      
	 
   	 if test "$have_sundials" == "yes"; then
      	    AC_DEFINE([HAVE_SUNDIALS],1,[The SUNDIALS library is present.])
	 else 
	    AC_MSG_ERROR("Failed to find a SUNDIALS library")
	 fi 

      else 
      	 AC_MSG_ERROR("Failed to find a SUNDIALS library")
      fi
   fi
fi
AC_SUBST([SUNDIALS_LIBS])

# Check for Intel and PowerPC intrinsics header optionally used by vector.h.
AC_CHECK_HEADERS([immintrin.h], [], [],
[#ifdef HAVE_IMMINTRIN_H
# include <immintrin.h>
#endif
])
AC_CHECK_HEADERS([altivec.h], [], [],
[#ifdef HAVE_ALTIVEC_H
# include <altivec.h>
#endif
])

# Check for timing functions needed by cycle.h.
AC_HEADER_TIME
AC_CHECK_HEADERS([sys/time.h c_asm.h intrinsics.h mach/mach_time.h])
AC_CHECK_TYPE([hrtime_t],[AC_DEFINE(HAVE_HRTIME_T, 1, [Define to 1 if hrtime_t
is defined in <sys/time.h>])],,
[#if HAVE_SYS_TIME_H
#include <sys/time.h>
#endif])
AC_CHECK_FUNCS([gethrtime read_real_time time_base_to_time clock_gettime mach_absolute_time])
AC_MSG_CHECKING([for _rtc intrinsic])
rtc_ok=yes
AC_LINK_IFELSE([AC_LANG_PROGRAM(
[[#ifdef HAVE_INTRINSICS_H
#include <intrinsics.h>
#endif]],
[[_rtc()]])],
[AC_DEFINE(HAVE__RTC,1,[Define if you have the UNICOS _rtc() intrinsic.])],[rtc_ok=no])
AC_MSG_RESULT($rtc_ok)

# Special timers for the ARM v7 platforms (taken from FFTW-3 to match their cycle.h)
AC_ARG_ENABLE(armv7a-cntvct, [AC_HELP_STRING([--enable-armv7a-cntvct],[enable the cycle counter on Armv7a via the CNTVCT register])], have_armv7acntvct=$enableval)
if test "$have_armv7acntvct"x = "yes"x; then
	AC_DEFINE(HAVE_ARMV7A_CNTVCT,1,[Define if you have enabled the CNTVCT cycle counter on ARMv7a])
fi

AC_ARG_ENABLE(armv7a-pmccntr, [AC_HELP_STRING([--enable-armv7a-pmccntr],[enable the cycle counter on Armv7a via the PMCCNTR register])], have_armv7apmccntr=$enableval)
if test "$have_armv7apmccntr"x = "yes"x; then
	AC_DEFINE(HAVE_ARMV7A_PMCCNTR,1,[Define if you have enabled the PMCCNTR cycle counter on ARMv7a])
fi

# Check if we have native exp10 and exp10f functions. If not failback to our
# implementations. On Apple/CLANG we have __exp10, so also check for that
# if the compiler is clang.
AC_CHECK_LIB([m],[exp10], [AC_DEFINE([HAVE_EXP10],1,[The exp10 function is present.])])
AC_CHECK_LIB([m],[exp10f], [AC_DEFINE([HAVE_EXP10F],1,[The exp10f function is present.])])
if test "$ax_cv_c_compiler_vendor" = "clang"; then
      AC_CHECK_LIB([m],[__exp10], [AC_DEFINE([HAVE___EXP10],1,[The __exp10 function is present.])])
      AC_CHECK_LIB([m],[__exp10f], [AC_DEFINE([HAVE___EXP10F],1,[The __exp10f function is present.])])
fi

# Check if we have native sincos and sincosf functions. If not failback to our
# implementations. On Apple/CLANG we have __sincos, so also check for that
# if the compiler is clang.
AC_CHECK_LIB([m],[sincos], [AC_DEFINE([HAVE_SINCOS],1,[The sincos function is present.])])
AC_CHECK_LIB([m],[sincosf], [AC_DEFINE([HAVE_SINCOSF],1,[The sincosf function is present.])])
if test "$ax_cv_c_compiler_vendor" = "clang"; then
      AC_CHECK_LIB([m],[__sincos], [AC_DEFINE([HAVE___SINCOS],1,[The __sincos function is present.])])
      AC_CHECK_LIB([m],[__sincosf], [AC_DEFINE([HAVE___SINCOSF],1,[The __sincosf function is present.])])
fi


# Add warning flags by default, if these can be used. Option =error adds
# -Werror to GCC, clang and Intel.  Note do this last as compiler tests may
# become errors, if that's an issue don't use CFLAGS for these, use an AC_SUBST().
AC_ARG_ENABLE([compiler-warnings],
   [AS_HELP_STRING([--enable-compiler-warnings],
     [Enable compile time warning flags, if compiler is known @<:@error/no/yes)@:>@]
   )],
   [enable_warn="$enableval"],
   [enable_warn="error"]
)
if test "$enable_warn" != "no"; then

    # AX_CFLAGS_WARN_ALL does not give good warning flags for the Intel compiler
    # We will do this by hand instead and only default to the macro for unknown compilers
    case "$ax_cv_c_compiler_vendor" in
          gnu | clang)
             CFLAGS="$CFLAGS -Wall -Wextra -Wno-unused-parameter -Wshadow"
          ;;
	  intel)
             CFLAGS="$CFLAGS -w2 -Wunused-variable -Wshadow"
          ;;
	  *)
	     AX_CFLAGS_WARN_ALL
	  ;;
    esac

    # Add a "choke on warning" flag if it exists
    if test "$enable_warn" = "error"; then
       case "$ax_cv_c_compiler_vendor" in
          intel | gnu | clang)
             CFLAGS="$CFLAGS -Werror"
          ;;
       esac
    fi

    # We want strict-prototypes, but this must still work even if warnings
    # are an error.
    AX_CHECK_COMPILE_FLAG([-Wstrict-prototypes],[CFLAGS="$CFLAGS -Wstrict-prototypes"],
                          [CFLAGS="$CFLAGS"],[$CFLAGS],[AC_LANG_SOURCE([int main(void){return 0;}])])
fi

# Second part of the NUMA library checks. We now decide if we need to use
# -isystem to get around the strict-prototypes problem. Assumes isystem
# is available when strict-prototypes is.
if test "$have_numa" != "no"; then
    if test "x$with_numa" != "xyes" -a "x$with_numa" != "x"; then
        case "$CFLAGS" in
            *strict-prototypes*)
                NUMA_INCS="-isystem$with_numa/include"
                # This may still fail if CPATH is used, so we check if the
                # headers are usable.
                AS_UNSET(ac_cv_header_numa_h)
                old_CPPFLAGS="$CPPFLAGS"
                CPPFLAGS="$CPPFLAGS $NUMA_INCS"
                numa_failed="no"
                AC_CHECK_HEADER([numa.h],[numa_failed="no"],
                                [numa_failed="yes"])
                if test "$numa_failed" = "yes"; then
                    AC_MSG_ERROR([Failed to compile the numa.h header file: you may need to set --enable-compiler-warnings to yes or no])
                fi
                CPPFLAGS="$old_CPPFLAGS"
            ;;
            *)
                NUMA_INCS="-I$with_numa/include"
            ;;
        esac
   fi
fi
AC_SUBST([NUMA_INCS])

# Second part of the Sundials library checks. 
# We now decide if we need to use -isystem to 
# get around the strict-prototypes problem. Assumes 
# isystem is available when strict-prototypes is.
if test "x$with_sundials" != "xno"; then
   if test "x$with_sundials" != "xyes" -a "x$with_sundials" != "x"; then
        case "$CFLAGS" in
            *strict-prototypes*)
	        SUNDIALS_INCS="-isystem$with_sundials/include"
            ;;
            *)
                SUNDIALS_INCS="-I$with_sundials/include"
            ;;
        esac
   fi
fi 
AC_SUBST([SUNDIALS_INCS])

# CHIMES configuration options. 

# Use double precision in the CHIMES module. 
AC_ARG_ENABLE([chimes-double-precision],
   [AS_HELP_STRING([--enable-chimes-double-precision],
     [Use double precision in CHIMES @<:@yes/no@:>@]
   )],
   [enable_chimes_double_precision="$enableval"],
   [enable_chimes_double_precision="no"]
)

AM_CONDITIONAL(HAVE_CHIMES_DOUBLE_PRECISION, [test $enable_chimes_double_precision = "yes"])

# Various package configuration options.

# Master subgrid options
# If you add a restriction (e.g. no cooling, chemistry or hydro)
# you will need to check for overwrite after reading the additional options.
# As an example for this, see the call to AC_ARG_WITH for cooling.
AC_ARG_WITH([subgrid],
	[AS_HELP_STRING([--with-subgrid=<subgrid>],
		[Master switch for subgrid methods. Inexperienced user should start here. Options are: @<:@none, GEAR, QLA, EAGLE, COLIBRE, COLIBRE-CHIMES default: none@:>@]
	)],
	[with_subgrid="$withval"],
	[with_subgrid=none]
)

# Default values
with_subgrid_cooling=none
with_subgrid_chemistry=none
with_subgrid_tracers=none
with_subgrid_entropy_floor=none
with_subgrid_pressure_floor=none
with_subgrid_stars=none
with_subgrid_star_formation=none
with_subgrid_feedback=none
with_subgrid_SNIa_DTD=power-law-beta-one
with_subgrid_task_order=default
with_subgrid_sink=none

case "$with_subgrid" in
   yes)
      AC_MSG_ERROR([Invalid option. A subgrid model must be chosen.])
   ;;
   none)
   ;;
   GEAR)
	with_subgrid_cooling=grackle_0
	with_subgrid_chemistry=GEAR_10
	with_subgrid_pressure_floor=GEAR
	with_subgrid_stars=GEAR
	with_subgrid_star_formation=GEAR
	with_subgrid_feedback=GEAR
	with_subgrid_black_holes=none
	with_subgrid_task_order=GEAR
  	with_subgrid_sink=none
	enable_fof=no
   ;;
   QLA)
	with_subgrid_cooling=QLA
	with_subgrid_chemistry=QLA
	with_subgrid_tracers=none
	with_subgrid_entropy_floor=QLA
	with_subgrid_stars=none
	with_subgrid_star_formation=QLA
	with_subgrid_feedback=none
	with_subgrid_black_holes=none
	with_subgrid_task_order=default
  	with_subgrid_sink=none
	enable_fof=no
   ;;
   EAGLE)
	with_subgrid_cooling=EAGLE
	with_subgrid_chemistry=EAGLE
	with_subgrid_tracers=EAGLE
	with_subgrid_entropy_floor=EAGLE
	with_subgrid_stars=EAGLE
	with_subgrid_star_formation=EAGLE
	with_subgrid_feedback=EAGLE
	with_subgrid_black_holes=EAGLE
	with_subgrid_task_order=EAGLE
  	with_subgrid_sink=none
	enable_fof=yes
        with_subgrid_SNIa_DTD=EAGLE
   ;;
   COLIBRE)
	with_subgrid_cooling=COLIBRE
	with_subgrid_chemistry=COLIBRE
	with_subgrid_tracers=COLIBRE
	with_subgrid_entropy_floor=COLIBRE
	with_subgrid_stars=COLIBRE
	with_subgrid_star_formation=COLIBRE
	with_subgrid_feedback=COLIBRE
	with_subgrid_black_holes=COLIBRE
	with_subgrid_task_order=EAGLE
	enable_fof=yes
        with_subgrid_SNIa_DTD=power-law-beta-one
   ;;
   COLIBRE-CHIMES)
	with_subgrid_cooling=CHIMES
	with_subgrid_chemistry=COLIBRE
	with_subgrid_tracers=COLIBRE
	with_subgrid_entropy_floor=COLIBRE
	with_subgrid_stars=COLIBRE
	with_subgrid_star_formation=COLIBRE
	with_subgrid_feedback=COLIBRE
	with_subgrid_black_holes=COLIBRE
	with_subgrid_task_order=EAGLE
	enable_fof=yes
        with_subgrid_SNIa_DTD=power-law-beta-one
   ;;
   EAGLE-XL)
	with_subgrid_cooling=COLIBRE
	with_subgrid_chemistry=EAGLE
	with_subgrid_tracers=EAGLE
	with_subgrid_entropy_floor=EAGLE
	with_subgrid_stars=EAGLE
	with_subgrid_star_formation=EAGLE
	with_subgrid_feedback=EAGLE
	with_subgrid_black_holes=EAGLE
	with_subgrid_task_order=EAGLE
	with_subgrid_sink=none
	enable_fof=yes
   ;;
   *)
      AC_MSG_ERROR([Unknown subgrid choice: $with_subgrid])
   ;;
esac

# Check if FoF is on.
AC_ARG_ENABLE([fof],
   [AS_HELP_STRING([--enable-fof],
     [Activate the friends-of-friends (FoF) code.],
   )],
   [enable_fof="$enableval"],
   [enable_fof="no"]
)
if test "$enable_fof" = "yes"; then
   AC_DEFINE([WITH_FOF], 1, [Enable FoF])
fi

# Check if stand-alone FoF is on.
AC_ARG_ENABLE([stand-alone-fof],
   [AS_HELP_STRING([--enable-stand-alone-fof],
     [Activate the compilation of the stand-alone friends-of-friends (FoF) post-processing tool.],
   )],
   [enable_standalone_fof="$enableval"],
   [enable_standalone_fof="no"]
)
if test "$enable_standalone_fof" = "yes"; then
   enable_fof="yes + stand-alone tool"
   AC_DEFINE([WITH_FOF], 1, [Enable FoF])
   AC_DEFINE([WITH_STAND_ALONE_FOF], 1, [Enable stand-alone FoF])
fi
AM_CONDITIONAL([HAVESTANDALONEFOF],[test $enable_standalone_fof = "yes"])

# Gravity scheme.
AC_ARG_WITH([gravity],
   [AS_HELP_STRING([--with-gravity=<scheme>],
      [Gravity scheme to use @<:@basic, with-potential, with-multi-softening default: with-multi-softening@:>@]
   )],
   [with_gravity="$withval"],
   [with_gravity="with-multi-softening"]
)

if test "$with_subgrid" = "EAGLE" || test "$with_subgrid" = "COLIBRE"; then
   if test "$with_gravity" = "default"; then
      with_gravity="with-potential"
   fi
fi

case "$with_gravity" in
   with-potential)
      AC_DEFINE([POTENTIAL_GRAVITY], [1], [Basic gravity scheme with potential calculation])
   ;;
   with-multi-softening)
      AC_DEFINE([MULTI_SOFTENING_GRAVITY], [1], [Gravity scheme with per-particle type softening value and background particles])
   ;;
   basic)
      AC_DEFINE([DEFAULT_GRAVITY], [1], [Basic gravity scheme])
   ;;
   *)
      AC_MSG_ERROR([Unknown gravity scheme: $with_gravity])
   ;;
esac

# Hydro scheme.
AC_ARG_WITH([hydro],
   [AS_HELP_STRING([--with-hydro=<scheme>],
      [Hydro dynamics to use @<:@gadget2, minimal, pressure-entropy, pressure-energy, pressure-energy-monaghan, default, gizmo-mfv, gizmo-mfm, shadowfax, planetary, anarchy-du, anarchy-pu default: gadget2@:>@]
   )],
   [with_hydro="$withval"],
   [with_hydro="gadget2"]
)

case "$with_hydro" in
   gadget2)
      AC_DEFINE([GADGET2_SPH], [1], [Gadget-2 SPH])
   ;;
   minimal)
      AC_DEFINE([MINIMAL_SPH], [1], [Minimal SPH])
   ;;
   pressure-entropy)
      AC_DEFINE([HOPKINS_PE_SPH], [1], [Pressure-Entropy SPH])
   ;;
   pressure-energy)
      AC_DEFINE([HOPKINS_PU_SPH], [1], [Pressure-Energy SPH])
   ;;
   pressure-energy-monaghan)
      AC_DEFINE([HOPKINS_PU_SPH_MONAGHAN], [1], [Pressure-Energy SPH with M&M Variable A.V.])
   ;;
   default)
      AC_DEFINE([DEFAULT_SPH], [1], [Default SPH])
   ;;
   gizmo-mfv)
      AC_DEFINE([GIZMO_MFV_SPH], [1], [GIZMO MFV SPH])
   ;;
   gizmo-mfm)
      AC_DEFINE([GIZMO_MFM_SPH], [1], [GIZMO MFM SPH])
   ;;
   shadowfax)
      AC_DEFINE([SHADOWFAX_SPH], [1], [Shadowfax SPH])
   ;;
   planetary)
      AC_DEFINE([PLANETARY_SPH], [1], [Planetary SPH])
   ;;
   sphenix)
      AC_DEFINE([SPHENIX_SPH], [1], [SPHENIX SPH])
   ;;
   anarchy-du)
      AC_DEFINE([SPHENIX_SPH], [1], [SPHENIX SPH])
   ;;
   anarchy-pu)
      AC_DEFINE([ANARCHY_PU_SPH], [1], [ANARCHY (PU) SPH])
   ;;


   *)
      AC_MSG_ERROR([Unknown hydrodynamics scheme: $with_hydro])
   ;;
esac

# Check if debugging interactions stars is switched on.
AC_ARG_ENABLE([debug-interactions-stars],
   [AS_HELP_STRING([--enable-debug-interactions-stars],
     [Activate interaction debugging for stars, logging a maximum of @<:@N@:>@ neighbours. Defaults to 256 if no value set.]
   )],
   [enable_debug_interactions_stars="$enableval"],
   [enable_debug_interactions_stars="no"]
)
if test "$enable_debug_interactions_stars" != "no"; then
    AC_DEFINE([DEBUG_INTERACTIONS_STARS],1,[Enable interaction debugging for stars])
    if test "$enable_debug_interactions_stars" == "yes"; then
      AC_DEFINE([MAX_NUM_OF_NEIGHBOURS_STARS],256,[The maximum number of particle neighbours to be logged for stars])
      [enable_debug_interactions_stars="yes (Logging up to 256 neighbours)"]
    else
      AC_DEFINE_UNQUOTED([MAX_NUM_OF_NEIGHBOURS_STARS], [$enableval] ,[The maximum number of particle neighbours to be logged for stars])
      [enable_debug_interactions_stars="yes (Logging up to $enableval neighbours)"]
    fi
fi

# Check if debugging interactions is switched on.
AC_ARG_ENABLE([debug-interactions],
   [AS_HELP_STRING([--enable-debug-interactions],
     [Activate interaction debugging, logging a maximum of @<:@N@:>@ neighbours. Defaults to 256 if no value set.]
   )],
   [enable_debug_interactions="$enableval"],
   [enable_debug_interactions="no"]
)
if test "$enable_debug_interactions" != "no"; then
  if test "$with_hydro" = "gadget2"; then
      AC_DEFINE([DEBUG_INTERACTIONS_SPH],1,[Enable interaction debugging])
    if test "$enable_debug_interactions" == "yes"; then
      AC_DEFINE([MAX_NUM_OF_NEIGHBOURS],256,[The maximum number of particle neighbours to be logged])
      [enable_debug_interactions="yes (Logging up to 256 neighbours)"]
    else
      AC_DEFINE_UNQUOTED([MAX_NUM_OF_NEIGHBOURS], [$enableval] ,[The maximum number of particle neighbours to be logged])
      [enable_debug_interactions="yes (Logging up to $enableval neighbours)"]
    fi
  else
    [enable_debug_interactions="no (only available for gadget2 hydro scheme)"]
  fi
fi


# SPH Kernel function
AC_ARG_WITH([kernel],
   [AS_HELP_STRING([--with-kernel=<kernel>],
      [Kernel function to use @<:@cubic-spline, quartic-spline, quintic-spline, wendland-C2, wendland-C4, wendland-C6 default: cubic-spline@:>@]
   )],
   [with_kernel="$withval"],
   [with_kernel="cubic-spline"]
)
case "$with_kernel" in
   cubic-spline)
      AC_DEFINE([CUBIC_SPLINE_KERNEL], [1], [Cubic spline kernel])
   ;;
   quartic-spline)
      AC_DEFINE([QUARTIC_SPLINE_KERNEL], [1], [Quartic spline kernel])
   ;;
   quintic-spline)
      AC_DEFINE([QUINTIC_SPLINE_KERNEL], [1], [Quintic spline kernel])
   ;;
   wendland-C2)
      AC_DEFINE([WENDLAND_C2_KERNEL], [1], [Wendland-C2 kernel])
   ;;
   wendland-C4)
      AC_DEFINE([WENDLAND_C4_KERNEL], [1], [Wendland-C4 kernel])
   ;;
   wendland-C6)
      AC_DEFINE([WENDLAND_C6_KERNEL], [1], [Wendland-C6 kernel])
   ;;
   *)
      AC_MSG_ERROR([Unknown kernel function: $with_kernel])
   ;;
esac

#  Dimensionality of the hydro scheme.
AC_ARG_WITH([hydro-dimension],
   [AS_HELP_STRING([--with-hydro-dimension=<dim>],
      [dimensionality of problem @<:@3/2/1 default: 3@:>@]
   )],
   [with_dimension="$withval"],
   [with_dimension="3"]
)
case "$with_dimension" in
   1)
      AC_DEFINE([HYDRO_DIMENSION_1D], [1], [1D solver])
   ;;
   2)
      AC_DEFINE([HYDRO_DIMENSION_2D], [2], [2D solver])
   ;;
   3)
      AC_DEFINE([HYDRO_DIMENSION_3D], [3], [3D solver])
   ;;
   *)
      AC_MSG_ERROR([Dimensionality must be 1, 2 or 3])
   ;;
esac

#  Equation of state
AC_ARG_WITH([equation-of-state],
   [AS_HELP_STRING([--with-equation-of-state=<EoS>],
      [equation of state @<:@ideal-gas, isothermal-gas, planetary default: ideal-gas@:>@]
   )],
   [with_eos="$withval"],
   [with_eos="ideal-gas"]
)
case "$with_eos" in
   ideal-gas)
      AC_DEFINE([EOS_IDEAL_GAS], [1], [Ideal gas equation of state])
   ;;
   isothermal-gas)
      AC_DEFINE([EOS_ISOTHERMAL_GAS], [1], [Isothermal gas equation of state])
   ;;
   planetary)
      AC_DEFINE([EOS_PLANETARY], [1], [All planetary equations of state])
   ;;
   *)
      AC_MSG_ERROR([Unknown equation of state: $with_eos])
   ;;
esac

#  Adiabatic index
AC_ARG_WITH([adiabatic-index],
   [AS_HELP_STRING([--with-adiabatic-index=<gamma>],
      [adiabatic index @<:@5/3, 7/5, 4/3, 2 default: 5/3@:>@]
   )],
   [with_gamma="$withval"],
   [with_gamma="5/3"]
)
case "$with_gamma" in
   5/3)
      AC_DEFINE([HYDRO_GAMMA_5_3], [5./3.], [Adiabatic index is 5/3])
   ;;
   7/5)
      AC_DEFINE([HYDRO_GAMMA_7_5], [7./5.], [Adiabatic index is 7/5])
   ;;
   4/3)
      AC_DEFINE([HYDRO_GAMMA_4_3], [4./3.], [Adiabatic index is 4/3])
   ;;
   2)
      AC_DEFINE([HYDRO_GAMMA_2_1], [2.], [Adiabatic index is 2])
   ;;
   *)
      AC_MSG_ERROR([Unknown adiabatic index: $with_gamma])
   ;;
esac

#  Riemann solver
AC_ARG_WITH([riemann-solver],
   [AS_HELP_STRING([--with-riemann-solver=<solver>],
      [riemann solver (gizmo-sph only) @<:@none, exact, trrs, hllc, default: none@:>@]
   )],
   [with_riemann="$withval"],
   [with_riemann="none"]
)
case "$with_riemann" in
   none)
      AC_DEFINE([RIEMANN_SOLVER_NONE], [1], [No Riemann solver])
   ;;
   exact)
      AC_DEFINE([RIEMANN_SOLVER_EXACT], [1], [Exact Riemann solver])
   ;;
   trrs)
      AC_DEFINE([RIEMANN_SOLVER_TRRS], [1], [Two Rarefaction Riemann Solver])
   ;;
   hllc)
      AC_DEFINE([RIEMANN_SOLVER_HLLC], [1], [Harten-Lax-van Leer-Contact Riemann solver])
   ;;
   *)
      AC_MSG_ERROR([Unknown Riemann solver: $with_riemann])
   ;;
esac

#  Cooling function
AC_ARG_WITH([cooling],
   [AS_HELP_STRING([--with-cooling=<function>],
      [cooling function @<:@none, const-du, const-lambda, QLA, EAGLE, COLIBRE, CHIMES, CHIMES_* grackle_* default: none@:>@.
      For Grackle, the primordial chemistry parameter needs to be provided (e.g. grackle_0).
      For CHIMES, the size of the network can be provided (e.g. CHIMES_157). Otherwise defaults to 10.]
   )],
   [with_cooling="$withval"],
   [with_cooling="none"]
)

if test "$with_subgrid" != "none"; then
   if test "$with_cooling" != "none"; then
      AC_MSG_ERROR([Cannot provide with-subgrid and with-cooling together])
   else
      with_cooling="$with_subgrid_cooling"
   fi
fi

case "$with_cooling" in
   none)
      AC_DEFINE([COOLING_NONE], [1], [No cooling function])
   ;;
   const-du)
      AC_DEFINE([COOLING_CONST_DU], [1], [Const du/dt cooling function])
   ;;
   const-lambda)
      AC_DEFINE([COOLING_CONST_LAMBDA], [1], [Const Lambda cooling function])
   ;;
   compton)
      AC_DEFINE([COOLING_COMPTON], [1], [Compton cooling off the CMB])
   ;;
   grackle_*)
      AC_DEFINE([COOLING_GRACKLE], [1], [Cooling via the grackle library])
      primordial_chemistry=${with_cooling:8}
      AC_DEFINE_UNQUOTED([COOLING_GRACKLE_MODE], [$primordial_chemistry], [Grackle chemistry network])
   ;;
   QLA)
      AC_DEFINE([COOLING_QLA], [1], [Cooling following the Quick-Lyman-alpha model])
   ;;
   EAGLE)
      AC_DEFINE([COOLING_EAGLE], [1], [Cooling following the EAGLE model])
   ;;
   COLIBRE)
      AC_DEFINE([COOLING_COLIBRE], [1], [Cooling following the COLIBRE model])
   ;;
<<<<<<< HEAD
   CHIMES)
      AC_DEFINE([COOLING_CHIMES], [1], [Cooling using the CHIMES module])
      AC_MSG_CHECKING([for Sundials libraries])
      AC_MSG_RESULT($have_sundials)

      if test "$have_sundials" != "yes"; then 
         AC_MSG_ERROR([The Sundials library is not present. Sundials is required for the CHIMES module.]) 
      fi

      # The default CHIMEs netowkr size is 10
      AC_DEFINE_UNQUOTED([CHIMES_NETWORK_SIZE], [10], [Chimes network size])	
   ;; 
   CHIMES_*)
      AC_DEFINE([COOLING_CHIMES], [1], [Cooling using the CHIMES module])
      AC_MSG_CHECKING([for Sundials libraries])
      AC_MSG_RESULT($have_sundials)

      if test "$have_sundials" != "yes"; then 
         AC_MSG_ERROR([The Sundials library is not present. Sundials is required for the CHIMES module.]) 
      fi
      
      # Extract the CHIMES network size
      chimes_network_size=${with_cooling:7}
      AC_DEFINE_UNQUOTED([CHIMES_NETWORK_SIZE], [$chimes_network_size], [Chimes network size]) 
   ;;
=======
>>>>>>> 4298655c
   *)
      AC_MSG_ERROR([Unknown cooling function: $with_cooling])
   ;;
esac

#  chemistry function
AC_ARG_WITH([chemistry],
   [AS_HELP_STRING([--with-chemistry=<function>],
      [chemistry function @<:@none, GEAR_*, QLA, EAGLE, COLIBRE default: none@:>@
      For GEAR, you need to provide the number of elements (e.g. GEAR_10)]
   )],
   [with_chemistry="$withval"],
   [with_chemistry="none"]
)

if test "$with_subgrid" != "none"; then
   if test "$with_chemistry" != "none"; then
      AC_MSG_ERROR([Cannot provide with-subgrid and with-chemistry together])
   else
      with_chemistry="$with_subgrid_chemistry"
   fi
fi

case "$with_chemistry" in
   none)
      AC_DEFINE([CHEMISTRY_NONE], [1], [No chemistry function])
   ;;
   GEAR_*)
      AC_DEFINE([CHEMISTRY_GEAR], [1], [Chemistry taken from the GEAR model])
      number_element=${with_chemistry:5}
      AC_DEFINE_UNQUOTED([GEAR_CHEMISTRY_ELEMENT_COUNT], [$number_element], [Number of element to follow])
   ;;
   QLA)
      AC_DEFINE([CHEMISTRY_QLA], [1], [Chemistry taken from the Quick-Lyman-alpha model])
   ;;
   EAGLE)
      AC_DEFINE([CHEMISTRY_EAGLE], [1], [Chemistry taken from the EAGLE model])
   ;;
   COLIBRE)
      AC_DEFINE([CHEMISTRY_COLIBRE], [1], [Chemistry taken from the COLIBRE model])
   ;;
   *)
      AC_MSG_ERROR([Unknown chemistry function: $with_chemistry])
   ;;
esac

if test "$with_chemistry" != "none"; then
   if test "$enable_hand_vec" == "yes"; then
      if test "$enable_vec" == "yes"; then
         if test "$with_hydro" == "gadget2"; then
            AC_MSG_ERROR([Cannot run with hand vectorisation and chemistry yet. Please use --disable-hand-vec])
         fi
      fi
   fi
fi

#  Particle tracers
AC_ARG_WITH([tracers],
   [AS_HELP_STRING([--with-tracers=<function>],
      [chemistry function @<:@none, EAGLE, COLIBRE default: none@:>@]
   )],
   [with_tracers="$withval"],
   [with_tracers="none"]
)

if test "$with_subgrid" != "none"; then
   if test "$with_tracers" != "none"; then
      AC_MSG_ERROR([Cannot provide with-subgrid and with-tracers together])
   else
      with_tracers="$with_subgrid_tracers"
   fi
fi

case "$with_tracers" in
   none)
      AC_DEFINE([TRACERS_NONE], [1], [No tracers function])
   ;;
   EAGLE)
      AC_DEFINE([TRACERS_EAGLE], [1], [Tracers taken from the EAGLE model])
   ;;
   COLIBRE)
      AC_DEFINE([TRACERS_COLIBRE], [1], [Tracers taken from the COLIBRE model])
   ;;
   *)
      AC_MSG_ERROR([Unknown tracers choice: $with_tracers])
   ;;
esac

# Stellar model.
AC_ARG_WITH([stars],
   [AS_HELP_STRING([--with-stars=<model>],
      [Stellar model to use @<:@none, EAGLE, COLIBRE, GEAR, debug default: none@:>@]
   )],
   [with_stars="$withval"],
   [with_stars="none"]
)

if test "$with_subgrid" != "none"; then
   if test "$with_stars" != "none"; then
      AC_MSG_ERROR([Cannot provide with-subgrid and with-stars together])
   else
      with_stars="$with_subgrid_stars"
   fi
fi

case "$with_stars" in
   EAGLE)
      AC_DEFINE([STARS_EAGLE], [1], [EAGLE stellar model])
   ;;
   COLIBRE)
      AC_DEFINE([STARS_COLIBRE], [1], [COLIBRE stellar model])
   ;;
   GEAR)
      AC_DEFINE([STARS_GEAR], [1], [GEAR stellar model])
   ;;
   none)
      AC_DEFINE([STARS_NONE], [1], [Basic stellar model])
   ;;

   *)
      AC_MSG_ERROR([Unknown stellar model: $with_stars])
   ;;
esac

# Feedback model
AC_ARG_WITH([feedback],
   [AS_HELP_STRING([--with-feedback=<model>],
      [Feedback model to use @<:@none, EAGLE, COLIBRE, GEAR, debug default: none@:>@]
   )],
   [with_feedback="$withval"],
   [with_feedback="none"]
)

if test "$with_subgrid" != "none"; then
   if test "$with_feedback" != "none"; then
      AC_MSG_ERROR([Cannot provide with-subgrid and with-feedback together])
   else
      with_feedback="$with_subgrid_feedback"
   fi
fi

case "$with_feedback" in
   EAGLE)
      AC_DEFINE([FEEDBACK_EAGLE], [1], [EAGLE stellar feedback and evolution model])
   ;;
   COLIBRE)
      AC_DEFINE([FEEDBACK_COLIBRE], [1], [COLIBRE stellar feedback and evolution model])
   ;;
   GEAR)
      AC_DEFINE([FEEDBACK_GEAR], [1], [GEAR stellar feedback and evolution model])
   ;;
   none)
      AC_DEFINE([FEEDBACK_NONE], [1], [No feedback])
   ;;

   *)
      AC_MSG_ERROR([Unknown feedback model: $with_feedback])
   ;;
esac

# Black hole model.
AC_ARG_WITH([black-holes],
   [AS_HELP_STRING([--with-black-holes=<model>],
      [Black holes model to use @<:@none, EAGLE default: none@:>@]
   )],
   [with_black_holes="$withval"],
   [with_black_holes="none"]
)

if test "$with_subgrid" != "none"; then
   if test "$with_black_holes" != "none"; then
      AC_MSG_ERROR([Cannot provide with-subgrid and with-black-holes together])
   else
      with_black_holes="$with_subgrid_black_holes"
   fi
fi

case "$with_black_holes" in
   none)
      AC_DEFINE([BLACK_HOLES_NONE], [1], [No black hole model])
   ;;
   EAGLE)
      AC_DEFINE([BLACK_HOLES_EAGLE], [1], [EAGLE black hole model])
   ;;
   COLIBRE)
      AC_DEFINE([BLACK_HOLES_COLIBRE], [1], [COLIBRE black hole model])
   ;;
   *)
      AC_MSG_ERROR([Unknown black-hole model: $with_black_holes])
   ;;
esac

# Sink model.
AC_ARG_WITH([sink],
   [AS_HELP_STRING([--with-sink=<model>],
      [Sink particle model to use @<:@none, default: none@:>@]
   )],
   [with_sink="$withval"],
   [with_sink="none"]
)

if test "$with_subgrid" != "none"; then
   if test "$with_sink" != "none"; then
      AC_MSG_ERROR([Cannot provide with-subgrid and with-sink together])
   else
      with_sink="$with_subgrid_sink"
   fi
fi

case "$with_sink" in
   none)
      AC_DEFINE([SINK_NONE], [1], [No sink particle model])
   ;;
   *)
      AC_MSG_ERROR([Unknown sink particle model model: $with_sink])
   ;;
esac

# Task order
AC_ARG_WITH([task-order],
   [AS_HELP_STRING([--with-task-order=<model>],
       [Task order to use @<:@default, EAGLE, GEAR default: default@:>@]
   )],
   [with_task_order="$withval"],
   [with_task_order="default"]
)

if test "$with_subgrid" != "none"; then
   if test "$with_task_order" != "default"; then
      AC_MSG_ERROR([Cannot provide with-subgrid and with-task-order together])
   else
      with_task_order="$with_subgrid_task_order"
   fi
fi

case "$with_task_order" in
   EAGLE)
       AC_DEFINE([TASK_ORDER_EAGLE], [1], [EAGLE task order])
   ;;
   default)
       AC_DEFINE([TASK_ORDER_DEFAULT], [1], [Default (i.e. EAGLE/OWLS) task order])
   ;;
   GEAR)
       AC_DEFINE([TASK_ORDER_GEAR], [1], [GEAR task order])
   ;;
   *)
       AC_MSG_ERROR([Unknown task ordering: $with_task_order])
   ;;
esac

#  External potential
AC_ARG_WITH([ext-potential],
   [AS_HELP_STRING([--with-ext-potential=<pot>],
      [external potential @<:@none, point-mass, point-mass-ring, point-mass-softened, isothermal, nfw, nfw_mn, hernquist, disc-patch, sine-wave, constant, default: none@:>@]
   )],
   [with_potential="$withval"],
   [with_potential="none"]
)
case "$with_potential" in
   none)
      AC_DEFINE([EXTERNAL_POTENTIAL_NONE], [1], [No external potential])
   ;;
   point-mass)
      AC_DEFINE([EXTERNAL_POTENTIAL_POINTMASS], [1], [Point-mass external potential])
   ;;
   isothermal)
      AC_DEFINE([EXTERNAL_POTENTIAL_ISOTHERMAL], [1], [Isothermal external potential])
   ;;
   hernquist)
      AC_DEFINE([EXTERNAL_POTENTIAL_HERNQUIST], [1], [Hernquist external potential])
   ;;
   nfw)
      AC_DEFINE([EXTERNAL_POTENTIAL_NFW], [1], [Navarro-Frenk-White external potential])
   ;;
   nfw_mn)
      AC_DEFINE([EXTERNAL_POTENTIAL_NFW_MN], [1], [Navarro-Frenk-White + Miyamoto-Nagai disk external potential])
   ;;
   disc-patch)
      AC_DEFINE([EXTERNAL_POTENTIAL_DISC_PATCH], [1], [Disc-patch external potential])
   ;;
   sine-wave)
      AC_DEFINE([EXTERNAL_POTENTIAL_SINE_WAVE], [1], [Sine wave external potential in 1D])
   ;;
   point-mass-ring)
      AC_DEFINE([EXTERNAL_POTENTIAL_POINTMASS_RING], [1], [Point mass potential for Keplerian Ring (Hopkins 2015).])
   ;;
   point-mass-softened)
      AC_DEFINE([EXTERNAL_POTENTIAL_POINTMASS_SOFT], [1], [Softened point-mass potential with form 1/(r^2 + softening^2).])
   ;;
   constant)
      AC_DEFINE([EXTERNAL_POTENTIAL_CONSTANT], [1], [Constant gravitational acceleration.])
   ;;
   *)
      AC_MSG_ERROR([Unknown external potential: $with_potential])
   ;;
esac

#  Entropy floor
AC_ARG_WITH([entropy-floor], 
    [AS_HELP_STRING([--with-entropy-floor=<floor>],
       [entropy floor @<:@none, QLA, EAGLE, COLIBRE, default: none@:>@] 
    )],
    [with_entropy_floor="$withval"],
    [with_entropy_floor="none"]
)
if test "$with_subgrid" != "none"; then
   if test "$with_entropy_floor" != "none"; then
      AC_MSG_ERROR([Cannot provide with-subgrid and with-entropy-floor together])
   else
      with_entropy_floor="$with_subgrid_entropy_floor"
   fi
fi

case "$with_entropy_floor" in
   none)
      AC_DEFINE([ENTROPY_FLOOR_NONE], [1], [No entropy floor])
   ;;
   QLA)
      AC_DEFINE([ENTROPY_FLOOR_QLA], [1], [Quick Lyman-alpha entropy floor])
   ;;
   EAGLE)
      AC_DEFINE([ENTROPY_FLOOR_EAGLE], [1], [EAGLE entropy floor])
   ;;
   COLIBRE)
      AC_DEFINE([ENTROPY_FLOOR_COLIBRE], [1], [COLIBRE entropy floor])
   ;;
   *)
      AC_MSG_ERROR([Unknown entropy floor model])
   ;;
esac 

#  Pressure floor
AC_ARG_WITH([pressure-floor], 
    [AS_HELP_STRING([--with-pressure-floor=<floor>],
       [pressure floor @<:@none, GEAR, default: none@:>@
       The hydro model needs to be compatible.]
    )],
    [with_pressure_floor="$withval"],
    [with_pressure_floor="none"]
)
if test "$with_subgrid" != "none"; then
   if test "$with_pressure_floor" != "none"; then
      AC_MSG_ERROR([Cannot provide with-subgrid and with-pressure-floor together])
   else
      with_pressure_floor="$with_subgrid_pressure_floor"
   fi
fi

case "$with_pressure_floor" in
   none)
      AC_DEFINE([PRESSURE_FLOOR_NONE], [1], [No pressure floor])
   ;;
   GEAR)
      AC_DEFINE([PRESSURE_FLOOR_GEAR], [1], [GEAR pressure floor])
   ;;
   *)
      AC_MSG_ERROR([Unknown pressure floor model])
   ;;
esac 

#  Star formation
AC_ARG_WITH([star-formation], 
    [AS_HELP_STRING([--with-star-formation=<sfm>],
       [star formation @<:@none, QLA, EAGLE, GEAR, COLIBRE, default: none@:>@] 
    )],
    [with_star_formation="$withval"],
    [with_star_formation="none"]
)
if test "$with_subgrid" != "none"; then
   if test "$with_star_formation" != "none"; then
      AC_MSG_ERROR([Cannot provide with-subgrid and with-star-formation together])
   else
      with_star_formation="$with_subgrid_star_formation"
   fi
fi

case "$with_star_formation" in
   none)
      AC_DEFINE([STAR_FORMATION_NONE], [1], [No star formation])
   ;;
   QLA)
      AC_DEFINE([STAR_FORMATION_QLA], [1], [Quick Lyman-alpha star formation model)])
   ;;
   EAGLE)
      AC_DEFINE([STAR_FORMATION_EAGLE], [1], [EAGLE star formation model (Schaye and Dalla Vecchia (2008))])
   ;;
   GEAR)
      AC_DEFINE([STAR_FORMATION_GEAR], [1], [GEAR star formation model (Revaz and Jablonka (2018))])
   ;;
   COLIBRE)
      AC_DEFINE([STAR_FORMATION_COLIBRE], [1], [COLIBRE star formation model (Schaye and Dalla Vecchia (2008))])
   ;;
   *)
      AC_MSG_ERROR([Unknown star formation model])
   ;;
esac 

# SNIa Delay time distribution (DTD)
AC_ARG_WITH([SNIa-DTD], 
    [AS_HELP_STRING([--with-SNIa-DTD=<dtd>],
       [SNIa DTD @<:@power-law-beta-one, EAGLE, exponential, power-law, gaussian, constant, broken-power-law, default: power-law-beta-one@:>@] 
    )],
    [with_SNIa_DTD="$withval"],
    [with_SNIa_DTD="power-law-beta-one"]
)
if test "$with_subgrid" != "none"; then
   if test "$with_SNIa_DTD" != "power-law-beta-one"; then
      AC_MSG_ERROR([Cannot provide with-subgrid and with-SNIa_DTD together])
   else
      with_SNIa_DTD="$with_subgrid_SNIa_DTD"
   fi
fi

AC_ARG_WITH([gadget2-physical-constants],
    [AS_HELP_STRING([--with-gadget2-physical-constants],
       [Use the same physical constants (G, Msun, Mpc) as the Gadget-2 code rather than more up-to-date values.]
    )],
    [with_gadget2_physical_constants="$withval"],
    [with_gadget2_physical_constants="no"]
)
if test "$with_gadget2_physical_constants" = "yes"; then
   AC_DEFINE([SWIFT_USE_GADGET2_PHYSICAL_CONSTANTS],1,[Use the same physical constants as Gadget-2])
fi

case "$with_SNIa_DTD" in
   EAGLE)
      AC_DEFINE([SNIA_DTD_EXP], [1], [Exponential SNIa delay time distribution (DTD)])
   ;;
   exponential)
      AC_DEFINE([SNIA_DTD_EXP], [1], [Exponential SNIa delay time distribution (DTD)])
   ;;
   power-law)
      AC_DEFINE([SNIA_DTD_POWER], [1], [Power law SNIa delay time distribution (DTD)])
   ;;
   power-law-beta-one)
      AC_DEFINE([SNIA_DTD_POWER_BETA1], [1], [Power law SNIa delay time distribution (DTD) with slope -1])
   ;;
   gaussian)
      AC_DEFINE([SNIA_DTD_GAUSSIAN], [1], [Gaussian SNIa delay time distribution (DTD)])
   ;;
   constant)
      AC_DEFINE([SNIA_DTD_CONST], [1], [Constant SNIa delay time distribution (DTD)])
   ;;
   broken-power-law)
      AC_DEFINE([SNIA_DTD_BROKEN_POWER_LAW], [1], [Broken power law SNIa delay time distribution (DTD)])
   ;;
   *)
      AC_MSG_ERROR([Unknown SNIa DTD function])
   ;;
esac


#  Gravity multipole order
AC_ARG_WITH([multipole-order],
   [AS_HELP_STRING([--with-multipole-order=<order>],
      [order of the multipole and gravitational field expansion @<:@ default: 4@:>@]
   )],
   [with_multipole_order="$withval"],
   [with_multipole_order="4"]
)
AC_DEFINE_UNQUOTED([SELF_GRAVITY_MULTIPOLE_ORDER], [$with_multipole_order], [Multipole order])

# Check for git, needed for revision stamps.
AC_PATH_PROG([GIT_CMD], [git])
AC_SUBST([GIT_CMD])

# Check that the gravity model is compatible with the subgrid
if test $with_black_holes = "EAGLE"; then
   if test $with_gravity == "basic"; then
      AC_MSG_ERROR([The EAGLE BH model needs the gravity scheme to provide potentials. The code must be compile with --with-gravity=with-potential.])
   fi
fi
if test $with_black_holes = "COLIBRE"; then
   if test $with_gravity == "basic"; then
      AC_MSG_ERROR([The COLIBRE BH model needs the gravity scheme to provide potentials. The code must be compile with --with-gravity=with-potential.])
   fi
fi

# Make the documentation. Add conditional to handle disable option.
DX_DOXYGEN_FEATURE(OFF)
DX_INIT_DOXYGEN(SWIFT, doc/Doxyfile, doc/)
AM_CONDITIONAL([HAVE_DOXYGEN], [test "$ac_cv_path_ac_pt_DX_DOXYGEN" != ""])

# If the exp10 function is present in the
# math library we can enable GNU extensions
# in CHIMES, so that it will use the native exp10 function.
AM_CONDITIONAL(HAVE_CHIMES_GNU_SOURCE, [test "$ac_cv_lib_m_exp10" = "yes"])

# Check if using QLA cooling
AM_CONDITIONAL([HAVEQLACOOLING], [test $with_cooling = "QLA"])
# Check if using EAGLE cooling
AM_CONDITIONAL([HAVEEAGLECOOLING], [test $with_cooling = "EAGLE"])
# Check if using COLIBRE cooling
AM_CONDITIONAL([HAVECOLIBRECOOLING], [test $with_cooling = "COLIBRE"])
# Check if using CHIMES cooling
AM_CONDITIONAL([HAVECHIMESCOOLING], [test ${with_cooling:0:6} = "CHIMES"])

# Check if using COLIBRE cooling
AM_CONDITIONAL([HAVECOLIBRECOOLING], [test $with_cooling = "COLIBRE"])

# Check if using EAGLE feedback
AM_CONDITIONAL([HAVEEAGLEFEEDBACK], [test $with_feedback = "EAGLE"])
# Check if using COLIBRE feedback
AM_CONDITIONAL([HAVECOLIBREFEEDBACK], [test $with_feedback = "COLIBRE"])

# check if using grackle cooling
AM_CONDITIONAL([HAVEGRACKLECOOLING], [test ${with_cooling:0:7} == "grackle"])

# check if using gear feedback
AM_CONDITIONAL([HAVEGEARFEEDBACK], [test $with_feedback == "GEAR"])

# Handle .in files.
AC_CONFIG_FILES([Makefile src/Makefile examples/Makefile examples/Cooling/CoolingRates/Makefile examples/Cooling/CoolingRatesCOLIBRE/Makefile doc/Makefile doc/Doxyfile tests/Makefile])
AC_CONFIG_FILES([argparse/Makefile tools/Makefile logger/Makefile logger/tests/Makefile])
AC_CONFIG_FILES([tests/testReading.sh], [chmod +x tests/testReading.sh])
AC_CONFIG_FILES([tests/testActivePair.sh], [chmod +x tests/testActivePair.sh])
AC_CONFIG_FILES([tests/test27cells.sh], [chmod +x tests/test27cells.sh])
AC_CONFIG_FILES([tests/test27cellsPerturbed.sh], [chmod +x tests/test27cellsPerturbed.sh])
AC_CONFIG_FILES([tests/test27cellsStars.sh], [chmod +x tests/test27cellsStars.sh])
AC_CONFIG_FILES([tests/test27cellsStarsPerturbed.sh], [chmod +x tests/test27cellsStarsPerturbed.sh])
AC_CONFIG_FILES([tests/test125cells.sh], [chmod +x tests/test125cells.sh])
AC_CONFIG_FILES([tests/test125cellsPerturbed.sh], [chmod +x tests/test125cellsPerturbed.sh])
AC_CONFIG_FILES([tests/testPeriodicBC.sh], [chmod +x tests/testPeriodicBC.sh])
AC_CONFIG_FILES([tests/testPeriodicBCPerturbed.sh], [chmod +x tests/testPeriodicBCPerturbed.sh])
AC_CONFIG_FILES([tests/testInteractions.sh], [chmod +x tests/testInteractions.sh])
AC_CONFIG_FILES([tests/testParser.sh], [chmod +x tests/testParser.sh])
AC_CONFIG_FILES([tests/testSelectOutput.sh], [chmod +x tests/testSelectOutput.sh])
AC_CONFIG_FILES([tests/testFormat.sh], [chmod +x tests/testFormat.sh])

# Save the compilation options
AC_DEFINE_UNQUOTED([SWIFT_CONFIG_FLAGS],["$swift_config_flags"],[Flags passed to configure])

# Make sure the latest git revision string gets included, when we are
# working in a checked out repository.
test -d ${srcdir}/.git && touch ${srcdir}/src/version.c

#  Need to define this, instead of using fifth argument of AC_INIT, until
#  2.64. Defer until now as this redefines PACKAGE_URL, which can emit a
#  compilation error when testing with -Werror.
AC_DEFINE([PACKAGE_URL],["www.swiftsim.com"], [Package web pages])

# Generate output.
AC_OUTPUT

# Report general configuration.
AC_MSG_RESULT([
 ------- Summary --------

   $PACKAGE_NAME v.$PACKAGE_VERSION

   Compiler             : $CC
    - vendor            : $ax_cv_c_compiler_vendor
    - version           : $ax_cv_c_compiler_version
    - flags             : $CFLAGS $OPENMP_CFLAGS
   MPI enabled          : $enable_mpi
   HDF5 enabled         : $with_hdf5
    - parallel          : $have_parallel_hdf5
   METIS/ParMETIS       : $have_metis / $have_parmetis
   FFTW3 enabled        : $have_fftw
   GSL enabled          : $have_gsl
   libNUMA enabled      : $have_numa
   GRACKLE enabled      : $have_grackle
   Sundials enabled     : $have_sundials
   Special allocators   : $have_special_allocator
   CPU profiler         : $have_profiler
   Pthread barriers     : $have_pthread_barrier
   VELOCIraptor enabled : $have_velociraptor
   FoF activated:       : $enable_fof

   Hydro scheme       : $with_hydro
   Dimensionality     : $with_dimension
   Kernel function    : $with_kernel
   Equation of state  : $with_eos
   Adiabatic index    : $with_gamma
   Riemann solver     : $with_riemann

   Gravity scheme      : $with_gravity
   Multipole order     : $with_multipole_order
   No gravity below ID : $no_gravity_below_id
   Make gravity glass  : $gravity_glass_making
   External potential  : $with_potential

   Pressure floor       : $with_pressure_floor
   Entropy floor        : $with_entropy_floor
   Cooling function     : $with_cooling
   Chemistry            : $with_chemistry
   Tracers              : $with_tracers
   Stellar model        : $with_stars
   Star formation model : $with_star_formation
   Star feedback model  : $with_feedback
   Sink particle model  : $with_sink
   Black holes model    : $with_black_holes
   SNIa DTD model       : $with_SNIa_DTD
   Task dependencies    : $with_task_order

   Atomic operations in tasks  : $enable_atomics_within_tasks
   Individual timers           : $enable_timers
   Task debugging              : $enable_task_debugging
   Threadpool debugging        : $enable_threadpool_debugging
   Debugging checks            : $enable_debugging_checks
   Interaction debugging       : $enable_debug_interactions
   Stars interaction debugging : $enable_debug_interactions_stars
   Naive interactions          : $enable_naive_interactions
   Naive stars interactions    : $enable_naive_interactions_stars
   Gravity checks              : $gravity_force_checks
   Custom icbrtf               : $enable_custom_icbrtf
   Boundary particles          : $boundary_particles

   Particle Logger      : $with_logger
   Python enabled       : $have_python

 ------------------------])<|MERGE_RESOLUTION|>--- conflicted
+++ resolved
@@ -1622,32 +1622,6 @@
 	enable_fof=yes
         with_subgrid_SNIa_DTD=EAGLE
    ;;
-   COLIBRE)
-	with_subgrid_cooling=COLIBRE
-	with_subgrid_chemistry=COLIBRE
-	with_subgrid_tracers=COLIBRE
-	with_subgrid_entropy_floor=COLIBRE
-	with_subgrid_stars=COLIBRE
-	with_subgrid_star_formation=COLIBRE
-	with_subgrid_feedback=COLIBRE
-	with_subgrid_black_holes=COLIBRE
-	with_subgrid_task_order=EAGLE
-	enable_fof=yes
-        with_subgrid_SNIa_DTD=power-law-beta-one
-   ;;
-   COLIBRE-CHIMES)
-	with_subgrid_cooling=CHIMES
-	with_subgrid_chemistry=COLIBRE
-	with_subgrid_tracers=COLIBRE
-	with_subgrid_entropy_floor=COLIBRE
-	with_subgrid_stars=COLIBRE
-	with_subgrid_star_formation=COLIBRE
-	with_subgrid_feedback=COLIBRE
-	with_subgrid_black_holes=COLIBRE
-	with_subgrid_task_order=EAGLE
-	enable_fof=yes
-        with_subgrid_SNIa_DTD=power-law-beta-one
-   ;;
    EAGLE-XL)
 	with_subgrid_cooling=COLIBRE
 	with_subgrid_chemistry=EAGLE
@@ -1660,6 +1634,35 @@
 	with_subgrid_task_order=EAGLE
 	with_subgrid_sink=none
 	enable_fof=yes
+        with_subgrid_SNIa_DTD=EAGLE
+   ;;
+   COLIBRE)
+	with_subgrid_cooling=COLIBRE
+	with_subgrid_chemistry=COLIBRE
+	with_subgrid_tracers=COLIBRE
+	with_subgrid_entropy_floor=COLIBRE
+	with_subgrid_stars=COLIBRE
+	with_subgrid_star_formation=COLIBRE
+	with_subgrid_feedback=COLIBRE
+	with_subgrid_black_holes=COLIBRE
+	with_subgrid_task_order=EAGLE
+	with_subgrid_sink=none
+	enable_fof=yes
+        with_subgrid_SNIa_DTD=power-law-beta-one
+   ;;
+   COLIBRE-CHIMES)
+	with_subgrid_cooling=CHIMES
+	with_subgrid_chemistry=COLIBRE
+	with_subgrid_tracers=COLIBRE
+	with_subgrid_entropy_floor=COLIBRE
+	with_subgrid_stars=COLIBRE
+	with_subgrid_star_formation=COLIBRE
+	with_subgrid_feedback=COLIBRE
+	with_subgrid_black_holes=COLIBRE
+	with_subgrid_task_order=EAGLE
+	with_subgrid_sink=none
+	enable_fof=yes
+        with_subgrid_SNIa_DTD=power-law-beta-one
    ;;
    *)
       AC_MSG_ERROR([Unknown subgrid choice: $with_subgrid])
@@ -1998,7 +2001,6 @@
    COLIBRE)
       AC_DEFINE([COOLING_COLIBRE], [1], [Cooling following the COLIBRE model])
    ;;
-<<<<<<< HEAD
    CHIMES)
       AC_DEFINE([COOLING_CHIMES], [1], [Cooling using the CHIMES module])
       AC_MSG_CHECKING([for Sundials libraries])
@@ -2024,8 +2026,6 @@
       chimes_network_size=${with_cooling:7}
       AC_DEFINE_UNQUOTED([CHIMES_NETWORK_SIZE], [$chimes_network_size], [Chimes network size]) 
    ;;
-=======
->>>>>>> 4298655c
    *)
       AC_MSG_ERROR([Unknown cooling function: $with_cooling])
    ;;
@@ -2516,15 +2516,13 @@
 
 # Check if using QLA cooling
 AM_CONDITIONAL([HAVEQLACOOLING], [test $with_cooling = "QLA"])
+
 # Check if using EAGLE cooling
 AM_CONDITIONAL([HAVEEAGLECOOLING], [test $with_cooling = "EAGLE"])
 # Check if using COLIBRE cooling
 AM_CONDITIONAL([HAVECOLIBRECOOLING], [test $with_cooling = "COLIBRE"])
 # Check if using CHIMES cooling
 AM_CONDITIONAL([HAVECHIMESCOOLING], [test ${with_cooling:0:6} = "CHIMES"])
-
-# Check if using COLIBRE cooling
-AM_CONDITIONAL([HAVECOLIBRECOOLING], [test $with_cooling = "COLIBRE"])
 
 # Check if using EAGLE feedback
 AM_CONDITIONAL([HAVEEAGLEFEEDBACK], [test $with_feedback = "EAGLE"])
