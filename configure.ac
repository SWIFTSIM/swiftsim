--- conflicted
+++ resolved
@@ -1517,11 +1517,7 @@
 # As an example for this, see the call to AC_ARG_WITH for cooling.
 AC_ARG_WITH([subgrid],
 	[AS_HELP_STRING([--with-subgrid=<subgrid>],
-<<<<<<< HEAD
-		[Master switch for subgrid methods. Inexperienced users should start here @<:@none, GEAR, EAGLE, COLIBRE, COLIBRE-CHIMES default: none@:>@]
-=======
-		[Master switch for subgrid methods. Inexperienced user should start here. Options are: @<:@none, GEAR, QLA, EAGLE default: none@:>@]
->>>>>>> ace81ea0
+		[Master switch for subgrid methods. Inexperienced user should start here. Options are: @<:@none, GEAR, QLA, EAGLE, COLIBRE, COLIBRE-CHIMES default: none@:>@]
 	)],
 	[with_subgrid="$withval"],
 	[with_subgrid=none]
@@ -1903,7 +1899,7 @@
 #  Cooling function
 AC_ARG_WITH([cooling],
    [AS_HELP_STRING([--with-cooling=<function>],
-      [cooling function @<:@none, const-du, const-lambda, EAGLE, COLIBRE, CHIMES, CHIMES_* grackle_* default: none@:>@.
+      [cooling function @<:@none, const-du, const-lambda, QLA, EAGLE, COLIBRE, CHIMES, CHIMES_* grackle_* default: none@:>@.
       For Grackle, the primordial chemistry parameter needs to be provided (e.g. grackle_0).
       For CHIMES, the size of the network can be provided (e.g. CHIMES_157). Otherwise defaults to 10.]
    )],
@@ -1979,7 +1975,7 @@
 #  chemistry function
 AC_ARG_WITH([chemistry],
    [AS_HELP_STRING([--with-chemistry=<function>],
-      [chemistry function @<:@none, GEAR_*, EAGLE, COLIBRE default: none@:>@
+      [chemistry function @<:@none, GEAR_*, QLA, EAGLE, COLIBRE default: none@:>@
       For GEAR, you need to provide the number of elements (e.g. GEAR_10)]
    )],
    [with_chemistry="$withval"],
@@ -2245,7 +2241,7 @@
 #  Entropy floor
 AC_ARG_WITH([entropy-floor], 
     [AS_HELP_STRING([--with-entropy-floor=<floor>],
-       [entropy floor @<:@none, EAGLE, COLIBRE, default: none@:>@] 
+       [entropy floor @<:@none, QLA, EAGLE, COLIBRE, default: none@:>@] 
     )],
     [with_entropy_floor="$withval"],
     [with_entropy_floor="none"]
@@ -2308,7 +2304,7 @@
 #  Star formation
 AC_ARG_WITH([star-formation], 
     [AS_HELP_STRING([--with-star-formation=<sfm>],
-       [star formation @<:@none, EAGLE, GEAR, COLIBRE, default: none@:>@] 
+       [star formation @<:@none, QLA, EAGLE, GEAR, COLIBRE, default: none@:>@] 
     )],
     [with_star_formation="$withval"],
     [with_star_formation="none"]
@@ -2429,7 +2425,6 @@
 
 # Check if using QLA cooling
 AM_CONDITIONAL([HAVEQLACOOLING], [test $with_cooling = "QLA"])
-
 # Check if using EAGLE cooling
 AM_CONDITIONAL([HAVEEAGLECOOLING], [test $with_cooling = "EAGLE"])
 # Check if using COLIBRE cooling
