# This file is part of SWIFT.
# Copyright (C) 2012 pedro.gonnet@durham.ac.uk.
#               2016 p.w.draper@durham.ac.uk.
#
# This program is free software: you can redistribute it and/or modify
# it under the terms of the GNU General Public License as published by
# the Free Software Foundation, either version 3 of the License, or
# (at your option) any later version.
#
# This program is distributed in the hope that it will be useful,
# but WITHOUT ANY WARRANTY; without even the implied warranty of
# MERCHANTABILITY or FITNESS FOR A PARTICULAR PURPOSE.  See the
# GNU General Public License for more details.
#
# You should have received a copy of the GNU General Public License
# along with this program.  If not, see <http://www.gnu.org/licenses/>.

# Init the project.
AC_INIT([SWIFT],[0.8.5],[https://gitlab.cosma.dur.ac.uk/swift/swiftsim])
swift_config_flags="$*"

#  We want to stop when given unrecognised options. No subdirs so this is safe.
enable_option_checking=${enable_option_checking:-fatal}
if test -n "$ac_unrecognized_opts"; then
    case $enable_option_checking in
        no)
        ;;
        fatal)
            { $as_echo "$as_me: error: unrecognized options: $ac_unrecognized_opts" >&2
              { (exit 1); exit 1; }; }
        ;;
        *)
            $as_echo "$as_me: WARNING: unrecognized options: $ac_unrecognized_opts" >&2
        ;;
    esac
fi

AC_COPYRIGHT
AC_CONFIG_SRCDIR([src/space.c])
AC_CONFIG_AUX_DIR([.])
AM_INIT_AUTOMAKE([subdir-objects])

# Add local macro collection.
AC_CONFIG_MACRO_DIR([m4])

# Stop default CFLAGS from anyone except the environment.
: ${CFLAGS=""}

# Generate header file.
AM_CONFIG_HEADER(config.h)

# Find and test the compiler.
AX_CHECK_ENABLE_DEBUG
AC_PROG_CC
AM_PROG_CC_C_O

# If debug is selected then we also define SWIFT_DEVELOP_MODE to control
# any developer code options.
if test "x$ax_enable_debug" != "xno"; then
   AC_DEFINE([SWIFT_DEVELOP_MODE],1,[Enable developer code options])
fi

# C++ in GCC 6 and above has an issue with undefined the min() and max()
# macros. This hack works around that.
AC_DEFINE([_GLIBCXX_INCLUDE_NEXT_C_HEADERS],1,[Hack for min() and max() using g++ 6+])

# Enable POSIX and platform extension preprocessor macros.
AC_USE_SYSTEM_EXTENSIONS

# Check for compiler version and vendor.
AX_COMPILER_VENDOR
AX_COMPILER_VERSION

# Check whether we have a recent enough GCC
if test "$ax_cv_c_compiler_vendor" = "gnu"; then
   AX_COMPARE_VERSION([$ax_cv_c_compiler_version], [ge], [8.1.0],
		      [gcc_handles_avx512="yes"],
		      [gcc_handles_avx512="no"])
fi

#  Restrict support.
AC_C_RESTRICT

# logger
AC_ARG_ENABLE([logger],
	[AS_HELP_STRING([--enable-logger],
		[enable the particle logger]
	)],
	[with_logger="${enableval}"],
	[with_logger="no"]
)

if test "$with_logger" = "yes"; then
   AC_DEFINE([WITH_LOGGER], 1, [logger enabled])
   # The logger requires that long long is a 64bit type, let's
   # check that.
   AC_CHECK_SIZEOF([long long int])
   if test "$ac_cv_sizeof_long_long_int" != "8"; then
      AC_MSG_ERROR([The particle logger requires that 'long long int' has size 8 bytes])
   fi
fi
AM_CONDITIONAL([HAVELOGGER],[test $with_logger = "yes"])

# Interprocedural optimization support. Needs special handling for linking and
# archiving as well as compilation with Intels, needs to be done before
# libtool is configured (to use correct LD).
AC_ARG_ENABLE([ipo],
   [AS_HELP_STRING([--enable-ipo],
     [Enable interprocedural optimization @<:@no/yes@:>@]
   )],
   [enable_ipo="$enableval"],
   [enable_ipo="no"]
)

if test "$enable_ipo" = "yes"; then
   if test "$ax_cv_c_compiler_vendor" = "intel"; then
      CFLAGS="$CFLAGS -ip -ipo"
      LDFLAGS="$LDFLAGS -ipo"
      : ${AR="xiar"}
      : ${LD="xild"}
      AC_MSG_RESULT([added Intel interprocedural optimization support])
   elif test "$ax_cv_c_compiler_vendor" = "gnu"; then
      CFLAGS="$CFLAGS -flto"
      LDFLAGS="$LDFLAGS -flto"
      AX_COMPARE_VERSION($ax_cv_c_compiler_version, [ge], [5.0.0],
                          [
      : ${AR="gcc-ar"}
      : ${RANLIB="gcc-ranlib"}
                          ], [:] )
      AC_MSG_RESULT([added GCC interprocedural optimization support])
   elif test "$ax_cv_c_compiler_vendor" = "clang"; then
      CFLAGS="$CFLAGS -flto -fuse-ld=gold"
      LDFLAGS="$LDFLAGS -XCClinker -fuse-ld=gold"
      : ${AR="llvm-ar"}
      : ${LD="ld.gold"}
      : ${RANLIB="llvm-ranlib"}
      AC_MSG_RESULT([added LLVM interprocedural optimization support])
   else
      AC_MSG_WARN([Compiler does not support interprocedural optimization])
   fi
fi

# Check for MPI. Need to do this before characterising the compiler (C99 mode),
# as this changes the compiler.
# We should consider using AX_PROG_CC_MPI to replace AC_PROG_CC when compiling
# whole applications. There are issues with mixing compilers when using this
# macro. See
# http://lists.gnu.org/archive/html/autoconf-archive-maintainers/2011-05/msg00004.html.
AC_ARG_ENABLE([mpi],
    [AS_HELP_STRING([--enable-mpi],
      [Compile with functionality for distributed-memory parallelism using MPI @<:@yes/no@:>@]
    )],
    [enable_mpi="$enableval"],
    [enable_mpi="yes"]
)
good_mpi="yes"
if test "$enable_mpi" = "yes"; then
    AX_MPI([CC="$MPICC" AC_DEFINE(HAVE_MPI, 1, [Define if you have the MPI library.]) ])
    MPI_LIBRARY="Unknown MPI"

    # Various MPI implementations require additional libraries when also using
    # threads. Use mpirun (on PATH) as that seems to be only command with
    # version flag, allow MPIRUN to override for systems that insist on
    # a non-standard name (PRACE).
    : ${MPIRUN='mpirun'}
    if test "$MPIRUN" = "mpirun"; then
       AC_PATH_PROG([MPIRUN],[mpirun],[notfound])
    fi
    if test "$MPIRUN" = "notfound"; then
       # This may not be fatal (some systems do not allow mpirun on
       # development nodes)., so push on.
       AC_MSG_WARN([Cannot find mpirun command on PATH, thread support may not be correct])
    else
       # Special options we know about.
       # Intel: -mt_mpi
       # PLATFORM: -lmtmpi
       # OpenMPI: nothing, but library should be built correctly.
       # Set MPI_THREAD_LIBS and add to linker commands as necessary.
       AC_MSG_CHECKING([MPI threads options])
       version=`$MPIRUN -version 2>&1`
       case "$version" in
         *Intel*MPI*)
            MPI_THREAD_LIBS="-mt_mpi"
            MPI_LIBRARY="Intel MPI"
            AC_MSG_RESULT([Intel MPI])
         ;;
         *Platform*)
            MPI_THREAD_LIBS="-lmtmpi"
            MPI_LIBRARY="PLATFORM MPI"
            AC_MSG_RESULT([PLATFORM MPI])
         ;;
         *"Open MPI"*)
            MPI_THREAD_LIBS=""
            MPI_LIBRARY="Open MPI"
            AC_MSG_RESULT([Open MPI])
            #  OpenMPI should be 1.8.6 or later, if not complain.
            #  Version is last word on first line of -version output.
            revision=`mpirun -version 2>&1 | grep "Open MPI" | awk '{print $NF}'`
            AX_COMPARE_VERSION( $revision, [ge], [1.8.6],,[good_mpi="no"] )
            if test "$good_mpi" = "no"; then
                AC_MSG_WARN([
    Open MPI version should be at least 1.8.6 (is $revision)])
                enable_mpi="yes (but with warning)"
            fi
         ;;
         *)
            MPI_THREAD_LIBS=""
            AC_MSG_RESULT([unknown])
         ;;
       esac
       AC_SUBST([MPI_THREAD_LIBS])
    fi
    AC_DEFINE_UNQUOTED([SWIFT_MPI_LIBRARY], ["$MPI_LIBRARY"], [The MPI library name, if known.])
fi
AM_CONDITIONAL([HAVEMPI],[test $enable_mpi = "yes"])

# Indicate that MPIRUN can be modified by an environment variable
AC_ARG_VAR(MPIRUN, Path to the mpirun command if non-standard)

# Add libtool support (now that CC is defined).
LT_INIT

# Need C99 and inline support.
AC_PROG_CC_C99
AC_C_INLINE

# If debugging try to show inlined functions.
if test "x$enable_debug" = "xyes"; then
   #  Show inlined functions.
   if test "$ax_cv_c_compiler_vendor" = "gnu"; then
      # Would like to use -gdwarf and let the compiler pick a good version
      # but that doesn't always work.
      AX_CHECK_COMPILE_FLAG([-gdwarf -fvar-tracking-assignments],
        [inline_EXTRA_FLAGS="-gdwarf -fvar-tracking-assignments"],
        [inline_EXTRA_FLAGS="-gdwarf-2 -fvar-tracking-assignments"])
      CFLAGS="$CFLAGS $inline_EXTRA_FLAGS"
   elif test "$ax_cv_c_compiler_vendor" = "intel"; then
      CFLAGS="$CFLAGS -debug inline-debug-info"
   fi
fi

# Check if task debugging is on.
AC_ARG_ENABLE([task-debugging],
   [AS_HELP_STRING([--enable-task-debugging],
     [Store extra information for generating task dump files @<:@yes/no@:>@]
   )],
   [enable_task_debugging="$enableval"],
   [enable_task_debugging="no"]
)
if test "$enable_task_debugging" = "yes"; then
   AC_DEFINE([SWIFT_DEBUG_TASKS],1,[Enable task debugging])
fi

# Check if threadpool debugging is on.
AC_ARG_ENABLE([threadpool-debugging],
   [AS_HELP_STRING([--enable-threadpool-debugging],
     [Store threadpool mapper timing information and generate threadpool dump files @<:@yes/no@:>@]
   )],
   [enable_threadpool_debugging="$enableval"],
   [enable_threadpool_debugging="no"]
)
if test "$enable_threadpool_debugging" = "yes"; then
   AC_DEFINE([SWIFT_DEBUG_THREADPOOL],1,[Enable threadpool debugging])
   LDFLAGS="$LDFLAGS -rdynamic"
fi

# Check if the general timers are switched on.
AC_ARG_ENABLE([timers],
   [AS_HELP_STRING([--enable-timers],
     [Activate the basic timers @<:@yes/no@:>@]
   )],
   [enable_timers="$enableval"],
   [enable_timers="no"]
)
if test "$enable_timers" = "yes"; then
   AC_DEFINE([SWIFT_USE_TIMERS],1,[Enable individual timers])
fi

# Check if expensive debugging is on.
AC_ARG_ENABLE([debugging-checks],
   [AS_HELP_STRING([--enable-debugging-checks],
     [Activate expensive consistency checks @<:@yes/no@:>@]
   )],
   [enable_debugging_checks="$enableval"],
   [enable_debugging_checks="no"]
)
if test "$enable_debugging_checks" = "yes"; then
   AC_DEFINE([SWIFT_DEBUG_CHECKS],1,[Enable expensive debugging])
fi

# Check if cell graph is on.
AC_ARG_ENABLE([cell-graph],
   [AS_HELP_STRING([--enable-cell-graph],
     [Activate the cell graph @<:@yes/no@:>@]
   )],
   [enable_cell_graph="$enableval"],
   [enable_cell_graph="no"]
)
if test "$enable_cell_graph" = "yes"; then
   AC_DEFINE([SWIFT_CELL_GRAPH],1,[Enable cell graph])
fi

# Check if using our custom icbrtf is enalbled.
AC_ARG_ENABLE([custom-icbrtf],
   [AS_HELP_STRING([--enable-custom-icbrtf],
     [Use SWIFT's custom icbrtf function instead of the system cbrtf @<:@yes/no@:>@]
   )],
   [enable_custom_icbrtf="$enableval"],
   [enable_custom_icbrtf="no"]
)
if test "$enable_custom_icbrtf" = "yes"; then
   AC_DEFINE([WITH_ICBRTF],1,[Enable custom icbrtf])
fi

# Check whether we want to default to naive cell interactions
AC_ARG_ENABLE([naive-interactions],
   [AS_HELP_STRING([--enable-naive-interactions],
     [Activate use of naive cell interaction functions @<:@yes/no@:>@]
   )],
   [enable_naive_interactions="$enableval"],
   [enable_naive_interactions="no"]
)
if test "$enable_naive_interactions" = "yes"; then
   AC_DEFINE([SWIFT_USE_NAIVE_INTERACTIONS],1,[Enable use of naive cell interaction functions])
fi

# Check whether we want to default to naive cell interactions (stars)
AC_ARG_ENABLE([naive-interactions-stars],
   [AS_HELP_STRING([--enable-naive-interactions-stars],
     [Activate use of naive cell interaction functions for stars @<:@yes/no@:>@]
   )],
   [enable_naive_interactions_stars="$enableval"],
   [enable_naive_interactions_stars="no"]
)
if test "$enable_naive_interactions_stars" = "yes"; then
   AC_DEFINE([SWIFT_USE_NAIVE_INTERACTIONS_STARS],1,[Enable use of naive cell interaction functions for stars])
fi

# Check if gravity force checks are on for some particles.
AC_ARG_ENABLE([gravity-force-checks],
   [AS_HELP_STRING([--enable-gravity-force-checks],
     [Activate expensive brute-force gravity checks for a fraction 1/N of all particles @<:@N@:>@]
   )],
   [gravity_force_checks="$enableval"],
   [gravity_force_checks="no"]
)
if test "$gravity_force_checks" == "yes"; then
   AC_MSG_ERROR(Need to specify the fraction of particles to check when using --enable-gravity-force-checks!)
elif test "$gravity_force_checks" != "no"; then
   AC_DEFINE_UNQUOTED([SWIFT_GRAVITY_FORCE_CHECKS], [$enableval] ,[Enable gravity brute-force checks])
fi

# Check whether we want to switch on glass making
AC_ARG_ENABLE([glass-making],
   [AS_HELP_STRING([--enable-glass-making],
     [Activate the glass-making procedure by reversing the sign of gravity @<:@yes/no@:>@]
   )],
   [gravity_glass_making="$enableval"],
   [gravity_glass_making="no"]
)
if test "$gravity_glass_making" == "yes"; then
   AC_DEFINE([SWIFT_MAKE_GRAVITY_GLASS], 1, [Make the code run in a way to produce a glass file for gravity/cosmology])
fi

# Check if we want to zero the gravity forces for all particles below some ID.
AC_ARG_ENABLE([no-gravity-below-id],
   [AS_HELP_STRING([--enable-no-gravity-below-id],
     [Zeros the gravitational acceleration of all particles with an ID smaller than @<:@N@:>@]
   )],
   [no_gravity_below_id="$enableval"],
   [no_gravity_below_id="no"]
)
if test "$no_gravity_below_id" == "yes"; then
   AC_MSG_ERROR(Need to specify the ID below which particles get zero forces when using --enable-no-gravity-below-id!)
elif test "$no_gravity_below_id" != "no"; then
   AC_DEFINE_UNQUOTED([SWIFT_NO_GRAVITY_BELOW_ID], [$enableval] ,[Particles with smaller ID than this will have zero gravity forces])
fi

# Check if we want to use boundary particles.
AC_ARG_ENABLE([boundary-particles],
   [AS_HELP_STRING([--enable-boundary-particles],
     [Set all particles with an ID smaller than @<:@N@:>@ as boundary particles (i.e. receive zero gravity + hydro forces).]
   )],
   [boundary_particles="$enableval"],
   [boundary_particles="no"]
)
if test "$boundary_particles" == "yes"; then
   AC_MSG_ERROR(Need to specify the ID below which particles get zero forces when using --enable-boundary-particles!)
elif test "$boundary_particles" != "no"; then
   AC_DEFINE_UNQUOTED([SWIFT_NO_GRAVITY_BELOW_ID], [$enableval] ,[Particles with smaller ID than this will have zero gravity forces])
   AC_DEFINE_UNQUOTED([SWIFT_BOUNDARY_PARTICLES], [$enableval] ,[Particles with smaller ID than this will be considered as boundaries.])
fi

# Check whether we have any of the ARM v8.1 tick timers
AX_ASM_ARM_PMCCNTR
AX_ASM_ARM_CNTVCT

# See if we want memuse reporting.
AC_ARG_ENABLE([memuse-reports],
   [AS_HELP_STRING([--enable-memuse-reports],
     [Output reports about significant memory allocations@<:@yes/no@:>@]
   )],
   [enable_memuse_reports="$enableval"],
   [enable_memuse_reports="no"]
)
if test "$enable_memuse_reports" = "yes"; then
   AC_DEFINE([SWIFT_MEMUSE_REPORTS],1,[Enable memory usage reports])
fi

# The system memory report depends on the presence of /proc/self/statm, i.e.
# a linux OS, check for that.
if test -f "/proc/self/statm"; then
   AC_DEFINE([SWIFT_MEMUSE_STATM],1,[Have /proc/self/statm capability])
fi

# Check if we want to make the dumper thread active.
AC_ARG_ENABLE([dumper],
   [AS_HELP_STRING([--enable-dumper],
     [Dump active tasks and memory use (if configured)@<:@yes/no@:>@]
   )],
   [enable_dumper="$enableval"],
   [enable_dumper="no"]
)
if test "$enable_dumper" = "yes"; then
   AC_DEFINE([SWIFT_DUMPER_THREAD],1,[Enable dumper thread])
fi

# See if we want mpi reporting.
AC_ARG_ENABLE([mpiuse-reports],
   [AS_HELP_STRING([--enable-mpiuse-reports],
     [Output reports about MPI tasks requests@<:@yes/no@:>@]
   )],
   [enable_mpiuse_reports="$enableval"],
   [enable_mpiuse_reports="no"]
)
if test "$enable_mpiuse_reports" = "yes"; then
   AC_DEFINE([SWIFT_MPIUSE_REPORTS],1,[Enable MPI task reports])
fi


# Define HAVE_POSIX_MEMALIGN if it works.
AX_FUNC_POSIX_MEMALIGN

# Only optimize if allowed, otherwise assume user will set CFLAGS as
# appropriate.
AC_ARG_ENABLE([optimization],
   [AS_HELP_STRING([--enable-optimization],
     [Enable compile time optimization flags for host @<:@yes/no@:>@]
   )],
   [enable_opt="$enableval"],
   [enable_opt="yes"]
)

#  Disable vectorisation for known compilers. This switches off optimizations
#  that could be enabled above, so in general should be appended. Slightly odd
#  implementation as want to describe as --disable-vec, but macro is enable
#  (there is no enable action).
AC_ARG_ENABLE([vec],
   [AS_HELP_STRING([--disable-vec],
     [Disable vectorization]
   )],
   [enable_vec="$enableval"],
   [enable_vec="yes"]
)

#  Disable hand written vectorisation. Slightly odd implementation as want
# to describe as --disable-hand-vec, but macro is enable (there is no enable action).
AC_ARG_ENABLE([hand-vec],
   [AS_HELP_STRING([--disable-hand-vec],
     [Disable intrinsic vectorization]
   )],
   [enable_hand_vec="$enableval"],
   [enable_hand_vec="yes"]
)

HAVEVECTORIZATION=0

if test "$enable_opt" = "yes" ; then

   # Choose the best flags for this compiler and architecture
   ac_test_CFLAGS="no"
   AX_CC_MAXOPT
   ac_test_CFLAGS="yes"

   # Choose the best flags for the gravity sub-library on this compiler and architecture
   if test "$ax_cv_c_compiler_vendor" = "intel"; then
      case "$icc_flags" in
      	 *CORE-AVX512*)
            GRAVITY_CFLAGS="$GRAVITY_CFLAGS -qopt-zmm-usage=high"
	    ;;
	 *)
	    AC_MSG_WARN([No additional flags needed for gravity on this platform])
	    ;;
      esac
   elif test "$ax_cv_c_compiler_vendor" = "gnu"; then
      if test "$gcc_handles_avx512" = "yes"; then
         case "$ax_gcc_arch" in
	    *skylake-avx512*)
               GRAVITY_CFLAGS="$GRAVITY_CFLAGS -mprefer-vector-width=512"
	       ;;
	    *)
	       AC_MSG_WARN([No additional flags needed for gravity on this platform])
	       ;;
         esac
      else
         AC_MSG_WARN([No additional flags needed for gravity on this platform])
      fi
   else
      AC_MSG_WARN([Do not know what best gravity vectorization flags to choose for this compiler])
   fi
   AC_ARG_VAR([GRAVITY_CFLAGS], [C compiler flags added to the basic CFLAGS to compile
   				 the gravity-related files.])

   # Check SSE & AVX support (some overlap with AX_CC_MAXOPT).
   # Don't use the SIMD_FLAGS result with Intel compilers. The -x<code>
   # value from AX_CC_MAXOPT should be sufficient.
   AX_EXT
   if test "$SIMD_FLAGS" != ""; then
       if test "$ax_cv_c_compiler_vendor" != "intel"; then
           CFLAGS="$CFLAGS $SIMD_FLAGS"
       fi
   fi

   if test "$enable_vec" = "no"; then
      if test "$ax_cv_c_compiler_vendor" = "intel"; then
      	 CFLAGS="$CFLAGS -no-vec -no-simd"
      	 AC_MSG_RESULT([disabled Intel vectorization])
      elif test "$ax_cv_c_compiler_vendor" = "gnu"; then
      	 CFLAGS="$CFLAGS -fno-tree-vectorize"
      	 AC_MSG_RESULT([disabled GCC vectorization])
      elif test "$ax_cv_c_compiler_vendor" = "clang"; then
         CFLAGS="$CFLAGS -fno-vectorize -fno-slp-vectorize"
         AC_MSG_RESULT([disabled clang vectorization])
      else
         AC_MSG_WARN([Do not know how to disable vectorization for this compiler])
      fi
   elif test "$enable_hand_vec" = "yes"; then
      AC_DEFINE([WITH_VECTORIZATION],1,[Enable hand-written vectorization])
      HAVEVECTORIZATION=1
   fi
fi
AM_CONDITIONAL([HAVEVECTORIZATION],[test -n "$HAVEVECTORIZATION"])


# Add address sanitizer options to flags, if requested. Only useful for GCC
# version 4.8 and later and clang.
AC_ARG_ENABLE([sanitizer],
   [AS_HELP_STRING([--enable-sanitizer],
     [Enable memory error detection using address sanitizer @<:@no/yes@:>@]
   )],
   [enable_san="$enableval"],
   [enable_san="no"]
)

if test "$enable_san" = "yes"; then
   if test "$ax_cv_c_compiler_vendor" = "gnu"; then
      AX_COMPARE_VERSION( $ax_cv_c_compiler_version, [ge], [4.8.0],
                          [enable_san="yes"], [enable_san="no"] )
   elif test "$ax_cv_c_compiler_vendor" = "clang"; then
      AX_COMPARE_VERSION( $ax_cv_c_compiler_version, [ge], [3.2.0],
                          [enable_san="yes"], [enable_san="no"] )
   fi
   if test "$enable_san" = "yes"; then
      CFLAGS="$CFLAGS -fsanitize=address -fno-omit-frame-pointer"
      AC_MSG_RESULT([added address sanitizer support])
   else
      AC_MSG_WARN([Compiler does not support address sanitizer option])
   fi
fi

# Add the undefined sanitizer option to flags. Only useful for GCC
# version 4.9 and later and clang to detected undefined code behaviour
# such as integer overflow and memory alignment issues.
AC_ARG_ENABLE([undefined-sanitizer],
   [AS_HELP_STRING([--enable-undefined-sanitizer],
     [Enable detection of code that causes undefined behaviour @<:@no/yes@:>@]
   )],
   [enable_ubsan="$enableval"],
   [enable_ubsan="no"]
)

if test "$enable_ubsan" = "yes"; then
   if test "$ax_cv_c_compiler_vendor" = "gnu"; then
      AX_COMPARE_VERSION( $ax_cv_c_compiler_version, [ge], [4.9.0],
                          [enable_ubsan="yes"], [enable_ubsan="no"] )
   elif test "$ax_cv_c_compiler_vendor" = "clang"; then
      AX_COMPARE_VERSION( $ax_cv_c_compiler_version, [ge], [3.7.0],
                          [enable_ubsan="yes"], [enable_ubsan="no"] )
   fi
   if test "$enable_ubsan" = "yes"; then
      CFLAGS="$CFLAGS -fsanitize=undefined"
      AC_MSG_RESULT([added undefined sanitizer support])
   else
      AC_MSG_WARN([Compiler does not support undefined sanitizer option])
   fi
fi

# Autoconf stuff.
AC_PROG_INSTALL
AC_PROG_MAKE_SET
AC_HEADER_STDC

# Check for the libraries we will need.
AC_CHECK_LIB(m,sqrt,,AC_MSG_ERROR(something is wrong with the math library!))

# Check for GSL. We test for this in the standard directories by default,
# and only disable if using --with-gsl=no or --without-gsl. When a value
# is given GSL must be found.
have_gsl="no"
AC_ARG_WITH([gsl],
    [AS_HELP_STRING([--with-gsl=PATH],
       [root directory where GSL is installed @<:@yes/no@:>@]
    )],
    [with_gsl="$withval"],
    [with_gsl="test"]
)
if test "x$with_gsl" != "xno"; then
   if test "x$with_gsl" != "xyes" -a "x$with_gsl" != "xtest" -a "x$with_gsl" != "x"; then
      GSL_LIBS="-L$with_gsl/lib -lgsl -lgslcblas"
      GSL_INCS="-I$with_gsl/include"
   else
      GSL_LIBS="-lgsl -lgslcblas"
      GSL_INCS=""
   fi
   #  GSL is not specified, so just check if we have it.
   if test "x$with_gsl" = "xtest"; then
      AC_CHECK_LIB([gslcblas],[cblas_dgemm],[have_gsl="yes"],[have_gsl="no"],$GSL_LIBS)
      if test "x$have_gsl" != "xno"; then
         AC_DEFINE([HAVE_LIBGSLCBLAS],1,[The GSL CBLAS library appears to be present.])
         AC_CHECK_LIB([gsl],[gsl_integration_qag],
            AC_DEFINE([HAVE_LIBGSL],1,[The GSL library appears to be present.]),
            [have_gsl="no"],$GSL_LIBS)
      fi
   else
      AC_CHECK_LIB([gslcblas],[cblas_dgemm],
         AC_DEFINE([HAVE_LIBGSLCBLAS],1,[The GSL CBLAS library appears to be present.]),
         AC_MSG_ERROR(something is wrong with the GSL CBLAS library!), $GSL_LIBS)
      AC_CHECK_LIB([gsl],[gsl_integration_qag],
         AC_DEFINE([HAVE_LIBGSL],1,[The GSL library appears to be present.]),
         AC_MSG_ERROR(something is wrong with the GSL library!), $GSL_LIBS)
      have_gsl="yes"
   fi
   if test "$have_gsl" = "no"; then
      GSL_LIBS=""
      GSL_INCS=""
   fi
fi
AC_SUBST([GSL_LIBS])
AC_SUBST([GSL_INCS])
AM_CONDITIONAL([HAVEGSL],[test -n "$GSL_LIBS"])

# Check for pthreads.
AX_PTHREAD([LIBS="$PTHREAD_LIBS $LIBS" CFLAGS="$CFLAGS $PTHREAD_CFLAGS"
    CC="$PTHREAD_CC" LDFLAGS="$LDFLAGS $PTHREAD_LIBS $LIBS"],
    AC_MSG_ERROR([Could not find a working version of
    the pthread library. Make sure you have the library and header files installed
    or use CPPFLAGS and LDFLAGS if the library is installed in a
    non-standard location.]))

# Check whether POSIX thread barriers are implemented (e.g. OSX does not have them)
have_pthread_barrier="no"
AC_CHECK_LIB(pthread, pthread_barrier_init,
	     have_pthread_barrier="yes",
	     AC_MSG_WARN(POSIX implementation does not have barriers. SWIFT will use home-made ones.))
if test "x$have_pthread_barrier" == "xyes"; then
  AC_DEFINE([HAVE_PTHREAD_BARRIERS], [1], [The posix library implements barriers])
fi

# Check whether POSIX file allocation functions exist (e.g. OSX does not have them)
AC_CHECK_LIB(pthread, posix_fallocate,
	     AC_DEFINE([HAVE_POSIX_FALLOCATE], [1], [The posix library implements file allocation functions.]),
	     AC_MSG_WARN(POSIX implementation does not have file allocation functions.))

# Check for METIS.
have_metis="no"
AC_ARG_WITH([metis],
    [AS_HELP_STRING([--with-metis=PATH],
       [root directory where METIS is installed @<:@yes/no@:>@]
    )],
    [with_metis="$withval"],
    [with_metis="no"]
)

METIS_LIBS=""
if test "x$with_metis" != "xno"; then

# Check if we have METIS.
   if test "x$with_metis" != "xyes" -a "x$with_metis" != "x"; then
      METIS_LIBS="-L$with_metis/lib -lmetis"
      METIS_INCS="-I$with_metis/include"
   else
      METIS_LIBS="-lmetis"
      METIS_INCS=""
   fi
   AC_CHECK_LIB([metis],[METIS_PartGraphKway], [have_metis="yes"],
                [have_metis="no"], $METIS_LIBS)
   if test "$have_metis" == "yes"; then
      AC_DEFINE([HAVE_METIS],1,[The METIS library is present.])
   else
      AC_MSG_ERROR("Failed to find a METIS library")
   fi
fi

AC_SUBST([METIS_LIBS])
AC_SUBST([METIS_INCS])
AM_CONDITIONAL([HAVEMETIS],[test -n "$METIS_LIBS"])

# Check for ParMETIS note we can have both as ParMETIS uses METIS.
have_parmetis="no"
AC_ARG_WITH([parmetis],
    [AS_HELP_STRING([--with-parmetis=PATH],
       [root directory where ParMETIS is installed @<:@yes/no@:>@]
    )],
    [with_parmetis="$withval"],
    [with_parmetis="no"]
)

if test "x$with_parmetis" != "xno"; then

# Check if we have ParMETIS.
   if test "x$with_parmetis" != "xyes" -a "x$with_parmetis" != "x"; then
      PARMETIS_LIBS="-L$with_parmetis/lib -lparmetis"
      PARMETIS_INCS="-I$with_parmetis/include"
   else
      PARMETIS_LIBS="-lparmetis"
      PARMETIS_INCS=""
   fi
   AC_CHECK_LIB([parmetis],[ParMETIS_V3_RefineKway], [have_parmetis="yes"],
                [have_parmetis="no"], $PARMETIS_LIBS)
   if test "$have_parmetis" == "no"; then

# A build may use an external METIS library, check for that.

      if test "x$with_parmetis" != "xyes" -a "x$with_parmetis" != "x"; then
         PARMETIS_LIBS="-L$with_parmetis/lib -lparmetis -lmetis"
         PARMETIS_INCS="-I$with_parmetis/include"
      else
         PARMETIS_LIBS="-lparmetis -lmetis"
         PARMETIS_INCS=""
      fi
      # Note use different function to avoid caching of first check.
      AC_CHECK_LIB([parmetis],[ParMETIS_V3_PartKway], [have_parmetis="yes"],
                   [have_parmetis="no"], [$METIS_LIBS $PARMETIS_LIBS])

   fi
   if test "$have_parmetis" == "yes"; then
      AC_DEFINE([HAVE_PARMETIS],1,[The ParMETIS library is present.])
   else
      AC_MSG_ERROR("Failed to find a ParMETIS library")
   fi
fi

AC_SUBST([PARMETIS_LIBS])
AC_SUBST([PARMETIS_INCS])
AM_CONDITIONAL([HAVEPARMETIS],[test -n "$PARMETIS_LIBS"])

# METIS fixed width integer printing can require this, so define. Only needed
# for some non C99 compilers, i.e. C++ pre C++11.
AH_VERBATIM([__STDC_FORMAT_MACROS],
            [/* Needed to get PRIxxx macros from stdint.h when not using C99 */
#ifndef __STDC_FORMAT_MACROS
#define __STDC_FORMAT_MACROS 1
#endif])

# Check for FFTW. We test for this in the standard directories by default,
# and only disable if using --with-fftw=no or --without-fftw. When a value
# is given FFTW must be found.
# If FFTW is found, we check whether this is the threaded version.
have_fftw="no"
AC_ARG_WITH([fftw],
    [AS_HELP_STRING([--with-fftw=PATH],
       [root directory where fftw is installed @<:@yes/no@:>@]
    )],
    [with_fftw="$withval"],
    [with_fftw="test"]
)
if test "x$with_fftw" != "xno"; then

   # Was FFTW's location specifically given?
   if test "x$with_fftw" != "xyes" -a "x$with_fftw" != "xtest" -a "x$with_fftw" != "x"; then
      FFTW_LIBS="-L$with_fftw/lib -lfftw3"
      FFTW_INCS="-I$with_fftw/include"
   else
      FFTW_LIBS="-lfftw3"
      FFTW_INCS=""
   fi

   #  FFTW is not specified, so just check if we have it.
   if test "x$with_fftw" = "xtest"; then
      AC_CHECK_LIB([fftw3],[fftw_malloc],[have_fftw="yes"],[have_fftw="no"],$FFTW_LIBS)
      if test "x$have_fftw" != "xno"; then
      	 AC_DEFINE([HAVE_FFTW],1,[The FFTW library appears to be present.])
      fi
   # FFTW was specified, check that it was a valid location.
   else
      AC_CHECK_LIB([fftw3],[fftw_malloc],
         AC_DEFINE([HAVE_FFTW],1,[The FFTW library appears to be present.]),
         AC_MSG_ERROR(something is wrong with the FFTW library!), $FFTW_LIBS)
      have_fftw="yes"
   fi

   # FFTW was requested not to be used.
   if test "$have_fftw" = "no"; then
      FFTW_LIBS=""
      FFTW_INCS=""
   fi

   # Now, check whether we have the threaded version of FFTW
   if test "x$have_fftw" = "xyes"; then

      # Was FFTW's location specifically given?
      if test "x$with_fftw" != "xyes" -a "x$with_fftw" != "xtest" -a "x$with_fftw" != "x"; then
        FFTW_THREADED_LIBS="-L$with_fftw/lib -lfftw3_threads -lfftw3"
        FFTW_THREADED_INCS="-I$with_fftw/include"
      else
        FFTW_THREADED_LIBS="-lfftw3_threads -lfftw3"
        FFTW_THREADED_INCS=""
      fi

      # Verify that the library is threaded
      AC_CHECK_LIB([fftw3],[fftw_init_threads],[have_threaded_fftw="yes"],
		   [have_threaded_fftw="no"], $FFTW_THREADED_LIBS)

      # If found, update things
      if test "x$have_threaded_fftw" = "xyes"; then
         AC_DEFINE([HAVE_THREADED_FFTW],1,[The threaded FFTW library appears to be present.])
         FFTW_LIBS=$FFTW_THREADED_LIBS
         FFTW_INCS=$FFTW_THREADED_INCS
	 have_fftw="yes - threaded"
      fi
   fi
fi

AC_ARG_WITH([arm-fftw],
    [AS_HELP_STRING([--with-arm-fftw=PATH],
      [root directory where arm fft library is installed @<:@yes/no@:>@]
    )],
    [with_arm_fftw="$withval"],
    [with_arm_fftw=no]
)
if test "x$with_arm_fftw" != "xno"; then

   # Was FFTW's location specifically given?
   if test "x$with_arm_fftw" != "xyes" -a "x$with_arm_fftw" != "xtest" -a "x$with_arm_fftw" != "x"; then
      FFTW_LIBS="-L$with_arm_fftw/lib -larmpl_lp64"
      FFTW_INCS="-I$with_arm_fftw/include"
   else
      FFTW_LIBS="-larmpl_lp64"
      FFTW_INCS=""
   fi

   #  FFTW is not specified, so just check if we have it.
   if test "x$with_arm_fftw" = "xtest"; then
      AC_CHECK_LIB([armpl_lp64],[fftw_malloc],[have_fftw="yes"],[have_fftw="no"],$FFTW_LIBS)
      if test "x$have_arm_fftw" != "xno"; then
      	 AC_DEFINE([HAVE_FFTW],1,[The FFTW library appears to be present.])
	 have_fftw="yes - ARM"
      fi
   # FFTW was specified, check that it was a valid location.
   else
      AC_CHECK_LIB([armpl_lp64],[fftw_malloc],
         AC_DEFINE([HAVE_FFTW],1,[The FFTW library appears to be present.]),
         AC_MSG_ERROR(something is wrong with the FFTW library!), $FFTW_LIBS)
      have_fftw="yes - ARM"
   fi

   # FFTW was requested not to be used.
   if test "$have_arm_fftw" = "no"; then
      FFTW_LIBS=""
      FFTW_INCS=""
   fi

   # Now, check whether we have the threaded version of FFTW
   if test "x$have_arm_fftw" = "xyes"; then

      # Was FFTW's location specifically given?
      if test "x$with_arm_fftw" != "xyes" -a "x$with_arm_fftw" != "xtest" -a "x$with_arm_fftw" != "x"; then
        FFTW_THREADED_LIBS="-L$with_arm_fftw/lib -larmpl_lp64_threads -larmpl_lp64"
        FFTW_THREADED_INCS="-I$with_arm_fftw/include"
      else
        FFTW_THREADED_LIBS="-larmpl_lp64_threads -larmpl_lp64"
        FFTW_THREADED_INCS=""
      fi

      # Verify that the library is threaded
      AC_CHECK_LIB([armpl_lp64],[fftw_init_threads],[have_threaded_fftw="yes"],
                  [have_threaded_fftw="no"], $FFTW_THREADED_LIBS)

      # If found, update things
      if test "x$have_threaded_fftw" = "xyes"; then
         AC_DEFINE([HAVE_THREADED_FFTW],1,[The threaded FFTW library appears to be present.])
         FFTW_LIBS=$FFTW_THREADED_LIBS
         FFTW_INCS=$FFTW_THREADED_INCS
         have_fftw="yes - ARM - threaded"
      fi
   fi
fi
AC_SUBST([FFTW_LIBS])
AC_SUBST([FFTW_INCS])
AM_CONDITIONAL([HAVEFFTW],[test -n "$FFTW_LIBS"])

#  Check for -lprofiler usually part of the gperftools along with tcmalloc.
have_profiler="no"
AC_ARG_WITH([profiler],
   [AS_HELP_STRING([--with-profiler=PATH],
      [use cpu profiler library or specify the directory with lib @<:@yes/no@:>@]
   )],
   [with_profiler="$withval"],
   [with_profiler="no"]
)
if test "x$with_profiler" != "xno"; then
   if test "x$with_profiler" != "xyes" -a "x$with_profiler" != "x"; then
      proflibs="-L$with_profiler -lprofiler"
   else
      proflibs="-lprofiler"
   fi
   AC_CHECK_LIB([profiler],[ProfilerFlush],
    [have_profiler="yes"
      AC_DEFINE([WITH_PROFILER],1,[Link against the gperftools profiling library.])],
    [have_profiler="no"], $proflibs)

   if test "$have_profiler" = "yes"; then
      PROFILER_LIBS="$proflibs"
   else
      PROFILER_LIBS=""
   fi
fi
AC_SUBST([PROFILER_LIBS])
AM_CONDITIONAL([HAVEPROFILER],[test -n "$PROFILER_LIBS"])

# Check for special allocators
have_special_allocator="no"

#  Check for tcmalloc a fast malloc that is part of the gperftools.
have_tcmalloc="no"
AC_ARG_WITH([tcmalloc],
   [AS_HELP_STRING([--with-tcmalloc=PATH],
      [use tcmalloc library or specify the directory with lib @<:@yes/no@:>@]
   )],
   [with_tcmalloc="$withval"],
   [with_tcmalloc="no"]
)
if test "x$with_tcmalloc" != "xno" -a "x$have_special_allocator" != "xno"; then
   AC_MSG_ERROR("Cannot activate more than one alternative malloc library")
fi

if test "x$with_tcmalloc" != "xno"; then
   if test "x$with_tcmalloc" != "xyes" -a "x$with_tcmalloc" != "x"; then
      tclibs="-L$with_tcmalloc -ltcmalloc"
   else
      tclibs="-ltcmalloc"
   fi
   AC_CHECK_LIB([tcmalloc],[tc_cfree],[have_tcmalloc="yes"],[have_tcmalloc="no"],
                $tclibs)

   #  Could just have the minimal version.
   if test "$have_tcmalloc" = "no"; then
      if test "x$with_tcmalloc" != "xyes" -a "x$with_tcmalloc" != "x"; then
         tclibs="-L$with_tcmalloc -ltcmalloc_minimal"
      else
         tclibs="-ltcmalloc_minimal"
      fi
      AC_CHECK_LIB([tcmalloc],[tc_cfree],[have_tcmalloc="yes"],[have_tcmalloc="no"],
                   $tclibs)
   fi

   if test "$have_tcmalloc" = "yes"; then
      TCMALLOC_LIBS="$tclibs"

      AC_DEFINE([HAVE_TCMALLOC],1,[The tcmalloc library appears to be present.])

      have_special_allocator="tcmalloc"

      # Prevent compilers that replace the calls with built-ins (GNU 99) from doing so.
      case "$ax_cv_c_compiler_vendor" in
        intel | gnu | clang)
             CFLAGS="$CFLAGS -fno-builtin-malloc -fno-builtin-calloc -fno-builtin-realloc -fno-builtin-free"
          ;;
      esac

   else
      TCMALLOC_LIBS=""
   fi
fi
AC_SUBST([TCMALLOC_LIBS])
AM_CONDITIONAL([HAVETCMALLOC],[test -n "$TCMALLOC_LIBS"])

#  Check for jemalloc another fast malloc that is good with contention.
have_jemalloc="no"
AC_ARG_WITH([jemalloc],
   [AS_HELP_STRING([--with-jemalloc=PATH],
      [use jemalloc library or specify the directory with lib @<:@yes/no@:>@]
   )],
   [with_jemalloc="$withval"],
   [with_jemalloc="no"]
)
if test "x$with_jemalloc" != "xno" -a "x$have_special_allocator" != "xno"; then
   AC_MSG_ERROR("Cannot activate more than one alternative malloc library")
fi

if test "x$with_jemalloc" != "xno"; then
   if test "x$with_jemalloc" != "xyes" -a "x$with_jemalloc" != "x"; then
      jelibs="-L$with_jemalloc -ljemalloc"
   else
      jelibs="-ljemalloc"
   fi
   AC_CHECK_LIB([jemalloc],[malloc_usable_size],[have_jemalloc="yes"],[have_jemalloc="no"],
                $jelibs)

   if test "$have_jemalloc" = "yes"; then
      JEMALLOC_LIBS="$jelibs"

      AC_DEFINE([HAVE_JEMALLOC],1,[The jemalloc library appears to be present.])

      have_special_allocator="jemalloc"

      # Prevent compilers that replace the regular calls with built-ins (GNU 99) from doing so.
      case "$ax_cv_c_compiler_vendor" in
        intel | gnu | clang)
             CFLAGS="$CFLAGS -fno-builtin-malloc -fno-builtin-calloc -fno-builtin-realloc -fno-builtin-free"
          ;;
      esac

   else
      JEMALLOC_LIBS=""
   fi
fi
AC_SUBST([JEMALLOC_LIBS])
AM_CONDITIONAL([HAVEJEMALLOC],[test -n "$JEMALLOC_LIBS"])

#  Check for tbbmalloc, Intel's fast and parallel allocator
have_tbbmalloc="no"
AC_ARG_WITH([tbbmalloc],
   [AS_HELP_STRING([--with-tbbmalloc=PATH],
      [use tbbmalloc library or specify the directory with lib @<:@yes/no@:>@]
   )],
   [with_tbbmalloc="$withval"],
   [with_tbbmalloc="no"]
)
if test "x$with_tbbmalloc" != "xno" -a "x$have_special_allocator" != "xno"; then
   AC_MSG_ERROR("Cannot activate more than one alternative malloc library")
fi

if test "x$with_tbbmalloc" != "xno"; then
   if test "x$with_tbbmalloc" != "xyes" -a "x$with_tbbmalloc" != "x"; then
      tbblibs="-L$with_tbbmalloc -ltbbmalloc_proxy -ltbbmalloc"
   else
      tbblibs="-ltbbmalloc_proxy -ltbbmalloc"
   fi
   AC_CHECK_LIB([tbbmalloc],[scalable_malloc],[have_tbbmalloc="yes"],[have_tbbmalloc="no"],
                $tbblibs)

   if test "$have_tbbmalloc" = "yes"; then
      TBBMALLOC_LIBS="$tbblibs"

      AC_DEFINE([HAVE_TBBMALLOC],1,[The TBBmalloc library appears to be present.])

      have_special_allocator="TBBmalloc"

      # Prevent compilers that replace the calls with built-ins (GNU 99) from doing so.
      case "$ax_cv_c_compiler_vendor" in
        intel | gnu | clang)
             CFLAGS="$CFLAGS -fno-builtin-malloc -fno-builtin-calloc -fno-builtin-realloc -fno-builtin-free"
          ;;
      esac

   else
      TBBMALLOC_LIBS=""
   fi
fi
AC_SUBST([TBBMALLOC_LIBS])
AM_CONDITIONAL([HAVETBBMALLOC],[test -n "$TBBMALLOC_LIBS"])

# check for a random seed
AC_ARG_WITH([random-seed],
    [AS_HELP_STRING([--with-random-seed=SHORT INT],
       [Set the random seed.]
    )],
    [with_random_seed="$withval"],
    [with_random_seed="0"]
)
AC_DEFINE_UNQUOTED([SWIFT_RANDOM_SEED_XOR], [$with_random_seed],[Value of the random seed.])

# Check for python.
have_python="no"
AC_ARG_WITH([python],
    [AS_HELP_STRING([--with-python=PATH],
       [root directory where python is installed @<:@yes/no@:>@]
    )],
    [with_python="$withval"],
    [with_python="no"]
)
if test "x$with_python" != "xno"; then
   if test "$with_python" == ""; then
      # use linux default python
      with_python="/usr/"
   fi
   AM_PATH_PYTHON([3], [], [AC_MSG_ERROR(python not found)])   
   AC_ARG_VAR([PYTHON_INCS], [Include flags for python, bypassing python-config])
   AC_ARG_VAR([PYTHON_CONFIG], [Path to python-config])
   AS_IF([test -z "$PYTHON_INCS"], [
      AS_IF([test -z "$PYTHON_CONFIG"], [
      	AC_PATH_PROGS([PYTHON_CONFIG],
	          [python$PYTHON_VERSION-config python-config],
                  [no],
                  [`dirname $PYTHON`])
    	AS_IF([test "$PYTHON_CONFIG" = no], [AC_MSG_ERROR([cannot find python-config for $PYTHON.])])
      ])
      AC_MSG_CHECKING([python include flags])
      PYTHON_INCS=`$PYTHON_CONFIG --includes`
      AC_MSG_RESULT([$PYTHON_INCS])
  ])
  have_python="yes"
fi
AC_SUBST([PYTHON_INCS])
AM_CONDITIONAL([HAVEPYTHON],[test -n "$PYTHON_INCS"])


# Check for HDF5. This is required.
AX_LIB_HDF5
if test "$with_hdf5" != "yes"; then
    AC_MSG_ERROR([Could not find a working HDF5 library])
fi

# We want to know if this HDF5 supports MPI and whether we should use it.
# The default is to use MPI support if it is available, i.e. this is
# a parallel HDF5.
have_parallel_hdf5="no"
if test "$with_hdf5" = "yes"; then
    AC_ARG_ENABLE([parallel-hdf5],
       [AS_HELP_STRING([--enable-parallel-hdf5],
         [Enable parallel HDF5 library MPI functions if available. @<:@yes/no@:>@]
       )],
       [enable_parallel_hdf5="$enableval"],
       [enable_parallel_hdf5="yes"]
    )

    if test "$enable_parallel_hdf5" = "yes"; then
        AC_MSG_CHECKING([for HDF5 parallel support])

	# Check if the library is capable, the header should define H5_HAVE_PARALLEL.
        old_CPPFLAGS="$CPPFLAGS"
        CPPFLAGS="$CPPFLAGS $HDF5_CPPFLAGS"
        AC_COMPILE_IFELSE([AC_LANG_SOURCE([[
        #include "hdf5.h"
        #ifndef H5_HAVE_PARALLEL
        # error macro not defined
        #endif
        ]])], [parallel="yes"], [parallel="no"])
        if test "$parallel" = "yes"; then
            have_parallel_hdf5="yes"
            AC_DEFINE([HAVE_PARALLEL_HDF5],1,[HDF5 library supports parallel access])
        fi
        AC_MSG_RESULT($parallel)
        CPPFLAGS="$old_CPPFLAGS"
    fi
fi
AM_CONDITIONAL([HAVEPARALLELHDF5],[test "$have_parallel_hdf5" = "yes"])

# Check for grackle.
have_grackle="no"
AC_ARG_WITH([grackle],
    [AS_HELP_STRING([--with-grackle=PATH],
       [root directory where grackle is installed @<:@yes/no@:>@]
    )],
    [with_grackle="$withval"],
    [with_grackle="no"]
)
if test "x$with_grackle" != "xno"; then
   AC_PROG_FC
   AC_FC_LIBRARY_LDFLAGS
   if test "x$with_grackle" != "xyes" -a "x$with_grackle" != "x"; then
      GRACKLE_LIBS="-L$with_grackle/lib -lgrackle"
      GRACKLE_INCS="-I$with_grackle/include"
   else
      GRACKLE_LIBS="-lgrackle"
      GRACKLE_INCS=""
   fi

   have_grackle="yes"

   echo $GRACKLE_LIBS

   AC_CHECK_LIB(
      [grackle],
      [initialize_chemistry_data],
      [AC_DEFINE([HAVE_GRACKLE],1,[The GRACKLE library appears to be present.])
        AC_DEFINE([CONFIG_BFLOAT_8],1,[Use doubles in grackle])
      ],
      [AC_MSG_ERROR(Cannot find grackle library!)],
      [$GRACKLE_LIBS])
fi
AC_SUBST([GRACKLE_LIBS])
AC_SUBST([GRACKLE_INCS])
AM_CONDITIONAL([HAVEGRACKLE],[test -n "$GRACKLE_LIBS"])

# Check for VELOCIraptor.
have_velociraptor="no"
AC_ARG_WITH([velociraptor],
    [AS_HELP_STRING([--with-velociraptor=PATH],
       [Directory where velociraptor library exists @<:@yes/no@:>@]
    )],
    [with_velociraptor="$withval"],
    [with_velociraptor="no"]
)
if test "x$with_velociraptor" != "xno"; then
   AC_PROG_FC
   AC_FC_LIBRARY_LDFLAGS
   if test "x$with_velociraptor" != "xyes" -a "x$with_velociraptor" != "x"; then
      VELOCIRAPTOR_LIBS="-L$with_velociraptor -lvelociraptor -lmpi -lstdc++ -lhdf5"
      CFLAGS="$CFLAGS -fopenmp"
   else
      VELOCIRAPTOR_LIBS=""
   fi

   have_velociraptor="yes"

   AC_CHECK_LIB(
      [velociraptor],
      [InitVelociraptor],
      [AC_DEFINE([HAVE_VELOCIRAPTOR],1,[The VELOCIraptor library appears to be present.])],
      [AC_MSG_ERROR(Cannot find VELOCIraptor library at $with_velociraptor or incompatible HDF5 library loaded.)],
      [$VELOCIRAPTOR_LIBS $HDF5_LDFLAGS $HDF5_LIBS $GSL_LIBS]
   )
fi
AC_SUBST([VELOCIRAPTOR_LIBS])
AM_CONDITIONAL([HAVEVELOCIRAPTOR],[test -n "$VELOCIRAPTOR_LIBS"])

# Now that we found VELOCIraptor, let's check how it was compiled.
if test "$have_velociraptor" == "yes"; then
    AC_CHECK_LIB(
       [velociraptor],
       [VR_NOMASS],
       [AC_DEFINE([HAVE_VELOCIRAPTOR_WITH_NOMASS],1,[The VELOCIraptor library has been compiled with the NOMASS option. Only useful if running a uniform box.])],
       [AC_MSG_RESULT(VELOCIraptor not compiled to so as to *not* store masses per particle.)],
       [$VELOCIRAPTOR_LIBS $HDF5_LDFLAGS $HDF5_LIBS $GSL_LIBS]
    )
fi

# Check for dummy VELOCIraptor.
AC_ARG_ENABLE([dummy-velociraptor],
    [AS_HELP_STRING([--enable-dummy-velociraptor],
       [Enable dummy velociraptor compilation @<:@yes/no@:>@]
    )],
    [enable_dummy_velociraptor="$enableval"],
    [enable_dummy_velociraptor="no"]
)

if test "$enable_dummy_velociraptor" = "yes"; then
  have_velociraptor="yes"

  AC_DEFINE(HAVE_VELOCIRAPTOR,1,[The VELOCIraptor library appears to be present.])
  AC_DEFINE(HAVE_DUMMY_VELOCIRAPTOR,1,[The dummy VELOCIraptor library is present.])
fi

# Check for floating-point execeptions
AC_CHECK_FUNC(feenableexcept, AC_DEFINE([HAVE_FE_ENABLE_EXCEPT],[1],
    [Defined if the floating-point exception can be enabled using non-standard GNU functions.]))

# Check for setaffinity.
AC_CHECK_FUNC(pthread_setaffinity_np, AC_DEFINE([HAVE_SETAFFINITY],[1],
    [Defined if pthread_setaffinity_np exists.]) )
AM_CONDITIONAL(HAVESETAFFINITY,
    [test "$ac_cv_func_pthread_setaffinity_np" = "yes"])

# If available check for NUMA as well. There is a problem with the headers of
# this library, mainly that they do not pass the strict prototypes check when
# installed outside of the system directories. So we actually do this check
# in two phases. The basic ones first (before strict-prototypes is added to CFLAGS).
have_numa="no"
AC_ARG_WITH([numa],
    [AS_HELP_STRING([--with-numa=PATH],
       [Directory where the NUMA library exists @<:@yes/no@:>@]
    )],
    [with_numa="$withval"],
    [with_numa="yes"]
)
if test "$ac_cv_func_pthread_setaffinity_np" = "yes" -a "x$with_numa" != "xno"; then

    if test "x$with_numa" != "xyes" -a "x$with_numa" != "x"; then
        NUMA_LIBS="-L$with_numa/lib -lnuma"
        NUMA_INCS="-I$with_numa/include"
    else
        NUMA_LIBS="-lnuma"
        NUMA_INCS=""
    fi

    #  Test for header file.
    old_CPPFLAGS="$CPPFLAGS"
    CPPFLAGS="$CPPFLAGS $NUMA_INCS"
    AC_CHECK_HEADER([numa.h])
    CPPFLAGS="$old_CPPFLAGS"
    if test "$ac_cv_header_numa_h" = "yes"; then

        #  If NUMA location is specified check if we have it.
        if test "x$with_numa" != "xyes" -a "x$with_numa" != "x"; then
            AC_CHECK_LIB([numa],[numa_available],
                AC_DEFINE([HAVE_LIBNUMA],1,[The NUMA library appears to be present.]),
                AC_MSG_ERROR(something is wrong with the NUMA library!), $NUMA_LIBS)
            have_numa="yes"
        else
            AC_CHECK_LIB([numa],[numa_available],[have_numa="yes"],[have_numa="no"],$NUMA_LIBS)
            if test "x$have_numa" != "xno"; then
                AC_DEFINE([HAVE_LIBNUMA],1,[The NUMA library appears to be present.])
            fi
        fi
    fi

    #  We can live without this.
    if test "$have_numa" = "no"; then
       NUMA_LIBS=""
    fi
fi
AC_SUBST([NUMA_LIBS])

# Check for Sundials (required for the CHIMES library).
# There is a problems with the headers of this library 
# as they do not pass the strict prototypes check when 
# installed outside of the system directories. So we 
# need to do this check in two phases. 
have_sundials="no"
SUNDIALS_LIBS=""
SUNDIALS_INCS=""
AC_ARG_WITH([sundials],
    [AS_HELP_STRING([--with-sundials=PATH],
       [root directory where sundials is installed @<:@yes/no@:>@]
    )],
    [with_sundials="$withval"],
    [with_sundials="no"]
)
if test "x$with_sundials" != "xno"; then
   AC_PROG_FC
   AC_FC_LIBRARY_LDFLAGS
   if test "x$with_sundials" != "xyes" -a "x$with_sundials" != "x"; then
      SUNDIALS_LIBS="-L$with_sundials/lib -lsundials_cvode -lsundials_nvecserial -lsundials_sunlinsoldense -lsundials_sunmatrixdense"
      SUNDIALS_INCS="-I$with_sundials/include"
   else
      SUNDIALS_LIBS="-lsundials_cvode -lsundials_nvecserial -lsundials_sunlinsoldense -lsundials_sunmatrixdense"
      SUNDIALS_INCS=""
   fi

   AC_CHECK_LIB([sundials_cvode], [CVode], [have_sundials="yes"],
                [have_sundials="no"], $SUNDIALS_LIBS)

   if test "$have_sundials" == "yes"; then
      AC_DEFINE([HAVE_SUNDIALS],1,[The SUNDIALS library is present.])
   else
      if test "x$with_sundials" != "xyes" -a "x$with_sundials" != "x"; then
      	 # It might be that the libraries are in 
      	 # /lib64 rather than /lib 
      	 SUNDIALS_LIBS="-L$with_sundials/lib64 -lsundials_cvode -lsundials_nvecserial -lsundials_sunlinsoldense -lsundials_sunmatrixdense"

	 # unset cached result of previous AC_CHECK_LIB
	 unset ac_cv_lib_sundials_cvode_CVode

   	 AC_CHECK_LIB([sundials_cvode], [CVode], [have_sundials="yes"], [have_sundials="no"], $SUNDIALS_LIBS)      
	 
   	 if test "$have_sundials" == "yes"; then
      	    AC_DEFINE([HAVE_SUNDIALS],1,[The SUNDIALS library is present.])
	 else 
	    AC_MSG_ERROR("Failed to find a SUNDIALS library")
	 fi 

      else 
      	 AC_MSG_ERROR("Failed to find a SUNDIALS library")
      fi
   fi
fi
AC_SUBST([SUNDIALS_LIBS])

# Check for Intel and PowerPC intrinsics header optionally used by vector.h.
AC_CHECK_HEADERS([immintrin.h], [], [],
[#ifdef HAVE_IMMINTRIN_H
# include <immintrin.h>
#endif
])
AC_CHECK_HEADERS([altivec.h], [], [],
[#ifdef HAVE_ALTIVEC_H
# include <altivec.h>
#endif
])

# Check for timing functions needed by cycle.h.
AC_HEADER_TIME
AC_CHECK_HEADERS([sys/time.h c_asm.h intrinsics.h mach/mach_time.h])
AC_CHECK_TYPE([hrtime_t],[AC_DEFINE(HAVE_HRTIME_T, 1, [Define to 1 if hrtime_t
is defined in <sys/time.h>])],,
[#if HAVE_SYS_TIME_H
#include <sys/time.h>
#endif])
AC_CHECK_FUNCS([gethrtime read_real_time time_base_to_time clock_gettime mach_absolute_time])
AC_MSG_CHECKING([for _rtc intrinsic])
rtc_ok=yes
AC_LINK_IFELSE([AC_LANG_PROGRAM(
[[#ifdef HAVE_INTRINSICS_H
#include <intrinsics.h>
#endif]],
[[_rtc()]])],
[AC_DEFINE(HAVE__RTC,1,[Define if you have the UNICOS _rtc() intrinsic.])],[rtc_ok=no])
AC_MSG_RESULT($rtc_ok)

# Special timers for the ARM v7 platforms (taken from FFTW-3 to match their cycle.h)
AC_ARG_ENABLE(armv7a-cntvct, [AC_HELP_STRING([--enable-armv7a-cntvct],[enable the cycle counter on Armv7a via the CNTVCT register])], have_armv7acntvct=$enableval)
if test "$have_armv7acntvct"x = "yes"x; then
	AC_DEFINE(HAVE_ARMV7A_CNTVCT,1,[Define if you have enabled the CNTVCT cycle counter on ARMv7a])
fi

AC_ARG_ENABLE(armv7a-pmccntr, [AC_HELP_STRING([--enable-armv7a-pmccntr],[enable the cycle counter on Armv7a via the PMCCNTR register])], have_armv7apmccntr=$enableval)
if test "$have_armv7apmccntr"x = "yes"x; then
	AC_DEFINE(HAVE_ARMV7A_PMCCNTR,1,[Define if you have enabled the PMCCNTR cycle counter on ARMv7a])
fi

# Check if we have native exp10 and exp10f functions. If not failback to our
# implementations. On Apple/CLANG we have __exp10, so also check for that
# if the compiler is clang.
AC_CHECK_LIB([m],[exp10], [AC_DEFINE([HAVE_EXP10],1,[The exp10 function is present.])])
AC_CHECK_LIB([m],[exp10f], [AC_DEFINE([HAVE_EXP10F],1,[The exp10f function is present.])])
if test "$ax_cv_c_compiler_vendor" = "clang"; then
      AC_CHECK_LIB([m],[__exp10], [AC_DEFINE([HAVE___EXP10],1,[The __exp10 function is present.])])
      AC_CHECK_LIB([m],[__exp10f], [AC_DEFINE([HAVE___EXP10F],1,[The __exp10f function is present.])])
fi

# Add warning flags by default, if these can be used. Option =error adds
# -Werror to GCC, clang and Intel.  Note do this last as compiler tests may
# become errors, if that's an issue don't use CFLAGS for these, use an AC_SUBST().
AC_ARG_ENABLE([compiler-warnings],
   [AS_HELP_STRING([--enable-compiler-warnings],
     [Enable compile time warning flags, if compiler is known @<:@error/no/yes)@:>@]
   )],
   [enable_warn="$enableval"],
   [enable_warn="error"]
)
if test "$enable_warn" != "no"; then

    # AX_CFLAGS_WARN_ALL does not give good warning flags for the Intel compiler
    # We will do this by hand instead and only default to the macro for unknown compilers
    case "$ax_cv_c_compiler_vendor" in
          gnu | clang)
             CFLAGS="$CFLAGS -Wall -Wextra -Wno-unused-parameter -Wshadow"
          ;;
	  intel)
             CFLAGS="$CFLAGS -w2 -Wunused-variable -Wshadow"
          ;;
	  *)
	     AX_CFLAGS_WARN_ALL
	  ;;
    esac

    # Add a "choke on warning" flag if it exists
    if test "$enable_warn" = "error"; then
       case "$ax_cv_c_compiler_vendor" in
          intel | gnu | clang)
             CFLAGS="$CFLAGS -Werror"
          ;;
       esac
    fi

    # We want strict-prototypes, but this must still work even if warnings
    # are an error.
    AX_CHECK_COMPILE_FLAG([-Wstrict-prototypes],[CFLAGS="$CFLAGS -Wstrict-prototypes"],
                          [CFLAGS="$CFLAGS"],[$CFLAGS],[AC_LANG_SOURCE([int main(void){return 0;}])])
fi

# Second part of the NUMA library checks. We now decide if we need to use
# -isystem to get around the strict-prototypes problem. Assumes isystem
# is available when strict-prototypes is.
if test "$have_numa" != "no"; then
    if test "x$with_numa" != "xyes" -a "x$with_numa" != "x"; then
        case "$CFLAGS" in
            *strict-prototypes*)
                NUMA_INCS="-isystem$with_numa/include"
                # This may still fail if CPATH is used, so we check if the
                # headers are usable.
                AS_UNSET(ac_cv_header_numa_h)
                old_CPPFLAGS="$CPPFLAGS"
                CPPFLAGS="$CPPFLAGS $NUMA_INCS"
                numa_failed="no"
                AC_CHECK_HEADER([numa.h],[numa_failed="no"],
                                [numa_failed="yes"])
                if test "$numa_failed" = "yes"; then
                    AC_MSG_ERROR([Failed to compile the numa.h header file: you may need to set --enable-compiler-warnings to yes or no])
                fi
                CPPFLAGS="$old_CPPFLAGS"
            ;;
            *)
                NUMA_INCS="-I$with_numa/include"
            ;;
        esac
   fi
fi
AC_SUBST([NUMA_INCS])

# Second part of the Sundials library checks. 
# We now decide if we need to use -isystem to 
# get around the strict-prototypes problem. Assumes 
# isystem is available when strict-prototypes is.
if test "x$with_sundials" != "xno"; then
   if test "x$with_sundials" != "xyes" -a "x$with_sundials" != "x"; then
        case "$CFLAGS" in
            *strict-prototypes*)
	        SUNDIALS_INCS="-isystem$with_sundials/include"
            ;;
            *)
                SUNDIALS_INCS="-I$with_sundials/include"
            ;;
        esac
   fi
fi 
AC_SUBST([SUNDIALS_INCS])


# Various package configuration options.

# Master subgrid options
# If you add a restriction (e.g. no cooling, chemistry or hydro)
# you will need to check for overwrite after reading the additional options.
# As an example for this, see the call to AC_ARG_WITH for cooling.
AC_ARG_WITH([subgrid],
	[AS_HELP_STRING([--with-subgrid=<subgrid>],
		[Master switch for subgrid methods. Inexperienced users should start here @<:@none, GEAR, EAGLE, COLIBRE, COLIBRE-CHIMES default: none@:>@]
	)],
	[with_subgrid="$withval"],
	[with_subgrid=none]
)

# Default values
with_subgrid_cooling=none
with_subgrid_chemistry=none
with_subgrid_tracers=none
with_subgrid_entropy_floor=none
with_subgrid_pressure_floor=none
with_subgrid_stars=none
with_subgrid_star_formation=none
with_subgrid_feedback=none
with_subgrid_SNIa_DTD=power-law-beta-one
with_subgrid_task_order=none

case "$with_subgrid" in
   yes)
      AC_MSG_ERROR([Invalid option. A subgrid model must be chosen.])
   ;;
   none)
   ;;
   GEAR)
	with_subgrid_cooling=grackle_0
	with_subgrid_chemistry=GEAR_10
	with_subgrid_pressure_floor=GEAR
	with_subgrid_stars=GEAR
	with_subgrid_star_formation=GEAR
	with_subgrid_feedback=GEAR
	with_subgrid_black_holes=none
  # GEAR's order is not used anymore
	with_subgrid_task_order=none
	enable_fof=no
        with_subgrid_SNIa_DTD=power-law-beta-one
   ;;
   EAGLE)
	with_subgrid_cooling=EAGLE
	with_subgrid_chemistry=EAGLE
	with_subgrid_tracers=EAGLE
	with_subgrid_entropy_floor=EAGLE
	with_subgrid_stars=EAGLE
	with_subgrid_star_formation=EAGLE
	with_subgrid_feedback=EAGLE
	with_subgrid_black_holes=EAGLE
	with_subgrid_task_order=EAGLE
	enable_fof=yes
        with_subgrid_SNIa_DTD=EAGLE
   ;;
   COLIBRE)
	with_subgrid_cooling=COLIBRE
	with_subgrid_chemistry=COLIBRE
	with_subgrid_tracers=COLIBRE
	with_subgrid_entropy_floor=EAGLE
	with_subgrid_stars=COLIBRE
	with_subgrid_star_formation=COLIBRE
	with_subgrid_feedback=COLIBRE
	with_subgrid_black_holes=EAGLE
	with_subgrid_task_order=EAGLE
	enable_fof=yes
        with_subgrid_SNIa_DTD=power-law-beta-one
   ;;
   COLIBRE-CHIMES)
	with_subgrid_cooling=CHIMES
	with_subgrid_chemistry=COLIBRE
	with_subgrid_tracers=COLIBRE
	with_subgrid_entropy_floor=EAGLE
	with_subgrid_stars=COLIBRE
	with_subgrid_star_formation=COLIBRE
	with_subgrid_feedback=COLIBRE
	with_subgrid_black_holes=EAGLE
	with_subgrid_task_order=EAGLE
	enable_fof=yes
        with_subgrid_SNIa_DTD=power-law-beta-one
   ;;
   *)
      AC_MSG_ERROR([Unknown subgrid choice: $with_subgrid])
   ;;
esac

# Check if FoF is on.
AC_ARG_ENABLE([fof],
   [AS_HELP_STRING([--enable-fof],
     [Activate the friends-of-friends (FoF) code.],
   )],
   [enable_fof="$enableval"],
   [enable_fof="no"]
)
if test "$enable_fof" = "yes"; then
   AC_DEFINE([WITH_FOF], 1, [Enable FoF])
fi

# Check if stand-alone FoF is on.
AC_ARG_ENABLE([stand-alone-fof],
   [AS_HELP_STRING([--enable-stand-alone-fof],
     [Activate the compilation of the stand-alone friends-of-friends (FoF) post-processing tool.],
   )],
   [enable_standalone_fof="$enableval"],
   [enable_standalone_fof="no"]
)
if test "$enable_standalone_fof" = "yes"; then
   enable_fof="yes + stand-alone tool"
   AC_DEFINE([WITH_FOF], 1, [Enable FoF])
   AC_DEFINE([WITH_STAND_ALONE_FOF], 1, [Enable stand-alone FoF])
fi
AM_CONDITIONAL([HAVESTANDALONEFOF],[test $enable_standalone_fof = "yes"])

# Gravity scheme.
AC_ARG_WITH([gravity],
   [AS_HELP_STRING([--with-gravity=<scheme>],
      [Gravity scheme to use @<:@basic, with-potential, with-multi-softening default: with-multi-softening@:>@]
   )],
   [with_gravity="$withval"],
   [with_gravity="with-multi-softening"]
)

if test "$with_subgrid" = "EAGLE" || test "$with_subgrid" = "COLIBRE"; then
   if test "$with_gravity" = "default"; then
      with_gravity="with-potential"
   fi
fi

case "$with_gravity" in
   with-potential)
      AC_DEFINE([POTENTIAL_GRAVITY], [1], [Basic gravity scheme with potential calculation])
   ;;
   with-multi-softening)
      AC_DEFINE([MULTI_SOFTENING_GRAVITY], [1], [Gravity scheme with per-particle type softening value and background particles])
   ;;
   basic)
      AC_DEFINE([DEFAULT_GRAVITY], [1], [Basic gravity scheme])
   ;;
   *)
      AC_MSG_ERROR([Unknown gravity scheme: $with_gravity])
   ;;
esac

# Hydro scheme.
AC_ARG_WITH([hydro],
   [AS_HELP_STRING([--with-hydro=<scheme>],
      [Hydro dynamics to use @<:@gadget2, minimal, pressure-entropy, pressure-energy, pressure-energy-monaghan, default, gizmo-mfv, gizmo-mfm, shadowfax, planetary, anarchy-du, anarchy-pu default: gadget2@:>@]
   )],
   [with_hydro="$withval"],
   [with_hydro="gadget2"]
)

case "$with_hydro" in
   gadget2)
      AC_DEFINE([GADGET2_SPH], [1], [Gadget-2 SPH])
   ;;
   minimal)
      AC_DEFINE([MINIMAL_SPH], [1], [Minimal SPH])
   ;;
   pressure-entropy)
      AC_DEFINE([HOPKINS_PE_SPH], [1], [Pressure-Entropy SPH])
   ;;
   pressure-energy)
      AC_DEFINE([HOPKINS_PU_SPH], [1], [Pressure-Energy SPH])
   ;;
   pressure-energy-monaghan)
      AC_DEFINE([HOPKINS_PU_SPH_MONAGHAN], [1], [Pressure-Energy SPH with M&M Variable A.V.])
   ;;
   default)
      AC_DEFINE([DEFAULT_SPH], [1], [Default SPH])
   ;;
   gizmo-mfv)
      AC_DEFINE([GIZMO_MFV_SPH], [1], [GIZMO MFV SPH])
   ;;
   gizmo-mfm)
      AC_DEFINE([GIZMO_MFM_SPH], [1], [GIZMO MFM SPH])
   ;;
   shadowfax)
      AC_DEFINE([SHADOWFAX_SPH], [1], [Shadowfax SPH])
   ;;
   planetary)
      AC_DEFINE([PLANETARY_SPH], [1], [Planetary SPH])
   ;;
   sphenix)
      AC_DEFINE([SPHENIX_SPH], [1], [SPHENIX SPH])
   ;;
   anarchy-du)
      AC_DEFINE([SPHENIX_SPH], [1], [SPHENIX SPH])
   ;;
   anarchy-pu)
      AC_DEFINE([ANARCHY_PU_SPH], [1], [ANARCHY (PU) SPH])
   ;;


   *)
      AC_MSG_ERROR([Unknown hydrodynamics scheme: $with_hydro])
   ;;
esac

# Check if debugging interactions stars is switched on.
AC_ARG_ENABLE([debug-interactions-stars],
   [AS_HELP_STRING([--enable-debug-interactions-stars],
     [Activate interaction debugging for stars, logging a maximum of @<:@N@:>@ neighbours. Defaults to 256 if no value set.]
   )],
   [enable_debug_interactions_stars="$enableval"],
   [enable_debug_interactions_stars="no"]
)
if test "$enable_debug_interactions_stars" != "no"; then
    AC_DEFINE([DEBUG_INTERACTIONS_STARS],1,[Enable interaction debugging for stars])
    if test "$enable_debug_interactions_stars" == "yes"; then
      AC_DEFINE([MAX_NUM_OF_NEIGHBOURS_STARS],256,[The maximum number of particle neighbours to be logged for stars])
      [enable_debug_interactions_stars="yes (Logging up to 256 neighbours)"]
    else
      AC_DEFINE_UNQUOTED([MAX_NUM_OF_NEIGHBOURS_STARS], [$enableval] ,[The maximum number of particle neighbours to be logged for stars])
      [enable_debug_interactions_stars="yes (Logging up to $enableval neighbours)"]
    fi
fi

# Check if debugging interactions is switched on.
AC_ARG_ENABLE([debug-interactions],
   [AS_HELP_STRING([--enable-debug-interactions],
     [Activate interaction debugging, logging a maximum of @<:@N@:>@ neighbours. Defaults to 256 if no value set.]
   )],
   [enable_debug_interactions="$enableval"],
   [enable_debug_interactions="no"]
)
if test "$enable_debug_interactions" != "no"; then
  if test "$with_hydro" = "gadget2"; then
      AC_DEFINE([DEBUG_INTERACTIONS_SPH],1,[Enable interaction debugging])
    if test "$enable_debug_interactions" == "yes"; then
      AC_DEFINE([MAX_NUM_OF_NEIGHBOURS],256,[The maximum number of particle neighbours to be logged])
      [enable_debug_interactions="yes (Logging up to 256 neighbours)"]
    else
      AC_DEFINE_UNQUOTED([MAX_NUM_OF_NEIGHBOURS], [$enableval] ,[The maximum number of particle neighbours to be logged])
      [enable_debug_interactions="yes (Logging up to $enableval neighbours)"]
    fi
  else
    [enable_debug_interactions="no (only available for gadget2 hydro scheme)"]
  fi
fi


# SPH Kernel function
AC_ARG_WITH([kernel],
   [AS_HELP_STRING([--with-kernel=<kernel>],
      [Kernel function to use @<:@cubic-spline, quartic-spline, quintic-spline, wendland-C2, wendland-C4, wendland-C6 default: cubic-spline@:>@]
   )],
   [with_kernel="$withval"],
   [with_kernel="cubic-spline"]
)
case "$with_kernel" in
   cubic-spline)
      AC_DEFINE([CUBIC_SPLINE_KERNEL], [1], [Cubic spline kernel])
   ;;
   quartic-spline)
      AC_DEFINE([QUARTIC_SPLINE_KERNEL], [1], [Quartic spline kernel])
   ;;
   quintic-spline)
      AC_DEFINE([QUINTIC_SPLINE_KERNEL], [1], [Quintic spline kernel])
   ;;
   wendland-C2)
      AC_DEFINE([WENDLAND_C2_KERNEL], [1], [Wendland-C2 kernel])
   ;;
   wendland-C4)
      AC_DEFINE([WENDLAND_C4_KERNEL], [1], [Wendland-C4 kernel])
   ;;
   wendland-C6)
      AC_DEFINE([WENDLAND_C6_KERNEL], [1], [Wendland-C6 kernel])
   ;;
   *)
      AC_MSG_ERROR([Unknown kernel function: $with_kernel])
   ;;
esac

#  Dimensionality of the hydro scheme.
AC_ARG_WITH([hydro-dimension],
   [AS_HELP_STRING([--with-hydro-dimension=<dim>],
      [dimensionality of problem @<:@3/2/1 default: 3@:>@]
   )],
   [with_dimension="$withval"],
   [with_dimension="3"]
)
case "$with_dimension" in
   1)
      AC_DEFINE([HYDRO_DIMENSION_1D], [1], [1D solver])
   ;;
   2)
      AC_DEFINE([HYDRO_DIMENSION_2D], [2], [2D solver])
   ;;
   3)
      AC_DEFINE([HYDRO_DIMENSION_3D], [3], [3D solver])
   ;;
   *)
      AC_MSG_ERROR([Dimensionality must be 1, 2 or 3])
   ;;
esac

#  Equation of state
AC_ARG_WITH([equation-of-state],
   [AS_HELP_STRING([--with-equation-of-state=<EoS>],
      [equation of state @<:@ideal-gas, isothermal-gas, planetary default: ideal-gas@:>@]
   )],
   [with_eos="$withval"],
   [with_eos="ideal-gas"]
)
case "$with_eos" in
   ideal-gas)
      AC_DEFINE([EOS_IDEAL_GAS], [1], [Ideal gas equation of state])
   ;;
   isothermal-gas)
      AC_DEFINE([EOS_ISOTHERMAL_GAS], [1], [Isothermal gas equation of state])
   ;;
   planetary)
      AC_DEFINE([EOS_PLANETARY], [1], [All planetary equations of state])
   ;;
   *)
      AC_MSG_ERROR([Unknown equation of state: $with_eos])
   ;;
esac

#  Adiabatic index
AC_ARG_WITH([adiabatic-index],
   [AS_HELP_STRING([--with-adiabatic-index=<gamma>],
      [adiabatic index @<:@5/3, 7/5, 4/3, 2 default: 5/3@:>@]
   )],
   [with_gamma="$withval"],
   [with_gamma="5/3"]
)
case "$with_gamma" in
   5/3)
      AC_DEFINE([HYDRO_GAMMA_5_3], [5./3.], [Adiabatic index is 5/3])
   ;;
   7/5)
      AC_DEFINE([HYDRO_GAMMA_7_5], [7./5.], [Adiabatic index is 7/5])
   ;;
   4/3)
      AC_DEFINE([HYDRO_GAMMA_4_3], [4./3.], [Adiabatic index is 4/3])
   ;;
   2)
      AC_DEFINE([HYDRO_GAMMA_2_1], [2.], [Adiabatic index is 2])
   ;;
   *)
      AC_MSG_ERROR([Unknown adiabatic index: $with_gamma])
   ;;
esac

#  Riemann solver
AC_ARG_WITH([riemann-solver],
   [AS_HELP_STRING([--with-riemann-solver=<solver>],
      [riemann solver (gizmo-sph only) @<:@none, exact, trrs, hllc, default: none@:>@]
   )],
   [with_riemann="$withval"],
   [with_riemann="none"]
)
case "$with_riemann" in
   none)
      AC_DEFINE([RIEMANN_SOLVER_NONE], [1], [No Riemann solver])
   ;;
   exact)
      AC_DEFINE([RIEMANN_SOLVER_EXACT], [1], [Exact Riemann solver])
   ;;
   trrs)
      AC_DEFINE([RIEMANN_SOLVER_TRRS], [1], [Two Rarefaction Riemann Solver])
   ;;
   hllc)
      AC_DEFINE([RIEMANN_SOLVER_HLLC], [1], [Harten-Lax-van Leer-Contact Riemann solver])
   ;;
   *)
      AC_MSG_ERROR([Unknown Riemann solver: $with_riemann])
   ;;
esac

#  Cooling function
AC_ARG_WITH([cooling],
   [AS_HELP_STRING([--with-cooling=<function>],
      [cooling function @<:@none, const-du, const-lambda, EAGLE, COLIBRE, CHIMES, CHIMES_* grackle_* default: none@:>@.
      For Grackle, the primordial chemistry parameter needs to be provided (e.g. grackle_0).
      For CHIMES, the size of the network can be provided (e.g. CHIMES_157). Otherwise defaults to 10.]
   )],
   [with_cooling="$withval"],
   [with_cooling="none"]
)

if test "$with_subgrid" != "none"; then
   if test "$with_cooling" != "none"; then
      AC_MSG_ERROR([Cannot provide with-subgrid and with-cooling together])
   else
      with_cooling="$with_subgrid_cooling"
   fi
fi

case "$with_cooling" in
   none)
      AC_DEFINE([COOLING_NONE], [1], [No cooling function])
   ;;
   const-du)
      AC_DEFINE([COOLING_CONST_DU], [1], [Const du/dt cooling function])
   ;;
   const-lambda)
      AC_DEFINE([COOLING_CONST_LAMBDA], [1], [Const Lambda cooling function])
   ;;
   compton)
      AC_DEFINE([COOLING_COMPTON], [1], [Compton cooling off the CMB])
   ;;
   grackle_*)
      AC_DEFINE([COOLING_GRACKLE], [1], [Cooling via the grackle library])
      primordial_chemistry=${with_cooling:8}
      AC_DEFINE_UNQUOTED([COOLING_GRACKLE_MODE], [$primordial_chemistry], [Grackle chemistry network])
   ;;
   EAGLE)
      AC_DEFINE([COOLING_EAGLE], [1], [Cooling following the EAGLE model])
   ;;
   COLIBRE)
      AC_DEFINE([COOLING_COLIBRE], [1], [Cooling following the COLIBRE model])
   ;;
   CHIMES)
      AC_DEFINE([COOLING_CHIMES], [1], [Cooling using the CHIMES module])
      AC_MSG_CHECKING([for Sundials libraries])
      AC_MSG_RESULT($have_sundials)

      if test "$have_sundials" != "yes"; then 
         AC_MSG_ERROR([The Sundials library is not present. Sundials is required for the CHIMES module.]) 
      fi

      # The default CHIMEs netowkr size is 10
      AC_DEFINE_UNQUOTED([CHIMES_NETWORK_SIZE], [10], [Chimes network size])	
   ;; 
   CHIMES_*)
      AC_DEFINE([COOLING_CHIMES], [1], [Cooling using the CHIMES module])
      AC_MSG_CHECKING([for Sundials libraries])
      AC_MSG_RESULT($have_sundials)

      if test "$have_sundials" != "yes"; then 
         AC_MSG_ERROR([The Sundials library is not present. Sundials is required for the CHIMES module.]) 
      fi
      
      # Extract the CHIMES network size
      chimes_network_size=${with_cooling:7}
      AC_DEFINE_UNQUOTED([CHIMES_NETWORK_SIZE], [$chimes_network_size], [Chimes network size]) 
   ;;
   *)
      AC_MSG_ERROR([Unknown cooling function: $with_cooling])
   ;;
esac

#  chemistry function
AC_ARG_WITH([chemistry],
   [AS_HELP_STRING([--with-chemistry=<function>],
      [chemistry function @<:@none, GEAR_*, EAGLE, COLIBRE default: none@:>@
      For GEAR, you need to provide the number of elements (e.g. GEAR_10)]
   )],
   [with_chemistry="$withval"],
   [with_chemistry="none"]
)

if test "$with_subgrid" != "none"; then
   if test "$with_chemistry" != "none"; then
      AC_MSG_ERROR([Cannot provide with-subgrid and with-chemistry together])
   else
      with_chemistry="$with_subgrid_chemistry"
   fi
fi

case "$with_chemistry" in
   none)
      AC_DEFINE([CHEMISTRY_NONE], [1], [No chemistry function])
   ;;
   GEAR_*)
      AC_DEFINE([CHEMISTRY_GEAR], [1], [Chemistry taken from the GEAR model])
      number_element=${with_chemistry:5}
      AC_DEFINE_UNQUOTED([GEAR_CHEMISTRY_ELEMENT_COUNT], [$number_element], [Number of element to follow])
   ;;
   EAGLE)
      AC_DEFINE([CHEMISTRY_EAGLE], [1], [Chemistry taken from the EAGLE model])
   ;;
   COLIBRE)
      AC_DEFINE([CHEMISTRY_COLIBRE], [1], [Chemistry taken from the COLIBRE model])
   ;;
   *)
      AC_MSG_ERROR([Unknown chemistry function: $with_chemistry])
   ;;
esac

if test "$with_chemistry" != "none"; then
   if test "$enable_hand_vec" == "yes"; then
      if test "$enable_vec" == "yes"; then
         if test "$with_hydro" == "gadget2"; then
            AC_MSG_ERROR([Cannot run with hand vectorisation and chemistry yet. Please use --disable-hand-vec])
         fi
      fi
   fi
fi

#  Particle tracers
AC_ARG_WITH([tracers],
   [AS_HELP_STRING([--with-tracers=<function>],
      [chemistry function @<:@none, EAGLE, COLIBRE default: none@:>@]
   )],
   [with_tracers="$withval"],
   [with_tracers="none"]
)

if test "$with_subgrid" != "none"; then
   if test "$with_tracers" != "none"; then
      AC_MSG_ERROR([Cannot provide with-subgrid and with-tracers together])
   else
      with_tracers="$with_subgrid_tracers"
   fi
fi

case "$with_tracers" in
   none)
      AC_DEFINE([TRACERS_NONE], [1], [No tracers function])
   ;;
   EAGLE)
      AC_DEFINE([TRACERS_EAGLE], [1], [Tracers taken from the EAGLE model])
   ;;
   COLIBRE)
      AC_DEFINE([TRACERS_COLIBRE], [1], [Tracers taken from the COLIBRE model])
   ;;
   *)
      AC_MSG_ERROR([Unknown tracers choice: $with_tracers])
   ;;
esac

# Stellar model.
AC_ARG_WITH([stars],
   [AS_HELP_STRING([--with-stars=<model>],
      [Stellar model to use @<:@none, EAGLE, COLIBRE, GEAR, debug default: none@:>@]
   )],
   [with_stars="$withval"],
   [with_stars="none"]
)

if test "$with_subgrid" != "none"; then
   if test "$with_stars" != "none"; then
      AC_MSG_ERROR([Cannot provide with-subgrid and with-stars together])
   else
      with_stars="$with_subgrid_stars"
   fi
fi

case "$with_stars" in
   EAGLE)
      AC_DEFINE([STARS_EAGLE], [1], [EAGLE stellar model])
   ;;
   COLIBRE)
      AC_DEFINE([STARS_COLIBRE], [1], [COLIBRE stellar model])
   ;;
   GEAR)
      AC_DEFINE([STARS_GEAR], [1], [GEAR stellar model])
   ;;
   none)
      AC_DEFINE([STARS_NONE], [1], [Basic stellar model])
   ;;

   *)
      AC_MSG_ERROR([Unknown stellar model: $with_stars])
   ;;
esac

# Feedback model
AC_ARG_WITH([feedback],
   [AS_HELP_STRING([--with-feedback=<model>],
      [Feedback model to use @<:@none, EAGLE, COLIBRE, GEAR, debug default: none@:>@]
   )],
   [with_feedback="$withval"],
   [with_feedback="none"]
)

if test "$with_subgrid" != "none"; then
   if test "$with_feedback" != "none"; then
      AC_MSG_ERROR([Cannot provide with-subgrid and with-feedback together])
   else
      with_feedback="$with_subgrid_feedback"
   fi
fi

case "$with_feedback" in
   EAGLE)
      AC_DEFINE([FEEDBACK_EAGLE], [1], [EAGLE stellar feedback and evolution model])
   ;;
   COLIBRE)
      AC_DEFINE([FEEDBACK_COLIBRE], [1], [COLIBRE stellar feedback and evolution model])
   ;;
   GEAR)
      AC_DEFINE([FEEDBACK_GEAR], [1], [GEAR stellar feedback and evolution model])
   ;;
   none)
      AC_DEFINE([FEEDBACK_NONE], [1], [No feedback])
   ;;

   *)
      AC_MSG_ERROR([Unknown feedback model: $with_feedback])
   ;;
esac

# Black hole model.
AC_ARG_WITH([black-holes],
   [AS_HELP_STRING([--with-black-holes=<model>],
      [Black holes model to use @<:@none, EAGLE default: none@:>@]
   )],
   [with_black_holes="$withval"],
   [with_black_holes="none"]
)

if test "$with_subgrid" != "none"; then
   if test "$with_black_holes" != "none"; then
      AC_MSG_ERROR([Cannot provide with-subgrid and with-black-holes together])
   else
      with_black_holes="$with_subgrid_black_holes"
   fi
fi

case "$with_black_holes" in
   none)
      AC_DEFINE([BLACK_HOLES_NONE], [1], [No black hole model])
   ;;
   EAGLE)
      AC_DEFINE([BLACK_HOLES_EAGLE], [1], [EAGLE black hole model])
   ;;
   *)
      AC_MSG_ERROR([Unknown black-hole model: $with_black_holes])
   ;;
esac

# Task order
AC_ARG_WITH([task-order],
[AS_HELP_STRING([--with-task-order=<model>],
[Task order to use @<:@default, EAGLE, GEAR default: default@:>@]
)],
[with_task_order="$withval"],
[with_task_order="default"]
)

if test "$with_subgrid" != "none"; then
if test "$with_task_order" != "default"; then
AC_MSG_ERROR([Cannot provide with-subgrid and with-task-order together])
else
with_task_order="$with_subgrid_task_order"
fi
fi

case "$with_task_order" in
EAGLE)
AC_DEFINE([TASK_ORDER_EAGLE], [1], [EAGLE task order])
;;
default)
AC_DEFINE([TASK_ORDER_NONE], [1], [Default (i.e. EAGLE/OWLS) task order])
;;
GEAR)
AC_DEFINE([TASK_ORDER_GEAR], [1], [GEAR task order])
;;
*)
AC_MSG_ERROR([Unknown task ordering: $with_task_order])
;;
esac

#  External potential
AC_ARG_WITH([ext-potential],
   [AS_HELP_STRING([--with-ext-potential=<pot>],
      [external potential @<:@none, point-mass, point-mass-ring, point-mass-softened, isothermal, nfw, nfw_mn, hernquist, disc-patch, sine-wave, constant, default: none@:>@]
   )],
   [with_potential="$withval"],
   [with_potential="none"]
)
case "$with_potential" in
   none)
      AC_DEFINE([EXTERNAL_POTENTIAL_NONE], [1], [No external potential])
   ;;
   point-mass)
      AC_DEFINE([EXTERNAL_POTENTIAL_POINTMASS], [1], [Point-mass external potential])
   ;;
   isothermal)
      AC_DEFINE([EXTERNAL_POTENTIAL_ISOTHERMAL], [1], [Isothermal external potential])
   ;;
   hernquist)
      AC_DEFINE([EXTERNAL_POTENTIAL_HERNQUIST], [1], [Hernquist external potential])
   ;;
   nfw)
      AC_DEFINE([EXTERNAL_POTENTIAL_NFW], [1], [Navarro-Frenk-White external potential])
   ;;
   nfw_mn)
      AC_DEFINE([EXTERNAL_POTENTIAL_NFW_MN], [1], [Navarro-Frenk-White + Miyamoto-Nagai disk external potential])
   ;;
   disc-patch)
      AC_DEFINE([EXTERNAL_POTENTIAL_DISC_PATCH], [1], [Disc-patch external potential])
   ;;
   sine-wave)
      AC_DEFINE([EXTERNAL_POTENTIAL_SINE_WAVE], [1], [Sine wave external potential in 1D])
   ;;
   point-mass-ring)
      AC_DEFINE([EXTERNAL_POTENTIAL_POINTMASS_RING], [1], [Point mass potential for Keplerian Ring (Hopkins 2015).])
   ;;
   point-mass-softened)
      AC_DEFINE([EXTERNAL_POTENTIAL_POINTMASS_SOFT], [1], [Softened point-mass potential with form 1/(r^2 + softening^2).])
   ;;
   constant)
      AC_DEFINE([EXTERNAL_POTENTIAL_CONSTANT], [1], [Constant gravitational acceleration.])
   ;;
   *)
      AC_MSG_ERROR([Unknown external potential: $with_potential])
   ;;
esac

#  Entropy floor
AC_ARG_WITH([entropy-floor], 
    [AS_HELP_STRING([--with-entropy-floor=<floor>],
       [entropy floor @<:@none, EAGLE, COLIBRE, default: none@:>@] 
    )],
    [with_entropy_floor="$withval"],
    [with_entropy_floor="none"]
)
if test "$with_subgrid" != "none"; then
   if test "$with_entropy_floor" != "none"; then
      AC_MSG_ERROR([Cannot provide with-subgrid and with-entropy-floor together])
   else
      with_entropy_floor="$with_subgrid_entropy_floor"
   fi
fi

case "$with_entropy_floor" in
   none)
      AC_DEFINE([ENTROPY_FLOOR_NONE], [1], [No entropy floor])
   ;;
   EAGLE)
      AC_DEFINE([ENTROPY_FLOOR_EAGLE], [1], [EAGLE entropy floor])
   ;;
   COLIBRE)
      AC_DEFINE([ENTROPY_FLOOR_COLIBRE], [1], [COLIBRE entropy floor])
   ;;
   *)
      AC_MSG_ERROR([Unknown entropy floor model])
   ;;
esac 

#  Pressure floor
AC_ARG_WITH([pressure-floor], 
    [AS_HELP_STRING([--with-pressure-floor=<floor>],
       [pressure floor @<:@none, GEAR, default: none@:>@
       The hydro model needs to be compatible.]
    )],
    [with_pressure_floor="$withval"],
    [with_pressure_floor="none"]
)
if test "$with_subgrid" != "none"; then
   if test "$with_pressure_floor" != "none"; then
      AC_MSG_ERROR([Cannot provide with-subgrid and with-pressure-floor together])
   else
      with_pressure_floor="$with_subgrid_pressure_floor"
   fi
fi

case "$with_pressure_floor" in
   none)
      AC_DEFINE([PRESSURE_FLOOR_NONE], [1], [No pressure floor])
   ;;
   GEAR)
      AC_DEFINE([PRESSURE_FLOOR_GEAR], [1], [GEAR pressure floor])
   ;;
   *)
      AC_MSG_ERROR([Unknown pressure floor model])
   ;;
esac 

#  Star formation
AC_ARG_WITH([star-formation], 
    [AS_HELP_STRING([--with-star-formation=<sfm>],
       [star formation @<:@none, EAGLE, GEAR, COLIBRE, default: none@:>@] 
    )],
    [with_star_formation="$withval"],
    [with_star_formation="none"]
)
if test "$with_subgrid" != "none"; then
   if test "$with_star_formation" != "none"; then
      AC_MSG_ERROR([Cannot provide with-subgrid and with-star-formation together])
   else
      with_star_formation="$with_subgrid_star_formation"
   fi
fi

case "$with_star_formation" in
   none)
      AC_DEFINE([STAR_FORMATION_NONE], [1], [No star formation])
   ;;
   EAGLE)
      AC_DEFINE([STAR_FORMATION_EAGLE], [1], [EAGLE star formation model (Schaye and Dalla Vecchia (2008))])
   ;;
   GEAR)
      AC_DEFINE([STAR_FORMATION_GEAR], [1], [GEAR star formation model (Revaz and Jablonka (2018))])
   ;;
   COLIBRE)
      AC_DEFINE([STAR_FORMATION_COLIBRE], [1], [COLIBRE star formation model (Schaye and Dalla Vecchia (2008))])
   ;;
   *)
      AC_MSG_ERROR([Unknown star formation model])
   ;;
esac 

<<<<<<< HEAD
# SNIa Delay time distribution (DTD)
AC_ARG_WITH([SNIa-DTD], 
    [AS_HELP_STRING([--with-SNIa-DTD=<dtd>],
       [SNIa DTD @<:@power-law-beta-one, EAGLE, exponential, power-law, gaussian, constant, broken-power-law, default: power-law-beta-one@:>@] 
    )],
    [with_SNIa_DTD="$withval"],
    [with_SNIa_DTD="power-law-beta-one"]
)
if test "$with_subgrid" != "none"; then
   if test "$with_SNIa_DTD" != "power-law-beta-one"; then
      AC_MSG_ERROR([Cannot provide with-subgrid and with-SNIa_DTD together])
   else
      with_SNIa_DTD="$with_subgrid_SNIa_DTD"
   fi
fi

case "$with_SNIa_DTD" in
   EAGLE)
      AC_DEFINE([SNIA_DTD_EXP], [1], [Exponential SNIa delay time distribution (DTD)])
   ;;
   exponential)
      AC_DEFINE([SNIA_DTD_EXP], [1], [Exponential SNIa delay time distribution (DTD)])
   ;;
   power-law)
      AC_DEFINE([SNIA_DTD_POWER], [1], [Power law SNIa delay time distribution (DTD)])
   ;;
   power-law-beta-one)
      AC_DEFINE([SNIA_DTD_POWER_BETA1], [1], [Power law SNIa delay time distribution (DTD) with slope -1])
   ;;
   gaussian)
      AC_DEFINE([SNIA_DTD_GAUSSIAN], [1], [Gaussian SNIa delay time distribution (DTD)])
   ;;
   constant)
      AC_DEFINE([SNIA_DTD_CONST], [1], [Constant SNIa delay time distribution (DTD)])
   ;;
   broken-power-law)
      AC_DEFINE([SNIA_DTD_BROKEN_POWER_LAW], [1], [Broken power law SNIa delay time distribution (DTD)])
   ;;
   *)
      AC_MSG_ERROR([Unknown SNIa DTD function])
   ;;
esac


=======
AC_ARG_WITH([gadget2-physical-constants],
    [AS_HELP_STRING([--with-gadget2-physical-constants],
       [Use the same physical constants (G, Msun, Mpc) as the Gadget-2 code rather than more up-to-date values.]
    )],
    [with_gadget2_physical_constants="$withval"],
    [with_gadget2_physical_constants="no"]
)
if test "$with_gadget2_physical_constants" = "yes"; then
   AC_DEFINE([SWIFT_USE_GADGET2_PHYSICAL_CONSTANTS],1,[Use the same physical constants as Gadget-2])
fi

>>>>>>> fb1f7e80
#  Gravity multipole order
AC_ARG_WITH([multipole-order],
   [AS_HELP_STRING([--with-multipole-order=<order>],
      [order of the multipole and gravitational field expansion @<:@ default: 4@:>@]
   )],
   [with_multipole_order="$withval"],
   [with_multipole_order="4"]
)
AC_DEFINE_UNQUOTED([SELF_GRAVITY_MULTIPOLE_ORDER], [$with_multipole_order], [Multipole order])

# Check for git, needed for revision stamps.
AC_PATH_PROG([GIT_CMD], [git])
AC_SUBST([GIT_CMD])

# Check that the gravity model is compatible with the subgrid
if test $with_black_holes = "EAGLE"; then
   if test $with_gravity == "basic"; then
      AC_MSG_ERROR([The EAGLE BH model needs the gravity scheme to provide potentials. The code must be compile with --with-gravity=with-potential.])
   fi
fi

# Make the documentation. Add conditional to handle disable option.
DX_INIT_DOXYGEN(libswift,doc/Doxyfile,doc/)
AM_CONDITIONAL([HAVE_DOXYGEN], [test "$ac_cv_path_ac_pt_DX_DOXYGEN" != ""])

# Check if using EAGLE cooling
AM_CONDITIONAL([HAVEEAGLECOOLING], [test $with_cooling = "EAGLE"])
# Check if using COLIBRE cooling
AM_CONDITIONAL([HAVECOLIBRECOOLING], [test $with_cooling = "COLIBRE"])
# Check if using CHIMES cooling
AM_CONDITIONAL([HAVECHIMESCOOLING], [test $with_cooling = "CHIMES"])

# Check if using EAGLE feedback
AM_CONDITIONAL([HAVEEAGLEFEEDBACK], [test $with_feedback = "EAGLE"])
# Check if using COLIBRE feedback
AM_CONDITIONAL([HAVECOLIBREFEEDBACK], [test $with_feedback = "COLIBRE"])

# check if using grackle cooling
AM_CONDITIONAL([HAVEGRACKLECOOLING], [test ${with_cooling:0:7} == "grackle"])

# check if using gear feedback
AM_CONDITIONAL([HAVEGEARFEEDBACK], [test $with_feedback == "GEAR"])

# Handle .in files.
AC_CONFIG_FILES([Makefile src/Makefile examples/Makefile examples/Cooling/CoolingRates/Makefile examples/Cooling/CoolingRatesCOLIBRE/Makefile doc/Makefile doc/Doxyfile tests/Makefile])
AC_CONFIG_FILES([argparse/Makefile tools/Makefile logger/Makefile logger/tests/Makefile])
AC_CONFIG_FILES([tests/testReading.sh], [chmod +x tests/testReading.sh])
AC_CONFIG_FILES([tests/testActivePair.sh], [chmod +x tests/testActivePair.sh])
AC_CONFIG_FILES([tests/test27cells.sh], [chmod +x tests/test27cells.sh])
AC_CONFIG_FILES([tests/test27cellsPerturbed.sh], [chmod +x tests/test27cellsPerturbed.sh])
AC_CONFIG_FILES([tests/test27cellsStars.sh], [chmod +x tests/test27cellsStars.sh])
AC_CONFIG_FILES([tests/test27cellsStarsPerturbed.sh], [chmod +x tests/test27cellsStarsPerturbed.sh])
AC_CONFIG_FILES([tests/test125cells.sh], [chmod +x tests/test125cells.sh])
AC_CONFIG_FILES([tests/test125cellsPerturbed.sh], [chmod +x tests/test125cellsPerturbed.sh])
AC_CONFIG_FILES([tests/testPeriodicBC.sh], [chmod +x tests/testPeriodicBC.sh])
AC_CONFIG_FILES([tests/testPeriodicBCPerturbed.sh], [chmod +x tests/testPeriodicBCPerturbed.sh])
AC_CONFIG_FILES([tests/testInteractions.sh], [chmod +x tests/testInteractions.sh])
AC_CONFIG_FILES([tests/testParser.sh], [chmod +x tests/testParser.sh])
AC_CONFIG_FILES([tests/testSelectOutput.sh], [chmod +x tests/testSelectOutput.sh])
AC_CONFIG_FILES([tests/testFormat.sh], [chmod +x tests/testFormat.sh])

# Save the compilation options
AC_DEFINE_UNQUOTED([SWIFT_CONFIG_FLAGS],["$swift_config_flags"],[Flags passed to configure])

# Make sure the latest git revision string gets included, when we are
# working in a checked out repository.
test -d ${srcdir}/.git && touch ${srcdir}/src/version.c

#  Need to define this, instead of using fifth argument of AC_INIT, until
#  2.64. Defer until now as this redefines PACKAGE_URL, which can emit a
#  compilation error when testing with -Werror.
AC_DEFINE([PACKAGE_URL],["www.swiftsim.com"], [Package web pages])

# Generate output.
AC_OUTPUT

# Report general configuration.
AC_MSG_RESULT([
 ------- Summary --------

   $PACKAGE_NAME v.$PACKAGE_VERSION

   Compiler             : $CC
    - vendor            : $ax_cv_c_compiler_vendor
    - version           : $ax_cv_c_compiler_version
    - flags             : $CFLAGS
   MPI enabled          : $enable_mpi
   HDF5 enabled         : $with_hdf5
    - parallel          : $have_parallel_hdf5
   METIS/ParMETIS       : $have_metis / $have_parmetis
   FFTW3 enabled        : $have_fftw
   GSL enabled          : $have_gsl
   libNUMA enabled      : $have_numa
   GRACKLE enabled      : $have_grackle
   Sundials enabled     : $have_sundials
   Special allocators   : $have_special_allocator
   CPU profiler         : $have_profiler
   Pthread barriers     : $have_pthread_barrier
   VELOCIraptor enabled : $have_velociraptor
   FoF activated:       : $enable_fof

   Hydro scheme       : $with_hydro
   Dimensionality     : $with_dimension
   Kernel function    : $with_kernel
   Equation of state  : $with_eos
   Adiabatic index    : $with_gamma
   Riemann solver     : $with_riemann

   Gravity scheme      : $with_gravity
   Multipole order     : $with_multipole_order
   No gravity below ID : $no_gravity_below_id
   Make gravity glass  : $gravity_glass_making
   External potential  : $with_potential

   Pressure floor       : $with_pressure_floor
   Entropy floor        : $with_entropy_floor
   Cooling function     : $with_cooling
   Chemistry            : $with_chemistry
   Tracers              : $with_tracers
   Stellar model        : $with_stars
   Star formation model : $with_star_formation
   Star feedback model  : $with_feedback
   Black holes model    : $with_black_holes
   SNIa DTD model       : $with_SNIa_DTD
   Task dependencies    : $with_task_order

   Individual timers           : $enable_timers
   Task debugging              : $enable_task_debugging
   Threadpool debugging        : $enable_threadpool_debugging
   Debugging checks            : $enable_debugging_checks
   Interaction debugging       : $enable_debug_interactions
   Stars interaction debugging : $enable_debug_interactions_stars
   Naive interactions          : $enable_naive_interactions
   Naive stars interactions    : $enable_naive_interactions_stars
   Gravity checks              : $gravity_force_checks
   Custom icbrtf               : $enable_custom_icbrtf
   Boundary particles          : $boundary_particles

   Particle Logger      : $with_logger
   Python enabled       : $have_python

 ------------------------])<|MERGE_RESOLUTION|>--- conflicted
+++ resolved
@@ -2311,7 +2311,6 @@
    ;;
 esac 
 
-<<<<<<< HEAD
 # SNIa Delay time distribution (DTD)
 AC_ARG_WITH([SNIa-DTD], 
     [AS_HELP_STRING([--with-SNIa-DTD=<dtd>],
@@ -2328,35 +2327,6 @@
    fi
 fi
 
-case "$with_SNIa_DTD" in
-   EAGLE)
-      AC_DEFINE([SNIA_DTD_EXP], [1], [Exponential SNIa delay time distribution (DTD)])
-   ;;
-   exponential)
-      AC_DEFINE([SNIA_DTD_EXP], [1], [Exponential SNIa delay time distribution (DTD)])
-   ;;
-   power-law)
-      AC_DEFINE([SNIA_DTD_POWER], [1], [Power law SNIa delay time distribution (DTD)])
-   ;;
-   power-law-beta-one)
-      AC_DEFINE([SNIA_DTD_POWER_BETA1], [1], [Power law SNIa delay time distribution (DTD) with slope -1])
-   ;;
-   gaussian)
-      AC_DEFINE([SNIA_DTD_GAUSSIAN], [1], [Gaussian SNIa delay time distribution (DTD)])
-   ;;
-   constant)
-      AC_DEFINE([SNIA_DTD_CONST], [1], [Constant SNIa delay time distribution (DTD)])
-   ;;
-   broken-power-law)
-      AC_DEFINE([SNIA_DTD_BROKEN_POWER_LAW], [1], [Broken power law SNIa delay time distribution (DTD)])
-   ;;
-   *)
-      AC_MSG_ERROR([Unknown SNIa DTD function])
-   ;;
-esac
-
-
-=======
 AC_ARG_WITH([gadget2-physical-constants],
     [AS_HELP_STRING([--with-gadget2-physical-constants],
        [Use the same physical constants (G, Msun, Mpc) as the Gadget-2 code rather than more up-to-date values.]
@@ -2368,7 +2338,34 @@
    AC_DEFINE([SWIFT_USE_GADGET2_PHYSICAL_CONSTANTS],1,[Use the same physical constants as Gadget-2])
 fi
 
->>>>>>> fb1f7e80
+case "$with_SNIa_DTD" in
+   EAGLE)
+      AC_DEFINE([SNIA_DTD_EXP], [1], [Exponential SNIa delay time distribution (DTD)])
+   ;;
+   exponential)
+      AC_DEFINE([SNIA_DTD_EXP], [1], [Exponential SNIa delay time distribution (DTD)])
+   ;;
+   power-law)
+      AC_DEFINE([SNIA_DTD_POWER], [1], [Power law SNIa delay time distribution (DTD)])
+   ;;
+   power-law-beta-one)
+      AC_DEFINE([SNIA_DTD_POWER_BETA1], [1], [Power law SNIa delay time distribution (DTD) with slope -1])
+   ;;
+   gaussian)
+      AC_DEFINE([SNIA_DTD_GAUSSIAN], [1], [Gaussian SNIa delay time distribution (DTD)])
+   ;;
+   constant)
+      AC_DEFINE([SNIA_DTD_CONST], [1], [Constant SNIa delay time distribution (DTD)])
+   ;;
+   broken-power-law)
+      AC_DEFINE([SNIA_DTD_BROKEN_POWER_LAW], [1], [Broken power law SNIa delay time distribution (DTD)])
+   ;;
+   *)
+      AC_MSG_ERROR([Unknown SNIa DTD function])
+   ;;
+esac
+
+
 #  Gravity multipole order
 AC_ARG_WITH([multipole-order],
    [AS_HELP_STRING([--with-multipole-order=<order>],
