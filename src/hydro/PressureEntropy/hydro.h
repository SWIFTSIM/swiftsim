/*******************************************************************************
 * This file is part of SWIFT.
 * Copyright (c) 2016 Matthieu Schaller (matthieu.schaller@durham.ac.uk)
 *
 * This program is free software: you can redistribute it and/or modify
 * it under the terms of the GNU Lesser General Public License as published
 * by the Free Software Foundation, either version 3 of the License, or
 * (at your option) any later version.
 *
 * This program is distributed in the hope that it will be useful,
 * but WITHOUT ANY WARRANTY; without even the implied warranty of
 * MERCHANTABILITY or FITNESS FOR A PARTICULAR PURPOSE.  See the
 * GNU General Public License for more details.
 *
 * You should have received a copy of the GNU Lesser General Public License
 * along with this program.  If not, see <http://www.gnu.org/licenses/>.
 *
 ******************************************************************************/
#ifndef SWIFT_PRESSURE_ENTROPY_HYDRO_H
#define SWIFT_PRESSURE_ENTROPY_HYDRO_H

/**
 * @file PressureEntropy/hydro.h
 * @brief Pressure-Entropy implementation of SPH (Non-neighbour loop
 * equations)
 *
 * The thermal variable is the entropy (S) and the entropy is smoothed over
 * contact discontinuities to prevent spurious surface tension.
 *
 * Follows eqautions (19), (21) and (22) of Hopkins, P., MNRAS, 2013,
 * Volume 428, Issue 4, pp. 2840-2856 with a simple Balsara viscosity term.
 */

#include "adiabatic_index.h"
#include "approx_math.h"
#include "cosmology.h"
#include "dimension.h"
#include "entropy_floor.h"
#include "equation_of_state.h"
#include "hydro_properties.h"
#include "hydro_space.h"
#include "kernel_hydro.h"
#include "minmax.h"

#include "./hydro_parameters.h"

/**
 * @brief Returns the comoving internal energy of a particle at the last
 * time the particle was kicked.
 *
 * @param p The particle of interest
 * @param xp The extended data of the particle of interest.
 */
__attribute__((always_inline)) INLINE static float
hydro_get_comoving_internal_energy(const struct part *restrict p,
                                   const struct xpart *restrict xp) {

  return gas_internal_energy_from_entropy(p->rho_bar, xp->entropy_full);
}

/**
 * @brief Returns the physical internal energy of a particle at the last
 * time the particle was kicked.
 *
 * @param p The particle of interest.
 * @param xp The extended data of the particle of interest.
 * @param cosmo The cosmological model.
 */
__attribute__((always_inline)) INLINE static float
hydro_get_physical_internal_energy(const struct part *restrict p,
                                   const struct xpart *restrict xp,
                                   const struct cosmology *cosmo) {

  return gas_internal_energy_from_entropy(p->rho_bar * cosmo->a3_inv,
                                          xp->entropy_full);
}
/**
 * @brief Returns the comoving internal energy of a particle drifted to the
 * current time.
 *
 * @param p The particle of interest
 */
__attribute__((always_inline)) INLINE static float
hydro_get_drifted_comoving_internal_energy(const struct part *restrict p) {

  return gas_internal_energy_from_entropy(p->rho_bar, p->entropy);
}

/**
 * @brief Returns the physical internal energy of a particle drifted to the
 * current time.
 *
 * @param p The particle of interest.
 * @param cosmo The cosmological model.
 */
__attribute__((always_inline)) INLINE static float
hydro_get_drifted_physical_internal_energy(const struct part *restrict p,
                                           const struct cosmology *cosmo) {

  return gas_internal_energy_from_entropy(p->rho_bar * cosmo->a3_inv,
                                          p->entropy);
}

/**
 * @brief Returns the comoving pressure of a particle
 *
 * @param p The particle of interest
 */
__attribute__((always_inline)) INLINE static float hydro_get_comoving_pressure(
    const struct part *restrict p) {

  return gas_pressure_from_entropy(p->rho_bar, p->entropy);
}

/**
 * @brief Returns the physical pressure of a particle
 *
 * @param p The particle of interest
 */
__attribute__((always_inline)) INLINE static float hydro_get_physical_pressure(
    const struct part *restrict p, const struct cosmology *cosmo) {

  return gas_pressure_from_entropy(p->rho_bar * cosmo->a3_inv, p->entropy);
}

/**
 * @brief Returns the comoving entropy of a particle at the last
 * time the particle was kicked.
 *
 * @param p The particle of interest.
 * @param xp The extended data of the particle of interest.
 */
__attribute__((always_inline)) INLINE static float hydro_get_comoving_entropy(
    const struct part *restrict p, const struct xpart *restrict xp) {

  return xp->entropy_full;
}

/**
 * @brief Returns the physical entropy of a particl at the last
 * time the particle was kicked.
 *
 * @param p The particle of interest.
 * @param xp The extended data of the particle of interest.
 * @param cosmo The cosmological model.
 */
__attribute__((always_inline)) INLINE static float hydro_get_physical_entropy(
    const struct part *restrict p, const struct xpart *restrict xp,
    const struct cosmology *cosmo) {

  /* Note: no cosmological conversion required here with our choice of
   * coordinates. */
  return xp->entropy_full;
}

/**
 * @brief Sets the physical internal energy of a particle
 *
 * @param p The particle of interest.
 * @param xp The extended particle data.
 * @param cosmo Cosmology data structure
 * @param u The physical entropy
 */
__attribute__((always_inline)) INLINE static void
hydro_set_physical_internal_energy(struct part *p, struct xpart *xp,
                                   const struct cosmology *cosmo,
                                   const float u) {
  error("To be implemented");
}

/**
 * @brief Sets the drifted physical internal energy of a particle
 *
 * @param p The particle of interest.
 * @param xp The extended particle data.
 * @param cosmo Cosmology data structure
 * @param u The physical entropy
 */
__attribute__((always_inline)) INLINE static void
hydro_set_drifted_physical_internal_energy(struct part *p,
                                           const struct cosmology *cosmo,
                                           const float u) {
  error("To be implemented");
}

/**
 * @brief Update the value of the viscosity alpha for the scheme.
 *
 * @param p the particle of interest
 * @param alpha the new value for the viscosity coefficient.
 */
__attribute__((always_inline)) INLINE static void hydro_set_viscosity_alpha(
    struct part *restrict p, float alpha) {
  /* This scheme has fixed alpha */
}

/**
 * @brief Update the value of the diffusive coefficients to the
 *        feedback reset value for the scheme.
 *
 * @param p the particle of interest
 */
__attribute__((always_inline)) INLINE static void
hydro_diffusive_feedback_reset(struct part *restrict p) {
  /* This scheme has fixed alpha */
}

/**
 * @brief Returns the comoving entropy of a particle drifted to the
 * current time.
 *
 * @param p The particle of interest.
 */
__attribute__((always_inline)) INLINE static float
hydro_get_drifted_comoving_entropy(const struct part *restrict p) {

  return p->entropy;
}

/**
 * @brief Returns the physical entropy of a particle drifted to the
 * current time.
 *
 * @param p The particle of interest.
 * @param cosmo The cosmological model.
 */
__attribute__((always_inline)) INLINE static float
hydro_get_drifted_physical_entropy(const struct part *restrict p,
                                   const struct cosmology *cosmo) {

  /* Note: no cosmological conversion required here with our choice of
   * coordinates. */
  return p->entropy;
}

/**
 * @brief Returns the comoving sound speed of a particle
 *
 * @param p The particle of interest
 */
__attribute__((always_inline)) INLINE static float
hydro_get_comoving_soundspeed(const struct part *restrict p) {

  return p->force.soundspeed;
}

/**
 * @brief Returns the physical sound speed of a particle
 *
 * @param p The particle of interest
 * @param cosmo The cosmological model.
 */
__attribute__((always_inline)) INLINE static float
hydro_get_physical_soundspeed(const struct part *restrict p,
                              const struct cosmology *cosmo) {

  return cosmo->a_factor_sound_speed * p->force.soundspeed;
}

/**
 * @brief Returns the comoving density of a particle
 *
 * @param p The particle of interest
 */
__attribute__((always_inline)) INLINE static float hydro_get_comoving_density(
    const struct part *restrict p) {

  return p->rho;
}

/**
 * @brief Returns the physical density of a particle
 *
 * @param p The particle of interest
 */
__attribute__((always_inline)) INLINE static float hydro_get_physical_density(
    const struct part *restrict p, const struct cosmology *cosmo) {

  return p->rho * cosmo->a3_inv;
}

/**
 * @brief Returns the mass of a particle
 *
 * @param p The particle of interest
 */
__attribute__((always_inline)) INLINE static float hydro_get_mass(
    const struct part *restrict p) {

  return p->mass;
}

/**
 * @brief Sets the mass of a particle
 *
 * @param p The particle of interest
 * @param m The mass to set.
 */
__attribute__((always_inline)) INLINE static void hydro_set_mass(
    struct part *restrict p, float m) {

  p->mass = m;
}

/**
 * @brief Returns the velocities drifted to the current time of a particle.
 *
 * @param p The particle of interest
 * @param xp The extended data of the particle.
 * @param dt_kick_hydro The time (for hydro accelerations) since the last kick.
 * @param dt_kick_grav The time (for gravity accelerations) since the last kick.
 * @param v (return) The velocities at the current time.
 */
__attribute__((always_inline)) INLINE static void hydro_get_drifted_velocities(
    const struct part *restrict p, const struct xpart *xp, float dt_kick_hydro,
    float dt_kick_grav, float v[3]) {

  v[0] = xp->v_full[0] + p->a_hydro[0] * dt_kick_hydro +
         xp->a_grav[0] * dt_kick_grav;
  v[1] = xp->v_full[1] + p->a_hydro[1] * dt_kick_hydro +
         xp->a_grav[1] * dt_kick_grav;
  v[2] = xp->v_full[2] + p->a_hydro[2] * dt_kick_hydro +
         xp->a_grav[2] * dt_kick_grav;
}

/**
 * @brief Returns the time derivative of internal energy of a particle
 *
 * We assume a constant density.
 *
 * @param p The particle of interest
 */
__attribute__((always_inline)) INLINE static float
hydro_get_comoving_internal_energy_dt(const struct part *restrict p) {

  return gas_internal_energy_from_entropy(p->rho_bar, p->entropy_dt);
}

/**
 * @brief Returns the time derivative of physical internal energy of a particle
 *
 * We assume a constant density.
 *
 * @param p The particle of interest.
 * @param cosmo The cosmological model.
 */
__attribute__((always_inline)) INLINE static float
hydro_get_physical_internal_energy_dt(const struct part *restrict p,
                                      const struct cosmology *cosmo) {

  return gas_internal_energy_from_entropy(p->rho_bar * cosmo->a3_inv,
                                          p->entropy_dt);
}

/**
 * @brief Returns the time derivative of internal energy of a particle
 *
 * We assume a constant density.
 *
 * @param p The particle of interest.
 * @param du_dt The new time derivative of the internal energy.
 */
__attribute__((always_inline)) INLINE static void
hydro_set_comoving_internal_energy_dt(struct part *restrict p, float du_dt) {

  p->entropy_dt = gas_entropy_from_internal_energy(p->rho_bar, du_dt);
}

/**
 * @brief Sets the time derivative of the physical internal energy of a particle
 *
 * We assume a constant density for the conversion to entropy.
 *
 * @param p The particle of interest.
 * @param cosmo Cosmology data structure
 * @param du_dt The time derivative of the internal energy.
 */
__attribute__((always_inline)) INLINE static void
hydro_set_physical_internal_energy_dt(struct part *restrict p,
                                      const struct cosmology *restrict cosmo,
                                      float du_dt) {
  p->entropy_dt =
      gas_entropy_from_internal_energy(p->rho_bar * cosmo->a3_inv, du_dt);
}
/**
 * @brief Sets the physical entropy of a particle
 *
 * @param p The particle of interest.
 * @param xp The extended particle data.
 * @param cosmo Cosmology data structure
 * @param entropy The physical entropy
 */
__attribute__((always_inline)) INLINE static void hydro_set_physical_entropy(
    struct part *p, struct xpart *xp, const struct cosmology *cosmo,
    const float entropy) {

  /* Note there is no conversion from physical to comoving entropy */
  xp->entropy_full = entropy;
}

/**
 * @brief Computes the hydro time-step of a given particle
 *
 * @param p Pointer to the particle data.
 * @param xp Pointer to the extended particle data.
 * @param hydro_properties The constants used in the scheme.
 * @param cosmo The current cosmological model.
 */
__attribute__((always_inline)) INLINE static float hydro_compute_timestep(
    const struct part *restrict p, const struct xpart *restrict xp,
    const struct hydro_props *restrict hydro_properties,
    const struct cosmology *restrict cosmo) {

  const float CFL = hydro_properties->CFL_condition;

  /* CFL condition */
  const float dt_cfl = 2.f * kernel_gamma * CFL * cosmo->a * p->h /
                       (cosmo->a_factor_sound_speed * p->force.v_sig);

  return dt_cfl;
}

/**
 * @brief Does some extra hydro operations once the actual physical time step
 * for the particle is known.
 *
 * @param p The particle to act upon.
 * @param dt Physical time step of the particle during the next step.
 */
__attribute__((always_inline)) INLINE static void hydro_timestep_extra(
    struct part *p, float dt) {}

/**
 * @brief Prepares a particle for the density calculation.
 *
 * Zeroes all the relevant arrays in preparation for the sums taking place in
 * the variaous density tasks
 *
 * @param p The particle to act upon
 * @param hs #hydro_space containing hydro specific space information.
 */
__attribute__((always_inline)) INLINE static void hydro_init_part(
    struct part *restrict p, const struct hydro_space *hs) {

  p->rho = 0.f;
  p->rho_bar = 0.f;
  p->density.wcount = 0.f;
  p->density.wcount_dh = 0.f;
  p->density.rho_dh = 0.f;
  p->density.pressure_dh = 0.f;

  p->density.div_v = 0.f;
  p->density.rot_v[0] = 0.f;
  p->density.rot_v[1] = 0.f;
  p->density.rot_v[2] = 0.f;
}

/**
 * @brief Finishes the density calculation.
 *
 * Multiplies the density and number of neighbours by the appropiate constants
 * and add the self-contribution term.
 *
 * @param p The particle to act upon
 * @param cosmo The current cosmological model.
 */
__attribute__((always_inline)) INLINE static void hydro_end_density(
    struct part *restrict p, const struct cosmology *cosmo) {

  /* Some smoothing length multiples. */
  const float h = p->h;
  const float h_inv = 1.0f / h;                       /* 1/h */
  const float h_inv_dim = pow_dimension(h_inv);       /* 1/h^d */
  const float h_inv_dim_plus_one = h_inv_dim * h_inv; /* 1/h^(d+1) */

  /* Final operation on the density (add self-contribution). */
  p->rho += p->mass * kernel_root;
  p->rho_bar += p->mass * p->entropy_one_over_gamma * kernel_root;
  p->density.rho_dh -= hydro_dimension * p->mass * kernel_root;
  p->density.pressure_dh -=
      hydro_dimension * p->mass * p->entropy_one_over_gamma * kernel_root;
  p->density.wcount += kernel_root;
  p->density.wcount_dh -= hydro_dimension * kernel_root;

  /* Finish the calculation by inserting the missing h-factors */
  p->rho *= h_inv_dim;
  p->rho_bar *= h_inv_dim;
  p->density.rho_dh *= h_inv_dim_plus_one;
  p->density.pressure_dh *= h_inv_dim_plus_one;
  p->density.wcount *= h_inv_dim;
  p->density.wcount_dh *= h_inv_dim_plus_one;

  const float rho_inv = 1.f / p->rho;
  const float a_inv2 = cosmo->a2_inv;
  const float entropy_minus_one_over_gamma = 1.f / p->entropy_one_over_gamma;

  /* Final operation on the weighted density */
  p->rho_bar *= entropy_minus_one_over_gamma;

  /* Finish calculation of the velocity curl components */
  p->density.rot_v[0] *= h_inv_dim_plus_one * a_inv2 * rho_inv;
  p->density.rot_v[1] *= h_inv_dim_plus_one * a_inv2 * rho_inv;
  p->density.rot_v[2] *= h_inv_dim_plus_one * a_inv2 * rho_inv;

  /* Finish calculation of the velocity divergence */
  p->density.div_v *= h_inv_dim_plus_one * rho_inv;
}

/**
 * @brief Sets all particle fields to sensible values when the #part has 0 ngbs.
 *
 * @param p The particle to act upon
 * @param xp The extended particle data to act upon
 * @param cosmo The current cosmological model.
 */
__attribute__((always_inline)) INLINE static void hydro_part_has_no_neighbours(
    struct part *restrict p, struct xpart *restrict xp,
    const struct cosmology *cosmo) {

  /* Some smoothing length multiples. */
  const float h = p->h;
  const float h_inv = 1.0f / h;                 /* 1/h */
  const float h_inv_dim = pow_dimension(h_inv); /* 1/h^d */

  /* Re-set problematic values */
  p->rho = p->mass * kernel_root * h_inv_dim;
  p->rho_bar = p->mass * kernel_root * h_inv_dim;
  p->density.wcount = kernel_root * h_inv_dim;
  p->density.rho_dh = 0.f;
  p->density.wcount_dh = 0.f;
  p->density.pressure_dh = 0.f;
  p->density.div_v = 0.f;
  p->density.rot_v[0] = 0.f;
  p->density.rot_v[1] = 0.f;
  p->density.rot_v[2] = 0.f;
}

/**
 * @brief Prepare a particle for the force calculation.
 *
 * This function is called in the ghost task to convert some quantities coming
 * from the density loop over neighbours into quantities ready to be used in the
 * force loop over neighbours. Quantities are typically read from the density
 * sub-structure and written to the force sub-structure.
 * Examples of calculations done here include the calculation of viscosity term
 * constants, thermal conduction terms, hydro conversions, etc.
 *
 * @param p The particle to act upon
 * @param xp The extended particle data to act upon
 * @param cosmo The current cosmological model.
 * @param hydro_props Hydrodynamic properties.
 * @param dt_alpha The time-step used to evolve non-cosmological quantities such
 *                 as the artificial viscosity.
 */
__attribute__((always_inline)) INLINE static void hydro_prepare_force(
    struct part *restrict p, struct xpart *restrict xp,
    const struct cosmology *cosmo, const struct hydro_props *hydro_props,
    const float dt_alpha) {

  const float fac_mu = cosmo->a_factor_mu;

  /* Compute the norm of the curl */
  const float curl_v = sqrtf(p->density.rot_v[0] * p->density.rot_v[0] +
                             p->density.rot_v[1] * p->density.rot_v[1] +
                             p->density.rot_v[2] * p->density.rot_v[2]);

  /* Compute the norm of div v */
  const float abs_div_v = fabsf(p->density.div_v);

  /* Compute the pressure */
  const float pressure = gas_pressure_from_entropy(p->rho_bar, p->entropy);

  /* Compute the sound speed from the pressure*/
  const float soundspeed = gas_soundspeed_from_pressure(p->rho_bar, pressure);

  /* Compute the Balsara switch */
  const float balsara =
      hydro_props->viscosity.alpha * abs_div_v /
      (abs_div_v + curl_v + 0.0001f * soundspeed * fac_mu / p->h);

  /* Divide the pressure by the density squared to get the SPH term */
  const float rho_bar_inv = 1.f / p->rho_bar;
  const float P_over_rho2 = pressure * rho_bar_inv * rho_bar_inv;

  /* Compute "grad h" term (note we use rho here and not rho_bar !)*/
  float rho_dh = p->density.rho_dh;
  /* Ignore changing-kernel effects when h ~= h_max */
  if (p->h > 0.9999f * hydro_props->h_max) {
    rho_dh = 0.f;
  }
  const float rho_inv = 1.f / p->rho;
<<<<<<< HEAD
  const float rho_dh =
      1.f / (1.f + hydro_dimension_inv * p->h * p->rho_dh * rho_inv);
  const float pressure_dh =
=======
  const float rho_dh_term =
      1.f / (1.f + hydro_dimension_inv * p->h * rho_dh * rho_inv);
  const float pressure_dh_term =
>>>>>>> 80b438f3
      p->density.pressure_dh * rho_inv * p->h * hydro_dimension_inv;

  const float grad_h_term = rho_dh_term * pressure_dh_term;

  /* Update variables. */
  p->force.soundspeed = soundspeed;
  p->force.P_over_rho2 = P_over_rho2;
  p->force.balsara = balsara;
  p->force.f = grad_h_term;
}

/**
 * @brief Reset acceleration fields of a particle
 *
 * Resets all hydro acceleration and time derivative fields in preparation
 * for the sums taking place in the variaous force tasks
 *
 * @param p The particle to act upon
 */
__attribute__((always_inline)) INLINE static void hydro_reset_acceleration(
    struct part *restrict p) {

  /* Reset the acceleration. */
  p->a_hydro[0] = 0.0f;
  p->a_hydro[1] = 0.0f;
  p->a_hydro[2] = 0.0f;

  /* Reset the time derivatives. */
  p->entropy_dt = 0.0f;
  p->force.h_dt = 0.0f;

  /* Reset maximal signal velocity */
  p->force.v_sig = p->force.soundspeed;
}

/**
 * @brief Sets the values to be predicted in the drifts to their values at a
 * kick time
 *
 * @param p The particle.
 * @param xp The extended data of this particle.
 * @param cosmo The cosmological model.
 */
__attribute__((always_inline)) INLINE static void hydro_reset_predicted_values(
    struct part *restrict p, const struct xpart *restrict xp,
    const struct cosmology *cosmo) {

  /* Re-set the predicted velocities */
  p->v[0] = xp->v_full[0];
  p->v[1] = xp->v_full[1];
  p->v[2] = xp->v_full[2];

  /* Re-set the entropy */
  p->entropy = xp->entropy_full;

  /* Re-compute the pressure */
  const float pressure = gas_pressure_from_entropy(p->rho, p->entropy);

  /* Compute the new sound speed */
  const float soundspeed = gas_soundspeed_from_pressure(p->rho, pressure);

  /* Divide the pressure by the density squared to get the SPH term */
  const float rho_inv = 1.f / p->rho;
  const float P_over_rho2 = pressure * rho_inv * rho_inv;

  /* Update variables */
  p->force.soundspeed = soundspeed;
  p->force.P_over_rho2 = P_over_rho2;
  p->entropy_one_over_gamma = pow_one_over_gamma(p->entropy);
}

/**
 * @brief Predict additional particle fields forward in time when drifting
 *
 * @param p The particle
 * @param xp The extended data of the particle
 * @param dt_drift The drift time-step for positions.
 * @param dt_therm The drift time-step for thermal quantities.
 * @param cosmo The cosmological model.
 * @param hydro_props The properties of the hydro scheme.
 * @param floor_props The properties of the entropy floor.
 */
__attribute__((always_inline)) INLINE static void hydro_predict_extra(
    struct part *restrict p, const struct xpart *restrict xp, float dt_drift,
    float dt_therm, const struct cosmology *cosmo,
    const struct hydro_props *hydro_props,
    const struct entropy_floor_properties *floor_props) {

  /* Predict the entropy */
  p->entropy += p->entropy_dt * dt_therm;

  /* Check against entropy floor */
  const float floor_A = entropy_floor(p, cosmo, floor_props);

  /* Check against absolute minimum */
  const float min_u = hydro_props->minimal_internal_energy;
  const float min_A =
      gas_entropy_from_internal_energy(p->rho * cosmo->a3_inv, min_u);

  p->entropy = max(p->entropy, floor_A);
  p->entropy = max(p->entropy, min_A);

  const float h_inv = 1.f / p->h;

  /* Predict smoothing length */
  const float w1 = p->force.h_dt * h_inv * dt_drift;
  if (fabsf(w1) < 0.2f)
    p->h *= approx_expf(w1); /* 4th order expansion of exp(w) */
  else
    p->h *= expf(w1);

  /* Predict density */
  const float w2 = -hydro_dimension * w1;
  if (fabsf(w2) < 0.2f) {
    p->rho *= approx_expf(w2); /* 4th order expansion of exp(w) */
    p->rho_bar *= approx_expf(w2);
  } else {
    p->rho *= expf(w2);
    p->rho_bar *= expf(w2);
  }

  /* Compute the pressure */
  const float pressure = gas_pressure_from_entropy(p->rho_bar, p->entropy);

  /* Compute the new sound speed */
  const float soundspeed = gas_soundspeed_from_pressure(p->rho_bar, pressure);

  /* Divide the pressure by the density squared to get the SPH term */
  const float rho_bar_inv = 1.f / p->rho_bar;
  const float P_over_rho2 = pressure * rho_bar_inv * rho_bar_inv;

  /* Update the variables */
  p->entropy_one_over_gamma = pow_one_over_gamma(p->entropy);
  p->force.soundspeed = soundspeed;
  p->force.P_over_rho2 = P_over_rho2;
}

/**
 * @brief Finishes the force calculation.
 *
 * Multiplies the forces and accelerationsby the appropiate constants
 *
 * @param p The particle to act upon
 * @param cosmo The current cosmological model.
 */
__attribute__((always_inline)) INLINE static void hydro_end_force(
    struct part *restrict p, const struct cosmology *cosmo) {

  p->force.h_dt *= p->h * hydro_dimension_inv;

  p->entropy_dt = 0.5f * cosmo->a2_inv *
                  gas_entropy_from_internal_energy(p->rho_bar, p->entropy_dt);
}

/**
 * @brief Kick the additional variables
 *
 * @param p The particle to act upon
 * @param xp The particle extended data to act upon
 * @param dt_therm The time-step for this kick (for thermodynamic quantities)
 * @param cosmo The cosmological model.
 * @param hydro_props The constants used in the scheme
 * @param floor_props The properties of the entropy floor.
 */
__attribute__((always_inline)) INLINE static void hydro_kick_extra(
    struct part *restrict p, struct xpart *restrict xp, float dt_therm,
    float dt_grav, float dt_hydro, float dt_kick_corr,
    const struct cosmology *cosmo, const struct hydro_props *hydro_props,
    const struct entropy_floor_properties *floor_props) {

  /* Integrate the entropy forward in time */
  const float delta_entropy = p->entropy_dt * dt_therm;

  /* Do not decrease the entropy by more than a factor of 2 */
  xp->entropy_full =
      max(xp->entropy_full + delta_entropy, 0.5f * xp->entropy_full);

  /* Check against entropy floor */
  const float floor_A = entropy_floor(p, cosmo, floor_props);

  /* Check against absolute minimum */
  const float min_u = hydro_props->minimal_internal_energy;
  const float min_A =
      gas_entropy_from_internal_energy(p->rho * cosmo->a3_inv, min_u);

  /* Take highest of both limits */
  const float entropy_min = max(min_A, floor_A);

  if (xp->entropy_full < entropy_min) {
    xp->entropy_full = entropy_min;
    p->entropy_dt = 0.f;
  }
}

/**
 *  @brief Converts hydro quantity of a particle at the start of a run
 *
 * Requires the density to be known
 *
 * @param p The particle to act upon
 * @param xp The extended data.
 * @param cosmo The cosmological model.
 */
__attribute__((always_inline)) INLINE static void hydro_convert_quantities(
    struct part *restrict p, struct xpart *restrict xp,
    const struct cosmology *cosmo, const struct hydro_props *hydro_props) {

  /* We read u in the entropy field. We now get S from u */
  xp->entropy_full =
      gas_entropy_from_internal_energy(p->rho_bar * cosmo->a3_inv, p->entropy);
  p->entropy = xp->entropy_full;
  p->entropy_one_over_gamma = pow_one_over_gamma(p->entropy);

  /* Compute the pressure */
  const float pressure = gas_pressure_from_entropy(p->rho_bar, p->entropy);

  /* Compute the sound speed */
  const float soundspeed = gas_soundspeed_from_pressure(p->rho_bar, pressure);

  /* Divide the pressure by the density squared to get the SPH term */
  const float rho_bar_inv = 1.f / p->rho_bar;
  const float P_over_rho2 = pressure * rho_bar_inv * rho_bar_inv;

  p->force.soundspeed = soundspeed;
  p->force.P_over_rho2 = P_over_rho2;
}

/**
 * @brief Initialises the particles for the first time
 *
 * This function is called only once just after the ICs have been
 * read in to do some conversions.
 *
 * @param p The particle to act upon
 * @param xp The extended particle data to act upon
 */
__attribute__((always_inline)) INLINE static void hydro_first_init_part(
    struct part *restrict p, struct xpart *restrict xp) {

  p->time_bin = 0;
  p->wakeup = time_bin_not_awake;
  p->rho_bar = 0.f;
  p->entropy_one_over_gamma = pow_one_over_gamma(p->entropy);
  xp->v_full[0] = p->v[0];
  xp->v_full[1] = p->v[1];
  xp->v_full[2] = p->v[2];
  xp->a_grav[0] = 0.f;
  xp->a_grav[1] = 0.f;
  xp->a_grav[2] = 0.f;

  hydro_reset_acceleration(p);
  hydro_init_part(p, NULL);
}

/**
 * @brief Overwrite the initial internal energy of a particle.
 *
 * Note that in the cases where the thermodynamic variable is not
 * internal energy but gets converted later, we must overwrite that
 * field. The conversion to the actual variable happens later after
 * the initial fake time-step.
 *
 * @param p The #part to write to.
 * @param u_init The new initial internal energy.
 */
__attribute__((always_inline)) INLINE static void
hydro_set_init_internal_energy(struct part *p, float u_init) {

  p->entropy = u_init;
}

/**
 * @brief Operations performed when a particle gets removed from the
 * simulation volume.
 *
 * @param p The particle.
 * @param xp The extended particle data.
 */
__attribute__((always_inline)) INLINE static void hydro_remove_part(
    const struct part *p, const struct xpart *xp) {}

#endif /* SWIFT_PRESSURE_ENTROPY_HYDRO_H */<|MERGE_RESOLUTION|>--- conflicted
+++ resolved
@@ -589,15 +589,9 @@
     rho_dh = 0.f;
   }
   const float rho_inv = 1.f / p->rho;
-<<<<<<< HEAD
-  const float rho_dh =
-      1.f / (1.f + hydro_dimension_inv * p->h * p->rho_dh * rho_inv);
-  const float pressure_dh =
-=======
   const float rho_dh_term =
       1.f / (1.f + hydro_dimension_inv * p->h * rho_dh * rho_inv);
   const float pressure_dh_term =
->>>>>>> 80b438f3
       p->density.pressure_dh * rho_inv * p->h * hydro_dimension_inv;
 
   const float grad_h_term = rho_dh_term * pressure_dh_term;
