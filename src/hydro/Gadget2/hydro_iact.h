--- conflicted
+++ resolved
@@ -648,17 +648,7 @@
  */
 __attribute__((always_inline)) INLINE static void
 runner_iact_nonsym_1_vec_force(
-<<<<<<< HEAD
     vector *r2, vector *dx, vector *dy, vector *dz, const struct input_params_force *params, const struct cache *cell_cache, const int cache_idx, vector hj_inv, struct update_cache_force *sum_cache, mask_t mask) {
-=======
-    vector *r2, vector *dx, vector *dy, vector *dz, vector vix, vector viy,
-    vector viz, vector pirho, vector grad_hi, vector piPOrho2, vector balsara_i,
-    vector ci, float *Vjx, float *Vjy, float *Vjz, float *Pjrho, float *Grad_hj,
-    float *PjPOrho2, float *Balsara_j, float *Cj, float *Mj, vector hi_inv,
-    vector hj_inv, const float a, const float H, vector *a_hydro_xSum,
-    vector *a_hydro_ySum, vector *a_hydro_zSum, vector *h_dtSum,
-    vector *v_sigSum, vector *entropy_dtSum, mask_t mask) {
->>>>>>> 8650b65f
 
 #ifdef WITH_VECTORIZATION
 
