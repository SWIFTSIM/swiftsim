/*******************************************************************************
 * This file is part of SWIFT.
 * Coypright (c) 2012 Pedro Gonnet (pedro.gonnet@durham.ac.uk)
 *                    Matthieu Schaller (matthieu.schaller@durham.ac.uk)
 *                    Bert Vandenbroucke (bert.vandenbroucke@ugent.be)
 *
 * This program is free software: you can redistribute it and/or modify
 * it under the terms of the GNU Lesser General Public License as published
 * by the Free Software Foundation, either version 3 of the License, or
 * (at your option) any later version.
 *
 * This program is distributed in the hope that it will be useful,
 * but WITHOUT ANY WARRANTY; without even the implied warranty of
 * MERCHANTABILITY or FITNESS FOR A PARTICULAR PURPOSE.  See the
 * GNU General Public License for more details.
 *
 * You should have received a copy of the GNU Lesser General Public License
 * along with this program.  If not, see <http://www.gnu.org/licenses/>.
 *
 ******************************************************************************/
#ifndef SWIFT_GIZMO_HYDRO_IACT_H
#define SWIFT_GIZMO_HYDRO_IACT_H

#include "adiabatic_index.h"
#include "hydro_gradients.h"
#include "riemann.h"

#define GIZMO_VOLUME_CORRECTION

/**
 * @brief Calculate the volume interaction between particle i and particle j
 *
 * The volume is in essence the same as the weighted number of neighbours in a
 * classical SPH density calculation.
 *
 * We also calculate the components of the matrix E, which is used for second
 * order accurate gradient calculations and for the calculation of the interface
 * surface areas.
 *
 * @param r2 Squared distance between particle i and particle j.
 * @param dx Distance vector between the particles (dx = pi->x - pj->x).
 * @param hi Smoothing length of particle i.
 * @param hj Smoothing length of particle j.
 * @param pi Particle i.
 * @param pj Particle j.
 */
__attribute__((always_inline)) INLINE static void runner_iact_density(
    float r2, float *dx, float hi, float hj, struct part *pi, struct part *pj) {

  float r = sqrtf(r2);
  float xi, xj;
  float h_inv;
  float wi, wj, wi_dx, wj_dx;
  int k, l;

  /* Compute density of pi. */
  h_inv = 1.0 / hi;
  xi = r * h_inv;
  kernel_deval(xi, &wi, &wi_dx);

  pi->density.wcount += wi;
  pi->density.wcount_dh -= (hydro_dimension * wi + xi * wi_dx);

  /* these are eqns. (1) and (2) in the summary */
  pi->geometry.volume += wi;
  for (k = 0; k < 3; k++)
    for (l = 0; l < 3; l++) pi->geometry.matrix_E[k][l] += dx[k] * dx[l] * wi;

  pi->geometry.centroid[0] -= dx[0] * wi;
  pi->geometry.centroid[1] -= dx[1] * wi;
  pi->geometry.centroid[2] -= dx[2] * wi;

  /* Compute density of pj. */
  h_inv = 1.0 / hj;
  xj = r * h_inv;
  kernel_deval(xj, &wj, &wj_dx);

  pj->density.wcount += wj;
  pj->density.wcount_dh -= (hydro_dimension * wj + xj * wj_dx);

  /* these are eqns. (1) and (2) in the summary */
  pj->geometry.volume += wj;
  for (k = 0; k < 3; k++)
    for (l = 0; l < 3; l++) pj->geometry.matrix_E[k][l] += dx[k] * dx[l] * wj;

  pj->geometry.centroid[0] += dx[0] * wj;
  pj->geometry.centroid[1] += dx[1] * wj;
  pj->geometry.centroid[2] += dx[2] * wj;
}

/**
 * @brief Calculate the volume interaction between particle i and particle j:
 * non-symmetric version
 *
 * The volume is in essence the same as the weighted number of neighbours in a
 * classical SPH density calculation.
 *
 * We also calculate the components of the matrix E, which is used for second
 * order accurate gradient calculations and for the calculation of the interface
 * surface areas.
 *
 * @param r2 Squared distance between particle i and particle j.
 * @param dx Distance vector between the particles (dx = pi->x - pj->x).
 * @param hi Smoothing length of particle i.
 * @param hj Smoothing length of particle j.
 * @param pi Particle i.
 * @param pj Particle j.
 */
__attribute__((always_inline)) INLINE static void runner_iact_nonsym_density(
    float r2, float *dx, float hi, float hj, struct part *pi, struct part *pj) {

  float r;
  float xi;
  float h_inv;
  float wi, wi_dx;
  int k, l;

  /* Get r and r inverse. */
  r = sqrtf(r2);

  h_inv = 1.0 / hi;
  xi = r * h_inv;
  kernel_deval(xi, &wi, &wi_dx);

  pi->density.wcount += wi;
  pi->density.wcount_dh -= (hydro_dimension * wi + xi * wi_dx);

  /* these are eqns. (1) and (2) in the summary */
  pi->geometry.volume += wi;
  for (k = 0; k < 3; k++)
    for (l = 0; l < 3; l++) pi->geometry.matrix_E[k][l] += dx[k] * dx[l] * wi;

  pi->geometry.centroid[0] -= dx[0] * wi;
  pi->geometry.centroid[1] -= dx[1] * wi;
  pi->geometry.centroid[2] -= dx[2] * wi;
}

/**
 * @brief Calculate the gradient interaction between particle i and particle j
 *
 * This method wraps around hydro_gradients_collect, which can be an empty
 * method, in which case no gradients are used.
 *
 * @param r2 Squared distance between particle i and particle j.
 * @param dx Distance vector between the particles (dx = pi->x - pj->x).
 * @param hi Smoothing length of particle i.
 * @param hj Smoothing length of particle j.
 * @param pi Particle i.
 * @param pj Particle j.
 */
__attribute__((always_inline)) INLINE static void runner_iact_gradient(
    float r2, float *dx, float hi, float hj, struct part *pi, struct part *pj) {

  hydro_gradients_collect(r2, dx, hi, hj, pi, pj);
}

/**
 * @brief Calculate the gradient interaction between particle i and particle j:
 * non-symmetric version
 *
 * This method wraps around hydro_gradients_nonsym_collect, which can be an
 * empty method, in which case no gradients are used.
 *
 * @param r2 Squared distance between particle i and particle j.
 * @param dx Distance vector between the particles (dx = pi->x - pj->x).
 * @param hi Smoothing length of particle i.
 * @param hj Smoothing length of particle j.
 * @param pi Particle i.
 * @param pj Particle j.
 */
__attribute__((always_inline)) INLINE static void runner_iact_nonsym_gradient(
    float r2, float *dx, float hi, float hj, struct part *pi, struct part *pj) {

  hydro_gradients_nonsym_collect(r2, dx, hi, hj, pi, pj);
}

/**
 * @brief Common part of the flux calculation between particle i and j
 *
 * Since the only difference between the symmetric and non-symmetric version
 * of the flux calculation  is in the update of the conserved variables at the
 * very end (which is not done for particle j if mode is 0), both
 * runner_iact_force and runner_iact_nonsym_force call this method, with an
 * appropriate mode.
 *
 * This method calculates the surface area of the interface between particle i
 * and particle j, as well as the interface position and velocity. These are
 * then used to reconstruct and predict the primitive variables, which are then
 * fed to a Riemann solver that calculates a flux. This flux is used to update
 * the conserved variables of particle i or both particles.
 *
 * This method also calculates the maximal velocity used to calculate the time
 * step.
 *
 * @param r2 Squared distance between particle i and particle j.
 * @param dx Distance vector between the particles (dx = pi->x - pj->x).
 * @param hi Smoothing length of particle i.
 * @param hj Smoothing length of particle j.
 * @param pi Particle i.
 * @param pj Particle j.
 */
__attribute__((always_inline)) INLINE static void runner_iact_fluxes_common(
    float r2, float *dx, float hi, float hj, struct part *pi, struct part *pj,
    int mode) {

  float r = sqrtf(r2);
  float xi, xj;
  float hi_inv, hi_inv_dim;
  float hj_inv, hj_inv_dim;
  float wi, wj, wi_dx, wj_dx;
  int k, l;
  float A[3];
  float Anorm;
  float Bi[3][3];
  float Bj[3][3];
  float Vi, Vj;
  float xij_i[3], xfac, xijdotdx;
  float vmax, dvdotdx;
  float vi[3], vj[3], vij[3];
  float Wi[5], Wj[5];
  float n_unit[3];

  /* Initialize local variables */
  for (k = 0; k < 3; k++) {
    for (l = 0; l < 3; l++) {
      Bi[k][l] = pi->geometry.matrix_E[k][l];
      Bj[k][l] = pj->geometry.matrix_E[k][l];
    }
    vi[k] = pi->v[k]; /* particle velocities */
    vj[k] = pj->v[k];
  }
  Vi = pi->geometry.volume;
  Vj = pj->geometry.volume;
  Wi[0] = pi->primitives.rho;
  Wi[1] = pi->primitives.v[0];
  Wi[2] = pi->primitives.v[1];
  Wi[3] = pi->primitives.v[2];
  Wi[4] = pi->primitives.P;
  Wj[0] = pj->primitives.rho;
  Wj[1] = pj->primitives.v[0];
  Wj[2] = pj->primitives.v[1];
  Wj[3] = pj->primitives.v[2];
  Wj[4] = pj->primitives.P;

  /* calculate the maximal signal velocity */
  if (Wi[0] > 0.0f && Wj[0] > 0.0f) {
    vmax =
        sqrtf(hydro_gamma * Wi[4] / Wi[0]) + sqrtf(hydro_gamma * Wj[4] / Wj[0]);
  } else {
    vmax = 0.0f;
  }
  dvdotdx = (Wi[1] - Wj[1]) * dx[0] + (Wi[2] - Wj[2]) * dx[1] +
            (Wi[3] - Wj[3]) * dx[2];
  dvdotdx = min(dvdotdx, (vi[0] - vj[0]) * dx[0] + (vi[1] - vj[1]) * dx[1] +
                             (vi[2] - vj[2]) * dx[2]);
  if (dvdotdx < 0.) {
    /* the magical factor 3 also appears in Gadget2 */
    vmax -= 3. * dvdotdx / r;
  }
  pi->timestepvars.vmax = max(pi->timestepvars.vmax, vmax);
  if (mode == 1) {
    pj->timestepvars.vmax = max(pj->timestepvars.vmax, vmax);
  }

  /* Compute kernel of pi. */
  hi_inv = 1.0 / hi;
  hi_inv_dim = pow_dimension(hi_inv);
  xi = r * hi_inv;
  kernel_deval(xi, &wi, &wi_dx);

  /* Compute kernel of pj. */
  hj_inv = 1.0 / hj;
  hj_inv_dim = pow_dimension(hj_inv);
  xj = r * hj_inv;
  kernel_deval(xj, &wj, &wj_dx);

  /* Compute h_dt. We are going to use an SPH-like estimate of div_v for that */
  float dvdr = (pi->v[0] - pj->v[0]) * dx[0] + (pi->v[1] - pj->v[1]) * dx[1] +
               (pi->v[2] - pj->v[2]) * dx[2];
  float ri = 1.0f / r;
  float hidp1 = pow_dimension_plus_one(hi_inv);
  float hjdp1 = pow_dimension_plus_one(hj_inv);
  float wi_dr = hidp1 * wi_dx;
  float wj_dr = hjdp1 * wj_dx;
  dvdr *= ri;
  if (pj->primitives.rho > 0.) {
    pi->force.h_dt -= pj->conserved.mass * dvdr / pj->primitives.rho * wi_dr;
  }
  if (mode == 1 && pi->primitives.rho > 0.) {
    pj->force.h_dt -= pi->conserved.mass * dvdr / pi->primitives.rho * wj_dr;
  }

  /* Compute area */
  /* eqn. (7) */
  Anorm = 0.0f;
  if (pi->density.wcorr > const_gizmo_min_wcorr &&
      pj->density.wcorr > const_gizmo_min_wcorr) {
    /* in principle, we use Vi and Vj as weights for the left and right
       contributions to the generalized surface vector.
       However, if Vi and Vj are very different (because they have very
       different
       smoothing lengths), then the expressions below are more stable. */
    float Xi = Vi;
    float Xj = Vj;
#ifdef GIZMO_VOLUME_CORRECTION
    if (fabsf(Vi - Vj) / fminf(Vi, Vj) > 1.5 * hydro_dimension) {
      Xi = (Vi * hj + Vj * hi) / (hi + hj);
      Xj = Xi;
    }
#endif
    for (k = 0; k < 3; k++) {
      /* we add a minus sign since dx is pi->x - pj->x */
      A[k] = -Xi * (Bi[k][0] * dx[0] + Bi[k][1] * dx[1] + Bi[k][2] * dx[2]) *
                 wi * hi_inv_dim -
             Xj * (Bj[k][0] * dx[0] + Bj[k][1] * dx[1] + Bj[k][2] * dx[2]) *
                 wj * hj_inv_dim;
      Anorm += A[k] * A[k];
    }
  } else {
    /* ill condition gradient matrix: revert to SPH face area */
    Anorm = -(hidp1 * Vi * Vi * wi_dx + hjdp1 * Vj * Vj * wj_dx) * ri;
    A[0] = -Anorm * dx[0];
    A[1] = -Anorm * dx[1];
    A[2] = -Anorm * dx[2];
    Anorm *= Anorm * r2;
  }

  if (Anorm == 0.) {
    /* if the interface has no area, nothing happens and we return */
    /* continuing results in dividing by zero and NaN's... */
    return;
  }

  Anorm = sqrtf(Anorm);

#ifdef SWIFT_DEBUG_CHECKS
  /* For stability reasons, we do require A and dx to have opposite
     directions (basically meaning that the surface normal for the surface
     always points from particle i to particle j, as it would in a real
     moving-mesh code). If not, our scheme is no longer upwind and hence can
     become unstable. */
  float dA_dot_dx = A[0] * dx[0] + A[1] * dx[1] + A[2] * dx[2];
  /* In GIZMO, Phil Hopkins reverts to an SPH integration scheme if this
     happens. We curently just ignore this case and display a message. */
  const float rdim = pow_dimension(r);
  if (dA_dot_dx > 1.e-6 * rdim) {
    message("Ill conditioned gradient matrix (%g %g %g %g %g)!", dA_dot_dx,
            Anorm, Vi, Vj, r);
  }
#endif

  /* compute the normal vector of the interface */
  for (k = 0; k < 3; k++) n_unit[k] = A[k] / Anorm;

  /* Compute interface position (relative to pi, since we don't need the actual
   * position) */
  /* eqn. (8) */
  xfac = hi / (hi + hj);
  for (k = 0; k < 3; k++) xij_i[k] = -xfac * dx[k];

  /* Compute interface velocity */
  /* eqn. (9) */
  xijdotdx = xij_i[0] * dx[0] + xij_i[1] * dx[1] + xij_i[2] * dx[2];
  for (k = 0; k < 3; k++) vij[k] = vi[k] + (vi[k] - vj[k]) * xijdotdx / r2;

  /* complete calculation of position of interface */
  /* NOTE: dx is not necessarily just pi->x - pj->x but can also contain
           correction terms for periodicity. If we do the interpolation,
           we have to use xij w.r.t. the actual particle.
           => we need a separate xij for pi and pj... */
  /* tldr: we do not need the code below, but we do need the same code as above
     but then
     with i and j swapped */
  //    for ( k = 0 ; k < 3 ; k++ )
  //      xij[k] += pi->x[k];

  /* Boost the primitive variables to the frame of reference of the interface */
  /* Note that velocities are indices 1-3 in W */
  Wi[1] -= vij[0];
  Wi[2] -= vij[1];
  Wi[3] -= vij[2];
  Wj[1] -= vij[0];
  Wj[2] -= vij[1];
  Wj[3] -= vij[2];

  hydro_gradients_predict(pi, pj, hi, hj, dx, r, xij_i, Wi, Wj);

  /* we don't need to rotate, we can use the unit vector in the Riemann problem
   * itself (see GIZMO) */

  float totflux[5];
  riemann_solve_for_flux(Wi, Wj, n_unit, vij, totflux);

  /* Multiply with the interface surface area */
  totflux[0] *= Anorm;
  totflux[1] *= Anorm;
  totflux[2] *= Anorm;
  totflux[3] *= Anorm;
  totflux[4] *= Anorm;

  /* Store mass flux */
  float mflux = totflux[0];
  pi->gravity.mflux[0] += mflux * dx[0];
  pi->gravity.mflux[1] += mflux * dx[1];
  pi->gravity.mflux[2] += mflux * dx[2];

  /* Update conserved variables */
  /* eqn. (16) */
  pi->conserved.flux.mass -= totflux[0];
  pi->conserved.flux.momentum[0] -= totflux[1];
  pi->conserved.flux.momentum[1] -= totflux[2];
  pi->conserved.flux.momentum[2] -= totflux[3];
  pi->conserved.flux.energy -= totflux[4];

#ifndef GIZMO_TOTAL_ENERGY
  float ekin = 0.5f * (pi->primitives.v[0] * pi->primitives.v[0] +
                       pi->primitives.v[1] * pi->primitives.v[1] +
                       pi->primitives.v[2] * pi->primitives.v[2]);
  pi->conserved.flux.energy += totflux[1] * pi->primitives.v[0];
  pi->conserved.flux.energy += totflux[2] * pi->primitives.v[1];
  pi->conserved.flux.energy += totflux[3] * pi->primitives.v[2];
  pi->conserved.flux.energy -= totflux[0] * ekin;
#endif

  /* Note that this used to be much more complicated in early implementations of
   * the GIZMO scheme, as we wanted manifest conservation of conserved variables
   * and had to do symmetric flux exchanges. Now we don't care about manifest
   * conservation anymore and just assume the current fluxes are representative
   * for the flux over the entire time step. */
  if (mode == 1) {
    /* Store mass flux */
    mflux = totflux[0];
    pj->gravity.mflux[0] -= mflux * dx[0];
    pj->gravity.mflux[1] -= mflux * dx[1];
    pj->gravity.mflux[2] -= mflux * dx[2];

    pj->conserved.flux.mass += totflux[0];
    pj->conserved.flux.momentum[0] += totflux[1];
    pj->conserved.flux.momentum[1] += totflux[2];
    pj->conserved.flux.momentum[2] += totflux[3];
    pj->conserved.flux.energy += totflux[4];

#ifndef GIZMO_TOTAL_ENERGY
    ekin = 0.5f * (pj->primitives.v[0] * pj->primitives.v[0] +
                   pj->primitives.v[1] * pj->primitives.v[1] +
                   pj->primitives.v[2] * pj->primitives.v[2]);
    pj->conserved.flux.energy -= totflux[1] * pj->primitives.v[0];
    pj->conserved.flux.energy -= totflux[2] * pj->primitives.v[1];
    pj->conserved.flux.energy -= totflux[3] * pj->primitives.v[2];
    pj->conserved.flux.energy += totflux[0] * ekin;
#endif
  }
}

/**
 * @brief Flux calculation between particle i and particle j
 *
 * This method calls runner_iact_fluxes_common with mode 1.
 *
 * @param r2 Squared distance between particle i and particle j.
 * @param dx Distance vector between the particles (dx = pi->x - pj->x).
 * @param hi Smoothing length of particle i.
 * @param hj Smoothing length of particle j.
 * @param pi Particle i.
 * @param pj Particle j.
 */
__attribute__((always_inline)) INLINE static void runner_iact_force(
    float r2, float *dx, float hi, float hj, struct part *pi, struct part *pj) {

  runner_iact_fluxes_common(r2, dx, hi, hj, pi, pj, 1);
}

/**
 * @brief Flux calculation between particle i and particle j: non-symmetric
 * version
 *
 * This method calls runner_iact_fluxes_common with mode 0.
 *
 * @param r2 Squared distance between particle i and particle j.
 * @param dx Distance vector between the particles (dx = pi->x - pj->x).
 * @param hi Smoothing length of particle i.
 * @param hj Smoothing length of particle j.
 * @param pi Particle i.
 * @param pj Particle j.
 */
__attribute__((always_inline)) INLINE static void runner_iact_nonsym_force(
    float r2, float *dx, float hi, float hj, struct part *pi, struct part *pj) {

  runner_iact_fluxes_common(r2, dx, hi, hj, pi, pj, 0);
}

<<<<<<< HEAD
/**
 * @brief Timestep limiter loop
 */
__attribute__((always_inline)) INLINE static void runner_iact_limiter(
    float r2, float *dx, float hi, float hj, struct part *pi, struct part *pj) {

  /* Nothing to do here if both particles are active */
}

/**
 * @brief Timestep limiter loop (non-symmetric version)
 */
__attribute__((always_inline)) INLINE static void runner_iact_nonsym_limiter(
    float r2, float *dx, float hi, float hj, struct part *pi, struct part *pj) {

  /* Wake up the neighbour? */
  if (pi->timestepvars.vmax >
      const_limiter_max_v_sig_ratio * pj->timestepvars.vmax) {
    pj->wakeup = time_bin_awake;
  }
}
=======
#endif /* SWIFT_GIZMO_HYDRO_IACT_H */
>>>>>>> 3380f87d
<|MERGE_RESOLUTION|>--- conflicted
+++ resolved
@@ -489,7 +489,6 @@
   runner_iact_fluxes_common(r2, dx, hi, hj, pi, pj, 0);
 }
 
-<<<<<<< HEAD
 /**
  * @brief Timestep limiter loop
  */
@@ -511,6 +510,5 @@
     pj->wakeup = time_bin_awake;
   }
 }
-=======
-#endif /* SWIFT_GIZMO_HYDRO_IACT_H */
->>>>>>> 3380f87d
+
+#endif /* SWIFT_GIZMO_HYDRO_IACT_H */