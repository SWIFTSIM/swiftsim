/*******************************************************************************
 * This file is part of SWIFT.
 * Coypright (c) 2019 Josh Borrow (joshua.borrow@durham.ac.uk) &
 *                    Matthieu Schaller (matthieu.schaller@durham.ac.uk)
 *
 * This program is free software: you can redistribute it and/or modify
 * it under the terms of the GNU Lesser General Public License as published
 * by the Free Software Foundation, either version 3 of the License, or
 * (at your option) any later version.
 *
 * This program is distributed in the hope that it will be useful,
 * but WITHOUT ANY WARRANTY; without even the implied warranty of
 * MERCHANTABILITY or FITNESS FOR A PARTICULAR PURPOSE.  See the
 * GNU General Public License for more details.
 *
 * You should have received a copy of the GNU Lesser General Public License
 * along with this program.  If not, see <http://www.gnu.org/licenses/>.
 *
 ******************************************************************************/
#ifndef SWIFT_DEFAULT_HYDRO_IO_H
#define SWIFT_DEFAULT_HYDRO_IO_H

/**
 * @file Default/hydro_io.h
 * @brief Density-Energy conservative implementation of SPH,
 *        with added diffusive physics (Cullen & Denhen 2011 AV,
 *        Price 2017 (PHANTOM) diffusion) (i/o routines)
 */

#include "adiabatic_index.h"
#include "hydro.h"
#include "io_properties.h"
#include "kernel_hydro.h"

#include "./hydro_parameters.h"

/**
 * @brief Specifies which particle fields to read from a dataset
 *
 * @param parts The particle array.
 * @param list The list of i/o properties to read.
 * @param num_fields The number of i/o fields to read.
 */
INLINE static void hydro_read_particles(struct part* parts,
                                        struct io_props* list,
                                        int* num_fields) {

  *num_fields = 8;

  /* List what we want to read */
  list[0] = io_make_input_field("Coordinates", DOUBLE, 3, COMPULSORY,
                                UNIT_CONV_LENGTH, parts, x);
  list[1] = io_make_input_field("Velocities", FLOAT, 3, COMPULSORY,
                                UNIT_CONV_SPEED, parts, v);
  list[2] = io_make_input_field("Masses", FLOAT, 1, COMPULSORY, UNIT_CONV_MASS,
                                parts, mass);
  list[3] = io_make_input_field("SmoothingLength", FLOAT, 1, COMPULSORY,
                                UNIT_CONV_LENGTH, parts, h);
  list[4] = io_make_input_field("InternalEnergy", FLOAT, 1, COMPULSORY,
                                UNIT_CONV_ENERGY_PER_UNIT_MASS, parts, u);
  list[5] = io_make_input_field("ParticleIDs", ULONGLONG, 1, COMPULSORY,
                                UNIT_CONV_NO_UNITS, parts, id);
  list[6] = io_make_input_field("Accelerations", FLOAT, 3, OPTIONAL,
                                UNIT_CONV_ACCELERATION, parts, a_hydro);
  list[7] = io_make_input_field("Density", FLOAT, 1, OPTIONAL,
                                UNIT_CONV_DENSITY, parts, rho);
}

INLINE static void convert_S(const struct engine* e, const struct part* p,
                             const struct xpart* xp, float* ret) {

  ret[0] = hydro_get_comoving_entropy(p, xp);
}

INLINE static void convert_P(const struct engine* e, const struct part* p,
                             const struct xpart* xp, float* ret) {

  ret[0] = hydro_get_comoving_pressure(p);
}

INLINE static void convert_part_pos(const struct engine* e,
                                    const struct part* p,
                                    const struct xpart* xp, double* ret) {

  if (e->s->periodic) {
    ret[0] = box_wrap(p->x[0], 0.0, e->s->dim[0]);
    ret[1] = box_wrap(p->x[1], 0.0, e->s->dim[1]);
    ret[2] = box_wrap(p->x[2], 0.0, e->s->dim[2]);
  } else {
    ret[0] = p->x[0];
    ret[1] = p->x[1];
    ret[2] = p->x[2];
  }
}

INLINE static void convert_part_vel(const struct engine* e,
                                    const struct part* p,
                                    const struct xpart* xp, float* ret) {

  const int with_cosmology = (e->policy & engine_policy_cosmology);
  const struct cosmology* cosmo = e->cosmology;
  const integertime_t ti_current = e->ti_current;
  const double time_base = e->time_base;

  const integertime_t ti_beg = get_integer_time_begin(ti_current, p->time_bin);
  const integertime_t ti_end = get_integer_time_end(ti_current, p->time_bin);

  /* Get time-step since the last kick */
  float dt_kick_grav, dt_kick_hydro;
  if (with_cosmology) {
    dt_kick_grav = cosmology_get_grav_kick_factor(cosmo, ti_beg, ti_current);
    dt_kick_grav -=
        cosmology_get_grav_kick_factor(cosmo, ti_beg, (ti_beg + ti_end) / 2);
    dt_kick_hydro = cosmology_get_hydro_kick_factor(cosmo, ti_beg, ti_current);
    dt_kick_hydro -=
        cosmology_get_hydro_kick_factor(cosmo, ti_beg, (ti_beg + ti_end) / 2);
  } else {
    dt_kick_grav = (ti_current - ((ti_beg + ti_end) / 2)) * time_base;
    dt_kick_hydro = (ti_current - ((ti_beg + ti_end) / 2)) * time_base;
  }

  /* Extrapolate the velocites to the current time */
  hydro_get_drifted_velocities(p, xp, dt_kick_hydro, dt_kick_grav, ret);

  /* Conversion from internal units to peculiar velocities */
  ret[0] *= cosmo->a_inv;
  ret[1] *= cosmo->a_inv;
  ret[2] *= cosmo->a_inv;
}

INLINE static void convert_part_potential(const struct engine* e,
                                          const struct part* p,
                                          const struct xpart* xp, float* ret) {
  if (p->gpart != NULL)
    ret[0] = gravity_get_comoving_potential(p->gpart);
  else
    ret[0] = 0.f;
}

INLINE static void convert_viscosity(const struct engine* e,
                                     const struct part* p,
                                     const struct xpart* xp, float* ret) {
  ret[0] = p->viscosity.alpha;
}

INLINE static void convert_diffusion(const struct engine* e,
                                     const struct part* p,
                                     const struct xpart* xp, float* ret) {
  ret[0] = p->diffusion.alpha;
}

/**
 * @brief Specifies which particle fields to write to a dataset
 *
 * @param parts The particle array.
 * @param list The list of i/o properties to write.
 * @param num_fields The number of i/o fields to write.
 */
INLINE static void hydro_write_particles(const struct part* parts,
                                         const struct xpart* xparts,
                                         struct io_props* list,
                                         int* num_fields) {

  *num_fields = 12;

  /* List what we want to write */
  list[0] = io_make_output_field_convert_part("Coordinates", DOUBLE, 3,
                                              UNIT_CONV_LENGTH, parts, xparts,
                                              convert_part_pos);
  list[1] = io_make_output_field_convert_part(
      "Velocities", FLOAT, 3, UNIT_CONV_SPEED, parts, xparts, convert_part_vel);
  list[2] =
      io_make_output_field("Masses", FLOAT, 1, UNIT_CONV_MASS, parts, mass);
  list[3] = io_make_output_field("SmoothingLength", FLOAT, 1, UNIT_CONV_LENGTH,
                                 parts, h);
  list[4] = io_make_output_field("InternalEnergy", FLOAT, 1,
                                 UNIT_CONV_ENERGY_PER_UNIT_MASS, parts, u);
  list[5] = io_make_output_field("ParticleIDs", ULONGLONG, 1,
                                 UNIT_CONV_NO_UNITS, parts, id);
  list[6] =
      io_make_output_field("Density", FLOAT, 1, UNIT_CONV_DENSITY, parts, rho);
  list[7] = io_make_output_field_convert_part(
      "Pressure", FLOAT, 1, UNIT_CONV_PRESSURE, parts, xparts, convert_P);
  list[8] = io_make_output_field_convert_part("Entropy", FLOAT, 1,
                                              UNIT_CONV_ENTROPY_PER_UNIT_MASS,
                                              parts, xparts, convert_S);
<<<<<<< HEAD
  list[8] = io_make_output_field_convert_part(
      "Pressure", FLOAT, 1, UNIT_CONV_PRESSURE, parts, xparts, convert_P);

=======
>>>>>>> 6f84948d
  list[9] = io_make_output_field_convert_part("Potential", FLOAT, 1,
                                              UNIT_CONV_POTENTIAL, parts,
                                              xparts, convert_part_potential);
  list[10] = io_make_output_field_convert_part("Viscosity", FLOAT, 1,
                                               UNIT_CONV_NO_UNITS, parts,
                                               xparts, convert_viscosity);
  list[11] = io_make_output_field_convert_part("Diffusion", FLOAT, 1,
                                               UNIT_CONV_NO_UNITS, parts,
                                               xparts, convert_diffusion);
}

/**
 * @brief Writes the current model of SPH to the file
 * @param h_grpsph The HDF5 group in which to write
 */
INLINE static void hydro_write_flavour(hid_t h_grpsph) {

  /* Viscosity and thermal conduction */
  /* Nothing in this minimal model... */
  io_write_attribute_s(h_grpsph, "Thermal Conductivity Model",
                       "Simple treatment as in Price (2017)");
  io_write_attribute_s(h_grpsph, "Viscosity Model",
                       "Simplified version of Cullen & Denhen (2011)");

  /* Time integration properties */
  io_write_attribute_f(h_grpsph, "Maximal Delta u change over dt",
                       const_max_u_change);
}

/**
 * @brief Are we writing entropy in the internal energy field ?
 *
 * @return 1 if entropy is in 'internal energy', 0 otherwise.
 */
INLINE static int writeEntropyFlag(void) { return 0; }

#endif /* SWIFT_DEFAULT_HYDRO_IO_H */<|MERGE_RESOLUTION|>--- conflicted
+++ resolved
@@ -184,12 +184,7 @@
   list[8] = io_make_output_field_convert_part("Entropy", FLOAT, 1,
                                               UNIT_CONV_ENTROPY_PER_UNIT_MASS,
                                               parts, xparts, convert_S);
-<<<<<<< HEAD
-  list[8] = io_make_output_field_convert_part(
-      "Pressure", FLOAT, 1, UNIT_CONV_PRESSURE, parts, xparts, convert_P);
-
-=======
->>>>>>> 6f84948d
+
   list[9] = io_make_output_field_convert_part("Potential", FLOAT, 1,
                                               UNIT_CONV_POTENTIAL, parts,
                                               xparts, convert_part_potential);
