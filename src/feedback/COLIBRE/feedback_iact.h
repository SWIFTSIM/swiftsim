/*******************************************************************************
 * This file is part of SWIFT.
 * Coypright (c) 2018 Matthieu Schaller (schaller@strw.leidenuniv.nl)
 *
 * This program is free software: you can redistribute it and/or modify
 * it under the terms of the GNU Lesser General Public License as published
 * by the Free Software Foundation, either version 3 of the License, or
 * (at your option) any later version.
 *
 * This program is distributed in the hope that it will be useful,
 * but WITHOUT ANY WARRANTY; without even the implied warranty of
 * MERCHANTABILITY or FITNESS FOR A PARTICULAR PURPOSE.  See the
 * GNU General Public License for more details.
 *
 * You should have received a copy of the GNU Lesser General Public License
 * along with this program.  If not, see <http://www.gnu.org/licenses/>.
 *
 ******************************************************************************/
#ifndef SWIFT_COLIBRE_FEEDBACK_IACT_H
#define SWIFT_COLIBRE_FEEDBACK_IACT_H

/* Local includes */
#include "event_logger.h"
#include "random.h"
#include "timestep_sync_part.h"
#include "tracers.h"

/**
 * @brief Density interaction between two particles (non-symmetric).
 *
 * @param r2 Comoving square distance between the two particles.
 * @param dx Comoving vector separating both particles (pi - pj).
 * @param hi Comoving smoothing-length of particle i.
 * @param hj Comoving smoothing-length of particle j.
 * @param si First sparticle.
 * @param pj Second particle (not updated).
 * @param xpj Extra particle data (not updated).
 * @param cosmo The cosmological model.
 * @param ti_current Current integer time value
 */
__attribute__((always_inline)) INLINE static void
runner_iact_nonsym_feedback_density(const float r2, const float *dx,
                                    const float hi, const float hj,
                                    struct spart *si, const struct part *pj,
                                    const struct xpart *xpj,
                                    const struct cosmology *cosmo,
                                    const integertime_t ti_current) {

  /* Get the gas mass. */
  const float mj = hydro_get_mass(pj);

  /* Get r. */
  const float r = sqrtf(r2);

  /* Compute the kernel function */
  const float hi_inv = 1.0f / hi;
  const float ui = r * hi_inv;
  float wi;
  kernel_eval(ui, &wi);

  /* Add mass of pj to neighbour mass of si  */
  si->feedback_data.to_collect.ngb_mass += mj;

  /* Add contribution of pj to normalisation of density weighted fraction
   * which determines how much mass to distribute to neighbouring
   * gas particles */

  const float rho = hydro_get_comoving_density(pj);
  if (rho != 0.f)
    si->feedback_data.to_collect.enrichment_weight_inv += wi / rho;
}

/**
 * @brief Feedback interaction between two particles (non-symmetric).
 * Used for updating properties of gas particles neighbouring a star particle
 *
 * @param r2 Comoving square distance between the two particles.
 * @param dx Comoving vector separating both particles (si - pj).
 * @param hi Comoving smoothing-length of particle i.
 * @param hj Comoving smoothing-length of particle j.
 * @param si First (star) particle (not updated).
 * @param pj Second (gas) particle.
 * @param xpj Extra particle data.
 * @param with_cosmology Are we doing a cosmological run?
 * @param cosmo The cosmological model.
 * @param ti_current Current integer time used value for seeding random number
 * generator
 * @param time current physical time in the simulation
 * @param step current step counter
 */
__attribute__((always_inline)) INLINE static void
runner_iact_nonsym_feedback_apply(const float r2, const float *dx,
                                  const float hi, const float hj,
                                  const struct spart *si, struct part *pj,
                                  struct xpart *xpj, const int with_cosmology,
                                  const struct cosmology *cosmo,
                                  const integertime_t ti_current,
                                  const double time, const int step) {

  /* Get r and 1/r. */
  const float r = sqrtf(r2);
  const float r_inv = 1.f / r;

  /* Compute the kernel function */
  const float hi_inv = 1.0f / hi;
  const float ui = r * hi_inv;
  float wi;
  kernel_eval(ui, &wi);

  /* Gas particle density */
  const float rho_j = hydro_get_comoving_density(pj);

  /* Compute weighting for distributing feedback quantities */
  float Omega_frac;
  if (rho_j != 0.f) {
    Omega_frac = si->feedback_data.to_distribute.enrichment_weight * wi / rho_j;
  } else {
    Omega_frac = 0.f;
  }

#ifdef SWIFT_DEBUG_CHECKS
  if (Omega_frac < 0. || Omega_frac > 1.01)
    error("Invalid fraction of material to distribute. Omega_frac=%e",
          Omega_frac);
#endif

  /* Update particle mass */
  const double current_mass = hydro_get_mass(pj);
  const double delta_mass = si->feedback_data.to_distribute.mass * Omega_frac;
  const double new_mass = current_mass + delta_mass;

  hydro_set_mass(pj, new_mass);

  /* Inverse of the new mass */
  const double new_mass_inv = 1. / new_mass;

  /* Update total metallicity */
  const double current_metal_mass_total =
      pj->chemistry_data.metal_mass_fraction_total * current_mass;
  const double delta_metal_mass_total =
      si->feedback_data.to_distribute.total_metal_mass * Omega_frac;
  const double new_metal_mass_total =
      current_metal_mass_total + delta_metal_mass_total;

  pj->chemistry_data.metal_mass_fraction_total =
      new_metal_mass_total * new_mass_inv;

  /* Update mass fraction of each tracked element  */
  for (int elem = 0; elem < chemistry_element_count; elem++) {
    const double current_metal_mass =
        pj->chemistry_data.metal_mass_fraction[elem] * current_mass;
    const double delta_metal_mass =
        si->feedback_data.to_distribute.metal_mass[elem] * Omega_frac;
    const double new_metal_mass = current_metal_mass + delta_metal_mass;

    pj->chemistry_data.metal_mass_fraction[elem] =
        new_metal_mass * new_mass_inv;
  }

  /* Update iron mass fraction from SNIa  */
  const double current_iron_from_SNIa_mass =
      pj->chemistry_data.iron_mass_fraction_from_SNIa * current_mass;
  const double delta_iron_from_SNIa_mass =
      si->feedback_data.to_distribute.Fe_mass_from_SNIa * Omega_frac;
  const double new_iron_from_SNIa_mass =
      current_iron_from_SNIa_mass + delta_iron_from_SNIa_mass;

  pj->chemistry_data.iron_mass_fraction_from_SNIa =
      new_iron_from_SNIa_mass * new_mass_inv;

  /* Update mass from SNIa  */
  const double delta_mass_from_SNIa =
      si->feedback_data.to_distribute.mass_from_SNIa * Omega_frac;

  pj->chemistry_data.mass_from_SNIa += delta_mass_from_SNIa;

  /* Update metal mass fraction from SNIa */
  const double current_metal_mass_from_SNIa =
      pj->chemistry_data.metal_mass_fraction_from_SNIa * current_mass;
  const double delta_metal_mass_from_SNIa =
      si->feedback_data.to_distribute.metal_mass_from_SNIa * Omega_frac;
  const double new_metal_mass_from_SNIa =
      current_metal_mass_from_SNIa + delta_metal_mass_from_SNIa;

  pj->chemistry_data.metal_mass_fraction_from_SNIa =
      new_metal_mass_from_SNIa * new_mass_inv;

  /* Update mass from SNII  */
  const double delta_mass_from_SNII =
      si->feedback_data.to_distribute.mass_from_SNII * Omega_frac;

  pj->chemistry_data.mass_from_SNII += delta_mass_from_SNII;

  /* Update metal mass fraction from SNII */
  const double current_metal_mass_from_SNII =
      pj->chemistry_data.metal_mass_fraction_from_SNII * current_mass;
  const double delta_metal_mass_from_SNII =
      si->feedback_data.to_distribute.metal_mass_from_SNII * Omega_frac;
  const double new_metal_mass_from_SNII =
      current_metal_mass_from_SNII + delta_metal_mass_from_SNII;

  pj->chemistry_data.metal_mass_fraction_from_SNII =
      new_metal_mass_from_SNII * new_mass_inv;

  /* Update mass from AGB  */
  const double delta_mass_from_AGB =
      si->feedback_data.to_distribute.mass_from_AGB * Omega_frac;

  pj->chemistry_data.mass_from_AGB += delta_mass_from_AGB;

  /* Update metal mass fraction from AGB */
  const double current_metal_mass_from_AGB =
      pj->chemistry_data.metal_mass_fraction_from_AGB * current_mass;
  const double delta_metal_mass_from_AGB =
      si->feedback_data.to_distribute.metal_mass_from_AGB * Omega_frac;
  const double new_metal_mass_from_AGB =
      current_metal_mass_from_AGB + delta_metal_mass_from_AGB;

  pj->chemistry_data.metal_mass_fraction_from_AGB =
      new_metal_mass_from_AGB * new_mass_inv;

  /* Compute the current kinetic energy */
  const double current_v2 = xpj->v_full[0] * xpj->v_full[0] +
                            xpj->v_full[1] * xpj->v_full[1] +
                            xpj->v_full[2] * xpj->v_full[2];
  const double current_kinetic_energy_gas =
      0.5 * cosmo->a2_inv * current_mass * current_v2;

  /* Compute the current thermal energy */
  const double current_thermal_energy =
      current_mass * hydro_get_physical_internal_energy(pj, xpj, cosmo);

  /* Apply conservation of momentum */

  /* Update velocity following change in gas mass */
  xpj->v_full[0] *= current_mass * new_mass_inv;
  xpj->v_full[1] *= current_mass * new_mass_inv;
  xpj->v_full[2] *= current_mass * new_mass_inv;

  /* Update velocity following addition of mass with different momentum */
  xpj->v_full[0] += delta_mass * new_mass_inv * si->v[0];
  xpj->v_full[1] += delta_mass * new_mass_inv * si->v[1];
  xpj->v_full[2] += delta_mass * new_mass_inv * si->v[2];

  /* Compute the new kinetic energy */
  const double new_v2 = xpj->v_full[0] * xpj->v_full[0] +
                        xpj->v_full[1] * xpj->v_full[1] +
                        xpj->v_full[2] * xpj->v_full[2];
  const double new_kinetic_energy_gas = 0.5 * cosmo->a2_inv * new_mass * new_v2;

  /* Energy injected
   * (kinetic energy of ejecta + kinetic energy of star AGB) */
  const double injected_energy =
      si->feedback_data.to_distribute.energy * Omega_frac;

  /* Apply energy conservation to recover the new thermal energy of the gas
   * Note: in some specific cases the new_thermal_energy could be lower
   * than the current_thermal_energy, this is mainly the case if the change
   * in mass is relatively small and the velocity vectors between both the
   * gas particle and the star particle have a small angle. */
  const double new_thermal_energy = current_kinetic_energy_gas +
                                    current_thermal_energy + injected_energy -
                                    new_kinetic_energy_gas;

  /* Convert this to a specific thermal energy */
  const double u_new_enrich = new_thermal_energy * new_mass_inv;

  /* Do the energy injection. */
  hydro_set_physical_internal_energy(pj, xpj, cosmo, u_new_enrich);
  hydro_set_drifted_physical_internal_energy(pj, cosmo, u_new_enrich);

  /* Apply the different sources of energy and momentum feedback */

  int do_SNII = 0;
  int do_SNIa = 0;

  /* SNII stochastic feedback */

  /* Get the SNII feedback properties */
  const float prob_SNII =
      si->feedback_data.to_distribute.SNII_heating_probability;

  /* Are we doing some SNII (big boys) feedback? */
  if (prob_SNII > 0.f) {

    /* Draw a random number (Note mixing both IDs) */
    const float rand_SNII = random_unit_interval_two_IDs(
        si->id, pj->id, ti_current, random_number_stellar_feedback_1);

    /* Are we lucky? */
    do_SNII = (rand_SNII < prob_SNII);

    if (do_SNII) {

      /* Compute new energy of this particle */
      const double u_init_SNII =
          hydro_get_physical_internal_energy(pj, xpj, cosmo);
      const float delta_u_SNII = si->feedback_data.to_distribute.SNII_delta_u;
      const double u_new_SNII = u_init_SNII + delta_u_SNII;

#ifdef SWIFT_DEBUG_CHECKS
      message("SNII event at star age [Myr]  = %.4f",
              si->feedback_data.to_distribute.SNII_star_age_Myr);
#endif

      /* Inject energy into the particle */
      hydro_set_physical_internal_energy(pj, xpj, cosmo, u_new_SNII);
      hydro_set_drifted_physical_internal_energy(pj, cosmo, u_new_SNII);

      /* Impose maximal viscosity */
      hydro_diffusive_feedback_reset(pj);

<<<<<<< HEAD
      /* Update cooling properties. */ 
      cooling_update_feedback_particle(xpj); 
=======
      /* Mark this particle has having been heated by supernova feedback */
      tracers_after_SNII_feedback(xpj, with_cosmology, cosmo->a, time);
>>>>>>> cef5f988

      /* Write the event to the SNIII log file */
      event_logger_SNII_log_event(si, pj, xpj, cosmo, si->SNII_f_E);

#ifdef SWIFT_DEBUG_CHECKS
      event_logger_SNII_log_event_debug(time, si, pj, xpj, cosmo, step);
#endif
      /* message( */
      /*     "We did some heating! id %llu star id %llu probability %.5e " */
      /*     "random_num %.5e du %.5e du/ini %.5e", */
      /*     pj->id, si->id, prob, rand, delta_u, delta_u / u_init); */

      /* Synchronize the particle on the timeline */
      timestep_sync_part(pj);
    }
  }

  /* SNIa stochastic feedback */

  /* Get the SNIa feedback properties */
  const float prob_SNIa =
      si->feedback_data.to_distribute.SNIa_heating_probability;

  /* Are we doing some SNIa feedback? */
  if (prob_SNIa > 0.f) {

    /* Draw a random number (Note mixing both IDs) */
    const float rand_SNIa = random_unit_interval_two_IDs(
        si->id, pj->id, ti_current, random_number_stellar_feedback_2);
    /* Are we lucky? */
    do_SNIa = (rand_SNIa < prob_SNIa);

    if (do_SNIa) {

      /* Compute new energy of this particle */
      const double u_init_SNIa =
          hydro_get_physical_internal_energy(pj, xpj, cosmo);
      const float delta_u_SNIa = si->feedback_data.to_distribute.SNIa_delta_u;
      const double u_new_SNIa = u_init_SNIa + delta_u_SNIa;

      /* Inject energy into the particle */
      hydro_set_physical_internal_energy(pj, xpj, cosmo, u_new_SNIa);
      hydro_set_drifted_physical_internal_energy(pj, cosmo, u_new_SNIa);

      /* Impose maximal viscosity */
      hydro_diffusive_feedback_reset(pj);

<<<<<<< HEAD
      /* Update cooling properties. */ 
      cooling_update_feedback_particle(xpj); 
=======
      /* Mark this particle has having been heated by supernova feedback */
      tracers_after_SNIa_feedback(xpj, with_cosmology, cosmo->a, time);
>>>>>>> cef5f988

      /* Write the event to the SNIa log file */
      event_logger_SNIa_log_event(si, pj, xpj, cosmo);

#ifdef SWIFT_DEBUG_CHECKS
      event_logger_SNIa_log_event_debug(time, si, pj, xpj, cosmo, step);
#endif

      /* Synchronize the particle on the timeline */
      timestep_sync_part(pj);
    }
  }

  /* Kick gas particle away from the star using the momentum available in the
   * timestep.This is done stochastically.
   * However, if delta_v is small enough (or even negative), this translates
   * into kicking all neighboring particles away from the star. */

  const float delta_v = si->feedback_data.to_distribute.momentum_delta_v;
  const float momentum_prob =
      si->feedback_data.to_distribute.momentum_probability;

  /* Draw a random number (Note mixing both IDs) */
  const float momentum_rand = random_unit_interval_two_IDs(
      si->id, pj->id, ti_current, random_number_stellar_winds);

  /* if lucky, perform the actual kick  */
  if (momentum_rand < momentum_prob) {

    /* Note that xpj->v_full = a^2 * dx/dt, with x the comoving coordinate.
     * Therefore, a physical kick, dv, gets translated into a
     * code velocity kick, a * dv */

    xpj->v_full[0] -= delta_v * dx[0] * r_inv * cosmo->a;
    xpj->v_full[1] -= delta_v * dx[1] * r_inv * cosmo->a;
    xpj->v_full[2] -= delta_v * dx[2] * r_inv * cosmo->a;

    /* Store how much physical momentum is received, so we don't care about
     * cosmology */
    xpj->tracers_data.momentum_received += delta_v * current_mass;

    /* Mark this particle has having been heated by supernova feedback */
    tracers_after_momentum_feedback(xpj, with_cosmology, cosmo->a, time);

    /* Update the signal velocity of the particle based on the velocity kick */
    hydro_set_v_sig_based_on_velocity_kick(pj, cosmo, delta_v);

    /* Synchronize the particle on the timeline */
    timestep_sync_part(pj);
  }

  /* Put particles into HII regions */

  const float HIIregion_prob =
      si->feedback_data.to_distribute.HIIregion_probability;

  /* Draw a random number (Note mixing both IDs) */
  const float HIIregion_rand = random_unit_interval_two_IDs(
      si->id, pj->id, ti_current, random_number_HII_regions);

  /* if lucky, particle is now flagged as HII region  */
  if (HIIregion_rand < HIIregion_prob) {

    /* gas particle gets flagged as HII region */
    xpj->tracers_data.HIIregion_timer_gas =
        si->feedback_data.to_distribute.HIIregion_endtime;
    xpj->tracers_data.HIIregion_starid =
        si->feedback_data.to_distribute.HIIregion_starid;

    /* If the particle hasn't received feedback from other
       sources, heat it up to the HII region energy level */
    if (!do_SNII && !do_SNIa) {

      /* Compute new energy of this particle */
      const double u_init_HII =
          hydro_get_physical_internal_energy(pj, xpj, cosmo);
      const float u_HII = si->feedback_data.to_distribute.HII_u;

      /* Put the particle on the HII temperature floor or leave it
         if it was already above */
      if (u_init_HII < u_HII) {

        /* Inject energy into the particle */
        hydro_set_physical_internal_energy(pj, xpj, cosmo, u_HII);
        hydro_set_drifted_physical_internal_energy(pj, cosmo, u_HII);

        /* Make sure the particle does not cool any more */
        hydro_set_physical_internal_energy_dt(pj, cosmo, 0.f);
      }

      /* Impose maximal viscosity */
      hydro_diffusive_feedback_reset(pj);

      /* Synchronize the particle on the timeline */
      timestep_sync_part(pj);
    }
  }
}

#endif /* SWIFT_COLIBRE_FEEDBACK_IACT_H */<|MERGE_RESOLUTION|>--- conflicted
+++ resolved
@@ -310,13 +310,11 @@
       /* Impose maximal viscosity */
       hydro_diffusive_feedback_reset(pj);
 
-<<<<<<< HEAD
       /* Update cooling properties. */ 
       cooling_update_feedback_particle(xpj); 
-=======
+
       /* Mark this particle has having been heated by supernova feedback */
       tracers_after_SNII_feedback(xpj, with_cosmology, cosmo->a, time);
->>>>>>> cef5f988
 
       /* Write the event to the SNIII log file */
       event_logger_SNII_log_event(si, pj, xpj, cosmo, si->SNII_f_E);
@@ -364,13 +362,11 @@
       /* Impose maximal viscosity */
       hydro_diffusive_feedback_reset(pj);
 
-<<<<<<< HEAD
       /* Update cooling properties. */ 
       cooling_update_feedback_particle(xpj); 
-=======
+
       /* Mark this particle has having been heated by supernova feedback */
       tracers_after_SNIa_feedback(xpj, with_cosmology, cosmo->a, time);
->>>>>>> cef5f988
 
       /* Write the event to the SNIa log file */
       event_logger_SNIa_log_event(si, pj, xpj, cosmo);
