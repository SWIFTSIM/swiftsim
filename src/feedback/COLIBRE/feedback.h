--- conflicted
+++ resolved
@@ -27,22 +27,15 @@
 #include "hydro_properties.h"
 #include "part.h"
 #include "units.h"
-<<<<<<< HEAD
 #include "random.h"
 #include <string.h>
 #include <strings.h>
-=======
->>>>>>> 851d837e
 
 void compute_stellar_evolution(const struct feedback_props* feedback_props,
                                const struct cosmology* cosmo, struct spart* sp,
                                const struct unit_system* us, const double age,
-<<<<<<< HEAD
-                               const double dt, const double time_beg_of_step, const integertime_t ti_begin);
-=======
                                const double dt, const double time_beg_of_step,
                                const integertime_t ti_begin);
->>>>>>> 851d837e
 
 /**
  * @brief Update the properties of a particle fue to feedback effects after
