--- conflicted
+++ resolved
@@ -17,6 +17,8 @@
  * along with this program.  If not, see <http://www.gnu.org/licenses/>.
  *
  ******************************************************************************/
+
+/* This file's header */
 
 /* This file's header */
 #include "feedback.h"
@@ -32,7 +34,6 @@
 #include "inline.h"
 #include "interpolate.h"
 #include "physical_constants.h"
-#include "random.h"
 #include "timers.h"
 #include "yield_tables.h"
 
@@ -299,6 +300,7 @@
       /* Special case: we need to adjust the thermal energy per unit mass
          irrespective of the desired delta T to ensure we inject all the
          available SN energy. */
+
       prob_thermal = 1.;
       delta_u = (1.0 - f_kin) * E_SN_total / ngb_gas_mass_new;
     }
@@ -332,6 +334,7 @@
 
       /* Special case: we need to adjust the kick velocity irrespective of the
          desired delta v to ensure we inject all the available SN energy. */
+
       prob_kinetic = 1.;
       E_kinetic = f_kin * E_SN_total;
     }
@@ -1380,22 +1383,14 @@
  * @param age age of spart at beginning of step
  * @param dt length of current timestep
  * @param time_beg_of_step time at the beginning of timestep
-<<<<<<< HEAD
- * @param ti_begin Integer time value at the beginning of timestep
-=======
  * @param ti_begin The integer time at the beginning of the step (for random
  * numbers).
->>>>>>> 851d837e
  */
 void compute_stellar_evolution(const struct feedback_props* feedback_props,
                                const struct cosmology* cosmo, struct spart* sp,
                                const struct unit_system* us, const double age,
-<<<<<<< HEAD
-                               const double dt, const double time_beg_of_step, const integertime_t ti_begin) {
-=======
                                const double dt, const double time_beg_of_step,
                                const integertime_t ti_begin) {
->>>>>>> 851d837e
 
   TIMER_TIC;
 
