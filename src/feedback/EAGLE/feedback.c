/*******************************************************************************
 * This file is part of SWIFT.
 * Copyright (c) 2018 Matthieu Schaller (schaller@strw.leidenuniv.nl)
 *
 * This program is free software: you can redistribute it and/or modify
 * it under the terms of the GNU Lesser General Public License as published
 * by the Free Software Foundation, either version 3 of the License, or
 * (at your option) any later version.
 *
 * This program is distributed in the hope that it will be useful,
 * but WITHOUT ANY WARRANTY; without even the implied warranty of
 * MERCHANTABILITY or FITNESS FOR A PARTICULAR PURPOSE.  See the
 * GNU General Public License for more details.
 *
 * You should have received a copy of the GNU Lesser General Public License
 * along with this program.  If not, see <http://www.gnu.org/licenses/>.
 *
 ******************************************************************************/

/* This file's header */
#include "feedback.h"

/* Local includes. */
#include "hydro_properties.h"
#include "imf.h"
#include "inline.h"
#include "interpolate.h"
#include "timers.h"
#include "yield_tables.h"

/**
 * @brief Return the change in temperature (in internal units) to apply to a
 * gas particle affected by SNe feedback.
 *
 * @param sp The #spart.
 * @param props The properties of the feedback model.
 */
double eagle_feedback_temperature_change(const struct spart* sp,
                                         const struct feedback_props* props) {

  /* In the EAGLE REF model, the change of temperature is constant */
  return props->SNe_deltaT_desired;
}

/**
 * @brief Computes the number of supernovae of type II exploding for a given
 * star particle assuming that all the SNII stars go off at once.
 *
 * @param sp The #spart.
 * @param props The properties of the stellar model.
 */
double eagle_feedback_number_of_SNII(const struct spart* sp,
                                     const struct feedback_props* props) {

  /* Note: For a Chabrier 2003 IMF and SNII going off
   * - between 6 and 100 M_sun, the first term is 0.017362 M_sun^-1 (EAGLE)
   * - between 8 and 100 M_sun, the first term is 0.011801 M_sun^-1 (EAGLE-XL)
   */
  return props->num_SNII_per_msun * sp->mass_init * props->mass_to_solar_mass;
}

/**
 * @brief Computes the number of supernovae of type II exploding for a given
 * star particle between two mass limits
 *
 * @param sp The #spart.
 * @param props The properties of the stellar model.
 * @param min_dying_mass_Msun Minimal star mass dying this step (in solar
 * masses).
 * @param max_dying_mass_Msun Maximal star mass dying this step (in solar
 * masses).
 */
double eagle_feedback_number_of_sampled_SNII(const struct spart* sp,
                                             const struct feedback_props* props,
                                             const double min_dying_mass_Msun,
                                             const double max_dying_mass_Msun) {

  /* The max dying star mass is below the SNII mass window
   * --> No SNII */
  if (max_dying_mass_Msun < props->SNII_min_mass_msun) return 0.;

  /* The min dying star mass is above the SNII mass window
   * --> No SNII */
  if (min_dying_mass_Msun > props->SNII_max_mass_msun) return 0.;

  /* Ok, we have some overlap with the SNII mass window. */

  double log10_min_mass_Msun = -10.;
  double log10_max_mass_Msun = -10.;

  /* The min dying star mass dies inside the SNII mass window */
  if (min_dying_mass_Msun <= props->SNII_max_mass_msun &&
      min_dying_mass_Msun > props->SNII_min_mass_msun) {

    /* Now, check the max dying star mass */

    /* The max dying star mass is also inside the SNII mass window */
    if (max_dying_mass_Msun <= props->SNII_max_mass_msun) {
      log10_min_mass_Msun = log10(min_dying_mass_Msun);
      log10_max_mass_Msun = log10(max_dying_mass_Msun);
    }

    /* The max dying star is above the SNII mass window */
    else {
      log10_min_mass_Msun = log10(min_dying_mass_Msun);
      log10_max_mass_Msun = props->log10_SNII_max_mass_msun;
    }

  }

  /* The min dying star mass dies below the SNII mass window */
  else if (min_dying_mass_Msun <= props->SNII_min_mass_msun) {

    /* Now, check the max dying star mass */

    /* The max dying star mass is inside the SNII mass window */
    if (max_dying_mass_Msun > props->SNII_min_mass_msun &&
        max_dying_mass_Msun <= props->SNII_max_mass_msun) {
      log10_min_mass_Msun = props->log10_SNII_min_mass_msun;
      log10_max_mass_Msun = log10(max_dying_mass_Msun);
    }

    /* The max dying star is above the SNII mass window */
    else if (max_dying_mass_Msun > props->SNII_max_mass_msun) {
      log10_min_mass_Msun = props->log10_SNII_min_mass_msun;
      log10_max_mass_Msun = props->log10_SNII_max_mass_msun;
    }

    /* The max dying star mass is also below the SNII mass window */
    else {

    /* We already excluded this at the star of the function */
#ifdef SWIFT_DEBUG_CHECKS
      error("Error in the logic");
#endif
    }
  }

  /* The min dying star mass dies above the SNII mass window */
  else {

  /* We already excluded this at the star of the function */
#ifdef SWIFT_DEBUG_CHECKS
    error("Error in the logic");
#endif
  }

#ifdef SWIFT_DEBUG_CHECKS
  if (log10_min_mass_Msun == -10. || log10_max_mass_Msun == -10.)
    error("Something went wrong in the calculation of the number of SNII.");
#endif

  /* Calculate how many supernovae have exploded in this timestep
   * by integrating the IMF between the bounds we chose */
  const double num_SNII_per_msun =
      integrate_imf(log10_min_mass_Msun, log10_max_mass_Msun,
                    eagle_imf_integration_no_weight, NULL, props);

  return num_SNII_per_msun * sp->mass_init * props->mass_to_solar_mass;
}

/**
 * @brief Computes the number of supernovae of type Ia exploding for a given
 * star particle between time t0 and t1
 *
 * @param M_init The inital mass of the star particle in internal units.
 * @param t0 The initial time (in Gyr).
 * @param t1 The final time (in Gyr).
 * @param props The properties of the stellar model.
 */
double eagle_feedback_number_of_SNIa(const double M_init, const double t0,
                                     const double t1,
                                     const struct feedback_props* props) {

  double num_SNIa_per_Msun = 0.;

#ifdef SWIFT_DEBUG_CHECKS
  if (t1 < t0) error("Negative time range!");
  if (t0 < props->SNIa_DTD_delay_Gyr)
    error("Initial time smaller than the delay time!");
#endif

  switch (props->SNIa_DTD) {

    case eagle_feedback_SNIa_DTD_exponential: {

      /* We follow Foerster et al. 2006, MNRAS, 368 */

      /* The calculation is written as the integral between t0 and t1 of
       * eq. 3 of Schaye 2015 paper. */
      const double tau = props->SNIa_DTD_exp_timescale_Gyr_inv;
      const double nu = props->SNIa_DTD_exp_norm;
      num_SNIa_per_Msun = nu * (exp(-t0 * tau) - exp(-t1 * tau));
      break;
    }

    case eagle_feedback_SNIa_DTD_power_law: {

      /* We follow Graur et al. 2011, MNRAS, 417 */

      const double norm = props->SNIa_DTD_power_law_norm;
      num_SNIa_per_Msun = norm * log(t1 / t0);
      break;
    }

    default: {
      num_SNIa_per_Msun = 0.;
      error("Invalid choice of SNIa delay time distribution!");
    }
  }

  return num_SNIa_per_Msun * M_init * props->mass_to_solar_mass;
}

/**
 * @brief Computes the fraction of the available super-novae energy to
 * inject for a given event.
 *
 * Note that the fraction can be > 1.
 *
 * We use equation 7 of Schaye et al. 2015.
 *
 * @param sp The #spart.
 * @param props The properties of the feedback model.
 */
double eagle_feedback_energy_fraction(const struct spart* sp,
                                      const struct feedback_props* props) {

  /* Model parameters */
  const double f_E_max = props->f_E_max;
  const double f_E_min = props->f_E_min;
  const double Z_0 = props->Z_0;
  const double n_0 = props->n_0_cgs;
  const double n_Z = props->n_Z;
  const double n_n = props->n_n;

  /* Star properties */

  /* Metallicity (metal mass fraction) at birth time of the star */
  const double Z = chemistry_get_total_metal_mass_fraction_for_feedback(sp);

  /* Physical density of the gas at the star's birth time */
  const double rho_birth = sp->birth_density;
  const double n_birth = rho_birth * props->rho_to_n_cgs;

  /* Calculate f_E */
  const double Z_term = pow(max(Z, 1e-6) / Z_0, n_Z);
  const double n_term = pow(n_birth / n_0, -n_n);
  const double denonimator = 1. + Z_term * n_term;

  return f_E_min + (f_E_max - f_E_min) / denonimator;
}

/**
 * @brief Compute the properties of the SNII stochastic feedback energy
 * injection.
 *
 * Only does something if the particle reached the SNII age during this time
 * step.
 *
 * @param sp The star particle.
 * @param star_age Age of star at the beginning of the step in internal units.
 * @param dt Length of time-step in internal units.
 * @param ngb_gas_mass Total un-weighted mass in the star's kernel.
 * @param feedback_props The properties of the feedback model.
 * @param min_dying_mass_Msun Minimal star mass dying this step (in solar
 * masses).
 * @param max_dying_mass_Msun Maximal star mass dying this step (in solar
 * masses).
 */
INLINE static void compute_SNII_feedback(
    struct spart* sp, const double star_age, const double dt,
    const float ngb_gas_mass, const struct feedback_props* feedback_props,
    const double min_dying_mass_Msun, const double max_dying_mass_Msun) {

  /* Are we sampling the delay function or using a fixed delay? */
  const int SNII_sampled_delay = feedback_props->SNII_sampled_delay;

  /* Time after birth considered for SNII feedback (internal units)
   * when using a fixed delay */
  const double SNII_wind_delay = feedback_props->SNII_wind_delay;

  /* Are we doing feedback this step?
   * Note that since the ages are calculated using an interpolation table we
   * must allow some tolerance here*/
<<<<<<< HEAD
  if (star_age <= SNII_wind_delay &&
      (star_age + 1.001 * dt) > SNII_wind_delay) {

    /* Make sure a star does not do feedback twice! */
    if (sp->SNII_f_E != -1.f) {
=======
  if ((SNII_sampled_delay) || (star_age <= SNII_wind_delay &&
                               (star_age + 1.001 * dt) > SNII_wind_delay)) {

    /* Make sure a star does not do feedback twice
     * when using a fixed delay! */
    if (!SNII_sampled_delay && sp->f_E != -1.f) {
>>>>>>> d8dc315e
#ifdef SWIFT_DEBUG_CHECKS
      message("Star has already done feedback! sp->id=%lld age=%e d=%e", sp->id,
              star_age, dt);
#endif
      return;
    }

    /* Properties of the model (all in internal units) */
    const double delta_T =
        eagle_feedback_temperature_change(sp, feedback_props);
    const double E_SNe = feedback_props->E_SNII;
    const double f_E = eagle_feedback_energy_fraction(sp, feedback_props);

    /* Number of SNe at this time-step */
    double N_SNe;
    if (SNII_sampled_delay) {
      N_SNe = eagle_feedback_number_of_sampled_SNII(
          sp, feedback_props, min_dying_mass_Msun, max_dying_mass_Msun);
    } else {
      N_SNe = eagle_feedback_number_of_SNII(sp, feedback_props);
    }

    /* Abort if there are no SNe exploding this step */
    if (N_SNe == 0.) return;

    /* Conversion factor from T to internal energy */
    const double conv_factor = feedback_props->temp_to_u_factor;

    /* Calculate the default heating probability */
    double prob = f_E * E_SNe * N_SNe / (conv_factor * delta_T * ngb_gas_mass);

    /* Calculate the change in internal energy of the gas particles that get
     * heated */
    double delta_u;
    if (prob <= 1.) {

      /* Normal case */
      delta_u = delta_T * conv_factor;

    } else {

      /* Special case: we need to adjust the energy irrespective of the
         desired deltaT to ensure we inject all the available energy. */

      prob = 1.;
      delta_u = f_E * E_SNe * N_SNe / ngb_gas_mass;
    }

#ifdef SWIFT_DEBUG_CHECKS
    if (f_E < feedback_props->f_E_min || f_E > feedback_props->f_E_max)
      error("f_E is not in the valid range! f_E=%f sp->id=%lld", f_E, sp->id);
#endif

    /* Store all of this in the star for delivery onto the gas */
    sp->SNII_f_E = f_E;
    sp->feedback_data.to_distribute.SNII_heating_probability = prob;
    sp->feedback_data.to_distribute.SNII_delta_u = delta_u;
  }
}

/**
 * @brief Find the bins and offset along the metallicity dimension of the
 * yields table.
 *
 * Note for Matthieu: In the normal EAGLE case, the arrays are of length 3 and
 * 5 for the AGB and SNII channels respectivly. Can we simplify this?
 *
 * @param index_Z_low (return) Lower index along the metallicity dimension.
 * @param index_Z_high (return) High index along the metallicity dimension.
 * @param dZ (return) Offset between the metallicity bin and Z.
 * @param log10_Z log10 of the star metallicity (metal mass fraction).
 * @param log_Z_bins bin of log10 of the metallicities in the table for this
 * enrichment channel.
 * @param N_bins The number of metallicity bins for this enrichment channel.
 */
INLINE static void determine_bin_yields(int* index_Z_low, int* index_Z_high,
                                        float* dZ, const float log10_Z,
                                        const double* const log_Z_bins,
                                        const int N_bins) {

  if (log10_Z > log10_min_metallicity) {

    /* Find metallicity bin which contains the star's metallicity */
    int j = 0;
    while (j < (N_bins - 1) && log10_Z > log_Z_bins[j + 1]) {
      j++;
    }

    /* Store the indices */
    *index_Z_low = j;
    *index_Z_high = j + 1;

    *index_Z_high = min(*index_Z_high, N_bins - 1);

    /* Compute offset from index_Z_low in the table*/
    if ((log10_Z >= log_Z_bins[0]) && (log10_Z <= log_Z_bins[N_bins - 1])) {
      *dZ = log10_Z - log_Z_bins[*index_Z_low];
    } else {
      *dZ = 0.f;
    }

    /* Normalize offset */
    const float delta_Z = log_Z_bins[*index_Z_high] - log_Z_bins[*index_Z_low];

    if (delta_Z > 0.f) {
      *dZ /= delta_Z;
    } else {
      *dZ = 0.f;
    }

  } else {
    *index_Z_low = 0;
    *index_Z_high = 0;
    *dZ = 0.f;
  }
}

/**
 * @brief compute enrichment and feedback due to SNIa. To do this compute the
 * number of SNIa that occur during the timestep, multiply by constants read
 * from tables.
 *
 * @param log10_min_mass log10 mass at the end of step
 * @param log10_max_mass log10 mass at the beginning of step
 * @param M_init The initial mass of the star particle (in internal units).
 * @param Z The total metallicity of the star (metal mass fraction).
 * @param props Properties of the feedback model.
 * @param star_age_Gyr age of star in Gyr
 * @param dt_Gyr timestep dt in Gyr
 * @param feedback_data (return) The #feedback_spart_data to fill with things to
 * distribute to the gas.
 */
INLINE static void evolve_SNIa(
    const double log10_min_mass, const double log10_max_mass,
    const double M_init, const double Z, const struct feedback_props* props,
    double star_age_Gyr, const double dt_Gyr,
    struct feedback_spart_data* const feedback_data) {

  const double star_age_end_step_Gyr = star_age_Gyr + dt_Gyr;

  /* Check if we're outside the mass range for SNIa */
  if (star_age_end_step_Gyr < props->SNIa_DTD_delay_Gyr) return;

#ifdef SWIFT_DEBUG_CHECKS
  if (dt_Gyr < 0.) error("Negative time-step length!");
  if (star_age_Gyr < 0.) error("Negative age!");
#endif

  /* Only consider stars beyond the minimal age for SNIa */
  star_age_Gyr = max(star_age_Gyr, props->SNIa_DTD_delay_Gyr);

  /* Compute the number of SNIa */
  const float num_SNIa = eagle_feedback_number_of_SNIa(
      M_init, star_age_Gyr, star_age_end_step_Gyr, props);

  /* Compute mass of each metal */
  for (int i = 0; i < chemistry_element_count; i++) {
    feedback_data->to_distribute.metal_mass[i] +=
        num_SNIa * props->yield_SNIa_IMF_resampled[i] *
        props->solar_mass_to_mass;
  }

  /* Update the metallicity of the material released */
  feedback_data->to_distribute.metal_mass_from_SNIa +=
      num_SNIa * props->yield_SNIa_total_metals_IMF_resampled *
      props->solar_mass_to_mass;

  /* Update the metal mass produced */
  feedback_data->to_distribute.total_metal_mass +=
      num_SNIa * props->yield_SNIa_total_metals_IMF_resampled *
      props->solar_mass_to_mass;

  /* Compute the mass produced by SNIa
   * Note: SNIa do not inject H or He so the mass injected is the same
   * as the metal mass injected. */
  feedback_data->to_distribute.mass_from_SNIa +=
      num_SNIa * props->yield_SNIa_total_metals_IMF_resampled *
      props->solar_mass_to_mass;

  /* Compute the iron mass produced */
  feedback_data->to_distribute.Fe_mass_from_SNIa +=
      num_SNIa * props->yield_SNIa_IMF_resampled[chemistry_element_Fe] *
      props->solar_mass_to_mass;

  /* Compute the energy to be injected */
  if (props->with_SNIa_feedback) {
    feedback_data->to_distribute.energy += num_SNIa * props->E_SNIa;
  }
}

/**
 * @brief compute enrichment and feedback due to SNII. To do this, integrate the
 * IMF weighted by the yields read from tables for each of the quantities of
 * interest.
 *
 * @param log10_min_mass log10 mass at the end of step
 * @param log10_max_mass log10 mass at the beginning of step
 * @param M_init The initial mass of the star particle (in internal units).
 * @param Z The total metallicity of the star (metal mass fraction).
 * @param abundances The individual metal abundances (mass fractions) of the
 * star.
 * @param props Properties of the feedback model.
 * @param feedback_data (return) The #feedback_spart_data to fill with things to
 * distribute to the gas.
 */
INLINE static void evolve_SNII(
    double log10_min_mass, double log10_max_mass, const double M_init,
    const double Z, const float* const abundances,
    const struct feedback_props* props,
    struct feedback_spart_data* const feedback_data) {

  /* Pull out common arrays */

  /* Metal mass produced by the star */
  const double* const total_yields =
      props->yield_SNII.total_metals_IMF_resampled;

  /* Individual elements produced by the star */
  const double* const metal_yields = props->yield_SNII.yield_IMF_resampled;

  /* Elements already in the stars that are ejected */
  const double* const ejecta = props->yield_SNII.ejecta_IMF_resampled;

  /* If mass at beginning of step is less than tabulated lower bound for IMF,
   * limit it.*/
  if (log10_min_mass < props->log10_SNII_min_mass_msun)
    log10_min_mass = props->log10_SNII_min_mass_msun;

  /* If mass at end of step is greater than tabulated upper bound for IMF, limit
   * it.*/
  if (log10_max_mass > props->log10_SNII_max_mass_msun)
    log10_max_mass = props->log10_SNII_max_mass_msun;

  /* Don't do anything if the stellar mass hasn't decreased by the end of the
   * step */
  if (log10_min_mass >= log10_max_mass) return;

  /* determine which IMF mass bins contribute to the integral */
  int low_imf_mass_bin_index, high_imf_mass_bin_index;
  determine_imf_bins(log10_min_mass, log10_max_mass, &low_imf_mass_bin_index,
                     &high_imf_mass_bin_index, props);

  /* determine which metallicity bin and offset this star belongs to */
  int index_Z_lo = 0, index_Z_hi = 0;
  float dZ = 0.;
  determine_bin_yields(&index_Z_lo, &index_Z_hi, &dZ, log10(Z),
                       props->yield_SNII.metallicity,
                       eagle_feedback_SNII_N_metals);

  /* Allocate temporary array for calculating imf weights */
  double stellar_yields[eagle_feedback_N_imf_bins];

  /*******************************
   * Compute metal mass produced *
   *******************************/
  double metal_mass_released[chemistry_element_count];

  /* Loop over all the elements */
  for (int elem = 0; elem < chemistry_element_count; elem++) {

    /* Loop over all the relevent IMF mass bins */
    for (int mass_bin_index = low_imf_mass_bin_index;
         mass_bin_index < high_imf_mass_bin_index + 1; mass_bin_index++) {

      const int lo_index_3d = row_major_index_3d(
          index_Z_lo, elem, mass_bin_index, eagle_feedback_SNII_N_metals,
          chemistry_element_count, eagle_feedback_N_imf_bins);
      const int hi_index_3d = row_major_index_3d(
          index_Z_hi, elem, mass_bin_index, eagle_feedback_SNII_N_metals,
          chemistry_element_count, eagle_feedback_N_imf_bins);

      const int lo_index_2d = row_major_index_2d(index_Z_lo, mass_bin_index,
                                                 eagle_feedback_SNII_N_metals,
                                                 eagle_feedback_N_imf_bins);
      const int hi_index_2d = row_major_index_2d(index_Z_hi, mass_bin_index,
                                                 eagle_feedback_SNII_N_metals,
                                                 eagle_feedback_N_imf_bins);
      stellar_yields[mass_bin_index] =
          (1.f - dZ) * (metal_yields[lo_index_3d] +
                        abundances[elem] * ejecta[lo_index_2d]) +
          (0.f + dZ) * (metal_yields[hi_index_3d] +
                        abundances[elem] * ejecta[hi_index_2d]);
    }
    metal_mass_released[elem] = integrate_imf(
        log10_min_mass, log10_max_mass, eagle_imf_integration_yield_weight,
        stellar_yields, props);
  }

  /*************************************
   * Compute total metal mass produced *
   *************************************/
  for (int mass_bin_index = low_imf_mass_bin_index;
       mass_bin_index < high_imf_mass_bin_index + 1; mass_bin_index++) {

    const int lo_index_2d = row_major_index_2d(index_Z_lo, mass_bin_index,
                                               eagle_feedback_SNII_N_metals,
                                               eagle_feedback_N_imf_bins);
    const int hi_index_2d = row_major_index_2d(index_Z_hi, mass_bin_index,
                                               eagle_feedback_SNII_N_metals,
                                               eagle_feedback_N_imf_bins);

    stellar_yields[mass_bin_index] =
        (1.f - dZ) * (total_yields[lo_index_2d] + Z * ejecta[lo_index_2d]) +
        (0.f + dZ) * (total_yields[hi_index_2d] + Z * ejecta[hi_index_2d]);
  }
  double metal_mass_released_total =
      integrate_imf(log10_min_mass, log10_max_mass,
                    eagle_imf_integration_yield_weight, stellar_yields, props);

  /************************************************
   * Compute the total mass ejected from the star *
   ************************************************/
  for (int mass_bin_index = low_imf_mass_bin_index;
       mass_bin_index < high_imf_mass_bin_index + 1; mass_bin_index++) {

    const int lo_index_2d = row_major_index_2d(index_Z_lo, mass_bin_index,
                                               eagle_feedback_SNII_N_metals,
                                               eagle_feedback_N_imf_bins);
    const int hi_index_2d = row_major_index_2d(index_Z_hi, mass_bin_index,
                                               eagle_feedback_SNII_N_metals,
                                               eagle_feedback_N_imf_bins);

    stellar_yields[mass_bin_index] =
        (1 - dZ) * ejecta[lo_index_2d] + dZ * ejecta[hi_index_2d];
  }
  const double mass_ejected =
      integrate_imf(log10_min_mass, log10_max_mass,
                    eagle_imf_integration_yield_weight, stellar_yields, props);

  /* Zero all negative values */
  for (int i = 0; i < chemistry_element_count; i++)
    metal_mass_released[i] = max(metal_mass_released[i], 0.f);
  metal_mass_released_total = max(metal_mass_released_total, 0.f);

  /* compute the total mass released */
  const double mass_released = metal_mass_released_total +
                               metal_mass_released[chemistry_element_H] +
                               metal_mass_released[chemistry_element_He];

#ifdef SWIFT_DEBUG_CHECKS
  if (mass_released <= 0) {
    error("wrong normalization!!!! mass_released = %e\n", mass_released);
  }
#endif

  /* Set normalisation factor. Note additional multiplication by the star
   * initial mass as tables are per initial mass */
  const double norm_factor = M_init * mass_ejected / mass_released;

  /* Store what we want to distribute */
  for (int i = 0; i < chemistry_element_count; i++) {
    feedback_data->to_distribute.metal_mass[i] +=
        metal_mass_released[i] * norm_factor;
    feedback_data->to_distribute.mass_from_SNII +=
        metal_mass_released[i] * norm_factor;
  }
  feedback_data->to_distribute.total_metal_mass +=
      metal_mass_released_total * norm_factor;
  feedback_data->to_distribute.metal_mass_from_SNII +=
      metal_mass_released_total * norm_factor;
}

/**
 * @brief compute enrichment and feedback due to AGB. To do this, integrate the
 * IMF weighted by the yields read from tables for each of the quantities of
 * interest.
 *
 * @param log10_min_mass log10 mass at the end of step
 * @param log10_max_mass log10 mass at the beginning of step
 * @param M_init The initial mass of the star particle (in internal units).
 * @param Z The total metallicity of the star (metal mass fraction).
 * @param abundances The individual metal abundances (mass fractions) of the
 * star.
 * @param props Properties of the feedback model.
 * @param feedback_data (return) The #feedback_spart_data to fill with things to
 * distribute to the gas.
 */
INLINE static void evolve_AGB(const double log10_min_mass,
                              double log10_max_mass, const double M_init,
                              const double Z, const float* const abundances,
                              const struct feedback_props* props,
                              struct feedback_spart_data* const feedback_data) {

  /* Pull out common arrays */

  /* Metal mass produced by the star */
  const double* const total_yields =
      props->yield_AGB.total_metals_IMF_resampled;

  /* Individual elements produced by the star */
  const double* const metal_yields = props->yield_AGB.yield_IMF_resampled;

  /* Elements already in the stars that are ejected */
  const double* const ejecta = props->yield_AGB.ejecta_IMF_resampled;

  /* If mass at end of step is greater than tabulated lower bound for IMF, limit
   * it.*/
  if (log10_max_mass > props->log10_SNII_min_mass_msun)
    log10_max_mass = props->log10_SNII_min_mass_msun;

  /* Don't do anything if the stellar mass hasn't decreased by the end of the
   * step */
  if (log10_min_mass >= log10_max_mass) return;

  /* determine which IMF mass bins contribute to the integral */
  int low_imf_mass_bin_index, high_imf_mass_bin_index;
  determine_imf_bins(log10_min_mass, log10_max_mass, &low_imf_mass_bin_index,
                     &high_imf_mass_bin_index, props);

  /* determine which metallicity bin and offset this star belongs to */
  int index_Z_lo = 0, index_Z_hi = 0;
  float dZ = 0.f;
  determine_bin_yields(&index_Z_lo, &index_Z_hi, &dZ, log10(Z),
                       props->yield_AGB.metallicity,
                       eagle_feedback_AGB_N_metals);

  /* Allocate temporary array for calculating imf weights */
  double stellar_yields[eagle_feedback_N_imf_bins];

  /*******************************
   * Compute metal mass produced *
   *******************************/
  double metal_mass_released[chemistry_element_count];

  /* Loop over all the elements */
  for (int elem = 0; elem < chemistry_element_count; elem++) {

    /* Loop over all the relevent IMF mass bins */
    for (int mass_bin_index = low_imf_mass_bin_index;
         mass_bin_index < high_imf_mass_bin_index + 1; mass_bin_index++) {

      const int lo_index_3d = row_major_index_3d(
          index_Z_lo, elem, mass_bin_index, eagle_feedback_AGB_N_metals,
          chemistry_element_count, eagle_feedback_N_imf_bins);
      const int hi_index_3d = row_major_index_3d(
          index_Z_hi, elem, mass_bin_index, eagle_feedback_AGB_N_metals,
          chemistry_element_count, eagle_feedback_N_imf_bins);

      const int lo_index_2d = row_major_index_2d(index_Z_lo, mass_bin_index,
                                                 eagle_feedback_AGB_N_metals,
                                                 eagle_feedback_N_imf_bins);
      const int hi_index_2d = row_major_index_2d(index_Z_hi, mass_bin_index,
                                                 eagle_feedback_AGB_N_metals,
                                                 eagle_feedback_N_imf_bins);
      stellar_yields[mass_bin_index] =
          (1.f - dZ) * (metal_yields[lo_index_3d] +
                        abundances[elem] * ejecta[lo_index_2d]) +
          (0.f + dZ) * (metal_yields[hi_index_3d] +
                        abundances[elem] * ejecta[hi_index_2d]);
    }

    metal_mass_released[elem] = integrate_imf(
        log10_min_mass, log10_max_mass, eagle_imf_integration_yield_weight,
        stellar_yields, props);
  }

  /*************************************
   * Compute total metal mass produced *
   *************************************/
  for (int mass_bin_index = low_imf_mass_bin_index;
       mass_bin_index < high_imf_mass_bin_index + 1; mass_bin_index++) {

    const int lo_index_2d = row_major_index_2d(index_Z_lo, mass_bin_index,
                                               eagle_feedback_AGB_N_metals,
                                               eagle_feedback_N_imf_bins);
    const int hi_index_2d = row_major_index_2d(index_Z_hi, mass_bin_index,
                                               eagle_feedback_AGB_N_metals,
                                               eagle_feedback_N_imf_bins);

    stellar_yields[mass_bin_index] =
        (1.f - dZ) * (total_yields[lo_index_2d] + Z * ejecta[lo_index_2d]) +
        (0.f + dZ) * (total_yields[hi_index_2d] + Z * ejecta[hi_index_2d]);
  }

  double metal_mass_released_total =
      integrate_imf(log10_min_mass, log10_max_mass,
                    eagle_imf_integration_yield_weight, stellar_yields, props);

  /************************************************
   * Compute the total mass ejected from the star *
   ************************************************/

  for (int mass_bin_index = low_imf_mass_bin_index;
       mass_bin_index < high_imf_mass_bin_index + 1; mass_bin_index++) {

    const int lo_index_2d = row_major_index_2d(index_Z_lo, mass_bin_index,
                                               eagle_feedback_AGB_N_metals,
                                               eagle_feedback_N_imf_bins);
    const int hi_index_2d = row_major_index_2d(index_Z_hi, mass_bin_index,
                                               eagle_feedback_AGB_N_metals,
                                               eagle_feedback_N_imf_bins);

    stellar_yields[mass_bin_index] =
        (1.f - dZ) * ejecta[lo_index_2d] + dZ * ejecta[hi_index_2d];
  }
  const double mass_ejected =
      integrate_imf(log10_min_mass, log10_max_mass,
                    eagle_imf_integration_yield_weight, stellar_yields, props);

  /* Zero all negative values */
  for (int i = 0; i < chemistry_element_count; i++)
    metal_mass_released[i] = max(metal_mass_released[i], 0.f);
  metal_mass_released_total = max(metal_mass_released_total, 0.f);

  /* compute the total mass released */
  const double mass_released = metal_mass_released_total +
                               metal_mass_released[chemistry_element_H] +
                               metal_mass_released[chemistry_element_He];

#ifdef SWIFT_DEBUG_CHECKS
  if (mass_released <= 0) {
    error("wrong normalization!!!! mass_released = %e\n", mass_released);
  }
#endif

  /* Set normalisation factor. Note additional multiplication by the stellar
   * initial mass as tables are per initial mass */
  const double norm_factor = M_init * mass_ejected / mass_released;

  for (int i = 0; i < chemistry_element_count; i++) {
    feedback_data->to_distribute.metal_mass[i] +=
        metal_mass_released[i] * norm_factor;
    feedback_data->to_distribute.mass_from_AGB +=
        metal_mass_released[i] * norm_factor;
  }
  feedback_data->to_distribute.total_metal_mass +=
      metal_mass_released_total * norm_factor;
  feedback_data->to_distribute.metal_mass_from_AGB +=
      metal_mass_released_total * norm_factor;
}

/**
 * @brief calculates stellar mass in spart that died over the timestep, calls
 * functions to calculate feedback due to SNIa, SNII and AGB
 *
 * @param feedback_props feedback_props data structure
 * @param cosmo The cosmological model.
 * @param sp spart that we're evolving
 * @param us unit_system data structure
 * @param age age of spart at beginning of step
 * @param dt length of current timestep
 */
void compute_stellar_evolution(const struct feedback_props* feedback_props,
                               const struct cosmology* cosmo, struct spart* sp,
                               const struct unit_system* us, const double age,
                               const double dt) {

  TIMER_TIC;

#ifdef SWIFT_DEBUG_CHECKS
  if (age < 0.f) error("Negative age for a star.");
#endif

  /* Convert dt and stellar age from internal units to Gyr. */
  const double Gyr_in_cgs = 1e9 * 365.25 * 24. * 3600.;
  const double time_to_cgs = units_cgs_conversion_factor(us, UNIT_CONV_TIME);
  const double conversion_factor = time_to_cgs / Gyr_in_cgs;
  const double dt_Gyr = dt * conversion_factor;
  const double star_age_Gyr = age * conversion_factor;

  /* Get the birth mass of the star */
  const double M_init = sp->mass_init;

  /* Get the total metallicity (metal mass fraction) at birth time and impose a
   * minimum */
  const double Z = max(chemistry_get_total_metal_mass_fraction_for_feedback(sp),
                       exp10(log10_min_metallicity));

  /* Get the individual abundances (mass fractions at birth time) */
  const float* const abundances =
      chemistry_get_metal_mass_fraction_for_feedback(sp);

  /* Properties collected in the stellar density loop. */
  const float ngb_gas_mass = sp->feedback_data.to_collect.ngb_mass;

  /* Check if there are neighbours, otherwise exit */
  if (ngb_gas_mass == 0.f || sp->density.wcount * pow_dimension(sp->h) < 1e-4) {
    feedback_reset_feedback(sp, feedback_props);
    return;
  }

  /* Update the enrichment weights */
  const float enrichment_weight_inv =
      sp->feedback_data.to_collect.enrichment_weight_inv;

#ifdef SWIFT_DEBUG_CHECKS
  if (sp->feedback_data.to_collect.enrichment_weight_inv < 0.)
    error("Negative inverse weight!");
#endif

  /* Now we start filling the data structure for information to apply to the
   * particles. Do _NOT_ read from the to_collect substructure any more. */

  /* Zero all the output fields */
  feedback_reset_feedback(sp, feedback_props);

  /* Update the weights used for distribution */
  const float enrichment_weight =
      (enrichment_weight_inv != 0.f) ? 1.f / enrichment_weight_inv : 0.f;
  sp->feedback_data.to_distribute.enrichment_weight = enrichment_weight;

#ifdef SWIFT_DEBUG_CHECKS
  if (sp->feedback_data.to_distribute.enrichment_weight < 0.)
    error("Negative weight!");
#endif

  /* Calculate mass of stars that has died from the star's birth up to the
   * beginning and end of timestep */
  const double max_dying_mass_Msun =
      dying_mass_msun(star_age_Gyr, Z, feedback_props);
  const double min_dying_mass_Msun =
      dying_mass_msun(star_age_Gyr + dt_Gyr, Z, feedback_props);

#ifdef SWIFT_DEBUG_CHECKS
  /* Sanity check. Worth investigating if necessary as functions for evaluating
   * mass of stars dying might be strictly decreasing.  */
  if (min_dying_mass_Msun > max_dying_mass_Msun)
    error("min dying mass is greater than max dying mass");
#endif

  /* Compute properties of the stochastic SNII feedback model. */
  if (feedback_props->with_SNII_feedback) {
    compute_SNII_feedback(sp, age, dt, ngb_gas_mass, feedback_props,
                          min_dying_mass_Msun, max_dying_mass_Msun);
  }

  /* Integration interval is zero - this can happen if minimum and maximum
   * dying masses are above imf_max_mass_Msun. Return without doing any
   * enrichment. */
  if (min_dying_mass_Msun == max_dying_mass_Msun) return;

  /* Life is better in log */
  const double log10_max_dying_mass_Msun = log10(max_dying_mass_Msun);
  const double log10_min_dying_mass_Msun = log10(min_dying_mass_Msun);

  /* Compute elements, energy and momentum to distribute from the
   *  three channels SNIa, SNII, AGB */
  if (feedback_props->with_SNIa_enrichment) {
    evolve_SNIa(log10_min_dying_mass_Msun, log10_max_dying_mass_Msun, M_init, Z,
                feedback_props, star_age_Gyr, dt_Gyr, &sp->feedback_data);
  }
  if (feedback_props->with_SNII_enrichment) {
    evolve_SNII(log10_min_dying_mass_Msun, log10_max_dying_mass_Msun, M_init, Z,
                abundances, feedback_props, &sp->feedback_data);
  }
  if (feedback_props->with_AGB_enrichment) {
    evolve_AGB(log10_min_dying_mass_Msun, log10_max_dying_mass_Msun, M_init, Z,
               abundances, feedback_props, &sp->feedback_data);
  }

#ifdef SWIFT_DEBUG_CHECKS
  if (sp->feedback_data.to_distribute.mass != 0.f)
    error("Injected mass will be lost");
#endif

  /* Compute the total mass to distribute (H + He  metals) */
  sp->feedback_data.to_distribute.mass =
      sp->feedback_data.to_distribute.total_metal_mass +
      sp->feedback_data.to_distribute.metal_mass[chemistry_element_H] +
      sp->feedback_data.to_distribute.metal_mass[chemistry_element_He];

  /* Compute energy change due to kinetic energy of ejectas */
  sp->feedback_data.to_distribute.energy +=
      sp->feedback_data.to_distribute.mass *
      feedback_props->AGB_ejecta_specific_kinetic_energy;

  /* Compute energy change due to kinetic energy of the star */
  sp->feedback_data.to_distribute.energy +=
      sp->feedback_data.to_distribute.mass * 0.5f *
      (sp->v[0] * sp->v[0] + sp->v[1] * sp->v[1] + sp->v[2] * sp->v[2]) *
      cosmo->a2_inv;

  TIMER_TOC(timer_do_star_evol);
}

/**
 * @brief Initialize the global properties of the feedback scheme.
 *
 * @param fp The #feedback_props.
 * @param phys_const The physical constants in the internal unit system.
 * @param us The internal unit system.
 * @param params The parsed parameters.
 * @param hydro_props The already read-in properties of the hydro scheme.
 * @param cosmo The cosmological model.
 */
void feedback_props_init(struct feedback_props* fp,
                         const struct phys_const* phys_const,
                         const struct unit_system* us,
                         struct swift_params* params,
                         const struct hydro_props* hydro_props,
                         const struct cosmology* cosmo) {

  /* Main operation modes ------------------------------------------------- */

  fp->with_SNII_feedback =
      parser_get_param_int(params, "EAGLEFeedback:use_SNII_feedback");

  fp->with_SNIa_feedback =
      parser_get_param_int(params, "EAGLEFeedback:use_SNIa_feedback");

  fp->with_AGB_enrichment =
      parser_get_param_int(params, "EAGLEFeedback:use_AGB_enrichment");

  fp->with_SNII_enrichment =
      parser_get_param_int(params, "EAGLEFeedback:use_SNII_enrichment");

  fp->with_SNIa_enrichment =
      parser_get_param_int(params, "EAGLEFeedback:use_SNIa_enrichment");

  if (fp->with_SNIa_feedback && !fp->with_SNIa_enrichment) {
    error("Cannot run with SNIa feedback without SNIa enrichment.");
  }

  /* Properties of the IMF model ------------------------------------------ */

  /* Minimal and maximal mass considered */
  fp->imf_max_mass_msun =
      parser_get_param_double(params, "EAGLEFeedback:IMF_max_mass_Msun");
  fp->imf_min_mass_msun =
      parser_get_param_double(params, "EAGLEFeedback:IMF_min_mass_Msun");

  /* Check that it makes sense. */
  if (fp->imf_max_mass_msun < fp->imf_min_mass_msun) {
    error("Can't have the max IMF mass smaller than the min IMF mass!");
  }

  fp->log10_imf_max_mass_msun = log10(fp->imf_max_mass_msun);
  fp->log10_imf_min_mass_msun = log10(fp->imf_min_mass_msun);

  /* Properties of the SNII energy feedback model ------------------------- */

  /* Are we sampling the SNII lifetimes for feedback or using a fixed delay? */
  fp->SNII_sampled_delay =
      parser_get_param_int(params, "EAGLEFeedback:SNII_sampled_delay");

  if (!fp->SNII_sampled_delay) {

    /* Set the delay time before SNII occur */
    const double Gyr_in_cgs = 1.0e9 * 365.25 * 24. * 3600.;
    fp->SNII_wind_delay =
        parser_get_param_double(params, "EAGLEFeedback:SNII_wind_delay_Gyr") *
        Gyr_in_cgs / units_cgs_conversion_factor(us, UNIT_CONV_TIME);
  }

  /* Read the temperature change to use in stochastic heating */
  fp->SNe_deltaT_desired =
      parser_get_param_float(params, "EAGLEFeedback:SNII_delta_T_K");
  fp->SNe_deltaT_desired /=
      units_cgs_conversion_factor(us, UNIT_CONV_TEMPERATURE);

  /* Energy released by supernova type II */
  fp->E_SNII_cgs =
      parser_get_param_double(params, "EAGLEFeedback:SNII_energy_erg");
  fp->E_SNII =
      fp->E_SNII_cgs / units_cgs_conversion_factor(us, UNIT_CONV_ENERGY);

  /* Stellar mass limits for SNII feedback */
  const double SNII_min_mass_msun =
      parser_get_param_double(params, "EAGLEFeedback:SNII_min_mass_Msun");
  const double SNII_max_mass_msun =
      parser_get_param_double(params, "EAGLEFeedback:SNII_max_mass_Msun");

  /* Check that it makes sense. */
  if (SNII_max_mass_msun < SNII_min_mass_msun) {
    error("Can't have the max SNII mass smaller than the min SNII mass!");
  }

  fp->SNII_min_mass_msun = SNII_min_mass_msun;
  fp->SNII_max_mass_msun = SNII_max_mass_msun;
  fp->log10_SNII_min_mass_msun = log10(SNII_min_mass_msun);
  fp->log10_SNII_max_mass_msun = log10(SNII_max_mass_msun);

  /* Properties of the energy fraction model */
  fp->f_E_min =
      parser_get_param_double(params, "EAGLEFeedback:SNII_energy_fraction_min");
  fp->f_E_max =
      parser_get_param_double(params, "EAGLEFeedback:SNII_energy_fraction_max");
  fp->Z_0 =
      parser_get_param_double(params, "EAGLEFeedback:SNII_energy_fraction_Z_0");
  fp->n_0_cgs = parser_get_param_double(
      params, "EAGLEFeedback:SNII_energy_fraction_n_0_H_p_cm3");
  fp->n_n =
      parser_get_param_double(params, "EAGLEFeedback:SNII_energy_fraction_n_n");
  fp->n_Z =
      parser_get_param_double(params, "EAGLEFeedback:SNII_energy_fraction_n_Z");

  /* Check that it makes sense. */
  if (fp->f_E_max < fp->f_E_min) {
    error("Can't have the maximal energy fraction smaller than the minimal!");
  }

  /* Properties of the SNII enrichment model -------------------------------- */

  /* Set factors for each element adjusting SNII yield */
  for (int elem = 0; elem < chemistry_element_count; ++elem) {
    char buffer[50];
    sprintf(buffer, "EAGLEFeedback:SNII_yield_factor_%s",
            chemistry_get_element_name((enum chemistry_element)elem));

    fp->SNII_yield_factor[elem] =
        parser_get_opt_param_float(params, buffer, 1.f);
  }

  /* Properties of the SNIa enrichment model -------------------------------- */

  fp->SNIa_DTD_delay_Gyr =
      parser_get_param_double(params, "EAGLEFeedback:SNIa_DTD_delay_Gyr");

  char temp[32] = {0};
  parser_get_param_string(params, "EAGLEFeedback:SNIa_DTD", temp);

  if (strcmp(temp, "Exponential") == 0) {

    fp->SNIa_DTD = eagle_feedback_SNIa_DTD_exponential;

    /* Read SNIa exponential DTD model parameters */
    fp->SNIa_DTD_exp_norm = parser_get_param_float(
        params, "EAGLEFeedback:SNIa_DTD_exp_norm_p_Msun");
    fp->SNIa_DTD_exp_timescale_Gyr = parser_get_param_float(
        params, "EAGLEFeedback:SNIa_DTD_exp_timescale_Gyr");
    fp->SNIa_DTD_exp_timescale_Gyr_inv = 1.f / fp->SNIa_DTD_exp_timescale_Gyr;

  } else if (strcmp(temp, "PowerLaw") == 0) {

    fp->SNIa_DTD = eagle_feedback_SNIa_DTD_power_law;

    /* Read SNIa power-law DTD model parameters */
    fp->SNIa_DTD_power_law_norm = parser_get_param_float(
        params, "EAGLEFeedback:SNIa_DTD_power_law_norm_p_Msun");

    /* Renormalize everything such that the integral converges to
       'SNIa_DTD_power_law_norm' over 13.6 Gyr. */
    fp->SNIa_DTD_power_law_norm /= log(13.6 / fp->SNIa_DTD_delay_Gyr);

  } else {
    error("Invalid SNIa DTD model: '%s'", temp);
  }

  /* Energy released by supernova type Ia */
  fp->E_SNIa_cgs =
      parser_get_param_double(params, "EAGLEFeedback:SNIa_energy_erg");
  fp->E_SNIa =
      fp->E_SNIa_cgs / units_cgs_conversion_factor(us, UNIT_CONV_ENERGY);

  /* Properties of the SNIa enrichment model -------------------------------- */

  /* Read AGB ejecta velocity */
  const float ejecta_velocity_km_p_s = parser_get_param_float(
      params, "EAGLEFeedback:AGB_ejecta_velocity_km_p_s");

  /* Convert to internal units */
  const float ejecta_velocity_cgs = ejecta_velocity_km_p_s * 1e5;
  const float ejecta_velocity =
      ejecta_velocity_cgs / units_cgs_conversion_factor(us, UNIT_CONV_SPEED);

  /* Convert to specific thermal energy */
  fp->AGB_ejecta_specific_kinetic_energy =
      0.5f * ejecta_velocity * ejecta_velocity;

  /* Gather common conversion factors --------------------------------------- */

  /* Calculate internal mass to solar mass conversion factor */
  const double Msun_cgs = phys_const->const_solar_mass *
                          units_cgs_conversion_factor(us, UNIT_CONV_MASS);
  const double unit_mass_cgs = units_cgs_conversion_factor(us, UNIT_CONV_MASS);
  fp->mass_to_solar_mass = unit_mass_cgs / Msun_cgs;
  fp->solar_mass_to_mass = 1. / fp->mass_to_solar_mass;

  /* Calculate temperature to internal energy conversion factor (all internal
   * units) */
  const double k_B = phys_const->const_boltzmann_k;
  const double m_p = phys_const->const_proton_mass;
  const double mu = hydro_props->mu_ionised;
  fp->temp_to_u_factor = k_B / (mu * hydro_gamma_minus_one * m_p);

  /* Calculate conversion factor from rho to n_H
   * Note this assumes primoridal abundance */
  const double X_H = hydro_props->hydrogen_mass_fraction;
  fp->rho_to_n_cgs =
      (X_H / m_p) * units_cgs_conversion_factor(us, UNIT_CONV_NUMBER_DENSITY);

  /* Initialise the IMF ------------------------------------------------- */

  init_imf(fp);

  /* Calculate number of type II SN per unit solar mass based on our choice
   * of IMF and integration limits for type II SNe.
   * Note: No weighting by yields here. */
  fp->num_SNII_per_msun =
      integrate_imf(fp->log10_SNII_min_mass_msun, fp->log10_SNII_max_mass_msun,
                    eagle_imf_integration_no_weight,
                    /*(stellar_yields=)*/ NULL, fp);

  /* Initialise the yields ---------------------------------------------- */

  /* Read yield table filepath  */
  parser_get_param_string(params, "EAGLEFeedback:filename",
                          fp->yield_table_path);

  /* Allocate yield tables  */
  allocate_yield_tables(fp);

  /* Read the tables  */
  read_yield_tables(fp);

  /* Set yield_mass_bins array */
  const float imf_log10_mass_bin_size =
      (fp->log10_imf_max_mass_msun - fp->log10_imf_min_mass_msun) /
      (eagle_feedback_N_imf_bins - 1);

  for (int i = 0; i < eagle_feedback_N_imf_bins; i++)
    fp->yield_mass_bins[i] =
        imf_log10_mass_bin_size * i + fp->log10_imf_min_mass_msun;

  /* Resample yields from mass bins used in tables to mass bins used in IMF  */
  compute_yields(fp);

  /* Resample ejecta contribution to enrichment from mass bins used in tables to
   * mass bins used in IMF  */
  compute_ejecta(fp);

  message("initialized stellar feedback");
}

/**
 * @brief Zero pointers in yield_table structs
 *
 * @param table yield_table struct in which pointers to tables
 * set to NULL
 */
void zero_yield_table_pointers(struct yield_table* table) {

  table->mass = NULL;
  table->metallicity = NULL;
  table->yield_IMF_resampled = NULL;
  table->yield = NULL;
  table->ejecta_IMF_resampled = NULL;
  table->ejecta = NULL;
  table->total_metals_IMF_resampled = NULL;
  table->total_metals = NULL;
}

/**
 * @brief Restore feedback tables (if applicable) after
 * restart
 *
 * @param fp the #feedback_props structure
 */
void feedback_restore_tables(struct feedback_props* fp) {

  init_imf(fp);

  /* Allocate yield tables  */
  allocate_yield_tables(fp);

  /* Read the tables  */
  read_yield_tables(fp);

  /* Set yield_mass_bins array */
  const float imf_log10_mass_bin_size =
      (fp->log10_imf_max_mass_msun - fp->log10_imf_min_mass_msun) /
      (eagle_feedback_N_imf_bins - 1);

  for (int i = 0; i < eagle_feedback_N_imf_bins; i++)
    fp->yield_mass_bins[i] =
        imf_log10_mass_bin_size * i + fp->log10_imf_min_mass_msun;

  /* Resample yields from mass bins used in tables to mass bins used in IMF  */
  compute_yields(fp);

  /* Resample ejecta contribution to enrichment from mass bins used in tables to
   * mass bins used in IMF  */
  compute_ejecta(fp);
}

/**
 * @brief Clean-up the memory allocated for the feedback routines
 *
 * We simply free all the arrays.
 *
 * @param feedback_props the feedback data structure.
 */
void feedback_clean(struct feedback_props* feedback_props) {

  swift_free("imf-tables", feedback_props->imf);
  swift_free("imf-tables", feedback_props->imf_mass_bin);
  swift_free("imf-tables", feedback_props->imf_mass_bin_log10);
  swift_free("feedback-tables", feedback_props->yields_SNIa);
  swift_free("feedback-tables", feedback_props->yield_SNIa_IMF_resampled);
  swift_free("feedback-tables", feedback_props->yield_AGB.mass);
  swift_free("feedback-tables", feedback_props->yield_AGB.metallicity);
  swift_free("feedback-tables", feedback_props->yield_AGB.yield);
  swift_free("feedback-tables", feedback_props->yield_AGB.yield_IMF_resampled);
  swift_free("feedback-tables", feedback_props->yield_AGB.ejecta);
  swift_free("feedback-tables", feedback_props->yield_AGB.ejecta_IMF_resampled);
  swift_free("feedback-tables", feedback_props->yield_AGB.total_metals);
  swift_free("feedback-tables",
             feedback_props->yield_AGB.total_metals_IMF_resampled);
  swift_free("feedback-tables", feedback_props->yield_SNII.mass);
  swift_free("feedback-tables", feedback_props->yield_SNII.metallicity);
  swift_free("feedback-tables", feedback_props->yield_SNII.yield);
  swift_free("feedback-tables", feedback_props->yield_SNII.yield_IMF_resampled);
  swift_free("feedback-tables", feedback_props->yield_SNII.ejecta);
  swift_free("feedback-tables",
             feedback_props->yield_SNII.ejecta_IMF_resampled);
  swift_free("feedback-tables", feedback_props->yield_SNII.total_metals);
  swift_free("feedback-tables",
             feedback_props->yield_SNII.total_metals_IMF_resampled);
  swift_free("feedback-tables", feedback_props->lifetimes.mass);
  swift_free("feedback-tables", feedback_props->lifetimes.metallicity);
  swift_free("feedback-tables", feedback_props->yield_mass_bins);
  for (int i = 0; i < eagle_feedback_lifetime_N_metals; i++) {
    free(feedback_props->lifetimes.dyingtime[i]);
  }
  free(feedback_props->lifetimes.dyingtime);
  for (int i = 0; i < eagle_feedback_SNIa_N_elements; i++) {
    free(feedback_props->SNIa_element_names[i]);
  }
  free(feedback_props->SNIa_element_names);
  for (int i = 0; i < eagle_feedback_SNII_N_elements; i++) {
    free(feedback_props->SNII_element_names[i]);
  }
  free(feedback_props->SNII_element_names);
  for (int i = 0; i < eagle_feedback_AGB_N_elements; i++) {
    free(feedback_props->AGB_element_names[i]);
  }
  free(feedback_props->AGB_element_names);
}

/**
 * @brief Write a feedback struct to the given FILE as a stream of bytes.
 *
 * @param feedback the struct
 * @param stream the file stream
 */
void feedback_struct_dump(const struct feedback_props* feedback, FILE* stream) {

  /* To make sure everything is restored correctly, we zero all the pointers to
     tables. If they are not restored correctly, we would crash after restart on
     the first call to the feedback routines. Helps debugging. */
  struct feedback_props feedback_copy = *feedback;

  /* zero AGB and SNII table pointers */
  zero_yield_table_pointers(&feedback_copy.yield_AGB);
  zero_yield_table_pointers(&feedback_copy.yield_SNII);

  /* zero SNIa table pointers */
  feedback_copy.yield_SNIa_IMF_resampled = NULL;
  feedback_copy.yields_SNIa = NULL;
  feedback_copy.yield_SNIa_total_metals_IMF_resampled = 0;

  /* zero element name tables */
  feedback_copy.SNIa_element_names = NULL;
  feedback_copy.SNII_element_names = NULL;
  feedback_copy.AGB_element_names = NULL;

  /* zero mass bins table */
  feedback_copy.yield_mass_bins = NULL;

  /* zero lifetime tracks */
  feedback_copy.lifetimes.mass = NULL;
  feedback_copy.lifetimes.metallicity = NULL;
  feedback_copy.lifetimes.dyingtime = NULL;

  /* zero IMF tables */
  feedback_copy.imf = NULL;
  feedback_copy.imf_mass_bin = NULL;
  feedback_copy.imf_mass_bin_log10 = NULL;

  restart_write_blocks((void*)&feedback_copy, sizeof(struct feedback_props), 1,
                       stream, "feedback", "feedback function");
}

/**
 * @brief Restore a hydro_props struct from the given FILE as a stream of
 * bytes.
 *
 * Read the structure from the stream and restore the feedback tables by
 * re-reading them.
 *
 * @param feedback the struct
 * @param stream the file stream
 */
void feedback_struct_restore(struct feedback_props* feedback, FILE* stream) {
  restart_read_blocks((void*)feedback, sizeof(struct feedback_props), 1, stream,
                      NULL, "feedback function");

  feedback_restore_tables(feedback);
}<|MERGE_RESOLUTION|>--- conflicted
+++ resolved
@@ -283,20 +283,12 @@
   /* Are we doing feedback this step?
    * Note that since the ages are calculated using an interpolation table we
    * must allow some tolerance here*/
-<<<<<<< HEAD
-  if (star_age <= SNII_wind_delay &&
-      (star_age + 1.001 * dt) > SNII_wind_delay) {
-
-    /* Make sure a star does not do feedback twice! */
-    if (sp->SNII_f_E != -1.f) {
-=======
   if ((SNII_sampled_delay) || (star_age <= SNII_wind_delay &&
                                (star_age + 1.001 * dt) > SNII_wind_delay)) {
 
     /* Make sure a star does not do feedback twice
      * when using a fixed delay! */
     if (!SNII_sampled_delay && sp->f_E != -1.f) {
->>>>>>> d8dc315e
 #ifdef SWIFT_DEBUG_CHECKS
       message("Star has already done feedback! sp->id=%lld age=%e d=%e", sp->id,
               star_age, dt);
