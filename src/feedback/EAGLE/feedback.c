--- conflicted
+++ resolved
@@ -59,7 +59,7 @@
  */
 double eagle_variable_feedback_temperature_change(
   struct spart* sp, const double ngb_gas_mass, const int num_gas_ngbs,
-  const double gas_density, const double SNe_energy,
+  const double ngb_nH_cgs, const double SNe_energy,
   const struct feedback_props* props, const double frac_SNII,
   double* critical_fraction, double* sampling_fraction,
   const double birth_sf_threshold) {
@@ -79,7 +79,7 @@
   const double mean_ngb_mass = ngb_gas_mass / ((double)num_gas_ngbs);
   const double n_birth_phys = sp->birth_density;
   const double n_phys = (props->SNII_use_instantaneous_density_for_dT ?
-      gas_density : n_birth_phys) * props->rho_to_n_cgs;
+      ngb_nH_cgs : n_birth_phys * props->rho_to_n_cgs);
 
   /* Calculate delta T */
   const double T_crit = 3.162e7 * pow(n_phys * 0.1, 0.6666667) *
@@ -183,7 +183,7 @@
  */
 double eagle_variable_feedback_temperature_change_v2(
   struct spart* sp, const double ngb_gas_mass, const int num_gas_ngbs,
-  const double gas_density, double* p_SNe_energy,
+  const double ngb_nH_cgs, double* p_SNe_energy,
   const struct feedback_props* props, const double frac_SNII,
   const double birth_sf_threshold, const double h_pkpc_inv) {
 
@@ -210,7 +210,7 @@
   const double sfr_birth_phys = sp->sf_data.birth_star_formation_rate;
   const double m_initial = sp->mass_init;
   const double n_phys = (props->SNII_use_instantaneous_density_for_dT ?
-      gas_density : rho_birth_phys) * props->rho_to_n_cgs;
+      ngb_nH_cgs : rho_birth_phys * props->rho_to_n_cgs);
 
   double SNe_energy = *p_SNe_energy;
 
@@ -504,15 +504,10 @@
  * @param ngb_Z Metallicity (metal mass fraction) of the gas surrounding the
  * star.
  */
-<<<<<<< HEAD
 double eagle_feedback_energy_fraction(struct spart* sp,
-                                      const struct feedback_props* props) {
-=======
-double eagle_feedback_energy_fraction(const struct spart* sp,
                                       const struct feedback_props* props,
                                       const double ngb_nH_cgs,
                                       const double ngb_Z) {
->>>>>>> ba201ba2
 
   /* Model parameters */
   const double f_E_max = props->f_E_max;
@@ -562,6 +557,8 @@
  * @param dt Length of time-step in internal units.
  * @param ngb_gas_mass Total un-weighted mass in the star's kernel (internal
  * units)
+ * @param num_gas_ngbs Total (integer) number of gas neighbours within the
+ * star's kernel.
  * @param ngb_nH_cgs Hydrogen number density of the gas surrounding the star
  * (physical cgs units).
  * @param ngb_Z Metallicity (metal mass fraction) of the gas surrounding the
@@ -578,16 +575,10 @@
  */
 INLINE static void compute_SNII_feedback(
     struct spart* sp, const double star_age, const double dt,
-<<<<<<< HEAD
-    const float ngb_gas_mass, const int num_gas_ngbs, const double gas_density,
-    const struct feedback_props* feedback_props,
+    const float ngb_gas_mass, const int num_gas_ngbs, const double ngb_nH_cgs,
+    const double ngb_Z, const struct feedback_props* feedback_props,
     const double min_dying_mass_Msun, const double max_dying_mass_Msun,
     const double birth_sf_threshold, const double h_pkpc_inv) {
-=======
-    const float ngb_gas_mass, const double ngb_nH_cgs, const double ngb_Z,
-    const struct feedback_props* feedback_props,
-    const double min_dying_mass_Msun, const double max_dying_mass_Msun) {
->>>>>>> ba201ba2
 
   /* Are we sampling the delay function or using a fixed delay? */
   const int SNII_sampled_delay = feedback_props->SNII_sampled_delay;
@@ -646,12 +637,12 @@
       delta_T = eagle_feedback_temperature_change(sp, feedback_props);
     else if (feedback_props->SNII_use_variable_delta_T == 1)
       delta_T = eagle_variable_feedback_temperature_change(
-          sp, ngb_gas_mass, num_gas_ngbs, gas_density, SNe_energy,
+          sp, ngb_gas_mass, num_gas_ngbs, ngb_nH_cgs, SNe_energy,
           feedback_props, frac_SNII, &critical_fraction, &sampling_fraction,
           birth_sf_threshold);
     else if (feedback_props->SNII_use_variable_delta_T == 2)
       delta_T = eagle_variable_feedback_temperature_change_v2(
-          sp, ngb_gas_mass, num_gas_ngbs, gas_density, &SNe_energy,
+          sp, ngb_gas_mass, num_gas_ngbs, ngb_nH_cgs, &SNe_energy,
           feedback_props, frac_SNII, birth_sf_threshold, h_pkpc_inv);
     else
       error("Invalid choice of SNII_use_variable_delta_T (=%d).",
@@ -1219,20 +1210,11 @@
 
   /* Properties collected in the stellar density loop. */
   const float ngb_gas_mass = sp->feedback_data.to_collect.ngb_mass;
-<<<<<<< HEAD
   const int num_gas_ngbs = sp->feedback_data.to_collect.num_ngbs;
-
-  const float h = sp->h;
-  const float h_inv = 1.0f / h;                       /* 1/h */
-  const float h_inv_dim = pow_dimension(h_inv);       /* 1/h^d */
-  const double gas_density = sp->feedback_data.to_collect.gas_density *
-      h_inv_dim * cosmo->a3_inv;
-=======
   const float ngb_gas_Z = sp->feedback_data.to_collect.ngb_Z;
   const float ngb_gas_rho = sp->feedback_data.to_collect.ngb_rho;
   const float ngb_gas_phys_nH_cgs =
       ngb_gas_rho * cosmo->a3_inv * feedback_props->rho_to_n_cgs;
->>>>>>> ba201ba2
 
   /* Check if there are neighbours, otherwise exit */
   if (ngb_gas_mass == 0.f || sp->density.wcount * pow_dimension(sp->h) < 1e-4) {
@@ -1281,20 +1263,14 @@
 
   /* Compute properties of the stochastic SNII feedback model. */
   if (feedback_props->with_SNII_feedback) {
-<<<<<<< HEAD
     const double birth_sf_threshold = star_formation_threshold(
         Z, starform_props, phys_const) / hydro_props->hydrogen_mass_fraction;
     const double h_pkpc_inv = phys_const->const_parsec * 1e3 * cosmo->a_inv /
         sp->h;
     compute_SNII_feedback(sp, age, dt, ngb_gas_mass, num_gas_ngbs,
-                          gas_density, feedback_props,
+                          ngb_gas_phys_nH_cgs, ngb_gas_Z, feedback_props,
                           min_dying_mass_Msun, max_dying_mass_Msun,
                           birth_sf_threshold, h_pkpc_inv);
-=======
-    compute_SNII_feedback(sp, age, dt, ngb_gas_mass, ngb_gas_phys_nH_cgs,
-                          ngb_gas_Z, feedback_props, min_dying_mass_Msun,
-                          max_dying_mass_Msun);
->>>>>>> ba201ba2
   }
 
   /* Integration interval is zero - this can happen if minimum and maximum
@@ -1519,7 +1495,10 @@
     error("Can't have the maximal energy fraction smaller than the minimal!");
   }
 
-<<<<<<< HEAD
+  /* Are we using the stars' birth properties or at feedback time? */
+  fp->use_birth_props_for_feedback = parser_get_param_int(
+      params, "EAGLEFeedback:SNII_energy_fraction_use_birth_props");
+
   fp->with_SNII_divergence_boost =
       parser_get_param_int(params, "EAGLEFeedback:with_SNII_divergence_boost");
   if (fp->with_SNII_divergence_boost) {
@@ -1533,11 +1512,6 @@
         parser_get_param_double(
             params, "EAGLEFeedback:SNII_divergence_exponent");
   }
-=======
-  /* Are we using the stars' birth properties or at feedback time? */
-  fp->use_birth_props_for_feedback = parser_get_param_int(
-      params, "EAGLEFeedback:SNII_energy_fraction_use_birth_props");
->>>>>>> ba201ba2
 
   /* Properties of the SNII enrichment model -------------------------------- */
 
