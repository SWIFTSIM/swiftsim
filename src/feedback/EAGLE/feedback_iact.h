/*******************************************************************************
 * This file is part of SWIFT.
 * Coypright (c) 2018 Matthieu Schaller (schaller@strw.leidenuniv.nl)
 *
 * This program is free software: you can redistribute it and/or modify
 * it under the terms of the GNU Lesser General Public License as published
 * by the Free Software Foundation, either version 3 of the License, or
 * (at your option) any later version.
 *
 * This program is distributed in the hope that it will be useful,
 * but WITHOUT ANY WARRANTY; without even the implied warranty of
 * MERCHANTABILITY or FITNESS FOR A PARTICULAR PURPOSE.  See the
 * GNU General Public License for more details.
 *
 * You should have received a copy of the GNU Lesser General Public License
 * along with this program.  If not, see <http://www.gnu.org/licenses/>.
 *
 ******************************************************************************/
#ifndef SWIFT_EAGLE_FEEDBACK_IACT_H
#define SWIFT_EAGLE_FEEDBACK_IACT_H

/* Local includes */
#include "random.h"
#include "rays.h"
#include "timestep_sync_part.h"
#include "tracers.h"

/**
 * @brief Density interaction between two particles (non-symmetric).
 *
 * @param r2 Comoving square distance between the two particles.
 * @param dx Comoving vector separating both particles (pi - pj).
 * @param hi Comoving smoothing-length of particle i.
 * @param hj Comoving smoothing-length of particle j.
 * @param si First sparticle.
 * @param pj Second particle (not updated).
 * @param xpj Extra particle data (not updated).
 * @param cosmo The cosmological model.
 * @param ti_current Current integer time value
 */
__attribute__((always_inline)) INLINE static void
runner_iact_nonsym_feedback_density(const float r2, const float *dx,
                                    const float hi, const float hj,
                                    struct spart *si, const struct part *pj,
                                    const struct xpart *xpj,
                                    const struct cosmology *cosmo,
                                    const struct feedback_props *fb_props,
                                    const integertime_t ti_current) {

  /* Get the gas mass. */
  const float mj = hydro_get_mass(pj);

  /* Get r. */
  const float r = sqrtf(r2);

  /* Compute the kernel function */
  const float hi_inv = 1.0f / hi;
  const float ui = r * hi_inv;
  float wi;
  kernel_eval(ui, &wi);

  /* We found a neighbour! */
  si->feedback_data.to_collect.ngb_N++;

  /* Add mass of pj to neighbour mass of si  */
  si->feedback_data.to_collect.ngb_mass += mj;

  /* Update counter of total (integer) neighbours */
  si->feedback_data.to_collect.num_ngbs++;

  /* Contribution to the star's surrounding gas density */
  si->feedback_data.to_collect.ngb_rho += mj * wi;

  const float Zj = chemistry_get_total_metal_mass_fraction_for_feedback(pj);

  /* Contribution to the star's surrounding metallicity (metal mass fraction */
  si->feedback_data.to_collect.ngb_Z += mj * Zj * wi;

  /* Add contribution of pj to normalisation of density weighted fraction
   * which determines how much mass to distribute to neighbouring
   * gas particles */
  const float rho = hydro_get_comoving_density(pj);
  if (rho != 0.f)
    si->feedback_data.to_collect.enrichment_weight_inv += wi / rho;

<<<<<<< HEAD
  /* Compute arc lengths in stellar isotropic feedback and collect
   * relevant data for later use in the feedback_apply loop */
  for (int i = 0; i < eagle_SNII_feedback_num_of_rays; i++) {

    /* We generate two random numbers that we use
     * to randomly select the direction of the ith ray
     * in SNII feedback */

    /* Two random numbers in [0, 1[ */
    const double rand_theta_SNII = random_unit_interval_part_ID_and_ray_idx(
        si->id, i, ti_current, random_number_isotropic_SNII_feedback_ray_theta);
    const double rand_phi_SNII = random_unit_interval_part_ID_and_ray_idx(
        si->id, i, ti_current, random_number_isotropic_SNII_feedback_ray_phi);

    /* Compute arclength (SNII feedback, only thermal feedback) */
    ray_minimise_arclength(dx, r, si->feedback_data.SNII_rays + i,
                           /*switch=*/-1, pj->id, rand_theta_SNII,
                           rand_phi_SNII, pj->mass, /*ray_ext=*/NULL,
                           /*v=*/NULL);
=======
  /* Choose SNII feedback model */
  switch (fb_props->feedback_model) {
    case SNII_isotropic_model: {

      /* Compute arc lengths in stellar isotropic feedback and collect
       * relevant data for later use in the feedback_apply loop */

      /* Loop over rays */
      for (int i = 0; i < eagle_SNII_feedback_num_of_rays; i++) {

        /* We generate two random numbers that we use
         * to randomly select the direction of the ith ray */

        /* Two random numbers in [0, 1[ */
        const double rand_theta_SNII = random_unit_interval_part_ID_and_ray_idx(
            si->id, i, ti_current,
            random_number_isotropic_SNII_feedback_ray_theta);
        const double rand_phi_SNII = random_unit_interval_part_ID_and_ray_idx(
            si->id, i, ti_current,
            random_number_isotropic_SNII_feedback_ray_phi);

        /* Compute arclength */
        ray_minimise_arclength(dx, r, si->feedback_data.SNII_rays + i,
                               /*switch=*/-1, pj->id, rand_theta_SNII,
                               rand_phi_SNII, pj->mass, /*ray_ext=*/NULL,
                               /*v=*/NULL);
      }
      break;
    }
    case SNII_minimum_distance_model: {
      /* Compute the size of the array that we want to sort. If the current
       * function is called for the first time (at this time-step for this
       * star), then bi->num_ngbs = 1 and there is nothing to sort. Note that
       * the maximum size of the sorted array cannot be larger then the maximum
       * number of rays. */
      const int arr_size = min(si->feedback_data.to_collect.ngb_N,
                               eagle_SNII_feedback_num_of_rays);

      /* Minimise separation between the gas particles and the star. The rays
       * structs with smaller ids in the ray array will refer to the particles
       * with smaller distances to the star. */
      ray_minimise_distance(r, si->feedback_data.SNII_rays, arr_size, pj->id,
                            pj->mass);
      break;
    }
    case SNII_minimum_density_model: {
      /* Compute the size of the array that we want to sort. If the current
       * function is called for the first time (at this time-step for this
       * star), then bi->num_ngbs = 1 and there is nothing to sort. Note that
       * the maximum size of the sorted array cannot be larger then the maximum
       * number of rays. */
      const int arr_size = min(si->feedback_data.to_collect.ngb_N,
                               eagle_SNII_feedback_num_of_rays);

      /* Minimise separation between the gas particles and the star. The rays
       * structs with smaller ids in the ray array will refer to the particles
       * with smaller distances to the star. */
      ray_minimise_distance(rho, si->feedback_data.SNII_rays, arr_size, pj->id,
                            pj->mass);
      break;
    }
    case SNII_random_ngb_model: {
      /* Compute the size of the array that we want to sort. If the current
       * function is called for the first time (at this time-step for this
       * star), then bi->num_ngbs = 1 and there is nothing to sort. Note that
       * the maximum size of the sorted array cannot be larger then the maximum
       * number of rays. */
      const int arr_size = min(si->feedback_data.to_collect.ngb_N,
                               eagle_SNII_feedback_num_of_rays);

      /* To mimic a random draw among all the particles in the kernel, we
       * draw random distances in [0,1) and then pick the particle(s) with
       * the smallest of these 'fake' distances */
      const float dist = random_unit_interval_two_IDs(
          si->id, pj->id, ti_current, random_number_stellar_feedback_1);

      /* Minimise separation between the gas particles and the BH. The rays
       * structs with smaller ids in the ray array will refer to the particles
       * with smaller 'fake' distances to the BH. */
      ray_minimise_distance(dist, si->feedback_data.SNII_rays, arr_size, pj->id,
                            pj->mass);
      break;
    }
>>>>>>> 100311b6
  }
}

/**
 * @brief Feedback interaction between two particles (non-symmetric).
 * Used for updating properties of gas particles neighbouring a star particle
 *
 * @param r2 Comoving square distance between the two particles.
 * @param dx Comoving vector separating both particles (si - pj).
 * @param hi Comoving smoothing-length of particle i.
 * @param hj Comoving smoothing-length of particle j.
 * @param si First (star) particle (not updated).
 * @param pj Second (gas) particle.
 * @param xpj Extra particle data
 * @param cosmo The cosmological model.
 * @param ti_current Current integer time used value for seeding random number
 * generator
 */
__attribute__((always_inline)) INLINE static void
runner_iact_nonsym_feedback_apply(const float r2, const float *dx,
                                  const float hi, const float hj,
                                  const struct spart *si, struct part *pj,
                                  struct xpart *xpj,
                                  const struct cosmology *cosmo,
                                  const struct feedback_props *fb_props,
                                  const integertime_t ti_current) {

#ifdef SWIFT_DEBUG_CHECKS
  if (si->count_since_last_enrichment != 0)
    error("Computing feedback from a star that should not");
#endif

  /* Get r. */
  const float r = sqrtf(r2);

  /* Compute the kernel function */
  const float hi_inv = 1.0f / hi;
  const float ui = r * hi_inv;
  float wi;
  kernel_eval(ui, &wi);

  /* Gas particle density */
  const float rho_j = hydro_get_comoving_density(pj);

  /* Compute weighting for distributing feedback quantities */
  float Omega_frac;
  if (rho_j != 0.f) {
    Omega_frac = si->feedback_data.to_distribute.enrichment_weight * wi / rho_j;
  } else {
    Omega_frac = 0.f;
  }

#ifdef SWIFT_DEBUG_CHECKS
  if (Omega_frac < 0. || Omega_frac > 1.01)
    error(
        "Invalid fraction of material to distribute for star ID=%lld "
        "Omega_frac=%e count since last enrich=%d",
        si->id, Omega_frac, si->count_since_last_enrichment);
#endif

  /* Update particle mass */
  const double current_mass = hydro_get_mass(pj);
  const double delta_mass = si->feedback_data.to_distribute.mass * Omega_frac;
  const double new_mass = current_mass + delta_mass;

  hydro_set_mass(pj, new_mass);

  /* Inverse of the new mass */
  const double new_mass_inv = 1. / new_mass;

  /* Update total metallicity */
  const double current_metal_mass_total =
      pj->chemistry_data.metal_mass_fraction_total * current_mass;
  const double delta_metal_mass_total =
      si->feedback_data.to_distribute.total_metal_mass * Omega_frac;
  const double new_metal_mass_total =
      current_metal_mass_total + delta_metal_mass_total;

  pj->chemistry_data.metal_mass_fraction_total =
      new_metal_mass_total * new_mass_inv;

  /* Update mass fraction of each tracked element  */
  for (int elem = 0; elem < chemistry_element_count; elem++) {
    const double current_metal_mass =
        pj->chemistry_data.metal_mass_fraction[elem] * current_mass;
    const double delta_metal_mass =
        si->feedback_data.to_distribute.metal_mass[elem] * Omega_frac;
    const double new_metal_mass = current_metal_mass + delta_metal_mass;

    pj->chemistry_data.metal_mass_fraction[elem] =
        new_metal_mass * new_mass_inv;
  }

  /* Update iron mass fraction from SNIa  */
  const double current_iron_from_SNIa_mass =
      pj->chemistry_data.iron_mass_fraction_from_SNIa * current_mass;
  const double delta_iron_from_SNIa_mass =
      si->feedback_data.to_distribute.Fe_mass_from_SNIa * Omega_frac;
  const double new_iron_from_SNIa_mass =
      current_iron_from_SNIa_mass + delta_iron_from_SNIa_mass;

  pj->chemistry_data.iron_mass_fraction_from_SNIa =
      new_iron_from_SNIa_mass * new_mass_inv;

  /* Update mass from SNIa  */
  const double delta_mass_from_SNIa =
      si->feedback_data.to_distribute.mass_from_SNIa * Omega_frac;

  pj->chemistry_data.mass_from_SNIa += delta_mass_from_SNIa;

  /* Update metal mass fraction from SNIa */
  const double current_metal_mass_from_SNIa =
      pj->chemistry_data.metal_mass_fraction_from_SNIa * current_mass;
  const double delta_metal_mass_from_SNIa =
      si->feedback_data.to_distribute.metal_mass_from_SNIa * Omega_frac;
  const double new_metal_mass_from_SNIa =
      current_metal_mass_from_SNIa + delta_metal_mass_from_SNIa;

  pj->chemistry_data.metal_mass_fraction_from_SNIa =
      new_metal_mass_from_SNIa * new_mass_inv;

  /* Update mass from SNII  */
  const double delta_mass_from_SNII =
      si->feedback_data.to_distribute.mass_from_SNII * Omega_frac;

  pj->chemistry_data.mass_from_SNII += delta_mass_from_SNII;

  /* Update metal mass fraction from SNII */
  const double current_metal_mass_from_SNII =
      pj->chemistry_data.metal_mass_fraction_from_SNII * current_mass;
  const double delta_metal_mass_from_SNII =
      si->feedback_data.to_distribute.metal_mass_from_SNII * Omega_frac;
  const double new_metal_mass_from_SNII =
      current_metal_mass_from_SNII + delta_metal_mass_from_SNII;

  pj->chemistry_data.metal_mass_fraction_from_SNII =
      new_metal_mass_from_SNII * new_mass_inv;

  /* Update mass from AGB  */
  const double delta_mass_from_AGB =
      si->feedback_data.to_distribute.mass_from_AGB * Omega_frac;

  pj->chemistry_data.mass_from_AGB += delta_mass_from_AGB;

  /* Update metal mass fraction from AGB */
  const double current_metal_mass_from_AGB =
      pj->chemistry_data.metal_mass_fraction_from_AGB * current_mass;
  const double delta_metal_mass_from_AGB =
      si->feedback_data.to_distribute.metal_mass_from_AGB * Omega_frac;
  const double new_metal_mass_from_AGB =
      current_metal_mass_from_AGB + delta_metal_mass_from_AGB;

  pj->chemistry_data.metal_mass_fraction_from_AGB =
      new_metal_mass_from_AGB * new_mass_inv;

  /* Compute the current kinetic energy */
  const double current_v2 = xpj->v_full[0] * xpj->v_full[0] +
                            xpj->v_full[1] * xpj->v_full[1] +
                            xpj->v_full[2] * xpj->v_full[2];
  const double current_kinetic_energy_gas =
      0.5 * cosmo->a2_inv * current_mass * current_v2;

  /* Compute the current thermal energy */
  const double current_thermal_energy =
      current_mass * hydro_get_physical_internal_energy(pj, xpj, cosmo);

  /* Apply conservation of momentum */

  /* Update velocity following change in gas mass */
  xpj->v_full[0] *= current_mass * new_mass_inv;
  xpj->v_full[1] *= current_mass * new_mass_inv;
  xpj->v_full[2] *= current_mass * new_mass_inv;

  /* Update velocity following addition of mass with different momentum */
  xpj->v_full[0] += delta_mass * new_mass_inv * si->v[0];
  xpj->v_full[1] += delta_mass * new_mass_inv * si->v[1];
  xpj->v_full[2] += delta_mass * new_mass_inv * si->v[2];

  /* Compute the new kinetic energy */
  const double new_v2 = xpj->v_full[0] * xpj->v_full[0] +
                        xpj->v_full[1] * xpj->v_full[1] +
                        xpj->v_full[2] * xpj->v_full[2];
  const double new_kinetic_energy_gas = 0.5 * cosmo->a2_inv * new_mass * new_v2;

  /* Energy injected
   * (thermal SNIa + kinetic energy of ejecta + kinetic energy of star) */
  const double injected_energy =
      si->feedback_data.to_distribute.energy * Omega_frac;

  /* Apply energy conservation to recover the new thermal energy of the gas
   * Note: in some specific cases the new_thermal_energy could be lower
   * than the current_thermal_energy, this is mainly the case if the change
   * in mass is relatively small and the velocity vectors between both the
   * gas particle and the star particle have a small angle. */
  const double new_thermal_energy = current_kinetic_energy_gas +
                                    current_thermal_energy + injected_energy -
                                    new_kinetic_energy_gas;

  /* Convert this to a specific thermal energy */
  const double u_new_enrich = new_thermal_energy * new_mass_inv;

  /* Do the energy injection. */
  hydro_set_physical_internal_energy(pj, xpj, cosmo, u_new_enrich);
  hydro_set_drifted_physical_internal_energy(pj, cosmo, u_new_enrich);

  /* Finally, SNII stochastic feedback */

  /* Get the total number of SNIa thermal energy injections per stellar
   * particle at this time-step */
  const int N_of_SNII_thermal_energy_inj =
      si->feedback_data.to_distribute.SNII_num_of_thermal_energy_inj;

  /* Are we doing some SNII feedback? */
  if (N_of_SNII_thermal_energy_inj > 0) {

    int N_of_SNII_energy_inj_received_by_gas = 0;

    /* Find out how many rays this gas particle has received. */
    for (int i = 0; i < N_of_SNII_thermal_energy_inj; i++) {
      if (pj->id == si->feedback_data.SNII_rays[i].id_min_length)
        N_of_SNII_energy_inj_received_by_gas++;
    }

    /* If the number of SNII energy injections > 0, do SNII feedback */
    if (N_of_SNII_energy_inj_received_by_gas > 0) {

      /* Compute new energy of this particle */
      const double u_init = hydro_get_physical_internal_energy(pj, xpj, cosmo);
      const float delta_u = si->feedback_data.to_distribute.SNII_delta_u;
      const double u_new =
          u_init + delta_u * (float)N_of_SNII_energy_inj_received_by_gas;

      /* Inject energy into the particle */
      hydro_set_physical_internal_energy(pj, xpj, cosmo, u_new);
      hydro_set_drifted_physical_internal_energy(pj, cosmo, u_new);

      /* Impose maximal viscosity */
      hydro_diffusive_feedback_reset(pj);

      /* Mark this particle has having been heated by supernova feedback */
      tracers_after_feedback(xpj);

      /* message( */
      /*     "We did some heating! id %llu star id %llu probability %.5e " */
      /*     "random_num %.5e du %.5e du/ini %.5e", */
      /*     pj->id, si->id, 0., 0., delta_u, delta_u / u_init); */

      /* Synchronize the particle on the timeline */
      timestep_sync_part(pj);
    }
  }
}

#endif /* SWIFT_EAGLE_FEEDBACK_IACT_H */<|MERGE_RESOLUTION|>--- conflicted
+++ resolved
@@ -83,27 +83,6 @@
   if (rho != 0.f)
     si->feedback_data.to_collect.enrichment_weight_inv += wi / rho;
 
-<<<<<<< HEAD
-  /* Compute arc lengths in stellar isotropic feedback and collect
-   * relevant data for later use in the feedback_apply loop */
-  for (int i = 0; i < eagle_SNII_feedback_num_of_rays; i++) {
-
-    /* We generate two random numbers that we use
-     * to randomly select the direction of the ith ray
-     * in SNII feedback */
-
-    /* Two random numbers in [0, 1[ */
-    const double rand_theta_SNII = random_unit_interval_part_ID_and_ray_idx(
-        si->id, i, ti_current, random_number_isotropic_SNII_feedback_ray_theta);
-    const double rand_phi_SNII = random_unit_interval_part_ID_and_ray_idx(
-        si->id, i, ti_current, random_number_isotropic_SNII_feedback_ray_phi);
-
-    /* Compute arclength (SNII feedback, only thermal feedback) */
-    ray_minimise_arclength(dx, r, si->feedback_data.SNII_rays + i,
-                           /*switch=*/-1, pj->id, rand_theta_SNII,
-                           rand_phi_SNII, pj->mass, /*ray_ext=*/NULL,
-                           /*v=*/NULL);
-=======
   /* Choose SNII feedback model */
   switch (fb_props->feedback_model) {
     case SNII_isotropic_model: {
@@ -187,7 +166,6 @@
                             pj->mass);
       break;
     }
->>>>>>> 100311b6
   }
 }
 
