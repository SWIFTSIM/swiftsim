--- conflicted
+++ resolved
@@ -86,20 +86,13 @@
  * generator
  */
 __attribute__((always_inline)) INLINE static void
-<<<<<<< HEAD
-runner_iact_nonsym_feedback_apply(
-    const float r2, const float *dx, const float hi, const float hj,
-    const struct spart *restrict si, struct part *restrict pj,
-    struct xpart *restrict xpj, const struct cosmology *restrict cosmo,
-    const integertime_t ti_current, const double time, const int step) {
-=======
 runner_iact_nonsym_feedback_apply(const float r2, const float *dx,
                                   const float hi, const float hj,
                                   const struct spart *si, struct part *pj,
                                   struct xpart *xpj,
                                   const struct cosmology *cosmo,
-                                  const integertime_t ti_current) {
->>>>>>> a4312b8a
+                                  const integertime_t ti_current,
+				  const double time, const int step) {
 
   /* Get r. */
   const float r = sqrtf(r2);
