/*******************************************************************************
 * This file is part of SWIFT.
 * Copyright (c) 2018 Matthieu Schaller (schaller@strw.leidenuniv.nl)
 *
 * This program is free software: you can redistribute it and/or modify
 * it under the terms of the GNU Lesser General Public License as published
 * by the Free Software Foundation, either version 3 of the License, or
 * (at your option) any later version.
 *
 * This program is distributed in the hope that it will be useful,
 * but WITHOUT ANY WARRANTY; without even the implied warranty of
 * MERCHANTABILITY or FITNESS FOR A PARTICULAR PURPOSE.  See the
 * GNU General Public License for more details.
 *
 * You should have received a copy of the GNU Lesser General Public License
 * along with this program.  If not, see <http://www.gnu.org/licenses/>.
 *
 ******************************************************************************/
#ifndef SWIFT_FEEDBACK_STRUCT_EAGLE_H
#define SWIFT_FEEDBACK_STRUCT_EAGLE_H

#include "chemistry_struct.h"

/**
 * @brief Feedback fields carried by each hydro particles
 */
struct feedback_part_data {};

/**
 * @brief Feedback fields carried by each star particles
 */
struct feedback_spart_data {

  union {

    /**
     * @brief Values collected from the gas neighbours.
     */
    struct {

      /*! Inverse of normalisation factor used for the enrichment */
      float enrichment_weight_inv;

      /*! Total mass (unweighted) of neighbouring gas particles */
      float ngb_mass;

<<<<<<< HEAD
      /*! Integer number of neighbouring gas particles */
      int num_ngbs;

      /*! Density of gas around the star particles */
      float gas_density;
=======
      /*! SPH-weighted density of the neighbouring gas particles (internal
       * comoving units) */
      float ngb_rho;

      /*! SPH-weighted metallicity of the neighbouring gas particles (internal
       * units) */
      float ngb_Z;
>>>>>>> ba201ba2

    } to_collect;

    /**
     * @brief Values to be distributed to the gas neighbours.
     *
     * WARNING: The first two elements must be the enrichment_weight and mass!!
     */
    struct {

      /*! Normalisation factor used for the enrichment */
      float enrichment_weight;

      /*! Mass released */
      float mass;

      /*! Total metal mass released */
      float total_metal_mass;

      /*! Total mass released by each element */
      float metal_mass[chemistry_element_count];

      /*! Total mass released due to SNIa */
      float mass_from_SNIa;

      /*! Total metal mass released due to SNIa */
      float metal_mass_from_SNIa;

      /*! Total iron mass released due to SNIa */
      float Fe_mass_from_SNIa;

      /*! Total mass released due to SNII */
      float mass_from_SNII;

      /*! Total metal mass released due to SNII */
      float metal_mass_from_SNII;

      /*! Total mass released due to AGB */
      float mass_from_AGB;

      /*! Total metal mass released due to AGB */
      float metal_mass_from_AGB;

      /*! Energy change due to thermal and kinetic energy of ejecta */
      float energy;

      /*! Probability to heating neighbouring gas particle for SNII feedback */
      float SNII_heating_probability;

      /*! Change in energy from SNII feedback energy injection */
      float SNII_delta_u;

    } to_distribute;
  };
};

#endif /* SWIFT_FEEDBACK_STRUCT_EAGLE_H */<|MERGE_RESOLUTION|>--- conflicted
+++ resolved
@@ -44,13 +44,9 @@
       /*! Total mass (unweighted) of neighbouring gas particles */
       float ngb_mass;
 
-<<<<<<< HEAD
       /*! Integer number of neighbouring gas particles */
       int num_ngbs;
 
-      /*! Density of gas around the star particles */
-      float gas_density;
-=======
       /*! SPH-weighted density of the neighbouring gas particles (internal
        * comoving units) */
       float ngb_rho;
@@ -58,7 +54,6 @@
       /*! SPH-weighted metallicity of the neighbouring gas particles (internal
        * units) */
       float ngb_Z;
->>>>>>> ba201ba2
 
     } to_collect;
 
