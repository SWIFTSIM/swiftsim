--- conflicted
+++ resolved
@@ -120,15 +120,9 @@
     } else {
       if (sscanf(line, "%lf", time) != 1)
         error(
-<<<<<<< HEAD
             "Tried parsing double but found '%s' with illegal double "
             "characters in file '%s'.",
             line, filename);      
-=======
-            "Tried parsing double + int but found '%s' with illegal "
-            "characters in file '%s'.",
-            line, filename);
->>>>>>> b5a1dc3c
     }
 
     /* Transform input into correct time (e.g. ages or scale factor) */
@@ -362,13 +356,9 @@
   list->times = (double *)malloc(sizeof(double) * list->size);
   restart_read_blocks(list->times, list->size, sizeof(double), stream, NULL,
                       "times");
-<<<<<<< HEAD
-  
-=======
-
->>>>>>> b5a1dc3c
+
   /* If we are in multiple-level-mode, list->types will point to a non-zero,
-   * albeit meaningless, memory address, otherwise, it's NULL. */
+   * albeit meaningless, memory address. Otherwise, it's NULL. */
   if (list->types) {
     list->types = (int *)malloc(sizeof(int) * list->size);
     restart_read_blocks(list->types, list->size, sizeof(int), stream, NULL,
