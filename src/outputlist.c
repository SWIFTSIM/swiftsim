/*******************************************************************************
 * This file is part of SWIFT.
 * Copyright (c) 2018 Loic Hausamman (loic.hausammann@epfl.ch)
 *
 * This program is free software: you can redistribute it and/or modify
 * it under the terms of the GNU Lesser General Public License as published
 * by the Free Software Foundation, either version 3 of the License, or
 * (at your option) any later version.
 *
 * This program is distributed in the hope that it will be useful,
 * but WITHOUT ANY WARRANTY; without even the implied warranty of
 * MERCHANTABILITY or FITNESS FOR A PARTICULAR PURPOSE.  See the
 * GNU General Public License for more details.
 *
 * You should have received a copy of the GNU Lesser General Public License
 * along with this program.  If not, see <http://www.gnu.org/licenses/>.
 *
 ******************************************************************************/

/* Config parameters. */
#include "../config.h"

/* This object's header. */
#include "outputlist.h"

/* Local includes. */
#include "cosmology.h"
#include "engine.h"
#include "error.h"
#include "restart.h"
#include "tools.h"

/* Some standard headers. */
#include <string.h>

/**
 * @brief Read a file containing a list of time
 *
 * @param outputlist The #output_list to fill.
 * @param filename The file to read.
 * @param cosmo The #cosmology model.
<<<<<<< HEAD
 * @param use_multiple_levels Switch to enable multiple output levels
=======
 * @param use_multiple_levels Switch to enable multiple output levels.
>>>>>>> 268264d9
 */
void output_list_read_file(struct output_list *outputlist, const char *filename,
                           struct cosmology *cosmo,
                           const int use_multiple_levels) {

  /* Open file */
  FILE *file = fopen(filename, "r");
  if (file == NULL) error("Error opening file '%s'", filename);

  /* Count number of lines */
  size_t len = 0;
  char *line = NULL;
  size_t nber_line = 0;
  while (getline(&line, &len, file) != -1) nber_line++;

  outputlist->size = nber_line - 1; /* Do not count header */

  /* Return to start of file and initialize time array */
  fseek(file, 0, SEEK_SET);
  outputlist->times = (double *)malloc(sizeof(double) * outputlist->size);
  if (!outputlist->times)
    error(
        "Unable to malloc output_list. "
        "Try reducing the number of lines in %s",
        filename);

  if (use_multiple_levels) {
    outputlist->types = (int *)malloc(sizeof(int) * outputlist->size);
    if (!outputlist->types)
      error(
          "Unable to malloc output_list->types. "
          "Try reducing the number of lines in %s",
          filename);
  } else {
    outputlist->types = NULL;
  }


  /* Read header */
  if (getline(&line, &len, file) == -1)
    error("Unable to read header in file '%s'", filename);

  /* Remove end of line character */
  line[strcspn(line, "\n")] = 0;

  /* Find type of data in file */
  int type = -1;

  trim_trailing(line);
  if (strcasecmp(line, "# Redshift") == 0)
    type = OUTPUT_LIST_REDSHIFT;
  else if (strcasecmp(line, "# Time") == 0)
    type = OUTPUT_LIST_AGE;
  else if (strcasecmp(line, "# Scale Factor") == 0)
    type = OUTPUT_LIST_SCALE_FACTOR;
  else
    error("Unable to interpret the header (%s) in file '%s'", line, filename);

  if (!cosmo &&
      (type == OUTPUT_LIST_SCALE_FACTOR || type == OUTPUT_LIST_REDSHIFT))
    error(
        "Unable to compute a redshift or a scale factor without cosmology. "
        "Please change the header in '%s'",
        filename);

  /* Read file */
  size_t ind = 0;
  while (getline(&line, &len, file) != -1) {
    double *time = &outputlist->times[ind];
    int *snaptype = use_multiple_levels ? &outputlist->types[ind] : NULL;
    /* Write data to outputlist */
    if (use_multiple_levels) {
      if (sscanf(line, "%lf %i", time, snaptype) != 2)
        error(
            "Tried parsing double, int but found '%s' with unexpected "
            "characters in file '%s'.",
            line, filename);
    } else {
      if (sscanf(line, "%lf", time) != 1)
        error(
            "Tried parsing double but found '%s' with illegal double "
            "characters in file '%s'.",
            line, filename);      
    }

    /* Transform input into correct time (e.g. ages or scale factor) */
    if (type == OUTPUT_LIST_REDSHIFT) *time = 1. / (1. + *time);

    if (cosmo && type == OUTPUT_LIST_AGE)
      *time = cosmology_get_scale_factor(cosmo, *time);

    /* Update size */
    ind += 1;
  }

  /* Cleanup */
  free(line);

  if (ind != outputlist->size)
    error("Did not read the correct number of output times.");

  /* Check that the list is in monotonic order */
  for (size_t i = 1; i < outputlist->size; ++i) {

    if ((type == OUTPUT_LIST_REDSHIFT) &&
        (outputlist->times[i] <= outputlist->times[i - 1]))
      error("Output list not having monotonically decreasing redshifts.");

    if ((type == OUTPUT_LIST_AGE) &&
        (outputlist->times[i] <= outputlist->times[i - 1]))
      error("Output list not having monotonically increasing ages.");

    if ((type == OUTPUT_LIST_SCALE_FACTOR) &&
        (outputlist->times[i] <= outputlist->times[i - 1]))
      error("Output list not having monotonically increasing scale-factors.");
  }

  /* Initialise current output index to zero. If this is already in the past,
   * it will be updated during the next call of output_list_read_next_time() */
  outputlist->cur_ind = 0;

  /* We check if this is true later */
  outputlist->final_step_dump = 0;

  fclose(file);
}

/**
 * @brief Read the next time for an output
 *
 * @param t The #output_list
 * @param e The #engine.
 * @param name The name of the output (e.g. 'stats', 'snapshots', 'stf')
 * @param ti_next updated to the next output time
 * @param type_next updated to the next output type
 */
void output_list_read_next_time(struct output_list *t, const struct engine *e,
                                const char *name, integertime_t *ti_next,
                                int *type_next) {
  int is_cosmo = e->policy & engine_policy_cosmology;

  /* Find upper-bound on last output */
  double time_end;
  if (is_cosmo)
    time_end = e->cosmology->a_end;
  else
    time_end = e->time_end;

  /* Find next output above current time */
  double time = t->times[t->cur_ind];
  size_t ind = t->cur_ind;
  while (time <= time_end) {

    /* Output time on the integer timeline */
    if (is_cosmo)
      *ti_next = log(time / e->cosmology->a_begin) / e->time_base;
    else
      *ti_next = (time - e->time_begin) / e->time_base;

    /* Also record type of next output */
    if (t->types)
      *type_next = t->types[ind];
    else
      *type_next = 0;

    /* Found it? */
    if (*ti_next > e->ti_current) break;

    ind += 1;
    if (ind == t->size) break;

    time = t->times[ind];
    t->cur_ind = ind;
  }

  /* Do we need to do a dump at the end of the last timestep? */
  if (time == time_end) {
    t->final_step_dump = 1;
    if (e->verbose) {
      if (is_cosmo) {
        message("Next output time for %s set to a=%e.", name, time_end);
      } else {
        message("Next output time for %s set to t=%e.", name, time_end);
      }
    }
  }

  /* Deal with last statistics */
  if (*ti_next >= max_nr_timesteps || ind == t->size || time >= time_end) {
    *ti_next = -1;
    if (e->verbose && t->final_step_dump != 1)
      message("No further output time for %s.", name);
  } else {

    /* Be nice, talk... */
    if (is_cosmo) {
      const double next_time =
          exp(*ti_next * e->time_base) * e->cosmology->a_begin;
      if (e->verbose)
        message("Next output time for %s set to a=%e, type=%d.",
                name, next_time, *type_next);
    } else {
      const double next_time = *ti_next * e->time_base + e->time_begin;
      if (e->verbose)
        message("Next output time for %s set to t=%e, type=%d.",
                name, next_time, *type_next);
    }
  }
}

/**
 * @brief initialize an output list
 *
 * @param list The output list to initialize
 * @param e The #engine
 * @param name The name of the section in params
 * @param delta_time updated to the initial delta time
 * @param time_first updated to the time of first output (scale factor or cosmic
 * time)
 */
void output_list_init(struct output_list **list, const struct engine *e,
                      const char *name, double *delta_time,
                      double *time_first) {
  struct swift_params *params = e->parameter_file;

  /* get cosmo */
  struct cosmology *cosmo = NULL;
  if (e->policy & engine_policy_cosmology) cosmo = e->cosmology;

  /* Read output on/off */
  char param_name[PARSER_MAX_LINE_SIZE];
  sprintf(param_name, "%s:output_list_on", name);
  int outputlist_on = parser_get_opt_param_int(params, param_name, 0);

  /* Check if read outputlist */
  if (!outputlist_on) return;

  /* Read outputlist for snapshots */
  *list = (struct output_list *)malloc(sizeof(struct output_list));

  /* Find out if we are using multiple output levels */
  char switch_name[PARSER_MAX_LINE_SIZE];
  sprintf(switch_name, "%s:multiple_output_levels", name);
  int use_multiple_levels = parser_get_opt_param_int(params, switch_name, 0);

  /* Read filename */
  char filename[PARSER_MAX_LINE_SIZE];
  sprintf(param_name, "%s:output_list", name);
  parser_get_param_string(params, param_name, filename);

  if (e->verbose) message("Reading %s output file.", name);
  output_list_read_file(*list, filename, cosmo, use_multiple_levels);

  if ((*list)->size < 2)
    error("You need to provide more snapshots in '%s'", filename);

  /* Set data for later checks */
  if (cosmo) {
    *delta_time = (*list)->times[1] / (*list)->times[0];
    *time_first = (*list)->times[0];
  } else {
    *delta_time = (*list)->times[1] - (*list)->times[0];
    *time_first = (*list)->times[0];
  }
}

/**
 * @brief Print an #output_list
 */
void output_list_print(const struct output_list *outputlist) {

  printf("/*\t Time Array\t */\n");
  printf("Number of Line: %zu\n", outputlist->size);
  for (size_t ind = 0; ind < outputlist->size; ind++) {
    if (ind == outputlist->cur_ind)
      printf("\t%lf <-- Current\n", outputlist->times[ind]);
    else
      printf("\t%lf\n", outputlist->times[ind]);
  }
}

/**
 * @brief Clean an #output_list
 */
void output_list_clean(struct output_list **outputlist) {
  if (*outputlist) {
    free((*outputlist)->times);
    free(*outputlist);
    *outputlist = NULL;
  }
}

/**
 * @brief Dump an #output_list in a restart file
 */
void output_list_struct_dump(struct output_list *list, FILE *stream) {
  restart_write_blocks(list, sizeof(struct output_list), 1, stream,
                       "output_list", "output_list struct");

  restart_write_blocks(list->times, list->size, sizeof(double), stream,
                       "output_list", "times");
  restart_write_blocks(list->types, list->size, sizeof(int), stream,
                       "output_list", "types");
}

/**
 * @brief Restore an #output_list from a restart file
 */
void output_list_struct_restore(struct output_list *list, FILE *stream) {
  restart_read_blocks(list, sizeof(struct output_list), 1, stream, NULL,
                      "output_list struct");

  list->times = (double *)malloc(sizeof(double) * list->size);
  restart_read_blocks(list->times, list->size, sizeof(double), stream, NULL,
                      "times");
  list->types = (int *)malloc(sizeof(int) * list->size);
  restart_read_blocks(list->types, list->size, sizeof(int), stream, NULL,
                      "types");
}<|MERGE_RESOLUTION|>--- conflicted
+++ resolved
@@ -39,11 +39,7 @@
  * @param outputlist The #output_list to fill.
  * @param filename The file to read.
  * @param cosmo The #cosmology model.
-<<<<<<< HEAD
- * @param use_multiple_levels Switch to enable multiple output levels
-=======
  * @param use_multiple_levels Switch to enable multiple output levels.
->>>>>>> 268264d9
  */
 void output_list_read_file(struct output_list *outputlist, const char *filename,
                            struct cosmology *cosmo,
