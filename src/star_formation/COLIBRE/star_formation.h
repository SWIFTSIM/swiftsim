/*******************************************************************************
 * This file is part of SWIFT.
 * Copyright (c) 2018 Folkert Nobels (nobels@strw.leidenuniv.nl)
 *
 * This program is free software: you can redistribute it and/or modify
 * it under the terms of the GNU Lesser General Public License as published
 * by the Free Software Foundation, either version 3 of the License, or
 * (at your option) any later version.
 *
 * This program is distributed in the hope that it will be useful,
 * but WITHOUT ANY WARRANTY; without even the implied warranty of
 * MERCHANTABILITY or FITNESS FOR A PARTICULAR PURPOSE.  See the
 * GNU General Public License for more details.
 *
 * You should have received a copy of the GNU Lesser General Public License
 * along with this program.  If not, see <http://www.gnu.org/licenses/>.
 *
 *******************************************************************************/
#ifndef SWIFT_COLIBRE_STAR_FORMATION_H
#define SWIFT_COLIBRE_STAR_FORMATION_H

/* Local includes */
#include "adiabatic_index.h"
#include "cooling.h"
#include "cosmology.h"
#include "engine.h"
#include "entropy_floor.h"
#include "equation_of_state.h"
#include "exp10.h"
#include "hydro.h"
#include "parser.h"
#include "part.h"
#include "physical_constants.h"
#include "random.h"
#include "stars.h"
#include "units.h"
#include "dust.h"

/**
 * @file src/star_formation/COLIBRE/star_formation.h
 * @brief Star formation model used in the COLIBRE model
 */

/**
 * @brief Properties of the COLIBRE star formation model.
 */
struct star_formation {

  /*! Critical overdensity */
  double min_over_den;

  /*! Star formation efficiency */
  double sfe;

  /*! free fall time constant sqrt(3 pi/ 32G) (cm^-1.5 g^.5 s^1) */
  double ff_const;

  /*! star formation efficiency over free fall time constant (cm^1.5 g^-.5 s^-1)
   */
  double mdot_const;

  /*! Absolute temperature criteria */
  double temperature_threshold;

  /*! Maximal physical density, particles with a higher density instantaneously
   * turn into stars */
  double maximal_density_HpCM3;

  /*! Maximal physical density (internal units), particles with a higher density
   * instantaneously turn into stars */
  double maximal_density;

  /*! subgrid density threshold in user units */
  double subgrid_density_threshold_HpCM3;

  /*! subgrid density threshold in internal units */
  double subgrid_density_threshold;
};

/**
 * @brief Calculate if the gas has the potential of becoming
 * a star.
 *
 * @param starform the star formation law properties to use.
 * @param p the gas particles.
 * @param xp the additional properties of the gas particles.
 * @param phys_const the physical constants in internal units.
 * @param cosmo the cosmological parameters and properties.
 * @param hydro_props The properties of the hydro scheme.
 * @param us The internal system of units.
 * @param cooling The cooling data struct.
 *
 */
INLINE static int star_formation_is_star_forming(
    const struct part* p, const struct xpart* xp,
    const struct star_formation* starform, const struct phys_const* phys_const,
    const struct cosmology* cosmo, const struct hydro_props* hydro_props,
    const struct unit_system* us, const struct cooling_function_data* cooling,
    const struct entropy_floor_properties* entropy_props) {

  /* Minimal density (converted from critical density) for star formation */
  const double rho_crit_times_min_over_den =
      cosmo->critical_density * starform->min_over_den;

  /* Physical density of the particle */
  const double physical_density = hydro_get_physical_density(p, cosmo);

  /* Deside whether we should form stars or not,
   * first we deterime if we have the correct over density
   * if that is true we calculate if either the maximum density
   * threshold is reached after this we calculate if the
   * temperature is appropriate */
  if (physical_density < rho_crit_times_min_over_den) return 0;

  /* Did we reach the maximal physical density in which we need to be turned
   * instantaneously into a star?*/
  if (physical_density > starform->maximal_density) return 1;

  /* Check if we are above the subgrid density criteria */
  const double subgrid_density = xp->tracers_data.subgrid_dens;

  /* Check if the subgrid density criteria is satisfied */
  if (subgrid_density > starform->subgrid_density_threshold) return 1;

  /* Get the subgrid temperature from the tracers */
  const double subgrid_temperature = xp->tracers_data.subgrid_temp;

  /* Check if the subgrid temperature criteria is satisfied */
  return (subgrid_temperature < starform->temperature_threshold);
}

/**
 * @brief Compute the star-formation rate of a given particle and store
 * it into the #xpart. The star formation is calculated as a simple
 * Schmidt law with an efficiency per free-fall time that can be specified,
 * the free-fall time is based on the total SPH density.
 *
 * @param p #part.
 * @param xp the #xpart.
 * @param starform the star formation law properties to use
 * @param phys_const the physical constants in internal units.
 * @param hydro_props The properties of the hydro scheme.
 * @param cosmo the cosmological parameters and properties.
 * @param dt_star The time-step of this particle.
 */
INLINE static void star_formation_compute_SFR(
    const struct part* p, struct xpart* xp,
    const struct star_formation* starform, const struct phys_const* phys_const,
    const struct hydro_props* hydro_props, const struct cosmology* cosmo,
    const double dt_star) {

  /* Abort early if time-step size is 0 */
  if (dt_star == 0.) {

    xp->sf_data.SFR = 0.f;
    return;
  }

  /* Mass density of this particle */
  const double physical_density = hydro_get_physical_density(p, cosmo);

  /* In the case the particle is immediatly converted to a star particle */
  if (physical_density > starform->maximal_density) {
    xp->sf_data.SFR = hydro_get_mass(p) / dt_star;
    return;
  }

  /* Calculate the SFR per gas mass */
  double SFRpergasmass = starform->mdot_const * sqrt(physical_density);

  /* Store the SFR */
  xp->sf_data.SFR = SFRpergasmass * hydro_get_mass(p);
}

/**
 * @brief Decides whether a new particle should be created or if the hydro
 * particle needs to be transformed.
 *
 * In COLIBRE, we always convert full particles --> return 0
 *
 * @param p The #part.
 * @param xp The #xpart.
 * @param starform The properties of the star formation model.
 *
 * @return 1 if a new spart needs to be created.
 */
INLINE static int star_formation_should_spawn_spart(
    struct part* p, struct xpart* xp, const struct star_formation* starform) {
  return 0;
}

/**
 * @brief Decides whether a particle should be converted into a
 * star or not.
 *
 * Equation 21 of Schaye & Dalla Vecchia 2008.
 *
 * @param p The #part.
 * @param xp The #xpart.
 * @param starform The properties of the star formation model.
 * @param e The #engine (for random numbers).
 * @param dt_star The time-step of this particle
 * @return 1 if a conversion should be done, 0 otherwise.
 */
INLINE static int star_formation_should_convert_to_star(
    const struct part* p, const struct xpart* xp,
    const struct star_formation* starform, const struct engine* e,
    const double dt_star) {

  /* Calculate the propability of forming a star */
  const double prob = xp->sf_data.SFR * dt_star / hydro_get_mass(p);

  /* Get a unique random number between 0 and 1 for star formation */
  const double random_number =
      random_unit_interval(p->id, e->ti_current, random_number_star_formation);

  /* Have we been lucky and need to form a star? */
  return (prob > random_number);
}

/**
 * @brief Update the SF properties of a particle that is not star forming.
 *
 * @param p The #part.
 * @param xp The #xpart.
 * @param e The #engine.
 * @param starform The properties of the star formation model.
 * @param with_cosmology Are we running with cosmology switched on?
 */
INLINE static void star_formation_update_part_not_SFR(
    struct part* p, struct xpart* xp, const struct engine* e,
    const struct star_formation* starform, const int with_cosmology) {

  /* Check if it is the first time steps after star formation */
  if (xp->sf_data.SFR > 0.f) {

    /* Record the current time as an indicator of when this particle was last
       star-forming. */
    if (with_cosmology) {
      xp->sf_data.SFR = -e->cosmology->a;
    } else {
      xp->sf_data.SFR = -e->time;
    }
  }
}

/**
 * @brief Copies the properties of the gas particle over to the
 * star particle
 *
 * @param e The #engine
 * @param p the gas particles.
 * @param xp the additional properties of the gas particles.
 * @param sp the new created star particle with its properties.
 * @param starform the star formation law properties to use.
 * @param cosmo the cosmological parameters and properties.
 * @param with_cosmology if we run with cosmology.
 * @param convert_part Did we convert a part (or spawned one)?
 */
INLINE static void star_formation_copy_properties(
    const struct part* p, const struct xpart* xp, struct spart* sp,
    const struct engine* e, const struct star_formation* starform,
    const struct cosmology* cosmo, const int with_cosmology,
<<<<<<< HEAD
    const struct phys_const* phys_const,
    const struct hydro_props* restrict hydro_props,
    const struct dustevo_props* restrict dp,
    const struct unit_system* restrict us,
    const struct cooling_function_data* restrict cooling,
    const int convert_part) {
=======
    const struct phys_const* phys_const, const struct hydro_props* hydro_props,
    const struct dustevo_props* restrict dp, const struct unit_system* us, 
    const struct cooling_function_data* cooling, const int convert_part) {

>>>>>>> 332f98b5

  /* Store the current mass */
  sp->mass = hydro_get_mass(p);

  /* Store the current mass as the initial mass */
  sp->mass_init = hydro_get_mass(p);

  /* Store either the birth_scale_factor or birth_time depending  */
  if (with_cosmology) {
    sp->birth_scale_factor = cosmo->a;
  } else {
    sp->birth_time = e->time;
  }

  /* Store the chemistry struct in the star particle */
  sp->chemistry_data = p->chemistry_data;

  /* ---- dust grains destroyed at star formation (astration) ---- */
  redistribute_dust_to_element_abundances(sp, dp);

  /* return mass from dust to individual elements according to assumed grain composition */
  /* sp->chemistry_data.metal_mass_fraction[chemistry_element_C] +=  */
  /*   sp->chemistry_data.metal_mass_fraction[chemistry_element_Gra]; */

  /* sp->chemistry_data.metal_mass_fraction[chemistry_element_Fe] +=  */
  /*   sp->chemistry_data.metal_mass_fraction[chemistry_element_Ide]; */

  /* sp->chemistry_data.metal_mass_fraction[chemistry_element_O] +=  */
  /*   0.3715755*sp->chemistry_data.metal_mass_fraction[chemistry_element_Sil]; */
  /* sp->chemistry_data.metal_mass_fraction[chemistry_element_Mg] +=  */
  /*   0.1411169*sp->chemistry_data.metal_mass_fraction[chemistry_element_Sil];  */
  /* sp->chemistry_data.metal_mass_fraction[chemistry_element_Si] +=  */
  /*   0.1630668*sp->chemistry_data.metal_mass_fraction[chemistry_element_Sil]; */
  /* sp->chemistry_data.metal_mass_fraction[chemistry_element_Si] +=  */
  /*   0.3242408*sp->chemistry_data.metal_mass_fraction[chemistry_element_Sil]; */

  /* account for returned nebular metals in total metal mass fraction */
  /* sp->chemistry_data.metal_mass_fraction_total += */
  /*   sp->chemistry_data.metal_mass_fraction[chemistry_element_Gra] + */
  /*   sp->chemistry_data.metal_mass_fraction[chemistry_element_Sil] + */
  /*   sp->chemistry_data.metal_mass_fraction[chemistry_element_Ide]; */

  /* set mass fraction of dust grains inside stellar atmospheres to zero */
  /* sp->chemistry_data.metal_mass_fraction[chemistry_element_Gra] = 0.; */
  /* sp->chemistry_data.metal_mass_fraction[chemistry_element_Sil] = 0.; */
  /* sp->chemistry_data.metal_mass_fraction[chemistry_element_Ide] = 0.; */
  /* sp->chemistry_data.metal_mass_fraction[chemistry_element_Mgd] = 0.; */
  /* sp->chemistry_data.metal_mass_fraction[chemistry_element_Fed] = 0.; */

  /* --------------------------------------------------------------- */

  /* Store the tracers data */
  sp->tracers_data = xp->tracers_data;

  /* Store the birth density in the star particle */
  sp->birth_density = hydro_get_physical_density(p, cosmo);

  /* Store the birth temperature in the star particle */
  sp->birth_temperature = cooling_get_temperature(phys_const, hydro_props, us,
                                                  cosmo, cooling, p, xp);

  /* Flag that this particle has not done feedback yet */
  sp->SNII_f_E = -1.f;

  /* And also no enrichment */
  sp->last_enrichment_time = sp->birth_time;
  sp->count_since_last_enrichment = -1;

  /* Initialize HII region */
  sp->HIIregion_last_rebuild = -1.f;
}

/**
 * @brief initialization of the star formation law
 *
 * @param parameter_file The parsed parameter file
 * @param phys_const Physical constants in internal units
 * @param us The current internal system of units.
 * @param hydro_props The propertis of the hydro model.
 * @param starform the star formation law properties to initialize
 */
INLINE static void starformation_init_backend(
    struct swift_params* parameter_file, const struct phys_const* phys_const,
    const struct unit_system* us, const struct hydro_props* hydro_props,
    struct star_formation* starform) {

  /* Get the Gravitational constant */
  const double G_newton = phys_const->const_newton_G;

  /* Read the critical density contrast from the parameter file*/
  starform->min_over_den = parser_get_param_double(
      parameter_file, "COLIBREStarFormation:min_over_density");

  /* Get the star formation efficiency */
  starform->sfe = parser_get_param_double(
      parameter_file, "COLIBREStarFormation:star_formation_efficiency");

  /* Calculate the ff constant */
  starform->ff_const = sqrt(3.0 * M_PI / (32.0 * G_newton));

  /* Calculate the constant */
  starform->mdot_const = starform->sfe / starform->ff_const;

  /* Get the temperature threshold */
  starform->temperature_threshold = parser_get_param_double(
      parameter_file, "COLIBREStarFormation:temperature_threshold_K");

  starform->maximal_density_HpCM3 = parser_get_opt_param_double(
      parameter_file, "COLIBREStarFormation:threshold_max_density_H_p_cm3",
      FLT_MAX);

  /* Conversion of number density from cgs */
  const double number_density_from_cgs =
      1. / units_cgs_conversion_factor(us, UNIT_CONV_NUMBER_DENSITY);

  /* Calculate the maximal physical density to a mass density using the mean
   * molecular weight of primordial gas (mu=1.22)*/
  starform->maximal_density = starform->maximal_density_HpCM3 *
                              phys_const->const_proton_mass *
                              number_density_from_cgs * hydro_props->mu_neutral;

  /* Get the subgrid density threshold */
  starform->subgrid_density_threshold_HpCM3 = parser_get_opt_param_double(
      parameter_file, "COLIBREStarFormation:subgrid_density_threshold_H_p_CM3",
      FLT_MAX);

  /* Calculate the subgrid density threshold using primordial gas mean molecular
   * weights assuming neutral gas */
  starform->subgrid_density_threshold =
      starform->subgrid_density_threshold_HpCM3 *
      phys_const->const_proton_mass * number_density_from_cgs *
      hydro_props->mu_neutral;
}

/**
 * @brief Prints the used parameters of the star formation law
 *
 * @param starform the star formation law properties.
 * */
INLINE static void starformation_print_backend(
    const struct star_formation* starform) {

  /* Print the star formation properties */
  message("Star formation law is COLIBRE");
  message(
      "With properties: Star formation efficiency = %e, temperature "
      "threshold = %e, minimum over density = %e maximal "
      "density = %e subgrid density threshold = %e",
      starform->sfe, starform->temperature_threshold, starform->min_over_den,
      starform->maximal_density_HpCM3,
      starform->subgrid_density_threshold_HpCM3);
}

/**
 * @brief Finishes the density calculation.
 *
 * Nothing to do here. We do not need to compute any quantity in the hydro
 * density loop for the COLIBRE star formation model.
 *
 * @param p The particle to act upon
 * @param xp The extra particle data to act upon
 * @param cd The global star_formation information.
 * @param cosmo The current cosmological model.
 */
__attribute__((always_inline)) INLINE static void star_formation_end_density(
    struct part* p, struct xpart* xp, const struct star_formation* cd,
    const struct cosmology* cosmo) {}

/**
 * @brief Sets all particle fields to sensible values when the #part has 0 ngbs.
 *
 * Nothing to do here. We do not need to compute any quantity in the hydro
 * density loop for the COLIBRE star formation model.
 *
 * @param p The particle to act upon
 * @param xp The extended particle data to act upon
 * @param cd #star_formation containing star_formation informations.
 * @param cosmo The current cosmological model.
 */
__attribute__((always_inline)) INLINE static void
star_formation_part_has_no_neighbours(struct part* p, struct xpart* xp,
                                      const struct star_formation* cd,
                                      const struct cosmology* cosmo) {}

/**
 * @brief Sets the star_formation properties of the (x-)particles to a valid
 * start state.
 *
 * Nothing to do here.
 *
 * @param phys_const The physical constant in internal units.
 * @param us The unit system.
 * @param cosmo The current cosmological model.
 * @param data The global star_formation information used for this run.
 * @param p Pointer to the particle data.
 * @param xp Pointer to the extended particle data.
 */
__attribute__((always_inline)) INLINE static void
star_formation_first_init_part(const struct phys_const* phys_const,
                               const struct unit_system* us,
                               const struct cosmology* cosmo,
                               const struct star_formation* data,
                               const struct part* p, struct xpart* xp) {}

/**
 * @brief Sets the star_formation properties of the (x-)particles to a valid
 * start state.
 *
 * Nothing to do here. We do not need to compute any quantity in the hydro
 * density loop for the COLIBRE star formation model.
 *
 * @param p Pointer to the particle data.
 * @param data The global star_formation information.
 */
__attribute__((always_inline)) INLINE static void star_formation_init_part(
    struct part* p, const struct star_formation* data) {}

/**
 * @brief Split the star formation content of a particle into n pieces
 *
 * We only need to split the SFR if it is positive, i.e. it is not
 * storing the redshift/time of last SF event.
 *
 * @param p The #part.
 * @param xp The #xpart.
 * @param n The number of pieces to split into.
 */
__attribute__((always_inline)) INLINE static void star_formation_split_part(
    struct part* p, struct xpart* xp, const double n) {

  if (xp->sf_data.SFR > 0.) xp->sf_data.SFR /= n;
}

/**
 * @brief Deal with the case where no spart are available for star formation.
 *
 * @param e The #engine.
 * @param p The #part.
 * @param xp The #xpart.
 */
__attribute__((always_inline)) INLINE static void
star_formation_no_spart_available(const struct engine* e, const struct part* p,
                                  const struct xpart* xp) {
  /* Nothing to do, we just skip it and deal with it next step */
}

/**
 * @brief Compute some information for the star formation model based
 * on all the particles that were read in.
 *
 * This is called once on start-up of the code.
 *
 * Nothing to do here for COLIBRE.
 *
 * @param star_form The #star_formation structure.
 * @param e The #engine.
 */
__attribute__((always_inline)) INLINE static void
star_formation_first_init_stats(struct star_formation* star_form,
                                const struct engine* e) {}

#endif /* SWIFT_COLIBRE_STAR_FORMATION_H */<|MERGE_RESOLUTION|>--- conflicted
+++ resolved
@@ -261,19 +261,9 @@
     const struct part* p, const struct xpart* xp, struct spart* sp,
     const struct engine* e, const struct star_formation* starform,
     const struct cosmology* cosmo, const int with_cosmology,
-<<<<<<< HEAD
-    const struct phys_const* phys_const,
-    const struct hydro_props* restrict hydro_props,
-    const struct dustevo_props* restrict dp,
-    const struct unit_system* restrict us,
-    const struct cooling_function_data* restrict cooling,
-    const int convert_part) {
-=======
     const struct phys_const* phys_const, const struct hydro_props* hydro_props,
     const struct dustevo_props* restrict dp, const struct unit_system* us, 
     const struct cooling_function_data* cooling, const int convert_part) {
-
->>>>>>> 332f98b5
 
   /* Store the current mass */
   sp->mass = hydro_get_mass(p);
