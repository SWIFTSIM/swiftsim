/*******************************************************************************
 * This file is part of SWIFT.
 * Copyright (c) 2018 Folkert Nobels (nobels@strw.leidenuniv.nl)
 *
 * This program is free software: you can redistribute it and/or modify
 * it under the terms of the GNU Lesser General Public License as published
 * by the Free Software Foundation, either version 3 of the License, or
 * (at your option) any later version.
 *
 * This program is distributed in the hope that it will be useful,
 * but WITHOUT ANY WARRANTY; without even the implied warranty of
 * MERCHANTABILITY or FITNESS FOR A PARTICULAR PURPOSE.  See the
 * GNU General Public License for more details.
 *
 * You should have received a copy of the GNU Lesser General Public License
 * along with this program.  If not, see <http://www.gnu.org/licenses/>.
 *
 *******************************************************************************/
#ifndef SWIFT_COLIBRE_STAR_FORMATION_H
#define SWIFT_COLIBRE_STAR_FORMATION_H

/* Local includes */
#include "adiabatic_index.h"
#include "cooling.h"
#include "cosmology.h"
#include "engine.h"
#include "entropy_floor.h"
#include "equation_of_state.h"
#include "exp10.h"
#include "hydro.h"
#include "parser.h"
#include "part.h"
#include "physical_constants.h"
#include "random.h"
#include "stars.h"
#include "units.h"
#include "dust.h"

/**
 * @file src/star_formation/COLIBRE/star_formation.h
 * @brief Star formation model used in the COLIBRE model
 */

/**
 * @brief Properties of the COLIBRE star formation model.
 */
struct star_formation {

  /*! Critical overdensity */
  double min_over_den;

  /*! Star formation efficiency */
  double sfe;

  /*! free fall time constant sqrt(3 pi/ 32G) (cm^-1.5 g^.5 s^1) */
  double ff_const;

  /*! star formation efficiency over free fall time constant (cm^1.5 g^-.5 s^-1)
   */
  double mdot_const;

  /*! Absolute temperature criteria */
  double temperature_threshold;

  /*! Maximal physical density, particles with a higher density instantaneously
   * turn into stars */
  double maximal_density_HpCM3;

  /*! Maximal physical density (internal units), particles with a higher density
   * instantaneously turn into stars */
  double maximal_density;

  /*! subgrid density threshold in user units */
  double subgrid_density_threshold_HpCM3;

  /*! subgrid density threshold in internal units */
  double subgrid_density_threshold;
};

/**
 * @brief Calculate if the gas has the potential of becoming
 * a star.
 *
 * @param starform the star formation law properties to use.
 * @param p the gas particles.
 * @param xp the additional properties of the gas particles.
 * @param phys_const the physical constants in internal units.
 * @param cosmo the cosmological parameters and properties.
 * @param hydro_props The properties of the hydro scheme.
 * @param us The internal system of units.
 * @param cooling The cooling data struct.
 *
 */
INLINE static int star_formation_is_star_forming(
    const struct part* p, const struct xpart* xp,
    const struct star_formation* starform, const struct phys_const* phys_const,
    const struct cosmology* cosmo, const struct hydro_props* hydro_props,
    const struct unit_system* us, const struct cooling_function_data* cooling,
    const struct entropy_floor_properties* entropy_props) {

  /* Minimal density (converted from critical density) for star formation */
  const double rho_crit_times_min_over_den =
      cosmo->critical_density * starform->min_over_den;

  /* Physical density of the particle */
  const double physical_density = hydro_get_physical_density(p, cosmo);

  /* Deside whether we should form stars or not,
   * first we deterime if we have the correct over density
   * if that is true we calculate if either the maximum density
   * threshold is reached after this we calculate if the
   * temperature is appropriate */
  if (physical_density < rho_crit_times_min_over_den) return 0;

  /* Did we reach the maximal physical density in which we need to be turned
   * instantaneously into a star?*/
  if (physical_density > starform->maximal_density) return 1;

  /* Check if we are above the subgrid density criteria */
  const double subgrid_density = xp->tracers_data.subgrid_dens;

  /* Check if the subgrid density criteria is satisfied */
  if (subgrid_density > starform->subgrid_density_threshold) return 1;

  /* Get the subgrid temperature from the tracers */
  const double subgrid_temperature = xp->tracers_data.subgrid_temp;

  /* Check if the subgrid temperature criteria is satisfied */
  return (subgrid_temperature < starform->temperature_threshold);
}

/**
 * @brief Compute the star-formation rate of a given particle and store
 * it into the #xpart. The star formation is calculated as a simple
 * Schmidt law with an efficiency per free-fall time that can be specified,
 * the free-fall time is based on the total SPH density.
 *
 * @param p #part.
 * @param xp the #xpart.
 * @param starform the star formation law properties to use
 * @param phys_const the physical constants in internal units.
 * @param hydro_props The properties of the hydro scheme.
 * @param cosmo the cosmological parameters and properties.
 * @param dt_star The time-step of this particle.
 */
INLINE static void star_formation_compute_SFR(
    const struct part* p, struct xpart* xp,
    const struct star_formation* starform, const struct phys_const* phys_const,
    const struct hydro_props* hydro_props, const struct cosmology* cosmo,
    const double dt_star) {

  /* Abort early if time-step size is 0 */
  if (dt_star == 0.) {

    xp->sf_data.SFR = 0.f;
    return;
  }

  /* Mass density of this particle */
  const double physical_density = hydro_get_physical_density(p, cosmo);

  /* In the case the particle is immediatly converted to a star particle */
  if (physical_density > starform->maximal_density) {
    xp->sf_data.SFR = hydro_get_mass(p) / dt_star;
    return;
  }

  /* Calculate the SFR per gas mass */
  double SFRpergasmass = starform->mdot_const * sqrt(physical_density);

  /* Store the SFR */
  xp->sf_data.SFR = SFRpergasmass * hydro_get_mass(p);
}

/**
 * @brief Decides whether a new particle should be created or if the hydro
 * particle needs to be transformed.
 *
 * In COLIBRE, we always convert full particles --> return 0
 *
 * @param p The #part.
 * @param xp The #xpart.
 * @param starform The properties of the star formation model.
 *
 * @return 1 if a new spart needs to be created.
 */
INLINE static int star_formation_should_spawn_spart(
    struct part* p, struct xpart* xp, const struct star_formation* starform) {
  return 0;
}

/**
 * @brief Decides whether a particle should be converted into a
 * star or not.
 *
 * Equation 21 of Schaye & Dalla Vecchia 2008.
 *
 * @param p The #part.
 * @param xp The #xpart.
 * @param starform The properties of the star formation model.
 * @param e The #engine (for random numbers).
 * @param dt_star The time-step of this particle
 * @return 1 if a conversion should be done, 0 otherwise.
 */
INLINE static int star_formation_should_convert_to_star(
    const struct part* p, const struct xpart* xp,
    const struct star_formation* starform, const struct engine* e,
    const double dt_star) {

  /* Calculate the propability of forming a star */
  const double prob = xp->sf_data.SFR * dt_star / hydro_get_mass(p);

  /* Get a unique random number between 0 and 1 for star formation */
  const double random_number =
      random_unit_interval(p->id, e->ti_current, random_number_star_formation);

  /* Have we been lucky and need to form a star? */
  return (prob > random_number);
}

/**
 * @brief Update the SF properties of a particle that is not star forming.
 *
 * @param p The #part.
 * @param xp The #xpart.
 * @param e The #engine.
 * @param starform The properties of the star formation model.
 * @param with_cosmology Are we running with cosmology switched on?
 */
INLINE static void star_formation_update_part_not_SFR(
    struct part* p, struct xpart* xp, const struct engine* e,
    const struct star_formation* starform, const int with_cosmology) {

  /* Check if it is the first time steps after star formation */
  if (xp->sf_data.SFR > 0.f) {

    /* Record the current time as an indicator of when this particle was last
       star-forming. */
    if (with_cosmology) {
      xp->sf_data.SFR = -e->cosmology->a;
    } else {
      xp->sf_data.SFR = -e->time;
    }
  }
}

/**
 * @brief Copies the properties of the gas particle over to the
 * star particle
 *
 * @param e The #engine
 * @param p the gas particles.
 * @param xp the additional properties of the gas particles.
 * @param sp the new created star particle with its properties.
 * @param starform the star formation law properties to use.
 * @param cosmo the cosmological parameters and properties.
 * @param with_cosmology if we run with cosmology.
 * @param convert_part Did we convert a part (or spawned one)?
 */
INLINE static void star_formation_copy_properties(
    const struct part* p, const struct xpart* xp, struct spart* sp,
    const struct engine* e, const struct star_formation* starform,
    const struct cosmology* cosmo, const int with_cosmology,
<<<<<<< HEAD
    const struct phys_const* phys_const,
    const struct hydro_props* restrict hydro_props,
    const struct dustevo_props* restrict dp,
    const struct unit_system* restrict us,
    const struct cooling_function_data* restrict cooling) {
=======
    const struct phys_const* phys_const, const struct hydro_props* hydro_props,
    const struct unit_system* us, const struct cooling_function_data* cooling,
    const int convert_part) {
>>>>>>> 9d56bb77

  /* Store the current mass */
  sp->mass = hydro_get_mass(p);

  /* Store the current mass as the initial mass */
  sp->mass_init = hydro_get_mass(p);

  /* Store either the birth_scale_factor or birth_time depending  */
  if (with_cosmology) {
    sp->birth_scale_factor = cosmo->a;
  } else {
    sp->birth_time = e->time;
  }

  /* Store the chemistry struct in the star particle */
  sp->chemistry_data = p->chemistry_data;

  /* ---- dust grains destroyed at star formation (astration) ---- */
  redistribute_dust_to_element_abundances(sp, dp);

  /* return mass from dust to individual elements according to assumed grain composition */
  /* sp->chemistry_data.metal_mass_fraction[chemistry_element_C] +=  */
  /*   sp->chemistry_data.metal_mass_fraction[chemistry_element_Gra]; */

  /* sp->chemistry_data.metal_mass_fraction[chemistry_element_Fe] +=  */
  /*   sp->chemistry_data.metal_mass_fraction[chemistry_element_Ide]; */

  /* sp->chemistry_data.metal_mass_fraction[chemistry_element_O] +=  */
  /*   0.3715755*sp->chemistry_data.metal_mass_fraction[chemistry_element_Sil]; */
  /* sp->chemistry_data.metal_mass_fraction[chemistry_element_Mg] +=  */
  /*   0.1411169*sp->chemistry_data.metal_mass_fraction[chemistry_element_Sil];  */
  /* sp->chemistry_data.metal_mass_fraction[chemistry_element_Si] +=  */
  /*   0.1630668*sp->chemistry_data.metal_mass_fraction[chemistry_element_Sil]; */
  /* sp->chemistry_data.metal_mass_fraction[chemistry_element_Si] +=  */
  /*   0.3242408*sp->chemistry_data.metal_mass_fraction[chemistry_element_Sil]; */

  /* account for returned nebular metals in total metal mass fraction */
  /* sp->chemistry_data.metal_mass_fraction_total += */
  /*   sp->chemistry_data.metal_mass_fraction[chemistry_element_Gra] + */
  /*   sp->chemistry_data.metal_mass_fraction[chemistry_element_Sil] + */
  /*   sp->chemistry_data.metal_mass_fraction[chemistry_element_Ide]; */

  /* set mass fraction of dust grains inside stellar atmospheres to zero */
  /* sp->chemistry_data.metal_mass_fraction[chemistry_element_Gra] = 0.; */
  /* sp->chemistry_data.metal_mass_fraction[chemistry_element_Sil] = 0.; */
  /* sp->chemistry_data.metal_mass_fraction[chemistry_element_Ide] = 0.; */
  /* sp->chemistry_data.metal_mass_fraction[chemistry_element_Mgd] = 0.; */
  /* sp->chemistry_data.metal_mass_fraction[chemistry_element_Fed] = 0.; */

  /* --------------------------------------------------------------- */

  /* Store the tracers data */
  sp->tracers_data = xp->tracers_data;

  /* Store the birth density in the star particle */
  sp->birth_density = hydro_get_physical_density(p, cosmo);

  /* Store the birth temperature in the star particle */
  sp->birth_temperature = cooling_get_temperature(phys_const, hydro_props, us,
                                                  cosmo, cooling, p, xp);

  /* Flag that this particle has not done feedback yet */
  sp->SNII_f_E = -1.f;

  /* And also no enrichment */
  sp->last_enrichment_time = sp->birth_time;
  sp->count_since_last_enrichment = -1;

  /* Initialize HII region */
  sp->HIIregion_last_rebuild = -1.f;
}

/**
 * @brief initialization of the star formation law
 *
 * @param parameter_file The parsed parameter file
 * @param phys_const Physical constants in internal units
 * @param us The current internal system of units.
 * @param hydro_props The propertis of the hydro model.
 * @param starform the star formation law properties to initialize
 */
INLINE static void starformation_init_backend(
    struct swift_params* parameter_file, const struct phys_const* phys_const,
    const struct unit_system* us, const struct hydro_props* hydro_props,
    struct star_formation* starform) {

  /* Get the Gravitational constant */
  const double G_newton = phys_const->const_newton_G;

  /* Read the critical density contrast from the parameter file*/
  starform->min_over_den = parser_get_param_double(
      parameter_file, "COLIBREStarFormation:min_over_density");

  /* Get the star formation efficiency */
  starform->sfe = parser_get_param_double(
      parameter_file, "COLIBREStarFormation:star_formation_efficiency");

  /* Calculate the ff constant */
  starform->ff_const = sqrt(3.0 * M_PI / (32.0 * G_newton));

  /* Calculate the constant */
  starform->mdot_const = starform->sfe / starform->ff_const;

  /* Get the temperature threshold */
  starform->temperature_threshold = parser_get_param_double(
      parameter_file, "COLIBREStarFormation:temperature_threshold_K");

  starform->maximal_density_HpCM3 = parser_get_opt_param_double(
      parameter_file, "COLIBREStarFormation:threshold_max_density_H_p_cm3",
      FLT_MAX);

  /* Conversion of number density from cgs */
  const double number_density_from_cgs =
      1. / units_cgs_conversion_factor(us, UNIT_CONV_NUMBER_DENSITY);

  /* Calculate the maximal physical density to a mass density using the mean
   * molecular weight of primordial gas (mu=1.22)*/
  starform->maximal_density = starform->maximal_density_HpCM3 *
                              phys_const->const_proton_mass *
                              number_density_from_cgs * hydro_props->mu_neutral;

  /* Get the subgrid density threshold */
  starform->subgrid_density_threshold_HpCM3 = parser_get_opt_param_double(
      parameter_file, "COLIBREStarFormation:subgrid_density_threshold_H_p_CM3",
      FLT_MAX);

  /* Calculate the subgrid density threshold using primordial gas mean molecular
   * weights assuming neutral gas */
  starform->subgrid_density_threshold =
      starform->subgrid_density_threshold_HpCM3 *
      phys_const->const_proton_mass * number_density_from_cgs *
      hydro_props->mu_neutral;
}

/**
 * @brief Prints the used parameters of the star formation law
 *
 * @param starform the star formation law properties.
 * */
INLINE static void starformation_print_backend(
    const struct star_formation* starform) {

  /* Print the star formation properties */
  message("Star formation law is COLIBRE");
  message(
      "With properties: Star formation efficiency = %e, temperature "
      "threshold = %e, minimum over density = %e maximal "
      "density = %e subgrid density threshold = %e",
      starform->sfe, starform->temperature_threshold, starform->min_over_den,
      starform->maximal_density_HpCM3,
      starform->subgrid_density_threshold_HpCM3);
}

/**
 * @brief Finishes the density calculation.
 *
 * Nothing to do here. We do not need to compute any quantity in the hydro
 * density loop for the COLIBRE star formation model.
 *
 * @param p The particle to act upon
 * @param xp The extra particle data to act upon
 * @param cd The global star_formation information.
 * @param cosmo The current cosmological model.
 */
__attribute__((always_inline)) INLINE static void star_formation_end_density(
    struct part* p, struct xpart* xp, const struct star_formation* cd,
    const struct cosmology* cosmo) {}

/**
 * @brief Sets all particle fields to sensible values when the #part has 0 ngbs.
 *
 * Nothing to do here. We do not need to compute any quantity in the hydro
 * density loop for the COLIBRE star formation model.
 *
 * @param p The particle to act upon
 * @param xp The extended particle data to act upon
 * @param cd #star_formation containing star_formation informations.
 * @param cosmo The current cosmological model.
 */
__attribute__((always_inline)) INLINE static void
star_formation_part_has_no_neighbours(struct part* p, struct xpart* xp,
                                      const struct star_formation* cd,
                                      const struct cosmology* cosmo) {}

/**
 * @brief Sets the star_formation properties of the (x-)particles to a valid
 * start state.
 *
 * Nothing to do here.
 *
 * @param phys_const The physical constant in internal units.
 * @param us The unit system.
 * @param cosmo The current cosmological model.
 * @param data The global star_formation information used for this run.
 * @param p Pointer to the particle data.
 * @param xp Pointer to the extended particle data.
 */
__attribute__((always_inline)) INLINE static void
star_formation_first_init_part(const struct phys_const* phys_const,
                               const struct unit_system* us,
                               const struct cosmology* cosmo,
                               const struct star_formation* data,
                               const struct part* p, struct xpart* xp) {}

/**
 * @brief Sets the star_formation properties of the (x-)particles to a valid
 * start state.
 *
 * Nothing to do here. We do not need to compute any quantity in the hydro
 * density loop for the COLIBRE star formation model.
 *
 * @param p Pointer to the particle data.
 * @param data The global star_formation information.
 */
__attribute__((always_inline)) INLINE static void star_formation_init_part(
    struct part* p, const struct star_formation* data) {}

/**
 * @brief Split the star formation content of a particle into n pieces
 *
 * We only need to split the SFR if it is positive, i.e. it is not
 * storing the redshift/time of last SF event.
 *
 * @param p The #part.
 * @param xp The #xpart.
 * @param n The number of pieces to split into.
 */
__attribute__((always_inline)) INLINE static void star_formation_split_part(
    struct part* p, struct xpart* xp, const double n) {

  if (xp->sf_data.SFR > 0.) xp->sf_data.SFR /= n;
}

/**
 * @brief Deal with the case where no spart are available for star formation.
 *
 * @param e The #engine.
 * @param p The #part.
 * @param xp The #xpart.
 */
__attribute__((always_inline)) INLINE static void
star_formation_no_spart_available(const struct engine* e, const struct part* p,
                                  const struct xpart* xp) {
  /* Nothing to do, we just skip it and deal with it next step */
}

/**
 * @brief Compute some information for the star formation model based
 * on all the particles that were read in.
 *
 * This is called once on start-up of the code.
 *
 * Nothing to do here for COLIBRE.
 *
 * @param star_form The #star_formation structure.
 * @param e The #engine.
 */
__attribute__((always_inline)) INLINE static void
star_formation_first_init_stats(struct star_formation* star_form,
                                const struct engine* e) {}

#endif /* SWIFT_COLIBRE_STAR_FORMATION_H */<|MERGE_RESOLUTION|>--- conflicted
+++ resolved
@@ -261,17 +261,10 @@
     const struct part* p, const struct xpart* xp, struct spart* sp,
     const struct engine* e, const struct star_formation* starform,
     const struct cosmology* cosmo, const int with_cosmology,
-<<<<<<< HEAD
-    const struct phys_const* phys_const,
-    const struct hydro_props* restrict hydro_props,
-    const struct dustevo_props* restrict dp,
-    const struct unit_system* restrict us,
-    const struct cooling_function_data* restrict cooling) {
-=======
     const struct phys_const* phys_const, const struct hydro_props* hydro_props,
-    const struct unit_system* us, const struct cooling_function_data* cooling,
-    const int convert_part) {
->>>>>>> 9d56bb77
+    const struct dustevo_props* restrict dp, const struct unit_system* us, 
+    const struct cooling_function_data* cooling, const int convert_part) {
+
 
   /* Store the current mass */
   sp->mass = hydro_get_mass(p);
