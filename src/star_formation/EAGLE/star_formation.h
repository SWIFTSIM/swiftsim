/*******************************************************************************
 * This file is part of SWIFT.
 * Copyright (c) 2018 Folkert Nobels (nobels@strw.leidenuniv.nl)
 *
 * This program is free software: you can redistribute it and/or modify
 * it under the terms of the GNU Lesser General Public License as published
 * by the Free Software Foundation, either version 3 of the License, or
 * (at your option) any later version.
 *
 * This program is distributed in the hope that it will be useful,
 * but WITHOUT ANY WARRANTY; without even the implied warranty of
 * MERCHANTABILITY or FITNESS FOR A PARTICULAR PURPOSE.  See the
 * GNU General Public License for more details.
 *
 * You should have received a copy of the GNU Lesser General Public License
 * along with this program.  If not, see <http://www.gnu.org/licenses/>.
 *
 *******************************************************************************/
#ifndef SWIFT_EAGLE_STAR_FORMATION_H
#define SWIFT_EAGLE_STAR_FORMATION_H

/* Local includes */
#include "adiabatic_index.h"
#include "chemistry.h"
#include "cooling.h"
#include "cosmology.h"
#include "engine.h"
#include "entropy_floor.h"
#include "equation_of_state.h"
#include "exp10.h"
#include "hydro.h"
#include "parser.h"
#include "part.h"
#include "physical_constants.h"
#include "random.h"
#include "stars.h"
#include "units.h"

/**
 * @file src/star_formation/EAGLE/star_formation.h
 * @brief Star formation model used in the EAGLE model
 */

/**
 * @brief Properties of the EAGLE star formation model.
 */
struct star_formation {

  /*! Normalization of the KS star formation law (internal units) */
  double KS_normalization;

  /*! Normalization of the KS star formation law (Msun / kpc^2 / yr) */
  double KS_normalization_MSUNpYRpKPC2;

  /*! Slope of the KS law */
  double KS_power_law;

  /*! Slope of the high density KS law */
  double KS_high_den_power_law;

  /*! KS law High density threshold (internal units) */
  double KS_high_den_thresh;

  /*! KS high density normalization (internal units) */
  double KS_high_den_normalization;

  /*! KS high density normalization (H atoms per cm^3)  */
  double KS_high_den_thresh_HpCM3;

  /*! Critical overdensity */
  double min_over_den;

  /*! Dalla Vecchia & Schaye entropy differnce criterion */
  double entropy_margin_threshold_dex;

  /*! 10^Tdex of Dalla Vecchia & Schaye entropy difference criterion */
  double ten_to_entropy_margin_threshold_dex;

  /*! gas fraction */
  double fgas;

  /*! Star formation law slope */
  double SF_power_law;

  /*! star formation normalization (internal units) */
  double SF_normalization;

  /*! star formation high density slope */
  double SF_high_den_power_law;

  /*! Star formation high density normalization (internal units) */
  double SF_high_den_normalization;

  /*! Density threshold to form stars (internal units) */
  double density_threshold;

  /*! Density threshold to form stars in user units */
  double density_threshold_HpCM3;

  /*! Maximum density threshold to form stars (internal units) */
  double density_threshold_max;

  /*! Maximum density threshold to form stars (H atoms per cm^3) */
  double density_threshold_max_HpCM3;

  /*! Reference metallicity for metal-dependant threshold */
  double Z0;

  /*! Inverse of reference metallicity */
  double Z0_inv;

  /*! critical density Metallicity power law (internal units) */
  double n_Z0;

  /*! Polytropic index */
  double EOS_polytropic_index;

  /*! EOS density norm (H atoms per cm^3) */
  double EOS_density_norm_HpCM3;

  /*! EOS Temperature norm (Kelvin)  */
  double EOS_temperature_norm_K;

  /*! EOS pressure norm, eq. 13 of Schaye & Dalla Vecchia 2008 (internal units)
   */
  double EOS_pressure_c;

  /*! EOS Temperarure norm, eq. 13 of Schaye & Dalla Vecchia 2008 (internal
   * units) */
  double EOS_temperature_c;

  /*! EOS density norm, eq. 13 of Schaye & Dalla Vecchia 2008 (internal units)
   */
  double EOS_density_c;

  /*! Inverse of EOS density norm (internal units) */
  double EOS_density_c_inv;

  /*! Max physical density (H atoms per cm^3)*/
  double max_gas_density_HpCM3;

  /*! Max physical density (internal units) */
  double max_gas_density;
};

/**
 * @brief Computes the density threshold for star-formation fo a given total
 * metallicity.
 *
 * Follows Schaye (2004) eq. 19 and 24 (see also Schaye et al. 2015, eq. 2).
 *
 * @param Z The metallicity (metal mass fraction).
 * @param starform The properties of the star formation model.
 * @param phys_const The physical constants.
 * @return The physical density threshold for star formation in internal units.
 */
INLINE static double star_formation_threshold(
    const double Z, const struct star_formation* starform,
    const struct phys_const* phys_const) {

  double density_threshold;

  /* Schaye (2004), eq. 19 and 24 */
  if (Z > 0.) {
    density_threshold = starform->density_threshold *
                        powf(Z * starform->Z0_inv, starform->n_Z0);
    density_threshold = min(density_threshold, starform->density_threshold_max);
  } else {
    density_threshold = starform->density_threshold_max;
  }

  /* Convert to mass density */
  return density_threshold * phys_const->const_proton_mass;
}

/**
 * @brief Compute the pressure on the polytropic equation of state for a given
 * Hydrogen number density.
 *
 * Schaye & Dalla Vecchia 2008, eq. 13.
 *
 * @param n_H The Hydrogen number density in internal units.
 * @param starform The properties of the star formation model.
 * @return The pressure on the equation of state in internal units.
 */
INLINE static double EOS_pressure(const double n_H,
                                  const struct star_formation* starform) {

  return starform->EOS_pressure_c *
         pow(n_H * starform->EOS_density_c_inv, starform->EOS_polytropic_index);
}

/**
 * @brief Compute the entropy of the polytropic equation of state for a given
 * Hydrogen number density.
 *
 * @param n_H The Hydrogen number density in internal units.
 * @param starform The properties of the star formation model.
 * @param rho The physical density
 * @return The pressure on the equation of state in internal units.
 */
INLINE static double EOS_entropy(const double n_H,
                                 const struct star_formation* starform,
                                 const double rho) {

  return gas_entropy_from_pressure(rho, EOS_pressure(n_H, starform));
}

/**
 * @brief Calculate if the gas has the potential of becoming
 * a star.
 *
 * @param starform the star formation law properties to use.
 * @param p the gas particles.
 * @param xp the additional properties of the gas particles.
 * @param phys_const the physical constants in internal units.
 * @param cosmo the cosmological parameters and properties.
 * @param hydro_props The properties of the hydro scheme.
 * @param us The internal system of units.
 * @param cooling The cooling data struct.
 * @param entropy_floor_props The entropy floor assumed in this run.
 */
INLINE static int star_formation_is_star_forming(
    const struct part* restrict p, const struct xpart* restrict xp,
    const struct star_formation* starform, const struct phys_const* phys_const,
    const struct cosmology* cosmo,
    const struct hydro_props* restrict hydro_props,
    const struct unit_system* restrict us,
    const struct cooling_function_data* restrict cooling,
    const struct entropy_floor_properties* restrict entropy_floor_props) {

  /* Minimal density (converted from mean baryonic density) for star formation
   */
  const double rho_mean_b_times_min_over_den =
      cosmo->mean_density_Omega_b * starform->min_over_den;

  /* Physical density of the particle */
  const double physical_density = hydro_get_physical_density(p, cosmo);

  /* Deside whether we should form stars or not,
   * first we deterime if we have the correct over density
   * if that is true we calculate if either the maximum density
   * threshold is reached or if the metallicity dependent
   * threshold is reached, after this we calculate if the
   * temperature is appropriate */
  if (physical_density < rho_mean_b_times_min_over_den) return 0;

  /* In this case there are actually multiple possibilities
   * because we also need to check if the physical density exceeded
   * the appropriate limit */
<<<<<<< HEAD
=======

  /* Get the Hydrogen number density (assuming primordial H abundance) */
  const double n_H = physical_density * hydro_props->hydrogen_mass_fraction;

  /* Get the density threshold for star formation */
>>>>>>> a4312b8a
  const double Z =
      chemistry_get_total_metal_mass_fraction_for_star_formation(p);
  const double density_threshold =
      star_formation_threshold(Z, starform, phys_const);

  /* Check if it exceeded the minimum density */
  if (n_H < density_threshold) return 0;

  /* Calculate the entropy of the particle */
  const double entropy = hydro_get_physical_entropy(p, xp, cosmo);

  /* Calculate the entropy that will be used to calculate
   * the off-set, this is the maximum between the entropy
   * floor and the star formation polytropic EOS. */
  const double entropy_eos = max(entropy_floor(p, cosmo, entropy_floor_props),
                                 EOS_entropy(n_H, starform, physical_density));

  /* Check the Scahye & Dalla Vecchia 2012 EOS-based temperature critrion */
  return (entropy <
          entropy_eos * starform->ten_to_entropy_margin_threshold_dex);
}

/**
 * @brief Compute the star-formation rate of a given particle and store
 * it into the #xpart.
 *
 * @param p #part.
 * @param xp the #xpart.
 * @param starform the star formation law properties to use
 * @param phys_const the physical constants in internal units.
 * @param hydro_props The properties of the hydro scheme.
 * @param cosmo the cosmological parameters and properties.
 * @param dt_star The time-step of this particle.
 */
INLINE static void star_formation_compute_SFR(
    const struct part* restrict p, struct xpart* restrict xp,
    const struct star_formation* starform, const struct phys_const* phys_const,
    const struct hydro_props* hydro_props, const struct cosmology* cosmo,
    const double dt_star) {

  /* Abort early if time-step size is 0 */
  if (dt_star == 0.) {

    xp->sf_data.SFR = 0.f;
    return;
  }

  /* Hydrogen number density of this particle (assuming primordial H abundance)
   */
  const double physical_density = hydro_get_physical_density(p, cosmo);
  const double n_H = physical_density * hydro_props->hydrogen_mass_fraction;

  /* Are we above the threshold for automatic star formation? */
  if (physical_density >
      starform->max_gas_density * phys_const->const_proton_mass) {

    xp->sf_data.SFR = hydro_get_mass(p) / dt_star;
    return;
  }

  /* Get the pressure used for the star formation, this is
   * the maximum of the star formation EOS pressure,
   * the physical pressure of the particle and the
   * floor pressure. The floor pressure is used implicitly
   * when getting the physical pressure. */
  const double pressure =
      max(EOS_pressure(n_H, starform), hydro_get_physical_pressure(p, cosmo));

  /* Calculate the specific star formation rate */
  double SFRpergasmass;
  if (physical_density <
      starform->KS_high_den_thresh * phys_const->const_proton_mass) {

    SFRpergasmass =
        starform->SF_normalization * pow(pressure, starform->SF_power_law);

  } else {

    SFRpergasmass = starform->SF_high_den_normalization *
                    pow(pressure, starform->SF_high_den_power_law);
  }

  /* Store the SFR */
  xp->sf_data.SFR = SFRpergasmass * hydro_get_mass(p);
}

/**
 * @brief Decides whether a particle should be converted into a
 * star or not.
 *
 * Equation 21 of Schaye & Dalla Vecchia 2008.
 *
 * @param p The #part.
 * @param xp The #xpart.
 * @param starform The properties of the star formation model.
 * @param e The #engine (for random numbers).
 * @param dt_star The time-step of this particle
 * @return 1 if a conversion should be done, 0 otherwise.
 */
INLINE static int star_formation_should_convert_to_star(
    const struct part* p, const struct xpart* xp,
    const struct star_formation* starform, const struct engine* e,
    const double dt_star) {

  /* Calculate the propability of forming a star */
  const double prob = xp->sf_data.SFR * dt_star / hydro_get_mass(p);

  /* Get a unique random number between 0 and 1 for star formation */
  const double random_number =
      random_unit_interval(p->id, e->ti_current, random_number_star_formation);

  /* Have we been lucky and need to form a star? */
  return (prob > random_number);
}

/**
 * @brief Update the SF properties of a particle that is not star forming.
 *
 * @param p The #part.
 * @param xp The #xpart.
 * @param e The #engine.
 * @param starform The properties of the star formation model.
 * @param with_cosmology Are we running with cosmology switched on?
 */
INLINE static void star_formation_update_part_not_SFR(
    struct part* p, struct xpart* xp, const struct engine* e,
    const struct star_formation* starform, const int with_cosmology) {

  /* Check if it is the first time steps after star formation */
  if (xp->sf_data.SFR > 0.f) {

    /* Record the current time as an indicator of when this particle was last
       star-forming. */
    if (with_cosmology) {
      xp->sf_data.SFR = -e->cosmology->a;
    } else {
      xp->sf_data.SFR = -e->time;
    }
  }
}

/**
 * @brief Copies the properties of the gas particle over to the
 * star particle
 *
 * @param e The #engine
 * @param p the gas particles.
 * @param xp the additional properties of the gas particles.
 * @param sp the new created star particle with its properties.
 * @param starform the star formation law properties to use.
 * @param cosmo the cosmological parameters and properties.
 * @param with_cosmology if we run with cosmology.
 * @param phys_const the physical constants in internal units.
 * @param hydro_props The properties of the hydro scheme.
 * @param us The internal system of units.
 * @param cooling The cooling data struct.
 */
INLINE static void star_formation_copy_properties(
    const struct part* p, const struct xpart* xp, struct spart* sp,
    const struct engine* e, const struct star_formation* starform,
    const struct cosmology* cosmo, const int with_cosmology,
    const struct phys_const* phys_const,
    const struct hydro_props* restrict hydro_props,
    const struct unit_system* restrict us,
    const struct cooling_function_data* restrict cooling) {

  /* Store the current mass */
  sp->mass = hydro_get_mass(p);

  /* Store the current mass as the initial mass */
  sp->mass_init = hydro_get_mass(p);

  /* Store either the birth_scale_factor or birth_time depending  */
  if (with_cosmology) {
    sp->birth_scale_factor = cosmo->a;
  } else {
    sp->birth_time = e->time;
  }

  /* Store the chemistry struct in the star particle */
  sp->chemistry_data = p->chemistry_data;

  /* Store the tracers data */
  sp->tracers_data = xp->tracers_data;

  /* Store the birth density in the star particle */
  sp->birth_density = hydro_get_physical_density(p, cosmo);

  /* Store the birth temperature in the star particle */
  sp->birth_temperature = cooling_get_temperature(phys_const, hydro_props, us,
                                                  cosmo, cooling, p, xp);

  /* Flag that this particle has not done feedback yet */
  sp->SNII_f_E = -1.f;
}

/**
 * @brief initialization of the star formation law
 *
 * @param parameter_file The parsed parameter file
 * @param phys_const Physical constants in internal units
 * @param us The current internal system of units.
 * @param hydro_props The propertis of the hydro model.
 * @param starform the star formation law properties to initialize
 */
INLINE static void starformation_init_backend(
    struct swift_params* parameter_file, const struct phys_const* phys_const,
    const struct unit_system* us, const struct hydro_props* hydro_props,
    struct star_formation* starform) {

  /* Get the Gravitational constant */
  const double G_newton = phys_const->const_newton_G;

  /* Initial Hydrogen abundance (mass fraction) */
  const double X_H = hydro_props->hydrogen_mass_fraction;

  /* Mean molecular weight assuming neutral gas */
  const double mean_molecular_weight = hydro_props->mu_neutral;

  /* Get the surface density unit Msun / pc^2 in internal units */
  const double Msun_per_pc2 =
      phys_const->const_solar_mass /
      (phys_const->const_parsec * phys_const->const_parsec);

  /* Get the SF surface density unit Msun / kpc^2 / yr in internal units */
  const double kpc = 1000. * phys_const->const_parsec;
  const double Msun_per_kpc2_per_year =
      phys_const->const_solar_mass / (kpc * kpc) / phys_const->const_year;

  /* Conversion of number density from cgs */
  const double number_density_from_cgs =
      1. / units_cgs_conversion_factor(us, UNIT_CONV_NUMBER_DENSITY);

  /* Quantities that have to do with the Normal Kennicutt-
   * Schmidt law will be read in this part of the code*/

  /* Load the equation of state for this model */
  starform->EOS_polytropic_index = parser_get_param_double(
      parameter_file, "EAGLEStarFormation:EOS_gamma_effective");
  starform->EOS_temperature_norm_K = parser_get_param_double(
      parameter_file, "EAGLEStarFormation:EOS_temperature_norm_K");
  starform->EOS_density_norm_HpCM3 = parser_get_param_double(
      parameter_file, "EAGLEStarFormation:EOS_density_norm_H_p_cm3");
  starform->EOS_density_c =
      starform->EOS_density_norm_HpCM3 * number_density_from_cgs;
  starform->EOS_density_c_inv = 1. / starform->EOS_density_c;

  /* Calculate the EOS pressure normalization */
  starform->EOS_pressure_c =
      starform->EOS_density_c * starform->EOS_temperature_norm_K *
      phys_const->const_boltzmann_k / mean_molecular_weight / X_H;

  /* Normalisation of the temperature in the EOS calculatio */
  starform->EOS_temperature_c =
      starform->EOS_pressure_c / phys_const->const_boltzmann_k;
  starform->EOS_temperature_c *=
      pow(starform->EOS_density_c, starform->EOS_polytropic_index);

  /* Read the critical density contrast from the parameter file*/
  starform->min_over_den = parser_get_param_double(
      parameter_file, "EAGLEStarFormation:min_over_density");

  /* Read the gas fraction from the file */
  starform->fgas = parser_get_opt_param_double(
      parameter_file, "EAGLEStarFormation:gas_fraction", 1.);

  /* Read the Kennicutt-Schmidt power law exponent */
  starform->KS_power_law =
      parser_get_param_double(parameter_file, "EAGLEStarFormation:KS_exponent");

  /* Calculate the power law of the corresponding star formation Schmidt law */
  starform->SF_power_law = (starform->KS_power_law - 1.) / 2.;

  /* Read the normalization of the KS law in KS law units */
  starform->KS_normalization_MSUNpYRpKPC2 = parser_get_param_double(
      parameter_file, "EAGLEStarFormation:KS_normalisation");

  /* Convert to internal units */
  starform->KS_normalization =
      starform->KS_normalization_MSUNpYRpKPC2 * Msun_per_kpc2_per_year;

  /* Calculate the starformation pre-factor (eq. 12 of Schaye & Dalla Vecchia
   * 2008) */
  starform->SF_normalization =
      starform->KS_normalization * pow(Msun_per_pc2, -starform->KS_power_law) *
      pow(hydro_gamma * starform->fgas / G_newton, starform->SF_power_law);

  /* Read the high density Kennicutt-Schmidt power law exponent */
  starform->KS_high_den_power_law = parser_get_param_double(
      parameter_file, "EAGLEStarFormation:KS_high_density_exponent");

  /* Calculate the SF high density power law */
  starform->SF_high_den_power_law = (starform->KS_high_den_power_law - 1.) / 2.;

  /* Read the high density criteria for the KS law in number density per cm^3 */
  starform->KS_high_den_thresh_HpCM3 = parser_get_param_double(
      parameter_file, "EAGLEStarFormation:KS_high_density_threshold_H_p_cm3");

  /* Transform the KS high density criteria to simulation units */
  starform->KS_high_den_thresh =
      starform->KS_high_den_thresh_HpCM3 * number_density_from_cgs;

  /* Pressure at the high-density threshold */
  const double EOS_high_den_pressure =
      EOS_pressure(starform->KS_high_den_thresh, starform);

  /* Calculate the KS high density normalization
   * We want the SF law to be continous so the normalisation of the second
   * power-law is the value of the first power-law at the high-density threshold
   */
  starform->KS_high_den_normalization =
      starform->KS_normalization *
      pow(Msun_per_pc2,
          starform->KS_high_den_power_law - starform->KS_power_law) *
      pow(hydro_gamma * EOS_high_den_pressure * starform->fgas / G_newton,
          (starform->KS_power_law - starform->KS_high_den_power_law) * 0.5f);

  /* Calculate the SF high density normalization */
  starform->SF_high_den_normalization =
      starform->KS_high_den_normalization *
      pow(Msun_per_pc2, -starform->KS_high_den_power_law) *
      pow(hydro_gamma * starform->fgas / G_newton,
          starform->SF_high_den_power_law);

  /* Get the maximum physical density for SF */
  starform->max_gas_density_HpCM3 = parser_get_opt_param_double(
      parameter_file, "EAGLEStarFormation:KS_max_density_threshold_H_p_cm3",
      FLT_MAX);

  /* Convert the maximum physical density to internal units */
  starform->max_gas_density =
      starform->max_gas_density_HpCM3 * number_density_from_cgs;

  starform->entropy_margin_threshold_dex = parser_get_opt_param_double(
      parameter_file, "EAGLEStarFormation:EOS_entropy_margin_dex", FLT_MAX);

  starform->ten_to_entropy_margin_threshold_dex =
      exp10(starform->entropy_margin_threshold_dex);

  /* Read the normalization of the metallicity dependent critical
   * density*/
  starform->density_threshold_HpCM3 = parser_get_param_double(
      parameter_file, "EAGLEStarFormation:threshold_norm_H_p_cm3");

  /* Convert to internal units */
  starform->density_threshold =
      starform->density_threshold_HpCM3 * number_density_from_cgs;

  /* Read the scale metallicity Z0 */
  starform->Z0 = parser_get_param_double(parameter_file,
                                         "EAGLEStarFormation:threshold_Z0");
  starform->Z0_inv = 1. / starform->Z0;

  /* Read the power law of the critical density scaling */
  starform->n_Z0 = parser_get_param_double(
      parameter_file, "EAGLEStarFormation:threshold_slope");

  /* Read the maximum allowed density for star formation */
  starform->density_threshold_max_HpCM3 = parser_get_param_double(
      parameter_file, "EAGLEStarFormation:threshold_max_density_H_p_cm3");

  /* Convert to internal units */
  starform->density_threshold_max =
      starform->density_threshold_max_HpCM3 * number_density_from_cgs;
}

/**
 * @brief Prints the used parameters of the star formation law
 *
 * @param starform the star formation law properties.
 * */
INLINE static void starformation_print_backend(
    const struct star_formation* starform) {

  message("Star formation law is EAGLE (Schaye & Dalla Vecchia 2008)");
  message(
      "With properties: normalization = %e Msun/kpc^2/yr, slope of the"
      "Kennicutt-Schmidt law = %e and gas fraction = %e ",
      starform->KS_normalization_MSUNpYRpKPC2, starform->KS_power_law,
      starform->fgas);
  message("At densities of %e H/cm^3 the slope changes to %e.",
          starform->KS_high_den_thresh_HpCM3, starform->KS_high_den_power_law);
  message(
      "The effective equation of state is given by: polytropic "
      "index = %e , normalization density = %e #/cm^3 and normalization "
      "temperature = %e K",
      starform->EOS_polytropic_index, starform->EOS_density_norm_HpCM3,
      starform->EOS_temperature_norm_K);
  message("Density threshold follows Schaye (2004)");
  message(
      "the normalization of the density threshold is given by"
      " %e #/cm^3, with metallicity slope of %e, and metallicity normalization"
      " of %e, the maximum density threshold is given by %e #/cm^3",
      starform->density_threshold_HpCM3, starform->n_Z0, starform->Z0,
      starform->density_threshold_max_HpCM3);
  message("Temperature threshold is given by Dalla Vecchia and Schaye (2012)");
  message("The temperature threshold offset from the EOS is given by: %e dex",
          starform->entropy_margin_threshold_dex);
  message("Running with a maximum gas density given by: %e #/cm^3",
          starform->max_gas_density_HpCM3);
}

/**
 * @brief Finishes the density calculation.
 *
 * Nothing to do here. We do not need to compute any quantity in the hydro
 * density loop for the EAGLE star formation model.
 *
 * @param p The particle to act upon
 * @param cd The global star_formation information.
 * @param cosmo The current cosmological model.
 */
__attribute__((always_inline)) INLINE static void star_formation_end_density(
    struct part* restrict p, const struct star_formation* cd,
    const struct cosmology* cosmo) {}

/**
 * @brief Sets all particle fields to sensible values when the #part has 0 ngbs.
 *
 * Nothing to do here. We do not need to compute any quantity in the hydro
 * density loop for the EAGLE star formation model.
 *
 * @param p The particle to act upon
 * @param xp The extended particle data to act upon
 * @param cd #star_formation containing star_formation informations.
 * @param cosmo The current cosmological model.
 */
__attribute__((always_inline)) INLINE static void
star_formation_part_has_no_neighbours(struct part* restrict p,
                                      struct xpart* restrict xp,
                                      const struct star_formation* cd,
                                      const struct cosmology* cosmo) {}

/**
 * @brief Sets the star_formation properties of the (x-)particles to a valid
 * state to start the density loop.
 *
 * Nothing to do here. We do not need to compute any quantity in the hydro
 * density loop for the EAGLE star formation model.
 *
 * @param data The global star_formation information used for this run.
 * @param p Pointer to the particle data.
 */
__attribute__((always_inline)) INLINE static void star_formation_init_part(
    struct part* restrict p, const struct star_formation* data) {}

/**
 * @brief Sets the star_formation properties of the (x-)particles to a valid
 * start state at the beginning of the simulation after the ICs have been read.
 *
 * Nothing to do here.
 *
 * @param phys_const The physical constant in internal units.
 * @param us The unit system.
 * @param cosmo The current cosmological model.
 * @param data The global star_formation information used for this run.
 * @param p Pointer to the particle data.
 * @param xp Pointer to the extended particle data.
 */
__attribute__((always_inline)) INLINE static void
star_formation_first_init_part(const struct phys_const* restrict phys_const,
                               const struct unit_system* restrict us,
                               const struct cosmology* restrict cosmo,
                               const struct star_formation* data,
                               const struct part* restrict p,
                               struct xpart* restrict xp) {}

#endif /* SWIFT_EAGLE_STAR_FORMATION_H */<|MERGE_RESOLUTION|>--- conflicted
+++ resolved
@@ -248,14 +248,11 @@
   /* In this case there are actually multiple possibilities
    * because we also need to check if the physical density exceeded
    * the appropriate limit */
-<<<<<<< HEAD
-=======
 
   /* Get the Hydrogen number density (assuming primordial H abundance) */
   const double n_H = physical_density * hydro_props->hydrogen_mass_fraction;
 
   /* Get the density threshold for star formation */
->>>>>>> a4312b8a
   const double Z =
       chemistry_get_total_metal_mass_fraction_for_star_formation(p);
   const double density_threshold =
