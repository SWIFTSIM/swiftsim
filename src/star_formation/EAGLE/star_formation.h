/*******************************************************************************
 * This file is part of SWIFT.
 * Copyright (c) 2018 Folkert Nobels (nobels@strw.leidenuniv.nl)
 *
 * This program is free software: you can redistribute it and/or modify
 * it under the terms of the GNU Lesser General Public License as published
 * by the Free Software Foundation, either version 3 of the License, or
 * (at your option) any later version.
 *
 * This program is distributed in the hope that it will be useful,
 * but WITHOUT ANY WARRANTY; without even the implied warranty of
 * MERCHANTABILITY or FITNESS FOR A PARTICULAR PURPOSE.  See the
 * GNU General Public License for more details.
 *
 * You should have received a copy of the GNU Lesser General Public License
 * along with this program.  If not, see <http://www.gnu.org/licenses/>.
 *
 *******************************************************************************/
#ifndef SWIFT_EAGLE_STAR_FORMATION_H
#define SWIFT_EAGLE_STAR_FORMATION_H

/* Local includes */
#include "adiabatic_index.h"
#include "chemistry.h"
#include "cooling.h"
#include "cosmology.h"
#include "engine.h"
#include "entropy_floor.h"
#include "equation_of_state.h"
#include "exp10.h"
#include "hydro.h"
#include "parser.h"
#include "part.h"
#include "physical_constants.h"
#include "random.h"
#include "stars.h"
#include "units.h"

#define star_formation_need_update_dx_max 0

/**
 * @file src/star_formation/EAGLE/star_formation.h
 * @brief Star formation model used in the EAGLE model
 */

/**
 * @brief Functional form of the star formation law
 */
enum star_formation_law {
  eagle_star_formation_schmidt_law, /*<! Schmidt law */
  eagle_star_formation_pressure_law /*<! Pressure law */
};

/**
 * @brief Properties of the EAGLE star formation model.
 */
struct star_formation {

  /*! Which SF law are we using? */
  enum star_formation_law SF_law;

  /* The Schmidt model parameters */
  struct {

    /*! Star formation efficiency */
    double sfe;

    /*! star formation efficiency over free fall time constant (cm^1.5 g^-.5
     * s^-1) */
    double mdot_const;

  } schmidt_law;

  /* The pressure law model parameters */
  struct {

    /*! Normalization of the KS star formation law (internal units) */
    double KS_normalization;

    /*! Normalization of the KS star formation law (Msun / kpc^2 / yr) */
    double KS_normalization_MSUNpYRpKPC2;

    /*! Slope of the KS law */
    double KS_power_law;

    /*! Slope of the high density KS law */
    double KS_high_den_power_law;

    /*! KS law High density threshold (internal units) */
    double KS_high_den_thresh;

    /*! KS high density normalization (internal units) */
    double KS_high_den_normalization;

    /*! KS high density normalization (H atoms per cm^3)  */
    double KS_high_den_thresh_HpCM3;

    /*! gas fraction */
    double fgas;

    /*! Star formation law slope */
    double SF_power_law;

    /*! star formation normalization (internal units) */
    double SF_normalization;

    /*! star formation high density slope */
    double SF_high_den_power_law;

    /*! Star formation high density normalization (internal units) */
    double SF_high_den_normalization;

  } pressure_law;

  /* SF threshold properties -------------------------------------------- */

  /*! Critical overdensity */
  double min_over_den;

  /*! Density threshold to form stars (internal units) */
  double density_threshold;

  /*! Density threshold to form stars in user units */
  double density_threshold_HpCM3;

  /*! Maximum density threshold to form stars (internal units) */
  double density_threshold_max;

  /*! Maximum density threshold to form stars (H atoms per cm^3) */
  double density_threshold_max_HpCM3;

  /*! Reference metallicity for metal-dependant threshold */
  double Z0;

  /*! Inverse of reference metallicity */
  double Z0_inv;

  /*! critical density Metallicity power law (internal units) */
  double n_Z0;

  /* Internal EoS properties ----------------------------------------------- */

  /*! Polytropic index */
  double EOS_polytropic_index;

  /*! EOS density norm (H atoms per cm^3) */
  double EOS_density_norm_HpCM3;

  /*! EOS Temperature norm (Kelvin)  */
  double EOS_temperature_norm_K;

  /*! EOS pressure norm, eq. 13 of Schaye & Dalla Vecchia 2008 (internal units)
   */
  double EOS_pressure_c;

  /*! EOS Temperarure norm, eq. 13 of Schaye & Dalla Vecchia 2008 (internal
   * units) */
  double EOS_temperature_c;

  /*! EOS density norm, eq. 13 of Schaye & Dalla Vecchia 2008 (internal units)
   */
  double EOS_density_c;

  /*! Inverse of EOS density norm (internal units) */
  double EOS_density_c_inv;

  /* Maximal offset from entropy floor allowed for SF --------------------- */

  /*! Dalla Vecchia & Schaye entropy differnce criterion */
  double entropy_margin_threshold_dex;

  /*! 10^Tdex of Dalla Vecchia & Schaye entropy difference criterion */
  double ten_to_entropy_margin_threshold_dex;

  /* Density for direct conversion to star -------------------------------- */

  /*! Max physical density (H atoms per cm^3)*/
  double gas_density_direct_HpCM3;

  /*! Max physical density (internal units) */
  double gas_density_direct;
};

/**
 * @brief Computes the density threshold for star-formation fo a given total
 * metallicity.
 *
 * Follows Schaye (2004) eq. 19 and 24 (see also Schaye et al. 2015, eq. 2).
 *
 * @param Z The metallicity (metal mass fraction).
 * @param starform The properties of the star formation model.
 * @param phys_const The physical constants.
 * @return The physical density threshold for star formation in internal units.
 */
INLINE static double star_formation_threshold(
    const double Z, const struct star_formation* starform,
    const struct phys_const* phys_const) {

  double density_threshold;

  /* Schaye (2004), eq. 19 and 24 */
  if (Z > 0.) {
    density_threshold = starform->density_threshold *
                        powf(Z * starform->Z0_inv, starform->n_Z0);
    density_threshold = min(density_threshold, starform->density_threshold_max);
  } else {
    density_threshold = starform->density_threshold_max;
  }

  /* Convert to mass density */
  return density_threshold * phys_const->const_proton_mass;
}

/**
 * @brief Compute the pressure on the polytropic equation of state for a given
 * Hydrogen number density.
 *
 * Schaye & Dalla Vecchia 2008, eq. 13.
 *
 * @param n_H The Hydrogen number density in internal units.
 * @param starform The properties of the star formation model.
 * @return The pressure on the equation of state in internal units.
 */
INLINE static double EOS_pressure(const double n_H,
                                  const struct star_formation* starform) {

  return starform->EOS_pressure_c *
         pow(n_H * starform->EOS_density_c_inv, starform->EOS_polytropic_index);
}

/**
 * @brief Compute the entropy of the polytropic equation of state for a given
 * Hydrogen number density.
 *
 * @param n_H The Hydrogen number density in internal units.
 * @param starform The properties of the star formation model.
 * @param rho The physical density
 * @return The pressure on the equation of state in internal units.
 */
INLINE static double EOS_entropy(const double n_H,
                                 const struct star_formation* starform,
                                 const double rho) {

  return gas_entropy_from_pressure(rho, EOS_pressure(n_H, starform));
}

/**
 * @brief Calculate if the gas has the potential of becoming
 * a star.
 *
 * @param starform the star formation law properties to use.
 * @param p the gas particles.
 * @param xp the additional properties of the gas particles.
 * @param phys_const the physical constants in internal units.
 * @param cosmo the cosmological parameters and properties.
 * @param hydro_props The properties of the hydro scheme.
 * @param us The internal system of units.
 * @param cooling The cooling data struct.
 * @param entropy_floor_props The entropy floor assumed in this run.
 */
INLINE static int star_formation_is_star_forming(
    const struct part* restrict p, const struct xpart* restrict xp,
    const struct star_formation* starform, const struct phys_const* phys_const,
    const struct cosmology* cosmo,
    const struct hydro_props* restrict hydro_props,
    const struct unit_system* restrict us,
    const struct cooling_function_data* restrict cooling,
    const struct entropy_floor_properties* restrict entropy_floor_props) {

  /* Minimal density (converted from mean baryonic density) for star formation
   */
  const double rho_mean_b_times_min_over_den =
      cosmo->mean_density_Omega_b * starform->min_over_den;

  /* Physical density of the particle */
  const double physical_density = hydro_get_physical_density(p, cosmo);

  /* Deside whether we should form stars or not,
   * first we deterime if we have the correct over density
   * if that is true we calculate if either the maximum density
   * threshold is reached or if the metallicity dependent
   * threshold is reached, after this we calculate if the
   * temperature is appropriate */
  if (physical_density < rho_mean_b_times_min_over_den) return 0;

  /* In this case there are actually multiple possibilities
   * because we also need to check if the physical density exceeded
   * the appropriate limit */

  /* Get the Hydrogen number density (assuming primordial H abundance) */
  const double n_H = physical_density * hydro_props->hydrogen_mass_fraction;

  /* Get the density threshold for star formation */
  const double Z =
      chemistry_get_total_metal_mass_fraction_for_star_formation(p);
  const double density_threshold =
      star_formation_threshold(Z, starform, phys_const);

  /* Check if it exceeded the minimum density */
  if (n_H < density_threshold) return 0;

  /* Calculate the entropy of the particle */
  const double entropy = hydro_get_physical_entropy(p, xp, cosmo);

  /* Calculate the entropy that will be used to calculate
   * the off-set, this is the maximum between the entropy
   * floor and the star formation polytropic EOS. */
  const double entropy_eos = max(entropy_floor(p, cosmo, entropy_floor_props),
                                 EOS_entropy(n_H, starform, physical_density));

  /* Check the Schaye & Dalla Vecchia 2012 EOS-based temperature criterion */
  return (entropy <
          entropy_eos * starform->ten_to_entropy_margin_threshold_dex);
}

/**
 * @brief Compute the star-formation rate of a given particle and store
 * it into the #xpart. The star formation is calculated as a simple
 * Schmidt law with an efficiency per free-fall time that can be specified,
 * the free-fall time is based on the total SPH density.
 *
 * @param p #part.
 * @param xp the #xpart.
 * @param starform the star formation law properties to use
 * @param phys_const the physical constants in internal units.
 * @param hydro_props The properties of the hydro scheme.
 * @param cosmo the cosmological parameters and properties.
 * @param dt_star The time-step of this particle.
 */
INLINE static void star_formation_compute_SFR_schmidt_law(
    const struct part* p, struct xpart* xp,
    const struct star_formation* starform, const struct phys_const* phys_const,
    const struct hydro_props* hydro_props, const struct cosmology* cosmo,
    const double dt_star) {

  /* Mass density of this particle */
  const double physical_density = hydro_get_physical_density(p, cosmo);

  /* Calculate the SFR per gas mass */
  const double SFRpergasmass =
      starform->schmidt_law.mdot_const * sqrt(physical_density);

  /* Store the SFR */
  xp->sf_data.SFR = SFRpergasmass * hydro_get_mass(p);
}

/**
 * @brief Compute the star-formation rate of a given particle and store
 * it into the #xpart. The star formation is calculated using a pressure
 * law based on Schaye and Dalla Vecchia (2008), the star formation
 * rate is calculated as:
 *
 * \dot{m}_\star = A (1 Msun / pc^-2)^-n m_gas (\gamma/G * f_g *
 *                 pressure)**((n-1)/2)
 *
 * @param p #part.
 * @param xp the #xpart.
 * @param starform the star formation law properties to use
 * @param phys_const the physical constants in internal units.
 * @param hydro_props The properties of the hydro scheme.
 * @param cosmo the cosmological parameters and properties.
 * @param dt_star The time-step of this particle.
 */
INLINE static void star_formation_compute_SFR_pressure_law(
    const struct part* p, struct xpart* xp,
    const struct star_formation* starform, const struct phys_const* phys_const,
    const struct hydro_props* hydro_props, const struct cosmology* cosmo,
    const double dt_star) {

  /* Hydrogen number density of this particle (assuming primordial H abundance)
   */
  const double physical_density = hydro_get_physical_density(p, cosmo);
  const double n_H = physical_density * hydro_props->hydrogen_mass_fraction;

  /* Get the pressure used for the star formation, this is
   * the maximum of the star formation EOS pressure,
   * the physical pressure of the particle and the
   * floor pressure. The floor pressure is used implicitly
   * when getting the physical pressure. */
  const double pressure =
      max(EOS_pressure(n_H, starform), hydro_get_physical_pressure(p, cosmo));

  /* Calculate the specific star formation rate */
  double SFRpergasmass;
  if (physical_density < starform->pressure_law.KS_high_den_thresh *
                             phys_const->const_proton_mass) {

    SFRpergasmass = starform->pressure_law.SF_normalization *
                    pow(pressure, starform->pressure_law.SF_power_law);

  } else {

    SFRpergasmass = starform->pressure_law.SF_high_den_normalization *
                    pow(pressure, starform->pressure_law.SF_high_den_power_law);
  }

  /* Store the SFR */
  xp->sf_data.SFR = SFRpergasmass * hydro_get_mass(p);
}

/**
 * @brief Compute the star-formation rate of a given particle and store
 * it into the #xpart.
 *
 * @param p #part.
 * @param xp the #xpart.
 * @param starform the star formation law properties to use
 * @param phys_const the physical constants in internal units.
 * @param hydro_props The properties of the hydro scheme.
 * @param cosmo the cosmological parameters and properties.
 * @param dt_star The time-step of this particle.
 */
INLINE static void star_formation_compute_SFR(
    const struct part* restrict p, struct xpart* restrict xp,
    const struct star_formation* starform, const struct phys_const* phys_const,
    const struct hydro_props* hydro_props, const struct cosmology* cosmo,
    const double dt_star) {

  /* Abort early if time-step size is 0 */
  if (dt_star == 0.) {

    xp->sf_data.SFR = 0.f;
    return;
  }

  /* Hydrogen number density of this particle (assuming primordial H abundance)
   */
  const double physical_density = hydro_get_physical_density(p, cosmo);

  /* Are we above the threshold for automatic star formation? */
  if (physical_density >
      starform->gas_density_direct * phys_const->const_proton_mass) {

    xp->sf_data.SFR = hydro_get_mass(p) / dt_star;
    return;
  }

  /* Determine which star formation model to use */
  switch (starform->SF_law) {

    case eagle_star_formation_schmidt_law:
      star_formation_compute_SFR_schmidt_law(p, xp, starform, phys_const,
                                             hydro_props, cosmo, dt_star);
      break;
    case eagle_star_formation_pressure_law:
      star_formation_compute_SFR_pressure_law(p, xp, starform, phys_const,
                                              hydro_props, cosmo, dt_star);
      break;
    default:
      error("Invalid star formation model!!!");
  }
}

/**
 * @brief Decides whether a particle should be converted into a
 * star or not.
 *
 * Equation 21 of Schaye & Dalla Vecchia 2008.
 *
 * @param p The #part.
 * @param xp The #xpart.
 * @param starform The properties of the star formation model.
 * @param e The #engine (for random numbers).
 * @param dt_star The time-step of this particle
 * @return 1 if a conversion should be done, 0 otherwise.
 */
INLINE static int star_formation_should_convert_to_star(
    const struct part* p, const struct xpart* xp,
    const struct star_formation* starform, const struct engine* e,
    const double dt_star) {

  /* Calculate the propability of forming a star */
  const double prob = xp->sf_data.SFR * dt_star / hydro_get_mass(p);

  /* Get a unique random number between 0 and 1 for star formation */
  const double random_number =
      random_unit_interval(p->id, e->ti_current, random_number_star_formation);

  /* Have we been lucky and need to form a star? */
  return (prob > random_number);
}

/**
 * @brief Decides whether a new particle should be created or if the hydro
 * particle needs to be transformed.
 *
 * @param p The #part.
 * @param xp The #xpart.
 * @param starform The properties of the star formation model.
 *
 * @return 1 if a new spart needs to be created.
 */
INLINE static int star_formation_should_spawn_spart(
    struct part* p, struct xpart* xp, const struct star_formation* starform) {
  return 0;
}

/**
 * @brief Update the SF properties of a particle that is not star forming.
 *
 * @param p The #part.
 * @param xp The #xpart.
 * @param e The #engine.
 * @param starform The properties of the star formation model.
 * @param with_cosmology Are we running with cosmology switched on?
 */
INLINE static void star_formation_update_part_not_SFR(
    struct part* p, struct xpart* xp, const struct engine* e,
    const struct star_formation* starform, const int with_cosmology) {

  /* Check if it is the first time steps after star formation */
  if (xp->sf_data.SFR > 0.f) {

    /* Record the current time as an indicator of when this particle was last
       star-forming. */
    if (with_cosmology) {
      xp->sf_data.SFR = -e->cosmology->a;
    } else {
      xp->sf_data.SFR = -e->time;
    }
  }
}

/**
 * @brief Copies the properties of the gas particle over to the
 * star particle
 *
 * @param e The #engine
 * @param p the gas particles.
 * @param xp the additional properties of the gas particles.
 * @param sp the new created star particle with its properties.
 * @param starform the star formation law properties to use.
 * @param cosmo the cosmological parameters and properties.
 * @param with_cosmology if we run with cosmology.
 * @param phys_const the physical constants in internal units.
 * @param hydro_props The properties of the hydro scheme.
 * @param us The internal system of units.
 * @param cooling The cooling data struct.
 * @param convert_part Did we convert a part (or spawned one)?
 */
INLINE static void star_formation_copy_properties(
    const struct part* p, const struct xpart* xp, struct spart* sp,
    const struct engine* e, const struct star_formation* starform,
    const struct cosmology* cosmo, const int with_cosmology,
    const struct phys_const* phys_const,
    const struct hydro_props* restrict hydro_props,
    const struct unit_system* restrict us,
    const struct cooling_function_data* restrict cooling,
    const int convert_part) {

  /* Store the current mass */
  sp->mass = hydro_get_mass(p);

  /* Store the current mass as the initial mass */
  sp->mass_init = hydro_get_mass(p);

  /* Store either the birth_scale_factor or birth_time depending  */
  if (with_cosmology) {
    sp->birth_scale_factor = cosmo->a;
  } else {
    sp->birth_time = e->time;
  }

  /* Store the chemistry struct in the star particle */
  sp->chemistry_data = p->chemistry_data;

  /* Store the tracers data */
  sp->tracers_data = xp->tracers_data;

  /* Store the birth density in the star particle */
  sp->birth_density = hydro_get_physical_density(p, cosmo);

  /* Store the birth temperature in the star particle */
  sp->birth_temperature = cooling_get_temperature(phys_const, hydro_props, us,
                                                  cosmo, cooling, p, xp);

  sp->sf_data.birth_div_v = hydro_get_velocity_divergence(p);
  sp->sf_data.birth_star_formation_rate = xp->sf_data.SFR;

  /* Flag that this particle has not done feedback yet */
  sp->f_E = -1.f;
<<<<<<< HEAD
  sp->f_E_divergence_boost = -FLT_MAX;
=======
  sp->number_of_SNII_events = 0;
>>>>>>> ba201ba2
  sp->last_enrichment_time = sp->birth_time;
  sp->count_since_last_enrichment = -1;
  sp->delta_T_min = FLT_MAX;
  sp->delta_T_max = -FLT_MAX;
  sp->T_critical_fraction_min = FLT_MAX;
  sp->T_critical_fraction_max = -FLT_MAX;
  sp->T_sampling_fraction_min = FLT_MAX;
  sp->T_sampling_fraction_max = -FLT_MAX;
  sp->nu = -FLT_MAX;
  sp->omega_min = FLT_MAX;
  sp->omega_max = -FLT_MAX;
  sp->number_of_heating_events = 0.;
}

/**
 * @brief initialization of the star formation law
 *
 * @param parameter_file The parsed parameter file
 * @param phys_const Physical constants in internal units
 * @param us The current internal system of units.
 * @param hydro_props The propertis of the hydro model.
 * @param starform the star formation law properties to initialize
 */
INLINE static void starformation_init_backend(
    struct swift_params* parameter_file, const struct phys_const* phys_const,
    const struct unit_system* us, const struct hydro_props* hydro_props,
    struct star_formation* starform) {

  /* Get the Gravitational constant */
  const double G_newton = phys_const->const_newton_G;

  /* Initial Hydrogen abundance (mass fraction) */
  const double X_H = hydro_props->hydrogen_mass_fraction;

  /* Mean molecular weight assuming neutral gas */
  const double mean_molecular_weight = hydro_props->mu_neutral;

  /* Get the surface density unit Msun / pc^2 in internal units */
  const double Msun_per_pc2 =
      phys_const->const_solar_mass /
      (phys_const->const_parsec * phys_const->const_parsec);

  /* Get the SF surface density unit Msun / kpc^2 / yr in internal units */
  const double kpc = 1000. * phys_const->const_parsec;
  const double Msun_per_kpc2_per_year =
      phys_const->const_solar_mass / (kpc * kpc) / phys_const->const_year;

  /* Conversion of number density from cgs */
  const double number_density_from_cgs =
      1. / units_cgs_conversion_factor(us, UNIT_CONV_NUMBER_DENSITY);

  /* Load the equation of state for this model */
  starform->EOS_polytropic_index = parser_get_param_double(
      parameter_file, "EAGLEStarFormation:EOS_gamma_effective");
  starform->EOS_temperature_norm_K = parser_get_param_double(
      parameter_file, "EAGLEStarFormation:EOS_temperature_norm_K");
  starform->EOS_density_norm_HpCM3 = parser_get_param_double(
      parameter_file, "EAGLEStarFormation:EOS_density_norm_H_p_cm3");
  starform->EOS_density_c =
      starform->EOS_density_norm_HpCM3 * number_density_from_cgs;
  starform->EOS_density_c_inv = 1. / starform->EOS_density_c;

  /* Calculate the EOS pressure normalization */
  starform->EOS_pressure_c =
      starform->EOS_density_c * starform->EOS_temperature_norm_K *
      phys_const->const_boltzmann_k / mean_molecular_weight / X_H;

  /* Normalisation of the temperature in the EOS calculatio */
  starform->EOS_temperature_c =
      starform->EOS_pressure_c / phys_const->const_boltzmann_k;
  starform->EOS_temperature_c *=
      pow(starform->EOS_density_c, starform->EOS_polytropic_index);

  /* Check if we are using the Schmidt law for the star formation rate,
   * defaults to pressure law if is not explicitely set to a Schmidt law */
  char temp[32];
  parser_get_param_string(parameter_file, "EAGLEStarFormation:SF_model", temp);

  if (strcmp(temp, "SchmidtLaw") == 0) {

    /* Schmidt model */
    starform->SF_law = eagle_star_formation_schmidt_law;

    /* Get the star formation efficiency */
    starform->schmidt_law.sfe = parser_get_param_double(
        parameter_file, "EAGLEStarFormation:star_formation_efficiency");

    /* Calculate the ff constant */
    const double ff_const = sqrt(3.0 * M_PI / (32.0 * G_newton));

    /* Calculate the constant */
    starform->schmidt_law.mdot_const = starform->schmidt_law.sfe / ff_const;

  } else if (strcmp(temp, "PressureLaw") == 0) {

    /* Pressure model */
    starform->SF_law = eagle_star_formation_pressure_law;

    /* Read the gas fraction from the file */
    starform->pressure_law.fgas = parser_get_opt_param_double(
        parameter_file, "EAGLEStarFormation:gas_fraction", 1.);

    /* Read the Kennicutt-Schmidt power law exponent */
    starform->pressure_law.KS_power_law = parser_get_param_double(
        parameter_file, "EAGLEStarFormation:KS_exponent");

    /* Calculate the power law of the corresponding star formation Schmidt law
     */
    starform->pressure_law.SF_power_law =
        (starform->pressure_law.KS_power_law - 1.) / 2.;

    /* Read the normalization of the KS law in KS law units */
    starform->pressure_law.KS_normalization_MSUNpYRpKPC2 =
        parser_get_param_double(parameter_file,
                                "EAGLEStarFormation:KS_normalisation");

    /* Convert to internal units */
    starform->pressure_law.KS_normalization =
        starform->pressure_law.KS_normalization_MSUNpYRpKPC2 *
        Msun_per_kpc2_per_year;

    /* Calculate the starformation pre-factor (eq. 12 of Schaye & Dalla Vecchia
     * 2008) */
    starform->pressure_law.SF_normalization =
        starform->pressure_law.KS_normalization *
        pow(Msun_per_pc2, -starform->pressure_law.KS_power_law) *
        pow(hydro_gamma * starform->pressure_law.fgas / G_newton,
            starform->pressure_law.SF_power_law);

    /* Read the high density Kennicutt-Schmidt power law exponent */
    starform->pressure_law.KS_high_den_power_law = parser_get_param_double(
        parameter_file, "EAGLEStarFormation:KS_high_density_exponent");

    /* Calculate the SF high density power law */
    starform->pressure_law.SF_high_den_power_law =
        (starform->pressure_law.KS_high_den_power_law - 1.) / 2.;

    /* Read the high density criteria for the KS law in number density per cm^3
     */
    starform->pressure_law.KS_high_den_thresh_HpCM3 = parser_get_param_double(
        parameter_file, "EAGLEStarFormation:KS_high_density_threshold_H_p_cm3");

    /* Transform the KS high density criteria to simulation units */
    starform->pressure_law.KS_high_den_thresh =
        starform->pressure_law.KS_high_den_thresh_HpCM3 *
        number_density_from_cgs;

    /* Pressure at the high-density threshold */
    const double EOS_high_den_pressure =
        EOS_pressure(starform->pressure_law.KS_high_den_thresh, starform);

    /* Calculate the KS high density normalization
     * We want the SF law to be continous so the normalisation of the second
     * power-law is the value of the first power-law at the high-density
     * threshold
     */
    starform->pressure_law.KS_high_den_normalization =
        starform->pressure_law.KS_normalization *
        pow(Msun_per_pc2, starform->pressure_law.KS_high_den_power_law -
                              starform->pressure_law.KS_power_law) *
        pow(hydro_gamma * EOS_high_den_pressure * starform->pressure_law.fgas /
                G_newton,
            (starform->pressure_law.KS_power_law -
             starform->pressure_law.KS_high_den_power_law) *
                0.5f);

    /* Calculate the SF high density normalization */
    starform->pressure_law.SF_high_den_normalization =
        starform->pressure_law.KS_high_den_normalization *
        pow(Msun_per_pc2, -starform->pressure_law.KS_high_den_power_law) *
        pow(hydro_gamma * starform->pressure_law.fgas / G_newton,
            starform->pressure_law.SF_high_den_power_law);
  } else {
    error("Invalid SF law model: '%s'", temp);
  }

  /* Read the critical density contrast from the parameter file*/
  starform->min_over_den = parser_get_param_double(
      parameter_file, "EAGLEStarFormation:min_over_density");

  /* Get the maximum physical density for SF */
  starform->gas_density_direct_HpCM3 = parser_get_opt_param_double(
      parameter_file, "EAGLEStarFormation:density_direct_H_p_cm3", FLT_MAX);

  /* Convert the maximum physical density to internal units */
  starform->gas_density_direct =
      starform->gas_density_direct_HpCM3 * number_density_from_cgs;

  starform->entropy_margin_threshold_dex = parser_get_opt_param_double(
      parameter_file, "EAGLEStarFormation:EOS_entropy_margin_dex", FLT_MAX);

  starform->ten_to_entropy_margin_threshold_dex =
      exp10(starform->entropy_margin_threshold_dex);

  /* Read the normalization of the metallicity dependent critical
   * density*/
  starform->density_threshold_HpCM3 = parser_get_param_double(
      parameter_file, "EAGLEStarFormation:threshold_norm_H_p_cm3");

  /* Convert to internal units */
  starform->density_threshold =
      starform->density_threshold_HpCM3 * number_density_from_cgs;

  /* Read the scale metallicity Z0 */
  starform->Z0 = parser_get_param_double(parameter_file,
                                         "EAGLEStarFormation:threshold_Z0");
  starform->Z0_inv = 1. / starform->Z0;

  /* Read the power law of the critical density scaling */
  starform->n_Z0 = parser_get_param_double(
      parameter_file, "EAGLEStarFormation:threshold_slope");

  /* Read the maximum allowed density for star formation */
  starform->density_threshold_max_HpCM3 = parser_get_param_double(
      parameter_file, "EAGLEStarFormation:threshold_max_density_H_p_cm3");

  /* Convert to internal units */
  starform->density_threshold_max =
      starform->density_threshold_max_HpCM3 * number_density_from_cgs;
}

/**
 * @brief Prints the used parameters of the star formation law
 *
 * @param starform the star formation law properties.
 * */
INLINE static void starformation_print_backend(
    const struct star_formation* starform) {

  message("Star formation law is EAGLE");

  switch (starform->SF_law) {
    case eagle_star_formation_schmidt_law:
      message(
          "Star formation law is a Schmidt law: Star formation efficiency = %e",
          starform->schmidt_law.sfe);
      break;
    case eagle_star_formation_pressure_law:
      message(
          "Star formation law is a pressure law (Schaye & Dalla Vecchia "
          "2008): ");
      message(
          "With properties: normalization = %e Msun/kpc^2/yr, slope of the"
          "Kennicutt-Schmidt law = %e and gas fraction = %e ",
          starform->pressure_law.KS_normalization_MSUNpYRpKPC2,
          starform->pressure_law.KS_power_law, starform->pressure_law.fgas);
      message("At densities of %e H/cm^3 the slope changes to %e.",
              starform->pressure_law.KS_high_den_thresh_HpCM3,
              starform->pressure_law.KS_high_den_power_law);
      break;
    default:
      error("Invalid star formation model!!!");
  }

  message(
      "The effective equation of state is given by: polytropic "
      "index = %e , normalization density = %e #/cm^3 and normalization "
      "temperature = %e K",
      starform->EOS_polytropic_index, starform->EOS_density_norm_HpCM3,
      starform->EOS_temperature_norm_K);
  message("Density threshold follows Schaye (2004)");
  message(
      "the normalization of the density threshold is given by"
      " %e #/cm^3, with metallicity slope of %e, and metallicity normalization"
      " of %e, the maximum density threshold is given by %e #/cm^3",
      starform->density_threshold_HpCM3, starform->n_Z0, starform->Z0,
      starform->density_threshold_max_HpCM3);
  message("Temperature threshold is given by Dalla Vecchia and Schaye (2012)");
  message("The temperature threshold offset from the EOS is given by: %e dex",
          starform->entropy_margin_threshold_dex);
  message("Running with a direct conversion density of: %e #/cm^3",
          starform->gas_density_direct_HpCM3);
}

/**
 * @brief Finishes the density calculation.
 *
 * Nothing to do here. We do not need to compute any quantity in the hydro
 * density loop for the EAGLE star formation model.
 *
 * @param p The particle to act upon
 * @param xp The extra particle to act upon
 * @param cd The global star_formation information.
 * @param cosmo The current cosmological model.
 */
__attribute__((always_inline)) INLINE static void star_formation_end_density(
    struct part* restrict p, struct xpart* restrict xp,
    const struct star_formation* cd, const struct cosmology* cosmo) {}

/**
 * @brief Sets all particle fields to sensible values when the #part has 0 ngbs.
 *
 * Nothing to do here. We do not need to compute any quantity in the hydro
 * density loop for the EAGLE star formation model.
 *
 * @param p The particle to act upon
 * @param xp The extended particle data to act upon
 * @param cd #star_formation containing star_formation informations.
 * @param cosmo The current cosmological model.
 */
__attribute__((always_inline)) INLINE static void
star_formation_part_has_no_neighbours(struct part* restrict p,
                                      struct xpart* restrict xp,
                                      const struct star_formation* cd,
                                      const struct cosmology* cosmo) {}

/**
 * @brief Sets the star_formation properties of the (x-)particles to a valid
 * state to start the density loop.
 *
 * Nothing to do here. We do not need to compute any quantity in the hydro
 * density loop for the EAGLE star formation model.
 *
 * @param data The global star_formation information used for this run.
 * @param p Pointer to the particle data.
 */
__attribute__((always_inline)) INLINE static void star_formation_init_part(
    struct part* restrict p, const struct star_formation* data) {}

/**
 * @brief Sets the star_formation properties of the (x-)particles to a valid
 * start state at the beginning of the simulation after the ICs have been read.
 *
 * Nothing to do here.
 *
 * @param phys_const The physical constant in internal units.
 * @param us The unit system.
 * @param cosmo The current cosmological model.
 * @param data The global star_formation information used for this run.
 * @param p Pointer to the particle data.
 * @param xp Pointer to the extended particle data.
 */
__attribute__((always_inline)) INLINE static void
star_formation_first_init_part(const struct phys_const* restrict phys_const,
                               const struct unit_system* restrict us,
                               const struct cosmology* restrict cosmo,
                               const struct star_formation* data,
                               const struct part* restrict p,
                               struct xpart* restrict xp) {}

/**
 * @brief Split the star formation content of a particle into n pieces
 *
 * We only need to split the SFR if it is positive, i.e. it is not
 * storing the redshift/time of last SF event.
 *
 * @param p The #part.
 * @param xp The #xpart.
 * @param n The number of pieces to split into.
 */
__attribute__((always_inline)) INLINE static void star_formation_split_part(
    struct part* p, struct xpart* xp, const double n) {

  if (xp->sf_data.SFR > 0.) xp->sf_data.SFR /= n;
}

/**
 * @brief Deal with the case where no spart are available for star formation.
 *
 * @param e The #engine.
 * @param p The #part.
 * @param xp The #xpart.
 */
__attribute__((always_inline)) INLINE static void
star_formation_no_spart_available(const struct engine* e, const struct part* p,
                                  const struct xpart* xp) {
  /* Nothing to do, we just skip it and deal with it next step */
}

/**
 * @brief Compute some information for the star formation model based
 * on all the particles that were read in.
 *
 * This is called once on start-up of the code.
 *
 * Nothing to do here for EAGLE.
 *
 * @param star_form The #star_formation structure.
 * @param e The #engine.
 */
__attribute__((always_inline)) INLINE static void
star_formation_first_init_stats(struct star_formation* star_form,
                                const struct engine* e) {}

#endif /* SWIFT_EAGLE_STAR_FORMATION_H */<|MERGE_RESOLUTION|>--- conflicted
+++ resolved
@@ -579,11 +579,8 @@
 
   /* Flag that this particle has not done feedback yet */
   sp->f_E = -1.f;
-<<<<<<< HEAD
+  sp->number_of_SNII_events = 0;
   sp->f_E_divergence_boost = -FLT_MAX;
-=======
-  sp->number_of_SNII_events = 0;
->>>>>>> ba201ba2
   sp->last_enrichment_time = sp->birth_time;
   sp->count_since_last_enrichment = -1;
   sp->delta_T_min = FLT_MAX;
