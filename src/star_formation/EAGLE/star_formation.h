/*******************************************************************************
 * This file is part of SWIFT.
 * Copyright (c) 2018 Folkert Nobels (nobels@strw.leidenuniv.nl)
 *
 * This program is free software: you can redistribute it and/or modify
 * it under the terms of the GNU Lesser General Public License as published
 * by the Free Software Foundation, either version 3 of the License, or
 * (at your option) any later version.
 *
 * This program is distributed in the hope that it will be useful,
 * but WITHOUT ANY WARRANTY; without even the implied warranty of
 * MERCHANTABILITY or FITNESS FOR A PARTICULAR PURPOSE.  See the
 * GNU General Public License for more details.
 *
 * You should have received a copy of the GNU Lesser General Public License
 * along with this program.  If not, see <http://www.gnu.org/licenses/>.
 *
 *******************************************************************************/
#ifndef SWIFT_EAGLE_STAR_FORMATION_H
#define SWIFT_EAGLE_STAR_FORMATION_H

/* Local includes */
#include "adiabatic_index.h"
#include "cooling.h"
#include "cosmology.h"
#include "engine.h"
#include "entropy_floor.h"
#include "equation_of_state.h"
#include "exp10.h"
#include "hydro.h"
#include "parser.h"
#include "part.h"
#include "physical_constants.h"
#include "random.h"
#include "stars.h"
#include "units.h"

/**
 * @file src/star_formation/EAGLE/star_formation.h
 * @brief Star formation model used in the EAGLE model
 */

/**
 * @brief Properties of the EAGLE star formation model.
 */
struct star_formation {

  /*! Normalization of the KS star formation law (internal units) */
  double KS_normalization;

  /*! Normalization of the KS star formation law (Msun / kpc^2 / yr) */
  double KS_normalization_MSUNpYRpKPC2;

  /*! Slope of the KS law */
  double KS_power_law;

  /*! Slope of the high density KS law */
  double KS_high_den_power_law;

  /*! KS law High density threshold (internal units) */
  double KS_high_den_thresh;

  /*! KS high density normalization (internal units) */
  double KS_high_den_normalization;

  /*! KS high density normalization (H atoms per cm^3)  */
  double KS_high_den_thresh_HpCM3;

  /*! Critical overdensity */
  double min_over_den;

  /*! Dalla Vecchia & Schaye temperature criteria */
  double temperature_margin_threshold_dex;

  /*! 10^Tdex of Dalla Vecchia & SChaye temperature criteria */
  double ten_to_temperature_margin_threshold_dex;

  /*! gas fraction */
  double fgas;

  /*! Star formation law slope */
  double SF_power_law;

  /*! star formation normalization (internal units) */
  double SF_normalization;

  /*! star formation high density slope */
  double SF_high_den_power_law;

  /*! Star formation high density normalization (internal units) */
  double SF_high_den_normalization;

  /*! Density threshold to form stars (internal units) */
  double density_threshold;

  /*! Density threshold to form stars in user units */
  double density_threshold_HpCM3;

  /*! Maximum density threshold to form stars (internal units) */
  double density_threshold_max;

  /*! Maximum density threshold to form stars (H atoms per cm^3) */
  double density_threshold_max_HpCM3;

  /*! Reference metallicity for metal-dependant threshold */
  double Z0;

  /*! Inverse of reference metallicity */
  double Z0_inv;

  /*! critical density Metallicity power law (internal units) */
  double n_Z0;

  /*! Polytropic index */
  double EOS_polytropic_index;

  /*! EOS density norm (H atoms per cm^3) */
  double EOS_density_norm_HpCM3;

  /*! EOS Temperature norm (Kelvin)  */
  double EOS_temperature_norm_K;

  /*! EOS pressure norm, eq. 13 of Schaye & Dalla Vecchia 2008 (internal units)
   */
  double EOS_pressure_c;

  /*! EOS Temperarure norm, eq. 13 of Schaye & Dalla Vecchia 2008 (internal
   * units) */
  double EOS_temperature_c;

  /*! EOS density norm, eq. 13 of Schaye & Dalla Vecchia 2008 (internal units)
   */
  double EOS_density_c;

  /*! Inverse of EOS density norm (internal units) */
  double EOS_density_c_inv;

  /*! Max physical density (H atoms per cm^3)*/
  double max_gas_density_HpCM3;

  /*! Max physical density (internal units) */
  double max_gas_density;
};

/**
 * @brief Computes the density threshold for star-formation fo a given total
 * metallicity.
 *
 * Follows Schaye (2004) eq. 19 and 24 (see also Schaye et al. 2015, eq. 2).
 *
 * @param Z The metallicity (metal mass fraction).
 * @param starform The properties of the star formation model.
 * @param phys_const The physical constants.
 * @return The physical density threshold for star formation in internal units.
 */
INLINE static double star_formation_threshold(
    const double Z, const struct star_formation* starform,
    const struct phys_const* phys_const) {

  double density_threshold;

  /* Schaye (2004), eq. 19 and 24 */
  if (Z > 0.) {
    density_threshold = starform->density_threshold *
                        powf(Z * starform->Z0_inv, starform->n_Z0);
    density_threshold = min(density_threshold, starform->density_threshold_max);
  } else {
    density_threshold = starform->density_threshold_max;
  }

  /* Convert to mass density */
  return density_threshold * phys_const->const_proton_mass;
}

/**
 * @brief Compute the pressure on the polytropic equation of state for a given
 * Hydrogen number density.
 *
 * Schaye & Dalla Vecchia 2008, eq. 13.
 *
 * @param n_H The Hydrogen number density in internal units.
 * @param starform The properties of the star formation model.
 * @return The pressure on the equation of state in internal units.
 */
INLINE static double EOS_pressure(const double n_H,
                                  const struct star_formation* starform) {

  return starform->EOS_pressure_c *
         pow(n_H * starform->EOS_density_c_inv, starform->EOS_polytropic_index);
}

/**
 * @brief Calculate if the gas has the potential of becoming
 * a star.
 *
 * @param starform the star formation law properties to use.
 * @param p the gas particles.
 * @param xp the additional properties of the gas particles.
 * @param phys_const the physical constants in internal units.
 * @param cosmo the cosmological parameters and properties.
 * @param hydro_props The properties of the hydro scheme.
 * @param us The internal system of units.
 * @param cooling The cooling data struct.
 * @param entropy_floor_props The entropy floor assumed in this run.
 */
INLINE static int star_formation_is_star_forming(
    const struct part* restrict p, const struct xpart* restrict xp,
    const struct star_formation* starform, const struct phys_const* phys_const,
    const struct cosmology* cosmo,
    const struct hydro_props* restrict hydro_props,
    const struct unit_system* restrict us,
    const struct cooling_function_data* restrict cooling,
    const struct entropy_floor_properties* restrict entropy_floor_props) {

  /* Minimal density (converted from mean baryonic density) for star formation
   */
  const double rho_mean_b_times_min_over_den =
      cosmo->mean_density_Omega_b * starform->min_over_den;

  /* Physical density of the particle */
  const double physical_density = hydro_get_physical_density(p, cosmo);

  /* Deside whether we should form stars or not,
   * first we deterime if we have the correct over density
   * if that is true we calculate if either the maximum density
   * threshold is reached or if the metallicity dependent
   * threshold is reached, after this we calculate if the
   * temperature is appropriate */
  if (physical_density < rho_mean_b_times_min_over_den) return 0;

  /* In this case there are actually multiple possibilities
   * because we also need to check if the physical density exceeded
   * the appropriate limit */
<<<<<<< HEAD
  const double Z =
      chemistry_get_total_metal_mass_fraction_for_star_formation(p);
  float const* metal_fraction =
=======

  const double Z =
      chemistry_get_total_metal_mass_fraction_for_star_formation(p);
  const float* const metal_fraction =
>>>>>>> ddc84a6d
      chemistry_get_metal_mass_fraction_for_star_formation(p);
  const double X_H = metal_fraction[chemistry_element_H];
  const double n_H = physical_density * X_H;

  /* Get the density threshold */
  const double density_threshold =
      star_formation_threshold(Z, starform, phys_const);

  /* Check if it exceeded the minimum density */
  if (n_H < density_threshold) return 0;

  /* Calculate the entropy of the particle */
  const double entropy = hydro_get_physical_entropy(p, xp, cosmo);

  /* Calculate the entropy EOS of the particle */
  const double entropy_eos = entropy_floor(p, cosmo, entropy_floor_props);

  /* Check the Scahye & Dalla Vecchia 2012 EOS-based temperature critrion */
  return (entropy <
          entropy_eos * starform->ten_to_temperature_margin_threshold_dex);
}

/**
 * @brief Compute the star-formation rate of a given particle and store
 * it into the #xpart.
 *
 * @param p #part.
 * @param xp the #xpart.
 * @param starform the star formation law properties to use
 * @param phys_const the physical constants in internal units.
 * @param cosmo the cosmological parameters and properties.
 * @param dt_star The time-step of this particle.
 */
INLINE static void star_formation_compute_SFR(
    const struct part* restrict p, struct xpart* restrict xp,
    const struct star_formation* starform, const struct phys_const* phys_const,
    const struct cosmology* cosmo, const double dt_star) {

  /* Abort early if time-step size is 0 */
  if (dt_star == 0.) {

    xp->sf_data.SFR = 0.f;
    return;
  }

  /* Hydrogen number density of this particle */
  const double physical_density = hydro_get_physical_density(p, cosmo);
<<<<<<< HEAD
  float const* metal_fraction =
=======
  const float* const metal_fraction =
>>>>>>> ddc84a6d
      chemistry_get_metal_mass_fraction_for_star_formation(p);
  const double X_H = metal_fraction[chemistry_element_H];
  const double n_H = physical_density * X_H / phys_const->const_proton_mass;

  /* Are we above the threshold for automatic star formation? */
  if (physical_density >
      starform->max_gas_density * phys_const->const_proton_mass) {

    xp->sf_data.SFR = hydro_get_mass(p) / dt_star;
    return;
  }

  /* Pressure on the effective EOS for this particle */
  const double pressure = EOS_pressure(n_H, starform);

  /* Calculate the specific star formation rate */
  double SFRpergasmass;
  if (hydro_get_physical_density(p, cosmo) <
      starform->KS_high_den_thresh * phys_const->const_proton_mass) {

    SFRpergasmass =
        starform->SF_normalization * pow(pressure, starform->SF_power_law);

  } else {

    SFRpergasmass = starform->SF_high_den_normalization *
                    pow(pressure, starform->SF_high_den_power_law);
  }

  /* Store the SFR */
  xp->sf_data.SFR = SFRpergasmass * hydro_get_mass(p);
}

/**
 * @brief Decides whether a particle should be converted into a
 * star or not.
 *
 * Equation 21 of Schaye & Dalla Vecchia 2008.
 *
 * @param p The #part.
 * @param xp The #xpart.
 * @param starform The properties of the star formation model.
 * @param e The #engine (for random numbers).
 * @param dt_star The time-step of this particle
 * @return 1 if a conversion should be done, 0 otherwise.
 */
INLINE static int star_formation_should_convert_to_star(
    const struct part* p, const struct xpart* xp,
    const struct star_formation* starform, const struct engine* e,
    const double dt_star) {

  /* Calculate the propability of forming a star */
  const double prob = xp->sf_data.SFR * dt_star / hydro_get_mass(p);

  /* Get a unique random number between 0 and 1 for star formation */
  const double random_number =
      random_unit_interval(p->id, e->ti_current, random_number_star_formation);

  /* Have we been lucky and need to form a star? */
  return (prob > random_number);
}

/**
 * @brief Update the SF properties of a particle that is not star forming.
 *
 * @param p The #part.
 * @param xp The #xpart.
 * @param e The #engine.
 * @param starform The properties of the star formation model.
 * @param with_cosmology Are we running with cosmology switched on?
 */
INLINE static void star_formation_update_part_not_SFR(
    struct part* p, struct xpart* xp, const struct engine* e,
    const struct star_formation* starform, const int with_cosmology) {

  /* Check if it is the first time steps after star formation */
  if (xp->sf_data.SFR > 0.f) {

    /* Record the current time as an indicator of when this particle was last
       star-forming. */
    if (with_cosmology) {
      xp->sf_data.SFR = -e->cosmology->a;
    } else {
      xp->sf_data.SFR = -e->time;
    }
  }
}

/**
 * @brief Copies the properties of the gas particle over to the
 * star particle
 *
 * @param e The #engine
 * @param p the gas particles.
 * @param xp the additional properties of the gas particles.
 * @param sp the new created star particle with its properties.
 * @param starform the star formation law properties to use.
 * @param cosmo the cosmological parameters and properties.
 * @param with_cosmology if we run with cosmology.
 * @param phys_const the physical constants in internal units.
 * @param hydro_props The properties of the hydro scheme.
 * @param us The internal system of units.
 * @param cooling The cooling data struct.
 */
INLINE static void star_formation_copy_properties(
    const struct part* p, const struct xpart* xp, struct spart* sp,
    const struct engine* e, const struct star_formation* starform,
    const struct cosmology* cosmo, const int with_cosmology,
    const struct phys_const* phys_const,
    const struct hydro_props* restrict hydro_props,
    const struct unit_system* restrict us,
    const struct cooling_function_data* restrict cooling) {

  /* Store the current mass */
  sp->mass = hydro_get_mass(p);

  /* Store the current mass as the initial mass */
  sp->mass_init = hydro_get_mass(p);

  /* Store either the birth_scale_factor or birth_time depending  */
  if (with_cosmology) {
    sp->birth_scale_factor = cosmo->a;
  } else {
    sp->birth_time = e->time;
  }

  /* Store the chemistry struct in the star particle */
  sp->chemistry_data = p->chemistry_data;

  /* Store the tracers data */
  sp->tracers_data = xp->tracers_data;

  /* Store the birth density in the star particle */
  sp->birth_density = hydro_get_physical_density(p, cosmo);

  /* Store the birth temperature in the star particle */
  sp->birth_temperature = cooling_get_temperature(phys_const, hydro_props, us,
                                                  cosmo, cooling, p, xp);

  /* Flag that this particle has not done feedback yet */
  sp->f_E = -1.f;
}

/**
 * @brief initialization of the star formation law
 *
 * @param parameter_file The parsed parameter file
 * @param phys_const Physical constants in internal units
 * @param us The current internal system of units.
 * @param hydro_props The propertis of the hydro model.
 * @param starform the star formation law properties to initialize
 */
INLINE static void starformation_init_backend(
    struct swift_params* parameter_file, const struct phys_const* phys_const,
    const struct unit_system* us, const struct hydro_props* hydro_props,
    struct star_formation* starform) {

  /* Get the Gravitational constant */
  const double G_newton = phys_const->const_newton_G;

  /* Initial Hydrogen abundance (mass fraction) */
  const double X_H = hydro_props->hydrogen_mass_fraction;

  /* Mean molecular weight assuming neutral gas */
  const double mean_molecular_weight = hydro_props->mu_neutral;

  /* Get the surface density unit Msun / pc^2 in internal units */
  const double Msun_per_pc2 =
      phys_const->const_solar_mass /
      (phys_const->const_parsec * phys_const->const_parsec);

  /* Get the SF surface density unit Msun / kpc^2 / yr in internal units */
  const double kpc = 1000. * phys_const->const_parsec;
  const double Msun_per_kpc2_per_year =
      phys_const->const_solar_mass / (kpc * kpc) / phys_const->const_year;

  /* Conversion of number density from cgs */
  const double number_density_from_cgs =
      1. / units_cgs_conversion_factor(us, UNIT_CONV_NUMBER_DENSITY);

  /* Quantities that have to do with the Normal Kennicutt-
   * Schmidt law will be read in this part of the code*/

  /* Load the equation of state for this model */
  starform->EOS_polytropic_index = parser_get_param_double(
      parameter_file, "EAGLEStarFormation:EOS_gamma_effective");
  starform->EOS_temperature_norm_K = parser_get_param_double(
      parameter_file, "EAGLEStarFormation:EOS_temperature_norm_K");
  starform->EOS_density_norm_HpCM3 = parser_get_param_double(
      parameter_file, "EAGLEStarFormation:EOS_density_norm_H_p_cm3");
  starform->EOS_density_c =
      starform->EOS_density_norm_HpCM3 * number_density_from_cgs;
  starform->EOS_density_c_inv = 1. / starform->EOS_density_c;

  /* Calculate the EOS pressure normalization */
  starform->EOS_pressure_c =
      starform->EOS_density_c * starform->EOS_temperature_norm_K *
      phys_const->const_boltzmann_k / mean_molecular_weight / X_H;

  /* Normalisation of the temperature in the EOS calculatio */
  starform->EOS_temperature_c =
      starform->EOS_pressure_c / phys_const->const_boltzmann_k;
  starform->EOS_temperature_c *=
      pow(starform->EOS_density_c, starform->EOS_polytropic_index);

  /* Read the critical density contrast from the parameter file*/
  starform->min_over_den = parser_get_param_double(
      parameter_file, "EAGLEStarFormation:min_over_density");

  /* Read the gas fraction from the file */
  starform->fgas = parser_get_opt_param_double(
      parameter_file, "EAGLEStarFormation:gas_fraction", 1.);

  /* Read the Kennicutt-Schmidt power law exponent */
  starform->KS_power_law =
      parser_get_param_double(parameter_file, "EAGLEStarFormation:KS_exponent");

  /* Calculate the power law of the corresponding star formation Schmidt law */
  starform->SF_power_law = (starform->KS_power_law - 1.) / 2.;

  /* Read the normalization of the KS law in KS law units */
  starform->KS_normalization_MSUNpYRpKPC2 = parser_get_param_double(
      parameter_file, "EAGLEStarFormation:KS_normalisation");

  /* Convert to internal units */
  starform->KS_normalization =
      starform->KS_normalization_MSUNpYRpKPC2 * Msun_per_kpc2_per_year;

  /* Calculate the starformation pre-factor (eq. 12 of Schaye & Dalla Vecchia
   * 2008) */
  starform->SF_normalization =
      starform->KS_normalization * pow(Msun_per_pc2, -starform->KS_power_law) *
      pow(hydro_gamma * starform->fgas / G_newton, starform->SF_power_law);

  /* Read the high density Kennicutt-Schmidt power law exponent */
  starform->KS_high_den_power_law = parser_get_param_double(
      parameter_file, "EAGLEStarFormation:KS_high_density_exponent");

  /* Calculate the SF high density power law */
  starform->SF_high_den_power_law = (starform->KS_high_den_power_law - 1.) / 2.;

  /* Read the high density criteria for the KS law in number density per cm^3 */
  starform->KS_high_den_thresh_HpCM3 = parser_get_param_double(
      parameter_file, "EAGLEStarFormation:KS_high_density_threshold_H_p_cm3");

  /* Transform the KS high density criteria to simulation units */
  starform->KS_high_den_thresh =
      starform->KS_high_den_thresh_HpCM3 * number_density_from_cgs;

  /* Pressure at the high-density threshold */
  const double EOS_high_den_pressure =
      EOS_pressure(starform->KS_high_den_thresh, starform);

  /* Calculate the KS high density normalization
   * We want the SF law to be continous so the normalisation of the second
   * power-law is the value of the first power-law at the high-density threshold
   */
  starform->KS_high_den_normalization =
      starform->KS_normalization *
      pow(Msun_per_pc2,
          starform->KS_high_den_power_law - starform->KS_power_law) *
      pow(hydro_gamma * EOS_high_den_pressure * starform->fgas / G_newton,
          (starform->KS_power_law - starform->KS_high_den_power_law) * 0.5f);

  /* Calculate the SF high density normalization */
  starform->SF_high_den_normalization =
      starform->KS_high_den_normalization *
      pow(Msun_per_pc2, -starform->KS_high_den_power_law) *
      pow(hydro_gamma * starform->fgas / G_newton,
          starform->SF_high_den_power_law);

  /* Get the maximum physical density for SF */
  starform->max_gas_density_HpCM3 = parser_get_opt_param_double(
      parameter_file, "EAGLEStarFormation:KS_max_density_threshold_H_p_cm3",
      FLT_MAX);

  /* Convert the maximum physical density to internal units */
  starform->max_gas_density =
      starform->max_gas_density_HpCM3 * number_density_from_cgs;

  starform->temperature_margin_threshold_dex = parser_get_opt_param_double(
      parameter_file, "EAGLEStarFormation:EOS_temperature_margin_dex", FLT_MAX);

  starform->ten_to_temperature_margin_threshold_dex =
      exp10(starform->temperature_margin_threshold_dex);

  /* Read the normalization of the metallicity dependent critical
   * density*/
  starform->density_threshold_HpCM3 = parser_get_param_double(
      parameter_file, "EAGLEStarFormation:threshold_norm_H_p_cm3");

  /* Convert to internal units */
  starform->density_threshold =
      starform->density_threshold_HpCM3 * number_density_from_cgs;

  /* Read the scale metallicity Z0 */
  starform->Z0 = parser_get_param_double(parameter_file,
                                         "EAGLEStarFormation:threshold_Z0");
  starform->Z0_inv = 1. / starform->Z0;

  /* Read the power law of the critical density scaling */
  starform->n_Z0 = parser_get_param_double(
      parameter_file, "EAGLEStarFormation:threshold_slope");

  /* Read the maximum allowed density for star formation */
  starform->density_threshold_max_HpCM3 = parser_get_param_double(
      parameter_file, "EAGLEStarFormation:threshold_max_density_H_p_cm3");

  /* Convert to internal units */
  starform->density_threshold_max =
      starform->density_threshold_max_HpCM3 * number_density_from_cgs;
}

/**
 * @brief Prints the used parameters of the star formation law
 *
 * @param starform the star formation law properties.
 * */
INLINE static void starformation_print_backend(
    const struct star_formation* starform) {

  message("Star formation law is EAGLE (Schaye & Dalla Vecchia 2008)");
  message(
      "With properties: normalization = %e Msun/kpc^2/yr, slope of the"
      "Kennicutt-Schmidt law = %e and gas fraction = %e ",
      starform->KS_normalization_MSUNpYRpKPC2, starform->KS_power_law,
      starform->fgas);
  message("At densities of %e H/cm^3 the slope changes to %e.",
          starform->KS_high_den_thresh_HpCM3, starform->KS_high_den_power_law);
  message(
      "The effective equation of state is given by: polytropic "
      "index = %e , normalization density = %e #/cm^3 and normalization "
      "temperature = %e K",
      starform->EOS_polytropic_index, starform->EOS_density_norm_HpCM3,
      starform->EOS_temperature_norm_K);
  message("Density threshold follows Schaye (2004)");
  message(
      "the normalization of the density threshold is given by"
      " %e #/cm^3, with metallicity slope of %e, and metallicity normalization"
      " of %e, the maximum density threshold is given by %e #/cm^3",
      starform->density_threshold_HpCM3, starform->n_Z0, starform->Z0,
      starform->density_threshold_max_HpCM3);
  message("Temperature threshold is given by Dalla Vecchia and Schaye (2012)");
  message("The temperature threshold offset from the EOS is given by: %e dex",
          starform->temperature_margin_threshold_dex);
  message("Running with a maximum gas density given by: %e #/cm^3",
          starform->max_gas_density_HpCM3);
}

/**
 * @brief Finishes the density calculation.
 *
 * Nothing to do here. We do not need to compute any quantity in the hydro
 * density loop for the EAGLE star formation model.
 *
 * @param p The particle to act upon
 * @param cd The global star_formation information.
 * @param cosmo The current cosmological model.
 */
__attribute__((always_inline)) INLINE static void star_formation_end_density(
    struct part* restrict p, const struct star_formation* cd,
    const struct cosmology* cosmo) {}

/**
 * @brief Sets all particle fields to sensible values when the #part has 0 ngbs.
 *
 * Nothing to do here. We do not need to compute any quantity in the hydro
 * density loop for the EAGLE star formation model.
 *
 * @param p The particle to act upon
 * @param xp The extended particle data to act upon
 * @param cd #star_formation containing star_formation informations.
 * @param cosmo The current cosmological model.
 */
__attribute__((always_inline)) INLINE static void
star_formation_part_has_no_neighbours(struct part* restrict p,
                                      struct xpart* restrict xp,
                                      const struct star_formation* cd,
                                      const struct cosmology* cosmo) {}

/**
 * @brief Sets the star_formation properties of the (x-)particles to a valid
 * start state.
 *
 * Nothing to do here.
 *
 * @param phys_const The physical constant in internal units.
 * @param us The unit system.
 * @param cosmo The current cosmological model.
 * @param data The global star_formation information used for this run.
 * @param p Pointer to the particle data.
 * @param xp Pointer to the extended particle data.
 */
__attribute__((always_inline)) INLINE static void
star_formation_first_init_part(const struct phys_const* restrict phys_const,
                               const struct unit_system* restrict us,
                               const struct cosmology* restrict cosmo,
                               const struct star_formation* data,
                               const struct part* restrict p,
                               struct xpart* restrict xp) {}

/**
 * @brief Sets the star_formation properties of the (x-)particles to a valid
 * start state.
 *
 * Nothing to do here. We do not need to compute any quantity in the hydro
 * density loop for the EAGLE star formation model.
 *
 * @param p Pointer to the particle data.
 * @param xp Pointer to the extended particle data.
 * @param data The global star_formation information.
 */
__attribute__((always_inline)) INLINE static void star_formation_init_part(
    struct part* restrict p, struct xpart* restrict xp,
    const struct star_formation* data) {}

#endif /* SWIFT_EAGLE_STAR_FORMATION_H */<|MERGE_RESOLUTION|>--- conflicted
+++ resolved
@@ -231,16 +231,9 @@
   /* In this case there are actually multiple possibilities
    * because we also need to check if the physical density exceeded
    * the appropriate limit */
-<<<<<<< HEAD
-  const double Z =
-      chemistry_get_total_metal_mass_fraction_for_star_formation(p);
-  float const* metal_fraction =
-=======
-
   const double Z =
       chemistry_get_total_metal_mass_fraction_for_star_formation(p);
   const float* const metal_fraction =
->>>>>>> ddc84a6d
       chemistry_get_metal_mass_fraction_for_star_formation(p);
   const double X_H = metal_fraction[chemistry_element_H];
   const double n_H = physical_density * X_H;
@@ -288,11 +281,7 @@
 
   /* Hydrogen number density of this particle */
   const double physical_density = hydro_get_physical_density(p, cosmo);
-<<<<<<< HEAD
-  float const* metal_fraction =
-=======
   const float* const metal_fraction =
->>>>>>> ddc84a6d
       chemistry_get_metal_mass_fraction_for_star_formation(p);
   const double X_H = metal_fraction[chemistry_element_H];
   const double n_H = physical_density * X_H / phys_const->const_proton_mass;
