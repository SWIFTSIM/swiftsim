/*******************************************************************************
 * This file is part of SWIFT.
 * Copyright (c) 2013- 2015:
 *                    Matthieu Schaller (matthieu.schaller@durham.ac.uk),
 *                    Pedro Gonnet (pedro.gonnet@durham.ac.uk),
 *                    Peter W. Draper (p.w.draper@durham.ac.uk).
 *
 * This program is free software: you can redistribute it and/or modify
 * it under the terms of the GNU Lesser General Public License as published
 * by the Free Software Foundation, either version 3 of the License, or
 * (at your option) any later version.
 *
 * This program is distributed in the hope that it will be useful,
 * but WITHOUT ANY WARRANTY; without even the implied warranty of
 * MERCHANTABILITY or FITNESS FOR A PARTICULAR PURPOSE.  See the
 * GNU General Public License for more details.
 *
 * You should have received a copy of the GNU Lesser General Public License
 * along with this program.  If not, see <http://www.gnu.org/licenses/>.
 *
 ******************************************************************************/

/* Config parameters. */

/* This object's header. */
#include "debug.h"

/* Some standard headers. */
#include <float.h>
#include <stdio.h>
#include <unistd.h>

/* Local includes. */
#include "active.h"
#include "cell.h"
#include "engine.h"
#include "hydro.h"
#include "inline.h"
#include "part.h"
#include "space.h"

/* Import the right hydro definition */
#if defined(MINIMAL_SPH)
#include "./hydro/Minimal/hydro_debug.h"
#elif defined(GADGET2_SPH)
#include "./hydro/Gadget2/hydro_debug.h"
#elif defined(HOPKINS_PE_SPH)
#include "./hydro/PressureEntropy/hydro_debug.h"
#elif defined(HOPKINS_PU_SPH)
#include "./hydro/PressureEnergy/hydro_debug.h"
#elif defined(HOPKINS_PU_SPH_MONAGHAN)
#include "./hydro/PressureEnergyMorrisMonaghanAV/hydro_debug.h"
#elif defined(DEFAULT_SPH)
#include "./hydro/Default/hydro_debug.h"
#elif defined(GIZMO_MFV_SPH)
#include "./hydro/GizmoMFV/hydro_debug.h"
#elif defined(GIZMO_MFM_SPH)
#include "./hydro/GizmoMFM/hydro_debug.h"
#elif defined(SHADOWFAX_SPH)
#include "./hydro/Shadowswift/hydro_debug.h"
#elif defined(PLANETARY_SPH)
#include "./hydro/Planetary/hydro_debug.h"
#elif defined(ANARCHY_PU_SPH)
#include "./hydro/AnarchyPU/hydro_debug.h"
#else
#error "Invalid choice of SPH variant"
#endif

/* Import the right gravity definition */
#if defined(DEFAULT_GRAVITY)
#include "./gravity/Default/gravity_debug.h"
#elif defined(POTENTIAL_GRAVITY)
#include "./gravity/Potential/gravity_debug.h"
#else
#error "Invalid choice of gravity variant"
#endif

/**
 * @brief Looks for the particle with the given id and prints its information to
 *the standard output.
 *
 * @param parts The array of particles.
 * @param xparts The array of particle extended data.
 * @param id The id too look for.
 * @param N The size of the array of particles.
 *
 * (Should be used for debugging only as it runs in O(N).)
 */
void printParticle(const struct part *parts, const struct xpart *xparts,
                   long long int id, size_t N) {

  int found = 0;

  /* Look for the particle. */
  for (size_t i = 0; i < N; i++)
    if (parts[i].id == id) {
      printf("## Particle[%zu]:\n id=%lld ", i, parts[i].id);
      hydro_debug_particle(&parts[i], &xparts[i]);
      found = 1;
      break;
    }

  if (!found) printf("## Particles[???] id=%lld not found\n", id);
}

/**
 * @brief Looks for the g-particle with the given id and prints its information
 * to
 * the standard output.
 *
 * @param gparts The array of g-particles.
 * @param parts The array of particles.
 * @param id The id too look for.
 * @param N The size of the array of g-particles.
 *
 * (Should be used for debugging only as it runs in O(N).)
 */
void printgParticle(const struct gpart *gparts, const struct part *parts,
                    long long int id, size_t N) {

  int found = 0;

  /* Look for the particle. */
  for (size_t i = 0; i < N; i++)
    if (gparts[i].id_or_neg_offset == id) {
      printf("## gParticle[%zu] (DM) :\n id=%lld", i, id);
      gravity_debug_particle(&gparts[i]);
      found = 1;
      break;
    } else if (gparts[i].id_or_neg_offset < 0 &&
               parts[-gparts[i].id_or_neg_offset].id == id) {
      printf("## gParticle[%zu] (hydro) :\n id=%lld", i, id);
      gravity_debug_particle(&gparts[i]);
      found = 1;
      break;
    }

  if (!found) printf("## Particles[???] id=%lld not found\n", id);
}

/**
 * @brief Prints the details of a given particle to stdout
 *
 * @param p The particle to print
 * @param xp The extended data ot the particle to print
 */
void printParticle_single(const struct part *p, const struct xpart *xp) {

  printf("## Particle: id=%lld ", p->id);
  hydro_debug_particle(p, xp);
  printf("\n");
}

/**
 * @brief Prints the details of a given particle to stdout
 *
 * @param gp The g-particle to print
 */
void printgParticle_single(struct gpart *gp) {

  printf("## g-Particle: id=%lld ", gp->id_or_neg_offset);
  gravity_debug_particle(gp);
  printf("\n");
}

/**
 * @brief Check that the cells and particles of a space have consistent h_max
 *        values.
 *
 * @param s the space.
 * @result 1 or 0
 */
int checkSpacehmax(struct space *s) {

  /* Loop over local cells. */
  float cell_h_max = 0.0f;
  for (int k = 0; k < s->nr_cells; k++) {
    if (s->cells_top[k].nodeID == s->e->nodeID &&
        s->cells_top[k].hydro.h_max > cell_h_max) {
      cell_h_max = s->cells_top[k].hydro.h_max;
    }
  }

  float cell_stars_h_max = 0.0f;
  for (int k = 0; k < s->nr_cells; k++) {
    if (s->cells_top[k].nodeID == s->e->nodeID &&
        s->cells_top[k].stars.h_max > cell_stars_h_max) {
      cell_stars_h_max = s->cells_top[k].stars.h_max;
    }
  }

  /* Now all particles. */
  float part_h_max = 0.0f;
  for (size_t k = 0; k < s->nr_parts; k++) {
    if (s->parts[k].h > part_h_max) {
      part_h_max = s->parts[k].h;
    }
  }

  /* Now all the sparticles. */
  float spart_h_max = 0.0f;
  for (size_t k = 0; k < s->nr_sparts; k++) {
    if (s->sparts[k].h > spart_h_max) {
      spart_h_max = s->sparts[k].h;
    }
  }

  /*  If within some epsilon we are OK. */
  if (fabsf(cell_h_max - part_h_max) <= FLT_EPSILON &&
      fabsf(cell_stars_h_max - spart_h_max) <= FLT_EPSILON)
    return 1;

  /* There is a problem. Hunt it down. */
  /* part */
  for (int k = 0; k < s->nr_cells; k++) {
    if (s->cells_top[k].nodeID == s->e->nodeID) {
      if (s->cells_top[k].hydro.h_max > part_h_max) {
        message("cell %d is inconsistent (%f > %f)", k,
                s->cells_top[k].hydro.h_max, part_h_max);
      }
    }
  }

  for (size_t k = 0; k < s->nr_parts; k++) {
    if (s->parts[k].h > cell_h_max) {
      message("part %lld is inconsistent (%f > %f)", s->parts[k].id,
              s->parts[k].h, cell_h_max);
    }
  }

  /* spart */
  for (int k = 0; k < s->nr_cells; k++) {
    if (s->cells_top[k].nodeID == s->e->nodeID) {
      if (s->cells_top[k].stars.h_max > spart_h_max) {
        message("cell %d is inconsistent (%f > %f)", k,
                s->cells_top[k].stars.h_max, spart_h_max);
      }
    }
  }

  for (size_t k = 0; k < s->nr_sparts; k++) {
    if (s->sparts[k].h > cell_stars_h_max) {
      message("spart %lld is inconsistent (%f > %f)", s->sparts[k].id,
              s->sparts[k].h, cell_stars_h_max);
    }
  }

  return 0;
}

/**
 * @brief Check if the h_max and dx_max values of a cell's hierarchy are
 * consistent with the particles. Also checks if particles are correctly
 * in a cell. Report verbosely if not.
 *
 * @param c the top cell of the hierarchy.
 * @param depth the recursion depth for use in messages. Set to 0 initially.
 * @result 1 or 0
 */
int checkCellhdxmax(const struct cell *c, int *depth) {

  *depth = *depth + 1;

  float h_max = 0.0f;
  float dx_max = 0.0f;
  float stars_h_max = 0.0f;
  float stars_dx_max = 0.0f;
  int result = 1;

  const double loc_min[3] = {c->loc[0], c->loc[1], c->loc[2]};
  const double loc_max[3] = {c->loc[0] + c->width[0], c->loc[1] + c->width[1],
                             c->loc[2] + c->width[2]};

  const size_t nr_parts = c->hydro.count;
  struct part *parts = c->hydro.parts;
  struct xpart *xparts = c->hydro.xparts;
  for (size_t k = 0; k < nr_parts; k++) {

    struct part *const p = &parts[k];
    struct xpart *const xp = &xparts[k];

    if (p->x[0] < loc_min[0] || p->x[0] >= loc_max[0] || p->x[1] < loc_min[1] ||
        p->x[1] >= loc_max[1] || p->x[2] < loc_min[2] ||
        p->x[2] >= loc_max[2]) {

      message(
          "Inconsistent part position p->x=[%e %e %e], c->loc=[%e %e %e] "
          "c->width=[%e %e %e]",
          p->x[0], p->x[1], p->x[2], c->loc[0], c->loc[1], c->loc[2],
          c->width[0], c->width[1], c->width[2]);

      result = 0;
    }

    const float dx2 = xp->x_diff[0] * xp->x_diff[0] +
                      xp->x_diff[1] * xp->x_diff[1] +
                      xp->x_diff[2] * xp->x_diff[2];

    h_max = max(h_max, p->h);
    dx_max = max(dx_max, sqrt(dx2));
  }

  const size_t nr_sparts = c->stars.count;
  struct spart *sparts = c->stars.parts;
  for (size_t k = 0; k < nr_sparts; k++) {

    struct spart *const sp = &sparts[k];

    if (sp->x[0] < loc_min[0] || sp->x[0] >= loc_max[0] ||
        sp->x[1] < loc_min[1] || sp->x[1] >= loc_max[1] ||
        sp->x[2] < loc_min[2] || sp->x[2] >= loc_max[2]) {

      message(
<<<<<<< HEAD
          "Inconsistent spart position sp->x=[%e %e %e], c->loc=[%e %e %e] "
=======
          "Inconsistent spart position p->x=[%e %e %e], c->loc=[%e %e %e] "
>>>>>>> f3c60dbc
          "c->width=[%e %e %e]",
          sp->x[0], sp->x[1], sp->x[2], c->loc[0], c->loc[1], c->loc[2],
          c->width[0], c->width[1], c->width[2]);

      result = 0;
    }

    const float dx2 = sp->x_diff[0] * sp->x_diff[0] +
                      sp->x_diff[1] * sp->x_diff[1] +
                      sp->x_diff[2] * sp->x_diff[2];

    stars_h_max = max(stars_h_max, sp->h);
    stars_dx_max = max(stars_dx_max, sqrt(dx2));
  }

  if (c->split) {
    for (int k = 0; k < 8; k++) {
      if (c->progeny[k] != NULL) {
        struct cell *cp = c->progeny[k];
        checkCellhdxmax(cp, depth);
      }
    }
  }

  /* Check. */
  if (c->hydro.h_max != h_max) {
    message("%d Inconsistent h_max: cell %f != parts %f", *depth,
            c->hydro.h_max, h_max);
    message("location: %f %f %f", c->loc[0], c->loc[1], c->loc[2]);
    result = 0;
  }
  if (c->hydro.dx_max_part != dx_max) {
    message("%d Inconsistent dx_max: %f != %f", *depth, c->hydro.dx_max_part,
            dx_max);
    message("location: %f %f %f", c->loc[0], c->loc[1], c->loc[2]);
    result = 0;
  }

  if (c->stars.h_max != stars_h_max) {
    message("%d Inconsistent stars_h_max: cell %f != parts %f", *depth,
            c->stars.h_max, stars_h_max);
    message("location: %f %f %f", c->loc[0], c->loc[1], c->loc[2]);
    result = 0;
  }
  if (c->stars.dx_max_part != stars_dx_max) {
    message("%d Inconsistent stars_dx_max: %f != %f", *depth,
            c->stars.dx_max_part, stars_dx_max);
    message("location: %f %f %f", c->loc[0], c->loc[1], c->loc[2]);
    result = 0;
  }

  return result;
}

/**
 * @brief map function for dumping cells.
 */
static void dumpCells_map(struct cell *c, void *data) {
  size_t *ldata = (size_t *)data;
  FILE *file = (FILE *)ldata[0];
  struct engine *e = (struct engine *)ldata[1];
  float ntasks = c->nr_tasks;
  int super = (int)ldata[2];
  int active = (int)ldata[3];
  int mpiactive = (int)ldata[4];
  int pactive = (int)ldata[5];

#if SWIFT_DEBUG_CHECKS
  /* The c->nr_tasks field does not include all the tasks. So let's check this
   * the hard way. Note pairs share the task 50/50 with the other cell. */
  ntasks = 0.0f;
  struct task *tasks = e->sched.tasks;
  int nr_tasks = e->sched.nr_tasks;
  for (int k = 0; k < nr_tasks; k++) {
    if (tasks[k].cj == NULL) {
      if (c == tasks[k].ci) {
        ntasks = ntasks + 1.0f;
      }
    } else {
      if (c == tasks[k].ci || c == tasks[k].cj) {
        ntasks = ntasks + 0.5f;
      }
    }
  }
#endif

  /* Only cells with particles are dumped. */
  if (c->hydro.count > 0 || c->grav.count > 0 || c->stars.count > 0) {

    /* In MPI mode we may only output cells with foreign partners.
     * These define the edges of the partitions. */
    int ismpiactive = 0;
#if WITH_MPI
    ismpiactive = (c->mpi.hydro.send_xv != NULL);
    if (mpiactive)
      mpiactive = ismpiactive;
    else
      mpiactive = 1;
#else
    mpiactive = 1;
#endif

    /* Active cells, otherwise all. */
    if (active)
      active = cell_is_active_hydro(c, e);
    else
      active = 1;

    /* So output local super cells or top-level cells that are active and have
     * MPI
     * tasks as requested. */
    if (c->nodeID == e->nodeID &&
        (!super || ((super && c->super == c) || (c->parent == NULL))) &&
        active && mpiactive) {

      /* If requested we work out how many particles are active in this cell. */
      int pactcount = 0;
      if (pactive) {
        const struct part *parts = c->hydro.parts;
        for (int k = 0; k < c->hydro.count; k++)
          if (part_is_active(&parts[k], e)) pactcount++;
        struct gpart *gparts = c->grav.parts;
        for (int k = 0; k < c->grav.count; k++)
          if (gpart_is_active(&gparts[k], e)) pactcount++;
        struct spart *sparts = c->stars.parts;
        for (int k = 0; k < c->stars.count; k++)
          if (spart_is_active(&sparts[k], e)) pactcount++;
      }

      fprintf(file,
              "  %6.3f %6.3f %6.3f %6.3f %6.3f %6.3f %6d %6d %6d %6d %6d %6d "
              "%6.1f %20lld %6d %6d %6d %6d %6d %6d %6d\n",
              c->loc[0], c->loc[1], c->loc[2], c->width[0], c->width[1],
              c->width[2], e->step, c->hydro.count, c->grav.count,
              c->stars.count, pactcount, c->depth, ntasks, c->hydro.ti_end_min,
              get_time_bin(c->hydro.ti_end_min), (c->super == c),
              (c->parent == NULL), cell_is_active_hydro(c, e), c->nodeID,
              c->nodeID == e->nodeID, ismpiactive);
    }
  }
}

/**
 * @brief Dump the location, depth, task counts and timebins and active state,
 * for all cells to a simple text file. A more costly count of the active
 * particles in a cell can also be output.
 *
 * @param prefix base output filename, result is written to
 *               %prefix%_%rank%_%step%.dat
 * @param super just output the super cells.
 * @param active just output active cells.
 * @param mpiactive just output MPI active cells, i.e. those with foreign cells.
 * @param pactive also output a count of active particles.
 * @param s the space holding the cells to dump.
 * @param rank node ID of MPI rank, or 0 if not relevant.
 * @param step the current engine step, or some unique integer.
 */
void dumpCells(const char *prefix, int super, int active, int mpiactive,
               int pactive, struct space *s, int rank, int step) {

  FILE *file = NULL;

  /* Name of output file. */
  char fname[200];
  sprintf(fname, "%s_%03d_%03d.dat", prefix, rank, step);
  file = fopen(fname, "w");

  /* Header. */
  fprintf(file,
          "# %6s %6s %6s %6s %6s %6s %6s %6s %6s %6s %6s %6s %6s "
          "%20s %6s %6s %6s %6s %6s %6s %6s\n",
          "x", "y", "z", "xw", "yw", "zw", "step", "count", "gcount", "scount",
          "actcount", "depth", "tasks", "ti_end_min", "timebin", "issuper",
          "istop", "active", "rank", "local", "mpiactive");

  size_t data[6];
  data[0] = (size_t)file;
  data[1] = (size_t)s->e;
  data[2] = (size_t)super;
  data[3] = (size_t)active;
  data[4] = (size_t)mpiactive;
  data[5] = (size_t)pactive;
  space_map_cells_pre(s, 1, dumpCells_map, &data);
  fclose(file);
}

#if defined(WITH_MPI) && (defined(HAVE_METIS) || defined(HAVE_PARMETIS))

/**
 * @brief Dump a graph in METIS standard format, simple format and weights
 * only, to a file.
 *
 * The standard format output can be read into the METIS and some ParMETIS
 * command-line tools. The simple format is just the cell connectivity (this
 * should not change between calls).  The weights format is the standard one,
 * minus the cell connectivity.
 *
 * The output filenames are generated from the prefix and the sequence number
 * of calls. So the first is called {prefix}_std_001.dat,
 *{prefix}_simple_001.dat,
 * {prefix}_weights_001.dat, etc.
 *
 * @param prefix base output filename
 * @param nvertices the number of vertices
 * @param nvertexweights the number vertex weights
 * @param cellconruns first part of cell connectivity info (CSR)
 * @param cellcon second part of cell connectivity info (CSR)
 * @param vertexweights weights of vertices
 * @param vertexsizes size of vertices
 * @param edgeweights weights of edges
 */
void dumpMETISGraph(const char *prefix, idx_t nvertices, idx_t nvertexweights,
                    idx_t *cellconruns, idx_t *cellcon, idx_t *vertexweights,
                    idx_t *vertexsizes, idx_t *edgeweights) {
  FILE *stdfile = NULL;
  FILE *simplefile = NULL;
  FILE *weightfile = NULL;
  char fname[200];
  int haveedgeweight = 0;
  int havevertexsize = 0;
  int havevertexweight = 0;
  static int nseq = 0;
  nseq++;

  if (vertexweights != NULL) {
    for (idx_t i = 0; i < nvertices * nvertexweights; i++) {
      if (vertexweights[i] != 1) {
        havevertexweight = 1;
        break;
      }
    }
  }

  if (vertexsizes != NULL) {
    for (idx_t i = 0; i < nvertices; i++) {
      if (vertexsizes[i] != 1) {
        havevertexsize = 1;
        break;
      }
    }
  }

  if (edgeweights != NULL) {
    for (idx_t i = 0; i < cellconruns[nvertices]; i++) {
      if (edgeweights[i] != 1) {
        haveedgeweight = 1;
        break;
      }
    }
  }

  /*  Open output files. */
  sprintf(fname, "%s_std_%03d.dat", prefix, nseq);
  stdfile = fopen(fname, "w");

  sprintf(fname, "%s_simple_%03d.dat", prefix, nseq);
  simplefile = fopen(fname, "w");

  if (havevertexweight || havevertexsize || haveedgeweight) {
    sprintf(fname, "%s_weights_%03d.dat", prefix, nseq);
    weightfile = fopen(fname, "w");
  }

  /*  Write the header lines. */
  fprintf(stdfile, "%" PRIDX " %" PRIDX, nvertices, cellconruns[nvertices] / 2);
  fprintf(simplefile, "%" PRIDX " %" PRIDX, nvertices,
          cellconruns[nvertices] / 2);
  if (havevertexweight || havevertexsize || haveedgeweight) {
    fprintf(weightfile, "%" PRIDX " %" PRIDX, nvertices,
            cellconruns[nvertices] / 2);

    fprintf(stdfile, " %d%d%d", havevertexsize, havevertexweight,
            haveedgeweight);
    fprintf(weightfile, " %d%d%d", havevertexsize, havevertexweight,
            haveedgeweight);

    if (havevertexweight) {
      fprintf(stdfile, " %d", (int)nvertexweights);
      fprintf(weightfile, " %d", (int)nvertexweights);
    }
  }

  /*  Write the rest of the graph. */
  for (idx_t i = 0; i < nvertices; i++) {
    fprintf(stdfile, "\n");
    fprintf(simplefile, "\n");
    if (weightfile != NULL) {
      fprintf(weightfile, "\n");
    }

    if (havevertexsize) {
      fprintf(stdfile, " %" PRIDX, vertexsizes[i]);
      fprintf(weightfile, " %" PRIDX, vertexsizes[i]);
    }

    if (havevertexweight) {
      for (idx_t j = 0; j < nvertexweights; j++) {
        fprintf(stdfile, " %" PRIDX, vertexweights[i * nvertexweights + j]);
        fprintf(weightfile, " %" PRIDX, vertexweights[i * nvertexweights + j]);
      }
    }

    for (idx_t j = cellconruns[i]; j < cellconruns[i + 1]; j++) {
      fprintf(stdfile, " %" PRIDX, cellcon[j] + 1);
      fprintf(simplefile, " %" PRIDX, cellcon[j] + 1);
      if (haveedgeweight) {
        fprintf(stdfile, " %" PRIDX, edgeweights[j]);
        fprintf(weightfile, " %" PRIDX, edgeweights[j]);
      }
    }
  }
  fprintf(stdfile, "\n");
  fprintf(simplefile, "\n");
  if (weightfile != NULL) {
    fprintf(weightfile, "\n");
  }

  fclose(stdfile);
  fclose(simplefile);
  if (weightfile != NULL) {
    fclose(weightfile);
  }
}

#endif /* HAVE_METIS || HAVE_PARMETIS */

#ifdef HAVE_MPI
/**
 * @brief Dump the positions and MPI ranks of the given top-level cells
 *        to a simple text file.
 *
 * Can be used to visualise the partitioning of an MPI run. Note should
 * be used immediately after repartitioning when the top-level cells
 * have been assigned their nodes. Each time this is called a new file
 * with the given prefix, a unique integer and type of .dat is created.
 *
 * @param prefix base output filename
 * @param cells_top the top-level cells.
 * @param nr_cells the number of cells.
 */
void dumpCellRanks(const char *prefix, struct cell *cells_top, int nr_cells) {

  FILE *file = NULL;

  /* Name of output file. */
  static int nseq = 0;
  char fname[200];
  sprintf(fname, "%s_%03d.dat", prefix, nseq);
  nseq++;

  file = fopen(fname, "w");

  /* Header. */
  fprintf(file, "# %6s %6s %6s %6s %6s %6s %6s\n", "x", "y", "z", "xw", "yw",
          "zw", "rank");

  /* Output */
  for (int i = 0; i < nr_cells; i++) {
    struct cell *c = &cells_top[i];
    fprintf(file, "  %6.3f %6.3f %6.3f %6.3f %6.3f %6.3f %6d\n", c->loc[0],
            c->loc[1], c->loc[2], c->width[0], c->width[1], c->width[2],
            c->nodeID);
  }

  fclose(file);
}

#endif /* HAVE_MPI */<|MERGE_RESOLUTION|>--- conflicted
+++ resolved
@@ -311,11 +311,7 @@
         sp->x[2] < loc_min[2] || sp->x[2] >= loc_max[2]) {
 
       message(
-<<<<<<< HEAD
-          "Inconsistent spart position sp->x=[%e %e %e], c->loc=[%e %e %e] "
-=======
           "Inconsistent spart position p->x=[%e %e %e], c->loc=[%e %e %e] "
->>>>>>> f3c60dbc
           "c->width=[%e %e %e]",
           sp->x[0], sp->x[1], sp->x[2], c->loc[0], c->loc[1], c->loc[2],
           c->width[0], c->width[1], c->width[2]);
