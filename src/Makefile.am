# This file is part of SWIFT.
# Copyright (c) 2012 Pedro Gonnet (pedro.gonnet@durham.ac.uk),
#                    Matthieu Schaller (matthieu.schaller@durham.ac.uk).
#
# This program is free software: you can redistribute it and/or modify
# it under the terms of the GNU General Public License as published by
# the Free Software Foundation, either version 3 of the License, or
# (at your option) any later version.
#
# This program is distributed in the hope that it will be useful,
# but WITHOUT ANY WARRANTY; without even the implied warranty of
# MERCHANTABILITY or FITNESS FOR A PARTICULAR PURPOSE.  See the
# GNU General Public License for more details.
#
# You should have received a copy of the GNU General Public License
# along with this program.  If not, see <http://www.gnu.org/licenses/>.

# Add the non-standard paths to the included library headers
AM_CFLAGS = $(HDF5_CPPFLAGS) $(GSL_INCS) $(FFTW_INCS) $(NUMA_INCS) $(GRACKLE_INCS)

# Assign a "safe" version number
AM_LDFLAGS = $(HDF5_LDFLAGS) $(FFTW_LIBS)

# The git command, if available.
GIT_CMD = @GIT_CMD@

# Additional dependencies for shared libraries.
EXTRA_LIBS = $(HDF5_LIBS) $(FFTW_LIBS) $(NUMA_LIBS) $(PROFILER_LIBS) $(TCMALLOC_LIBS) $(JEMALLOC_LIBS) $(TBBMALLOC_LIBS) $(GRACKLE_LIBS) $(GSL_LIBS)

# MPI libraries.
MPI_LIBS = $(PARMETIS_LIBS) $(METIS_LIBS) $(MPI_THREAD_LIBS)
MPI_FLAGS = -DWITH_MPI $(PARMETIS_INCS) $(METIS_INCS)

# Build the libswiftsim library and a convenience library just for the gravity tasks
lib_LTLIBRARIES = libswiftsim.la
noinst_LTLIBRARIES = libgrav.la 
# Build a MPI-enabled version too?
if HAVEMPI
lib_LTLIBRARIES += libswiftsim_mpi.la
noinst_LTLIBRARIES += libgrav_mpi.la
endif

# List required headers
include_HEADERS = space.h runner.h queue.h task.h lock.h cell.h part.h const.h \
    engine.h swift.h serial_io.h timers.h debug.h scheduler.h proxy.h parallel_io.h \
    common_io.h single_io.h multipole.h map.h tools.h partition.h partition_fixed_costs.h \
    clocks.h parser.h physical_constants.h physical_constants_cgs.h potential.h version.h \
    hydro_properties.h riemann.h threadpool.h cooling_io.h cooling.h cooling_struct.h \
    statistics.h memswap.h cache.h runner_doiact_hydro_vec.h profiler.h entropy_floor.h \
    dump.h logger.h active.h timeline.h xmf.h gravity_properties.h gravity_derivatives.h \
    gravity_softened_derivatives.h vector_power.h collectgroup.h hydro_space.h sort_part.h \
    chemistry.h chemistry_io.h chemistry_struct.h cosmology.h restart.h space_getsid.h utilities.h \
    mesh_gravity.h cbrt.h exp10.h velociraptor_interface.h swift_velociraptor_part.h outputlist.h \
    logger_io.h tracers_io.h tracers.h tracers_struct.h star_formation_io.h fof.h fof_struct.h fof_io.h \
    star_formation_struct.h star_formation.h star_formation_iact.h \
    star_formation_logger.h star_formation_logger_struct.h \
    pressure_floor.h pressure_floor_struct.h pressure_floor_iact.h \
    velociraptor_struct.h velociraptor_io.h random.h memuse.h mpiuse.h memuse_rnodes.h \
    black_holes.h black_holes_io.h black_holes_properties.h black_holes_struct.h \
<<<<<<< HEAD
    feedback.h feedback_struct.h feedback_properties.h task_order.h line_of_sight.h
=======
    feedback.h feedback_struct.h feedback_properties.h task_order.h \
    space_unique_id.h
>>>>>>> 419a58fa

# source files for EAGLE cooling
QLA_COOLING_SOURCES =
if HAVEQLACOOLING
QLA_COOLING_SOURCES += cooling/QLA/cooling.c cooling/QLA/cooling_tables.c
endif

# source files for EAGLE cooling
EAGLE_COOLING_SOURCES =
if HAVEEAGLECOOLING
EAGLE_COOLING_SOURCES += cooling/EAGLE/cooling.c cooling/EAGLE/cooling_tables.c
endif

# source files for EAGLE feedback
EAGLE_FEEDBACK_SOURCES =
if HAVEEAGLEFEEDBACK
EAGLE_FEEDBACK_SOURCES += feedback/EAGLE/feedback.c
endif

# source files for GRACKLE cooling
GRACKLE_COOLING_SOURCES =
if HAVEGRACKLECOOLING
GRACKLE_COOLING_SOURCES += cooling/grackle/cooling.c
endif

# source files for GEAR feedback
GEAR_FEEDBACK_SOURCES =
if HAVEGEARFEEDBACK
GEAR_FEEDBACK_SOURCES += feedback/GEAR/stellar_evolution.c feedback/GEAR/feedback.c \
	feedback/GEAR/initial_mass_function.c feedback/GEAR/supernovae_ia.c feedback/GEAR/supernovae_ii.c
endif

# Common source files
AM_SOURCES = space.c runner_main.c runner_doiact_hydro.c runner_doiact_limiter.c \
    runner_doiact_stars.c runner_doiact_black_holes.c runner_ghost.c runner_recv.c \
    runner_sort.c runner_drift.c runner_black_holes.c runner_time_integration.c \
    runner_doiact_hydro_vec.c runner_others.c\
    queue.c task.c cell.c engine.c engine_maketasks.c engine_split_particles.c \
    engine_marktasks.c engine_drift.c engine_unskip.c engine_collect_end_of_step.c \
    engine_redistribute.c engine_fof.c serial_io.c timers.c debug.c scheduler.c \
    proxy.c parallel_io.c units.c common_io.c single_io.c multipole.c version.c map.c \
    kernel_hydro.c tools.c part.c partition.c clocks.c parser.c \
    physical_constants.c potential.c hydro_properties.c \
    threadpool.c cooling.c star_formation.c \
    statistics.c profiler.c dump.c logger.c \
    part_type.c xmf.c gravity_properties.c gravity.c \
    collectgroup.c hydro_space.c equation_of_state.c \
    chemistry.c cosmology.c restart.c mesh_gravity.c velociraptor_interface.c \
    outputlist.c velociraptor_dummy.c logger_io.c memuse.c mpiuse.c memuse_rnodes.c fof.c \
<<<<<<< HEAD
    hashmap.c pressure_floor.c line_of_sight.c \
=======
    hashmap.c pressure_floor.c space_unique_id.c \
>>>>>>> 419a58fa
    $(QLA_COOLING_SOURCES) \
    $(EAGLE_COOLING_SOURCES) $(EAGLE_FEEDBACK_SOURCES) \
    $(GRACKLE_COOLING_SOURCES) $(GEAR_FEEDBACK_SOURCES)

# Include files for distribution, not installation.
nobase_noinst_HEADERS = align.h approx_math.h atomic.h barrier.h cycle.h error.h inline.h kernel_hydro.h kernel_gravity.h \
		 gravity_iact.h kernel_long_gravity.h vector.h accumulate.h cache.h \
	         runner_doiact_nosort.h runner_doiact_hydro.h runner_doiact_stars.h runner_doiact_black_holes.h runner_doiact_grav.h \
                 runner_doiact_functions_hydro.h runner_doiact_functions_stars.h runner_doiact_functions_black_holes.h \
		 runner_doiact_functions_limiter.h runner_doiact_limiter.h units.h intrinsics.h minmax.h \
                 kick.h timestep.h drift.h adiabatic_index.h io_properties.h dimension.h part_type.h periodic.h memswap.h \
                 timestep_limiter.h timestep_limiter_iact.h timestep_sync.h timestep_sync_part.h timestep_limiter_struct.h \
                 dump.h logger.h sign.h logger_io.h hashmap.h gravity.h gravity_io.h gravity_cache.h \
		 gravity/Default/gravity.h gravity/Default/gravity_iact.h gravity/Default/gravity_io.h \
		 gravity/Default/gravity_debug.h gravity/Default/gravity_part.h  \
		 gravity/Potential/gravity.h gravity/Potential/gravity_iact.h gravity/Potential/gravity_io.h \
		 gravity/Potential/gravity_debug.h gravity/Potential/gravity_part.h  \
		 gravity/MultiSoftening/gravity.h gravity/MultiSoftening/gravity_iact.h gravity/MultiSoftening/gravity_io.h \
		 gravity/MultiSoftening/gravity_debug.h gravity/MultiSoftening/gravity_part.h  \
		 equation_of_state.h \
		 equation_of_state/ideal_gas/equation_of_state.h equation_of_state/isothermal/equation_of_state.h \
	 	 hydro.h hydro_io.h hydro_parameters.h \
		 hydro/Minimal/hydro.h hydro/Minimal/hydro_iact.h hydro/Minimal/hydro_io.h \
                 hydro/Minimal/hydro_debug.h hydro/Minimal/hydro_part.h \
		 hydro/Minimal/hydro_parameters.h \
		 hydro/Default/hydro.h hydro/Default/hydro_iact.h hydro/Default/hydro_io.h \
                 hydro/Default/hydro_debug.h hydro/Default/hydro_part.h \
		 hydro/Default/hydro_parameters.h \
		 hydro/Gadget2/hydro.h hydro/Gadget2/hydro_iact.h hydro/Gadget2/hydro_io.h \
                 hydro/Gadget2/hydro_debug.h hydro/Gadget2/hydro_part.h \
		 hydro/Gadget2/hydro_parameters.h \
		 hydro/PressureEntropy/hydro.h hydro/PressureEntropy/hydro_iact.h hydro/PressureEntropy/hydro_io.h \
                 hydro/PressureEntropy/hydro_debug.h hydro/PressureEntropy/hydro_part.h \
		 hydro/PressureEntropy/hydro_parameters.h \
		 hydro/PressureEnergy/hydro.h hydro/PressureEnergy/hydro_iact.h hydro/PressureEnergy/hydro_io.h \
                 hydro/PressureEnergy/hydro_debug.h hydro/PressureEnergy/hydro_part.h \
		 hydro/PressureEnergy/hydro_parameters.h \
		 hydro/PressureEnergyMorrisMonaghanAV/hydro.h hydro/PressureEnergyMorrisMonaghanAV/hydro_iact.h hydro/PressureEnergyMorrisMonaghanAV/hydro_io.h \
                 hydro/PressureEnergyMorrisMonaghanAV/hydro_debug.h hydro/PressureEnergyMorrisMonaghanAV/hydro_part.h \
		 hydro/PressureEnergyMorrisMonaghanAV/hydro_parameters.h \
		 hydro/AnarchyPU/hydro.h hydro/AnarchyPU/hydro_iact.h hydro/AnarchyPU/hydro_io.h \
                 hydro/AnarchyPU/hydro_debug.h hydro/AnarchyPU/hydro_part.h \
		 hydro/AnarchyPU/hydro_parameters.h \
		 hydro/SPHENIX/hydro.h hydro/SPHENIX/hydro_iact.h hydro/SPHENIX/hydro_io.h \
                 hydro/SPHENIX/hydro_debug.h hydro/SPHENIX/hydro_part.h \
		 hydro/SPHENIX/hydro_parameters.h \
		 hydro/Gizmo/hydro_parameters.h \
                 hydro/Gizmo/hydro_io.h hydro/Gizmo/hydro_debug.h \
                 hydro/Gizmo/hydro.h hydro/Gizmo/hydro_iact.h \
                 hydro/Gizmo/hydro_part.h \
                 hydro/Gizmo/hydro_gradients.h \
                 hydro/Gizmo/hydro_getters.h \
                 hydro/Gizmo/hydro_setters.h \
                 hydro/Gizmo/hydro_flux.h \
                 hydro/Gizmo/hydro_slope_limiters.h \
                 hydro/Gizmo/hydro_slope_limiters_face.h \
                 hydro/Gizmo/hydro_slope_limiters_cell.h \
                 hydro/Gizmo/hydro_unphysical.h \
                 hydro/Gizmo/hydro_gradients_sph.h \
                 hydro/Gizmo/hydro_gradients_gizmo.h \
                 hydro/Gizmo/hydro_velocities.h \
                 hydro/Gizmo/hydro_lloyd.h \
                 hydro/Gizmo/MFV/hydro_debug.h \
                 hydro/Gizmo/MFV/hydro_part.h \
                 hydro/Gizmo/MFV/hydro_velocities.h \
                 hydro/Gizmo/MFV/hydro_flux.h \
                 hydro/Gizmo/MFM/hydro_debug.h \
                 hydro/Gizmo/MFM/hydro_part.h \
                 hydro/Gizmo/MFM/hydro_flux.h \
                 hydro/Gizmo/MFM/hydro_velocities.h \
                 hydro/Shadowswift/hydro_debug.h \
                 hydro/Shadowswift/hydro_gradients.h hydro/Shadowswift/hydro.h \
                 hydro/Shadowswift/hydro_iact.h \
                 hydro/Shadowswift/hydro_io.h \
                 hydro/Shadowswift/hydro_part.h \
                 hydro/Shadowswift/hydro_slope_limiters_cell.h \
                 hydro/Shadowswift/hydro_slope_limiters_face.h \
                 hydro/Shadowswift/hydro_slope_limiters.h \
                 hydro/Shadowswift/voronoi1d_algorithm.h \
                 hydro/Shadowswift/voronoi1d_cell.h \
                 hydro/Shadowswift/voronoi2d_algorithm.h \
                 hydro/Shadowswift/voronoi2d_cell.h \
                 hydro/Shadowswift/voronoi3d_algorithm.h \
                 hydro/Shadowswift/voronoi3d_cell.h \
                 hydro/Shadowswift/voronoi_algorithm.h \
                 hydro/Shadowswift/voronoi_cell.h \
                 hydro/Shadowswift/hydro_parameters.h \
	         riemann/riemann_hllc.h riemann/riemann_trrs.h \
		 riemann/riemann_exact.h riemann/riemann_vacuum.h \
                 riemann/riemann_checks.h \
	 	 stars.h stars_io.h \
		 stars/Default/stars.h stars/Default/stars_iact.h stars/Default/stars_io.h \
		 stars/Default/stars_debug.h stars/Default/stars_part.h  \
		 stars/EAGLE/stars.h stars/EAGLE/stars_iact.h stars/EAGLE/stars_io.h \
		 stars/EAGLE/stars_debug.h stars/EAGLE/stars_part.h \
		 stars/GEAR/stars.h stars/GEAR/stars_iact.h stars/GEAR/stars_io.h \
		 stars/GEAR/stars_debug.h stars/GEAR/stars_part.h \
	         potential/none/potential.h potential/point_mass/potential.h \
                 potential/isothermal/potential.h potential/disc_patch/potential.h \
                 potential/sine_wave/potential.h \
		 star_formation/none/star_formation.h star_formation/none/star_formation_struct.h \
		 star_formation/none/star_formation_io.h star_formation/none/star_formation_iact.h \
		 star_formation/QLA/star_formation.h star_formation/QLA/star_formation_struct.h \
		 star_formation/QLA/star_formation_io.h star_formation/QLA/star_formation_iact.h \
		 star_formation/EAGLE/star_formation.h star_formation/EAGLE/star_formation_struct.h \
		 star_formation/EAGLE/star_formation_io.h star_formation/EAGLE/star_formation_iact.h \
		 star_formation/GEAR/star_formation.h star_formation/GEAR/star_formation_struct.h \
		 star_formation/GEAR/star_formation_io.h star_formation/GEAR/star_formation_iact.h \
                 star_formation/EAGLE/star_formation_logger.h star_formation/EAGLE/star_formation_logger_struct.h \
                 star_formation/GEAR/star_formation_logger.h star_formation/GEAR/star_formation_logger_struct.h \
                 star_formation/none/star_formation_logger.h star_formation/none/star_formation_logger_struct.h \
                 cooling/none/cooling.h cooling/none/cooling_struct.h \
                 cooling/none/cooling_io.h \
		 cooling/Compton/cooling.h cooling/Compton/cooling_struct.h \
                 cooling/Compton/cooling_io.h \
	         cooling/const_du/cooling.h cooling/const_du/cooling_struct.h \
                 cooling/const_du/cooling_io.h \
                 cooling/const_lambda/cooling.h cooling/const_lambda/cooling_struct.h \
                 cooling/const_lambda/cooling_io.h \
                 cooling/grackle/cooling.h cooling/grackle/cooling_struct.h \
                 cooling/grackle/cooling_io.h \
		 cooling/EAGLE/cooling.h cooling/EAGLE/cooling_struct.h cooling/EAGLE/cooling_tables.h \
                 cooling/EAGLE/cooling_io.h cooling/EAGLE/interpolate.h cooling/EAGLE/cooling_rates.h \
		 cooling/QLA/cooling.h cooling/QLA/cooling_struct.h cooling/QLA/cooling_tables.h \
                 cooling/QLA/cooling_io.h cooling/QLA/interpolate.h cooling/QLA/cooling_rates.h \
                 chemistry/none/chemistry.h \
		 chemistry/none/chemistry_io.h \
		 chemistry/none/chemistry_struct.h \
		 chemistry/none/chemistry_iact.h \
                 chemistry/GEAR/chemistry.h \
		 chemistry/GEAR/chemistry_io.h \
		 chemistry/GEAR/chemistry_struct.h \
		 chemistry/GEAR/chemistry_iact.h \
                 chemistry/EAGLE/chemistry.h \
		 chemistry/EAGLE/chemistry_io.h \
		 chemistry/EAGLE/chemistry_struct.h\
		 chemistry/EAGLE/chemistry_iact.h \
                 chemistry/QLA/chemistry.h \
		 chemistry/QLA/chemistry_io.h \
		 chemistry/QLA/chemistry_struct.h\
		 chemistry/QLA/chemistry_iact.h \
	         entropy_floor/none/entropy_floor.h \
                 entropy_floor/EAGLE/entropy_floor.h \
                 entropy_floor/QLA/entropy_floor.h \
		 tracers/none/tracers.h tracers/none/tracers_struct.h \
                 tracers/none/tracers_io.h \
		 tracers/EAGLE/tracers.h tracers/EAGLE/tracers_struct.h \
                 tracers/EAGLE/tracers_io.h \
	         feedback/none/feedback.h feedback/none/feedback_struct.h feedback/none/feedback_iact.h \
                 feedback/none/feedback_properties.h \
	         feedback/EAGLE/feedback.h feedback/EAGLE/feedback_struct.h feedback/EAGLE/feedback_iact.h \
                 feedback/EAGLE/feedback_properties.h feedback/EAGLE/imf.h feedback/EAGLE/interpolate.h \
                 feedback/EAGLE/yield_tables.h \
		 feedback/GEAR/stellar_evolution_struct.h feedback/GEAR/stellar_evolution.h \
		 feedback/GEAR/feedback.h feedback/GEAR/feedback_iact.h \
		 feedback/GEAR/feedback_properties.h feedback/GEAR/feedback_struct.h \
                 feedback/GEAR/initial_mass_function.h feedback/GEAR/supernovae_ia.h feedback/GEAR/supernovae_ii.h \
                 feedback/GEAR/lifetime.h feedback/GEAR/hdf5_functions.h feedback/GEAR/interpolation.h \
                 black_holes/Default/black_holes.h black_holes/Default/black_holes_io.h \
		 black_holes/Default/black_holes_part.h black_holes/Default/black_holes_iact.h \
                 black_holes/Default/black_holes_properties.h \
                 black_holes/Default/black_holes_struct.h \
                 black_holes/EAGLE/black_holes.h black_holes/EAGLE/black_holes_io.h \
		 black_holes/EAGLE/black_holes_part.h black_holes/EAGLE/black_holes_iact.h \
                 black_holes/EAGLE/black_holes_properties.h black_holes/EAGLE/black_holes_parameters.h \
                 black_holes/EAGLE/black_holes_struct.h \
		 pressure_floor/GEAR/pressure_floor.h pressure_floor/none/pressure_floor.h \
		 pressure_floor/GEAR/pressure_floor_iact.h pressure_floor/none/pressure_floor_iact.h \
		 pressure_floor/GEAR/pressure_floor_struct.h pressure_floor/none/pressure_floor_struct.h \
	         task_order/GEAR/task_order.h task_order/EAGLE/task_order.h task_order/default/task_order.h


# Sources and special flags for the gravity library
libgrav_la_SOURCES = runner_doiact_grav.c
libgrav_la_CFLAGS = $(AM_CFLAGS) $(GRAVITY_CFLAGS)
libgrav_la_LDFLAGS = $(AM_LDFLAGS) $(EXTRA_LIBS)

# Sources and special flags for the gravity MPI library
libgrav_mpi_la_SOURCES = runner_doiact_grav.c
libgrav_mpi_la_CFLAGS = $(AM_CFLAGS) $(GRAVITY_CFLAGS) -DWITH_MPI
libgrav_mpi_la_LDFLAGS = $(AM_LDFLAGS) $(MPI_LIBS) $(EXTRA_LIBS)

# Sources and flags for regular library
libswiftsim_la_SOURCES = $(AM_SOURCES)
libswiftsim_la_CFLAGS = $(AM_CFLAGS)
libswiftsim_la_LDFLAGS = $(AM_LDFLAGS) $(EXTRA_LIBS) -version-info 0:0:0
libswiftsim_la_LIBADD = $(GRACKLE_LIBS) $(VELOCIRAPTOR_LIBS) libgrav.la

# Sources and flags for MPI library
libswiftsim_mpi_la_SOURCES = $(AM_SOURCES)
libswiftsim_mpi_la_CFLAGS = $(AM_CFLAGS) $(MPI_FLAGS)
libswiftsim_mpi_la_LDFLAGS = $(AM_LDFLAGS) $(MPI_LIBS) $(EXTRA_LIBS) -version-info 0:0:0
libswiftsim_mpi_la_SHORTNAME = mpi
libswiftsim_mpi_la_LIBADD = $(GRACKLE_LIBS) $(VELOCIRAPTOR_LIBS) $(MPI_LIBS) libgrav_mpi.la

# Versioning. If any sources change then update the version_string.h file with
# the current git revision and package version.
# May have a checkout without a version_string.h file and no git command (tar/zip
# download), allow that, but make sure we know it.
version_string.h: version_string.h.in Makefile $(AM_SOURCES) $(include_HEADERS) $(noinst_HEADERS)
	if test "X$(GIT_CMD)" != "X"; then \
	    GIT_REVISION=`$(GIT_CMD) describe --abbrev=8  --always --tags --dirty 2>/dev/null`; \
	    GIT_BRANCH=`$(GIT_CMD) branch 2>/dev/null | sed -n 's/^\* \(.*\)/\1/p' 2>/dev/null`; \
            GIT_DATE=`$(GIT_CMD) log -1 --format=%ci 2>/dev/null`; \
	    sed -e "s,@PACKAGE_VERSION\@,$(PACKAGE_VERSION)," \
	        -e "s,@GIT_REVISION\@,$${GIT_REVISION}," \
	        -e "s|@GIT_BRANCH\@|$${GIT_BRANCH}|" \
	        -e "s|@GIT_DATE\@|$${GIT_DATE}|" \
	        -e "s|@SWIFT_CFLAGS\@|$(CFLAGS)|" $< > version_string.h; \
	else \
	    if test ! -f version_string.h; then \
	        sed -e "s,@PACKAGE_VERSION\@,$(PACKAGE_VERSION)," \
	            -e "s,@GIT_REVISION\@,unknown," \
		    -e "s,@GIT_BRANCH\@,unknown," \
		    -e "s,@GIT_DATE\@,unknown," \
	            -e "s|@SWIFT_CFLAGS\@|$(CFLAGS)|" $< > version_string.h; \
	    fi; \
	fi

#  Make sure version_string.h is built first.
BUILT_SOURCES = version_string.h

#  And distribute the built files.
EXTRA_DIST = version_string.h version_string.h.in<|MERGE_RESOLUTION|>--- conflicted
+++ resolved
@@ -57,12 +57,8 @@
     pressure_floor.h pressure_floor_struct.h pressure_floor_iact.h \
     velociraptor_struct.h velociraptor_io.h random.h memuse.h mpiuse.h memuse_rnodes.h \
     black_holes.h black_holes_io.h black_holes_properties.h black_holes_struct.h \
-<<<<<<< HEAD
-    feedback.h feedback_struct.h feedback_properties.h task_order.h line_of_sight.h
-=======
-    feedback.h feedback_struct.h feedback_properties.h task_order.h \
+    feedback.h feedback_struct.h feedback_properties.h task_order.h line_of_sight.h \
     space_unique_id.h
->>>>>>> 419a58fa
 
 # source files for EAGLE cooling
 QLA_COOLING_SOURCES =
@@ -112,11 +108,7 @@
     collectgroup.c hydro_space.c equation_of_state.c \
     chemistry.c cosmology.c restart.c mesh_gravity.c velociraptor_interface.c \
     outputlist.c velociraptor_dummy.c logger_io.c memuse.c mpiuse.c memuse_rnodes.c fof.c \
-<<<<<<< HEAD
-    hashmap.c pressure_floor.c line_of_sight.c \
-=======
-    hashmap.c pressure_floor.c space_unique_id.c \
->>>>>>> 419a58fa
+    hashmap.c pressure_floor.c line_of_sight.c space_unique_id.c \
     $(QLA_COOLING_SOURCES) \
     $(EAGLE_COOLING_SOURCES) $(EAGLE_FEEDBACK_SOURCES) \
     $(GRACKLE_COOLING_SOURCES) $(GEAR_FEEDBACK_SOURCES)
