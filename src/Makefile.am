# This file is part of SWIFT.
# Copyright (c) 2012 Pedro Gonnet (pedro.gonnet@durham.ac.uk),
#                    Matthieu Schaller (matthieu.schaller@durham.ac.uk).
#
# This program is free software: you can redistribute it and/or modify
# it under the terms of the GNU General Public License as published by
# the Free Software Foundation, either version 3 of the License, or
# (at your option) any later version.
#
# This program is distributed in the hope that it will be useful,
# but WITHOUT ANY WARRANTY; without even the implied warranty of
# MERCHANTABILITY or FITNESS FOR A PARTICULAR PURPOSE.  See the
# GNU General Public License for more details.
#
# You should have received a copy of the GNU General Public License
# along with this program.  If not, see <http://www.gnu.org/licenses/>.

# Add the non-standard paths to the included library headers
AM_CFLAGS = $(HDF5_CPPFLAGS) $(GSL_INCS) $(FFTW_INCS) $(NUMA_INCS) $(GRACKLE_INCS)

# Assign a "safe" version number
AM_LDFLAGS = $(HDF5_LDFLAGS) $(FFTW_LIBS) -version-info 0:0:0

# The git command, if available.
GIT_CMD = @GIT_CMD@

# Additional dependencies for shared libraries.
EXTRA_LIBS = $(HDF5_LIBS) $(FFTW_LIBS) $(NUMA_LIBS) $(PROFILER_LIBS) $(TCMALLOC_LIBS) $(JEMALLOC_LIBS) $(TBBMALLOC_LIBS) $(GRACKLE_LIBS) $(GSL_LIBS)

# MPI libraries.
MPI_LIBS = $(PARMETIS_LIBS) $(METIS_LIBS) $(MPI_THREAD_LIBS)
MPI_FLAGS = -DWITH_MPI $(PARMETIS_INCS) $(METIS_INCS)

# Build the libswiftsim library
lib_LTLIBRARIES = libswiftsim.la
# Build a MPI-enabled version too?
if HAVEMPI
lib_LTLIBRARIES += libswiftsim_mpi.la
endif

# List required headers
include_HEADERS = space.h runner.h queue.h task.h lock.h cell.h part.h const.h \
    engine.h swift.h serial_io.h timers.h debug.h scheduler.h proxy.h parallel_io.h \
    common_io.h single_io.h multipole.h map.h tools.h partition.h partition_fixed_costs.h \
    clocks.h parser.h physical_constants.h physical_constants_cgs.h potential.h version.h \
    hydro_properties.h riemann.h threadpool.h cooling_io.h cooling.h cooling_struct.h \
    statistics.h memswap.h cache.h runner_doiact_vec.h profiler.h entropy_floor.h \
    dump.h logger.h active.h timeline.h xmf.h gravity_properties.h gravity_derivatives.h \
    gravity_softened_derivatives.h vector_power.h collectgroup.h hydro_space.h sort_part.h \
    chemistry.h chemistry_io.h chemistry_struct.h cosmology.h restart.h space_getsid.h utilities.h \
    mesh_gravity.h cbrt.h exp10.h velociraptor_interface.h swift_velociraptor_part.h outputlist.h \
    logger_io.h tracers_io.h tracers.h tracers_struct.h star_formation_io.h fof.h \
    star_formation_struct.h star_formation.h star_formation_iact.h \
    star_formation_logger.h star_formation_logger_struct.h \
    velociraptor_struct.h velociraptor_io.h random.h memuse.h black_holes.h black_holes_io.h \
    black_holes_properties.h feedback.h feedback_struct.h feedback_properties.h

# source files for EAGLE cooling
EAGLE_COOLING_SOURCES =
if HAVEEAGLECOOLING
EAGLE_COOLING_SOURCES += cooling/EAGLE/cooling.c cooling/EAGLE/cooling_tables.c
endif

# source files for EAGLE feedback
EAGLE_FEEDBACK_SOURCES =
if HAVEEAGLEFEEDBACK
EAGLE_FEEDBACK_SOURCES += feedback/EAGLE/feedback.c
endif

# source files for COLIBRE cooling
COLIBRE_COOLING_SOURCES =
if HAVECOLIBRECOOLING
COLIBRE_COOLING_SOURCES += cooling/COLIBRE/cooling.c cooling/COLIBRE/cooling_tables.c
endif

<<<<<<< HEAD
=======
# source files for COLIBRE feedback
COLIBRE_FEEDBACK_SOURCES =
if HAVECOLIBREFEEDBACK
COLIBRE_FEEDBACK_SOURCES += feedback/COLIBRE/feedback.c
endif



>>>>>>> 672867df
# Common source files
AM_SOURCES = space.c runner.c queue.c task.c cell.c engine.c engine_maketasks.c \
    engine_marktasks.c engine_drift.c serial_io.c timers.c debug.c scheduler.c \
    proxy.c parallel_io.c units.c common_io.c single_io.c multipole.c version.c map.c \
    kernel_hydro.c tools.c part.c partition.c clocks.c parser.c \
    physical_constants.c potential.c hydro_properties.c \
    threadpool.c cooling.c star_formation.c \
    statistics.c runner_doiact_vec.c profiler.c dump.c logger.c \
    part_type.c xmf.c gravity_properties.c gravity.c \
    collectgroup.c hydro_space.c equation_of_state.c \
    chemistry.c cosmology.c restart.c mesh_gravity.c velociraptor_interface.c \
<<<<<<< HEAD
    outputlist.c velociraptor_dummy.c logger_io.c memuse.c \
    $(EAGLE_COOLING_SOURCES) $(EAGLE_FEEDBACK_SOURCES) \
    $(COLIBRE_COOLING_SOURCES)
=======
    outputlist.c velociraptor_dummy.c logger_io.c memuse.c fof.c \
    hashmap.c \
    $(EAGLE_COOLING_SOURCES) $(EAGLE_FEEDBACK_SOURCES) \
    $(COLIBRE_COOLING_SOURCES) $(COLIBRE_FEEDBACK_SOURCES)
>>>>>>> 672867df

# Include files for distribution, not installation.
nobase_noinst_HEADERS = align.h approx_math.h atomic.h barrier.h cycle.h error.h inline.h kernel_hydro.h kernel_gravity.h \
		 gravity_iact.h kernel_long_gravity.h vector.h cache.h runner_doiact.h runner_doiact_vec.h runner_doiact_grav.h  \
                 runner_doiact_nosort.h runner_doiact_stars.h runner_doiact_black_holes.h units.h intrinsics.h minmax.h \
                 kick.h timestep.h drift.h adiabatic_index.h io_properties.h dimension.h part_type.h periodic.h memswap.h \
                 dump.h logger.h sign.h logger_io.h timestep_limiter.h hashmap.h \
		 gravity.h gravity_io.h gravity_cache.h \
		 gravity/Default/gravity.h gravity/Default/gravity_iact.h gravity/Default/gravity_io.h \
		 gravity/Default/gravity_debug.h gravity/Default/gravity_part.h  \
		 gravity/Potential/gravity.h gravity/Potential/gravity_iact.h gravity/Potential/gravity_io.h \
		 gravity/Potential/gravity_debug.h gravity/Potential/gravity_part.h  \
		 equation_of_state.h \
		 equation_of_state/ideal_gas/equation_of_state.h equation_of_state/isothermal/equation_of_state.h \
	 	 hydro.h hydro_io.h hydro_parameters.h \
		 hydro/Minimal/hydro.h hydro/Minimal/hydro_iact.h hydro/Minimal/hydro_io.h \
                 hydro/Minimal/hydro_debug.h hydro/Minimal/hydro_part.h \
				 hydro/Minimal/hydro_parameters.h \
		 hydro/Default/hydro.h hydro/Default/hydro_iact.h hydro/Default/hydro_io.h \
                 hydro/Default/hydro_debug.h hydro/Default/hydro_part.h \
				 hydro/Default/hydro_parameters.h \
		 hydro/Gadget2/hydro.h hydro/Gadget2/hydro_iact.h hydro/Gadget2/hydro_io.h \
                 hydro/Gadget2/hydro_debug.h hydro/Gadget2/hydro_part.h \
				 hydro/Gadget2/hydro_parameters.h \
		 hydro/PressureEntropy/hydro.h hydro/PressureEntropy/hydro_iact.h hydro/PressureEntropy/hydro_io.h \
                 hydro/PressureEntropy/hydro_debug.h hydro/PressureEntropy/hydro_part.h \
				 hydro/PressureEntropy/hydro_parameters.h \
		 hydro/PressureEnergy/hydro.h hydro/PressureEnergy/hydro_iact.h hydro/PressureEnergy/hydro_io.h \
                 hydro/PressureEnergy/hydro_debug.h hydro/PressureEnergy/hydro_part.h \
				 hydro/PressureEnergy/hydro_parameters.h \
		 hydro/PressureEnergyMorrisMonaghanAV/hydro.h hydro/PressureEnergyMorrisMonaghanAV/hydro_iact.h hydro/PressureEnergyMorrisMonaghanAV/hydro_io.h \
                 hydro/PressureEnergyMorrisMonaghanAV/hydro_debug.h hydro/PressureEnergyMorrisMonaghanAV/hydro_part.h \
				 hydro/PressureEnergyMorrisMonaghanAV/hydro_parameters.h \
		 hydro/AnarchyPU/hydro.h hydro/PressureEnergy/hydro_iact.h hydro/PressureEnergy/hydro_io.h \
                 hydro/AnarchyPU/hydro_debug.h hydro/PressureEnergy/hydro_part.h \
				 hydro/AnarchyPU/hydro_parameters.h \
		 hydro/AnarchyDU/hydro.h hydro/PressureEnergy/hydro_iact.h hydro/PressureEnergy/hydro_io.h \
                 hydro/AnarchyDU/hydro_debug.h hydro/PressureEnergy/hydro_part.h \
				 hydro/AnarchyDU/hydro_parameters.h \
		 hydro/GizmoMFV/hydro.h hydro/GizmoMFV/hydro_iact.h \
                 hydro/GizmoMFV/hydro_io.h hydro/GizmoMFV/hydro_debug.h \
                 hydro/GizmoMFV/hydro_part.h \
                 hydro/GizmoMFV/hydro_gradients_gizmo.h \
                 hydro/GizmoMFV/hydro_gradients.h \
                 hydro/GizmoMFV/hydro_gradients_sph.h \
                 hydro/GizmoMFV/hydro_slope_limiters_cell.h \
                 hydro/GizmoMFV/hydro_slope_limiters_face.h \
                 hydro/GizmoMFV/hydro_slope_limiters.h \
                 hydro/GizmoMFV/hydro_unphysical.h \
                 hydro/GizmoMFV/hydro_velocities.h \
				 hydro/GizmoMFV/hydro_parameters.h \
		 hydro/GizmoMFM/hydro.h hydro/GizmoMFM/hydro_iact.h \
                 hydro/GizmoMFM/hydro_io.h hydro/GizmoMFM/hydro_debug.h \
                 hydro/GizmoMFM/hydro_part.h \
                 hydro/GizmoMFM/hydro_gradients_gizmo.h \
                 hydro/GizmoMFM/hydro_gradients.h \
                 hydro/GizmoMFM/hydro_gradients_sph.h \
                 hydro/GizmoMFM/hydro_slope_limiters_cell.h \
                 hydro/GizmoMFM/hydro_slope_limiters_face.h \
                 hydro/GizmoMFM/hydro_slope_limiters.h \
                 hydro/GizmoMFM/hydro_unphysical.h \
				 hydro/GizmoMFM/hydro_parameters.h \
                 hydro/Shadowswift/hydro_debug.h \
                 hydro/Shadowswift/hydro_gradients.h hydro/Shadowswift/hydro.h \
                 hydro/Shadowswift/hydro_iact.h \
                 hydro/Shadowswift/hydro_io.h \
                 hydro/Shadowswift/hydro_part.h \
                 hydro/Shadowswift/hydro_slope_limiters_cell.h \
                 hydro/Shadowswift/hydro_slope_limiters_face.h \
                 hydro/Shadowswift/hydro_slope_limiters.h \
                 hydro/Shadowswift/voronoi1d_algorithm.h \
                 hydro/Shadowswift/voronoi1d_cell.h \
                 hydro/Shadowswift/voronoi2d_algorithm.h \
                 hydro/Shadowswift/voronoi2d_cell.h \
                 hydro/Shadowswift/voronoi3d_algorithm.h \
                 hydro/Shadowswift/voronoi3d_cell.h \
                 hydro/Shadowswift/voronoi_algorithm.h \
                 hydro/Shadowswift/voronoi_cell.h \
                 hydro/Shadowswift/hydro_parameters.h \
	         riemann/riemann_hllc.h riemann/riemann_trrs.h \
		 riemann/riemann_exact.h riemann/riemann_vacuum.h \
                 riemann/riemann_checks.h \
	 	 stars.h stars_io.h \
		 stars/Default/stars.h stars/Default/stars_iact.h stars/Default/stars_io.h \
		 stars/Default/stars_debug.h stars/Default/stars_part.h  \
		 stars/EAGLE/stars.h stars/EAGLE/stars_iact.h stars/EAGLE/stars_io.h \
		 stars/EAGLE/stars_debug.h stars/EAGLE/stars_part.h \
		 stars/COLIBRE/stars.h stars/COLIBRE/stars_iact.h stars/COLIBRE/stars_io.h \
		 stars/COLIBRE/stars_debug.h stars/COLIBRE/stars_part.h \
	         potential/none/potential.h potential/point_mass/potential.h \
                 potential/isothermal/potential.h potential/disc_patch/potential.h \
                 potential/sine_wave/potential.h \
		 star_formation/none/star_formation.h star_formation/none/star_formation_struct.h \
		 star_formation/none/star_formation_io.h star_formation/none/star_formation_iact.h \
		 star_formation/EAGLE/star_formation.h star_formation/EAGLE/star_formation_struct.h \
		 star_formation/EAGLE/star_formation_io.h star_formation/EAGLE/star_formation_iact.h \
		 star_formation/GEAR/star_formation.h star_formation/GEAR/star_formation_struct.h \
		 star_formation/GEAR/star_formation_io.h star_formation/GEAR/star_formation_iact.h \
                 star_formation/EAGLE/star_formation_logger.h star_formation/EAGLE/star_formation_logger_struct.h \
                 star_formation/GEAR/star_formation_logger.h star_formation/GEAR/star_formation_logger_struct.h \
                 star_formation/none/star_formation_logger.h star_formation/none/star_formation_logger_struct.h \
                 cooling/none/cooling.h cooling/none/cooling_struct.h \
                 cooling/none/cooling_io.h \
		 cooling/Compton/cooling.h cooling/Compton/cooling_struct.h \
                 cooling/Compton/cooling_io.h \
	         cooling/const_du/cooling.h cooling/const_du/cooling_struct.h \
                 cooling/const_du/cooling_io.h \
                 cooling/const_lambda/cooling.h cooling/const_lambda/cooling_struct.h \
                 cooling/const_lambda/cooling_io.h \
                 cooling/grackle/cooling.h cooling/grackle/cooling_struct.h \
                 cooling/grackle/cooling_io.h \
		 cooling/EAGLE/cooling.h cooling/EAGLE/cooling_struct.h \
                 cooling/EAGLE/cooling_io.h cooling/EAGLE/interpolate.h cooling/EAGLE/cooling_rates.h \
		 cooling/COLIBRE/cooling.h cooling/COLIBRE/cooling_struct.h \
                 cooling/COLIBRE/cooling_io.h cooling/COLIBRE/interpolate.h cooling/COLIBRE/cooling_rates.h \
                 chemistry/none/chemistry.h \
		 chemistry/none/chemistry_io.h \
		 chemistry/none/chemistry_struct.h \
		 chemistry/none/chemistry_iact.h \
                 chemistry/GEAR/chemistry.h \
		 chemistry/GEAR/chemistry_io.h \
		 chemistry/GEAR/chemistry_struct.h \
		 chemistry/GEAR/chemistry_iact.h \
                 chemistry/EAGLE/chemistry.h \
		 chemistry/EAGLE/chemistry_io.h \
		 chemistry/EAGLE/chemistry_struct.h\
		 chemistry/EAGLE/chemistry_iact.h \
                 chemistry/COLIBRE/chemistry.h \
		 chemistry/COLIBRE/chemistry_io.h \
		 chemistry/COLIBRE/chemistry_struct.h\
		 chemistry/COLIBRE/chemistry_iact.h \
	         entropy_floor/none/entropy_floor.h \
                 entropy_floor/EAGLE/entropy_floor.h \
                 entropy_floor/COLIBRE/entropy_floor.h \
		 tracers/none/tracers.h tracers/none/tracers_struct.h \
                 tracers/none/tracers_io.h \
		 tracers/EAGLE/tracers.h tracers/EAGLE/tracers_struct.h \
                 tracers/EAGLE/tracers_io.h \
		 tracers/COLIBRE/tracers.h tracers/COLIBRE/tracers_struct.h \
                 tracers/COLIBRE/tracers_io.h \
	         feedback/none/feedback.h feedback/none/feedback_struct.h feedback/none/feedback_iact.h \
                 feedback/none/feedback_properties.h \
	         feedback/EAGLE/feedback.h feedback/EAGLE/feedback_struct.h feedback/EAGLE/feedback_iact.h \
                 feedback/EAGLE/feedback_properties.h feedback/EAGLE/imf.h feedback/EAGLE/interpolate.h \
                 feedback/EAGLE/yield_tables.h \
	         feedback/COLIBRE/feedback.h feedback/COLIBRE/feedback_struct.h feedback/COLIBRE/feedback_iact.h \
                 feedback/COLIBRE/feedback_properties.h feedback/COLIBRE/imf.h feedback/COLIBRE/interpolate.h \
                 feedback/COLIBRE/yield_tables.h \
                 black_holes/Default/black_holes.h black_holes/Default/black_holes_io.h \
		 black_holes/Default/black_holes_part.h black_holes/Default/black_holes_iact.h \
                 black_holes/Default/black_holes_properties.h \
                 black_holes/EAGLE/black_holes.h black_holes/EAGLE/black_holes_io.h \
		 black_holes/EAGLE/black_holes_part.h black_holes/EAGLE/black_holes_iact.h \
                 black_holes/EAGLE/black_holes_properties.h 


# Sources and flags for regular library
libswiftsim_la_SOURCES = $(AM_SOURCES)
libswiftsim_la_CFLAGS = $(AM_CFLAGS)
libswiftsim_la_LDFLAGS = $(AM_LDFLAGS) $(EXTRA_LIBS)
libswiftsim_la_LIBADD = $(GRACKLE_LIBS) $(VELOCIRAPTOR_LIBS)

# Sources and flags for MPI library
libswiftsim_mpi_la_SOURCES = $(AM_SOURCES)
libswiftsim_mpi_la_CFLAGS = $(AM_CFLAGS) $(MPI_FLAGS)
libswiftsim_mpi_la_LDFLAGS = $(AM_LDFLAGS) $(MPI_LIBS) $(EXTRA_LIBS)
libswiftsim_mpi_la_SHORTNAME = mpi
libswiftsim_mpi_la_LIBADD = $(GRACKLE_LIBS) $(VELOCIRAPTOR_LIBS)


# Versioning. If any sources change then update the version_string.h file with
# the current git revision and package version.
# May have a checkout without a version_string.h file and no git command (tar/zip
# download), allow that, but make sure we know it.
version_string.h: version_string.h.in Makefile $(AM_SOURCES) $(include_HEADERS) $(noinst_HEADERS)
	if test "X$(GIT_CMD)" != "X"; then \
	    GIT_REVISION=`$(GIT_CMD) describe --abbrev=8  --always --tags --dirty 2>/dev/null`; \
	    GIT_BRANCH=`$(GIT_CMD) branch 2>/dev/null | sed -n 's/^\* \(.*\)/\1/p' 2>/dev/null`; \
            GIT_DATE=`$(GIT_CMD) log -1 --format=%ci 2>/dev/null`; \
	    sed -e "s,@PACKAGE_VERSION\@,$(PACKAGE_VERSION)," \
	        -e "s,@GIT_REVISION\@,$${GIT_REVISION}," \
	        -e "s|@GIT_BRANCH\@|$${GIT_BRANCH}|" \
	        -e "s|@GIT_DATE\@|$${GIT_DATE}|" \
	        -e "s|@SWIFT_CFLAGS\@|$(CFLAGS)|" $< > version_string.h; \
	else \
	    if test ! -f version_string.h; then \
	        sed -e "s,@PACKAGE_VERSION\@,$(PACKAGE_VERSION)," \
	            -e "s,@GIT_REVISION\@,unknown," \
		    -e "s,@GIT_BRANCH\@,unknown," \
		    -e "s,@GIT_DATE\@,unknown," \
	            -e "s|@SWIFT_CFLAGS\@|$(CFLAGS)|" $< > version_string.h; \
	    fi; \
	fi

#  Make sure version_string.h is built first.
BUILT_SOURCES = version_string.h

#  And distribute the built files.
EXTRA_DIST = version_string.h version_string.h.in<|MERGE_RESOLUTION|>--- conflicted
+++ resolved
@@ -73,17 +73,12 @@
 COLIBRE_COOLING_SOURCES += cooling/COLIBRE/cooling.c cooling/COLIBRE/cooling_tables.c
 endif
 
-<<<<<<< HEAD
-=======
 # source files for COLIBRE feedback
 COLIBRE_FEEDBACK_SOURCES =
 if HAVECOLIBREFEEDBACK
 COLIBRE_FEEDBACK_SOURCES += feedback/COLIBRE/feedback.c
 endif
 
-
-
->>>>>>> 672867df
 # Common source files
 AM_SOURCES = space.c runner.c queue.c task.c cell.c engine.c engine_maketasks.c \
     engine_marktasks.c engine_drift.c serial_io.c timers.c debug.c scheduler.c \
@@ -95,16 +90,10 @@
     part_type.c xmf.c gravity_properties.c gravity.c \
     collectgroup.c hydro_space.c equation_of_state.c \
     chemistry.c cosmology.c restart.c mesh_gravity.c velociraptor_interface.c \
-<<<<<<< HEAD
-    outputlist.c velociraptor_dummy.c logger_io.c memuse.c \
-    $(EAGLE_COOLING_SOURCES) $(EAGLE_FEEDBACK_SOURCES) \
-    $(COLIBRE_COOLING_SOURCES)
-=======
     outputlist.c velociraptor_dummy.c logger_io.c memuse.c fof.c \
     hashmap.c \
     $(EAGLE_COOLING_SOURCES) $(EAGLE_FEEDBACK_SOURCES) \
     $(COLIBRE_COOLING_SOURCES) $(COLIBRE_FEEDBACK_SOURCES)
->>>>>>> 672867df
 
 # Include files for distribution, not installation.
 nobase_noinst_HEADERS = align.h approx_math.h atomic.h barrier.h cycle.h error.h inline.h kernel_hydro.h kernel_gravity.h \
