# This file is part of SWIFT.
# Copyright (c) 2012 Pedro Gonnet (pedro.gonnet@durham.ac.uk),
#                    Matthieu Schaller (matthieu.schaller@durham.ac.uk).
#
# This program is free software: you can redistribute it and/or modify
# it under the terms of the GNU General Public License as published by
# the Free Software Foundation, either version 3 of the License, or
# (at your option) any later version.
#
# This program is distributed in the hope that it will be useful,
# but WITHOUT ANY WARRANTY; without even the implied warranty of
# MERCHANTABILITY or FITNESS FOR A PARTICULAR PURPOSE.  See the
# GNU General Public License for more details.
#
# You should have received a copy of the GNU General Public License
# along with this program.  If not, see <http://www.gnu.org/licenses/>.

# Add the non-standard paths to the included library headers
AM_CFLAGS = $(HDF5_CPPFLAGS) $(GSL_INCS) $(FFTW_INCS) $(NUMA_INCS) $(GRACKLE_INCS) $(SUNDIALS_INCS) $(OPENMP_CFLAGS)

# Assign a "safe" version number
AM_LDFLAGS = $(HDF5_LDFLAGS) $(FFTW_LIBS)

# The git command, if available.
GIT_CMD = @GIT_CMD@

# Additional dependencies for shared libraries.
EXTRA_LIBS = $(HDF5_LIBS) $(FFTW_LIBS) $(NUMA_LIBS) $(PROFILER_LIBS) $(TCMALLOC_LIBS) $(JEMALLOC_LIBS) $(TBBMALLOC_LIBS) $(GRACKLE_LIBS) $(GSL_LIBS) $(SUNDIALS_LIBS) 

# MPI libraries.
MPI_LIBS = $(PARMETIS_LIBS) $(METIS_LIBS) $(MPI_THREAD_LIBS)
MPI_FLAGS = -DWITH_MPI $(PARMETIS_INCS) $(METIS_INCS)

# Build the libswiftsim library and a convenience library just for the gravity tasks
lib_LTLIBRARIES = libswiftsim.la
noinst_LTLIBRARIES = libgrav.la 
# Build a MPI-enabled version too?
if HAVEMPI
lib_LTLIBRARIES += libswiftsim_mpi.la
noinst_LTLIBRARIES += libgrav_mpi.la
endif

# List required headers
include_HEADERS = space.h runner.h queue.h task.h lock.h cell.h part.h const.h \
    engine.h swift.h serial_io.h timers.h debug.h scheduler.h proxy.h parallel_io.h \
    common_io.h single_io.h distributed_io.h map.h tools.h  partition_fixed_costs.h \
    partition.h clocks.h parser.h physical_constants.h physical_constants_cgs.h potential.h version.h \
    hydro_properties.h riemann.h threadpool.h cooling_io.h cooling.h cooling_struct.h \
    statistics.h memswap.h cache.h runner_doiact_hydro_vec.h profiler.h entropy_floor.h \
    dump.h logger.h active.h timeline.h xmf.h gravity_properties.h gravity_derivatives.h \
    gravity_softened_derivatives.h vector_power.h collectgroup.h hydro_space.h sort_part.h \
    chemistry.h chemistry_io.h chemistry_struct.h cosmology.h restart.h space_getsid.h utilities.h \
    mesh_gravity.h cbrt.h exp10.h velociraptor_interface.h swift_velociraptor_part.h output_list.h \
    logger_io.h tracers_io.h tracers.h tracers_struct.h star_formation_io.h fof.h fof_struct.h fof_io.h \
    multipole.h multipole_accept.h multipole_struct.h binomial.h integer_power.h sincos.h \
    star_formation_struct.h star_formation.h star_formation_iact.h \
    star_formation_logger.h star_formation_logger_struct.h \
    pressure_floor.h pressure_floor_struct.h pressure_floor_iact.h \
    velociraptor_struct.h velociraptor_io.h random.h memuse.h mpiuse.h memuse_rnodes.h \
    black_holes.h black_holes_io.h black_holes_properties.h black_holes_struct.h \
    feedback.h feedback_struct.h feedback_properties.h task_order.h \
    space_unique_id.h line_of_sight.h \
    event_logger.h event_logger_struct.h event_logger_core.h

# source files for EAGLE cooling
QLA_COOLING_SOURCES =
if HAVEQLACOOLING
QLA_COOLING_SOURCES += cooling/QLA/cooling.c cooling/QLA/cooling_tables.c
endif

# source files for EAGLE cooling
EAGLE_COOLING_SOURCES =
if HAVEEAGLECOOLING
EAGLE_COOLING_SOURCES += cooling/EAGLE/cooling.c cooling/EAGLE/cooling_tables.c
endif

# source files for EAGLE feedback
EAGLE_FEEDBACK_SOURCES =
if HAVEEAGLEFEEDBACK
EAGLE_FEEDBACK_SOURCES += feedback/EAGLE/feedback.c
endif

# source files for COLIBRE cooling
COLIBRE_COOLING_SOURCES =
if HAVECOLIBRECOOLING
COLIBRE_COOLING_SOURCES += cooling/COLIBRE/cooling.c cooling/COLIBRE/cooling_tables.c
endif

# source files for COLIBRE feedback
COLIBRE_FEEDBACK_SOURCES =
if HAVECOLIBREFEEDBACK
COLIBRE_FEEDBACK_SOURCES += feedback/COLIBRE/feedback.c event_logger/COLIBRE/event_logger.c
endif

# source files for CHIMES cooling
CHIMES_COOLING_SOURCES =
if HAVECHIMESCOOLING 
CHIMES_COOLING_SOURCES += cooling/CHIMES/chimes/chimes.c cooling/CHIMES/chimes/chimes_cooling.c cooling/CHIMES/chimes/init_chimes.c cooling/CHIMES/chimes/rate_equations.c cooling/CHIMES/chimes/update_rates.c cooling/CHIMES/cooling.c cooling/CHIMES/colibre_tables.c
if HAVE_CHIMES_GNU_SOURCE
AM_CFLAGS += -DCHIMES_ENABLE_GNU_SOURCE
endif 
if HAVE_CHIMES_DOUBLE_PRECISION 
AM_CFLAGS += -DCHIMES_USE_DOUBLE_PRECISION 
endif 
endif

# source files for GRACKLE cooling
GRACKLE_COOLING_SOURCES =
if HAVEGRACKLECOOLING
GRACKLE_COOLING_SOURCES += cooling/grackle/cooling.c
endif

# source files for GEAR feedback
GEAR_FEEDBACK_SOURCES =
if HAVEGEARFEEDBACK
GEAR_FEEDBACK_SOURCES += feedback/GEAR/stellar_evolution.c feedback/GEAR/feedback.c \
	feedback/GEAR/initial_mass_function.c feedback/GEAR/supernovae_ia.c feedback/GEAR/supernovae_ii.c
endif

# Common source files
AM_SOURCES = space.c runner_main.c runner_doiact_hydro.c runner_doiact_limiter.c \
    runner_doiact_stars.c runner_doiact_black_holes.c runner_ghost.c runner_recv.c \
    runner_sort.c runner_drift.c runner_black_holes.c runner_time_integration.c \
    runner_doiact_hydro_vec.c runner_others.c\
    queue.c task.c cell.c engine.c engine_maketasks.c engine_split_particles.c \
    engine_marktasks.c engine_drift.c engine_unskip.c engine_collect_end_of_step.c \
    engine_redistribute.c engine_fof.c serial_io.c timers.c debug.c scheduler.c \
    proxy.c parallel_io.c units.c common_io.c single_io.c multipole.c version.c map.c \
    kernel_hydro.c tools.c part.c partition.c clocks.c parser.c distributed_io.c \
    physical_constants.c potential.c hydro_properties.c \
    threadpool.c cooling.c star_formation.c \
    statistics.c profiler.c dump.c logger.c \
    part_type.c xmf.c gravity_properties.c gravity.c \
    collectgroup.c hydro_space.c equation_of_state.c \
    chemistry.c cosmology.c restart.c mesh_gravity.c velociraptor_interface.c \
    output_list.c velociraptor_dummy.c logger_io.c memuse.c mpiuse.c memuse_rnodes.c fof.c \
    hashmap.c pressure_floor.c space_unique_id.c output_options.c line_of_sight.c \
    $(QLA_COOLING_SOURCES) \
    $(EAGLE_COOLING_SOURCES) $(EAGLE_FEEDBACK_SOURCES) \
    $(GRACKLE_COOLING_SOURCES) $(GEAR_FEEDBACK_SOURCES) \
    $(COLIBRE_COOLING_SOURCES) $(COLIBRE_FEEDBACK_SOURCES) \
    $(CHIMES_COOLING_SOURCES) 

# Include files for distribution, not installation.
nobase_noinst_HEADERS = align.h approx_math.h atomic.h barrier.h cycle.h error.h inline.h kernel_hydro.h kernel_gravity.h \
		 gravity_iact.h kernel_long_gravity.h vector.h accumulate.h cache.h exp.h \
	         runner_doiact_nosort.h runner_doiact_hydro.h runner_doiact_stars.h runner_doiact_black_holes.h runner_doiact_grav.h \
                 runner_doiact_functions_hydro.h runner_doiact_functions_stars.h runner_doiact_functions_black_holes.h \
		 runner_doiact_functions_limiter.h runner_doiact_limiter.h units.h intrinsics.h minmax.h \
                 kick.h timestep.h drift.h adiabatic_index.h io_properties.h dimension.h part_type.h periodic.h memswap.h \
                 timestep_limiter.h timestep_limiter_iact.h timestep_sync.h timestep_sync_part.h timestep_limiter_struct.h \
                 dump.h logger.h sign.h logger_io.h hashmap.h gravity.h gravity_io.h gravity_cache.h output_options.h \
		 gravity/Default/gravity.h gravity/Default/gravity_iact.h gravity/Default/gravity_io.h \
		 gravity/Default/gravity_debug.h gravity/Default/gravity_part.h  \
		 gravity/Potential/gravity.h gravity/Potential/gravity_iact.h gravity/Potential/gravity_io.h \
		 gravity/Potential/gravity_debug.h gravity/Potential/gravity_part.h  \
		 gravity/MultiSoftening/gravity.h gravity/MultiSoftening/gravity_iact.h gravity/MultiSoftening/gravity_io.h \
		 gravity/MultiSoftening/gravity_debug.h gravity/MultiSoftening/gravity_part.h \
     gravity/MultiSoftening/gravity_logger.h \
		 equation_of_state.h \
		 equation_of_state/ideal_gas/equation_of_state.h equation_of_state/isothermal/equation_of_state.h \
	 	 hydro.h hydro_io.h hydro_parameters.h \
		 hydro/Minimal/hydro.h hydro/Minimal/hydro_iact.h hydro/Minimal/hydro_io.h \
                 hydro/Minimal/hydro_debug.h hydro/Minimal/hydro_part.h \
		 hydro/Minimal/hydro_parameters.h \
		 hydro/Default/hydro.h hydro/Default/hydro_iact.h hydro/Default/hydro_io.h \
                 hydro/Default/hydro_debug.h hydro/Default/hydro_part.h \
		 hydro/Default/hydro_parameters.h \
		 hydro/Gadget2/hydro.h hydro/Gadget2/hydro_iact.h hydro/Gadget2/hydro_io.h \
                 hydro/Gadget2/hydro_debug.h hydro/Gadget2/hydro_part.h \
     hydro/Gadget2/hydro_parameters.h hydro/Gadget2/hydro_logger.h \
		 hydro/PressureEntropy/hydro.h hydro/PressureEntropy/hydro_iact.h hydro/PressureEntropy/hydro_io.h \
                 hydro/PressureEntropy/hydro_debug.h hydro/PressureEntropy/hydro_part.h \
		 hydro/PressureEntropy/hydro_parameters.h \
		 hydro/PressureEnergy/hydro.h hydro/PressureEnergy/hydro_iact.h hydro/PressureEnergy/hydro_io.h \
                 hydro/PressureEnergy/hydro_debug.h hydro/PressureEnergy/hydro_part.h \
		 hydro/PressureEnergy/hydro_parameters.h \
		 hydro/PressureEnergyMorrisMonaghanAV/hydro.h hydro/PressureEnergyMorrisMonaghanAV/hydro_iact.h hydro/PressureEnergyMorrisMonaghanAV/hydro_io.h \
                 hydro/PressureEnergyMorrisMonaghanAV/hydro_debug.h hydro/PressureEnergyMorrisMonaghanAV/hydro_part.h \
		 hydro/PressureEnergyMorrisMonaghanAV/hydro_parameters.h \
		 hydro/AnarchyPU/hydro.h hydro/AnarchyPU/hydro_iact.h hydro/AnarchyPU/hydro_io.h \
                 hydro/AnarchyPU/hydro_debug.h hydro/AnarchyPU/hydro_part.h \
		 hydro/AnarchyPU/hydro_parameters.h \
		 hydro/SPHENIX/hydro.h hydro/SPHENIX/hydro_iact.h hydro/SPHENIX/hydro_io.h \
                 hydro/SPHENIX/hydro_debug.h hydro/SPHENIX/hydro_part.h \
		 hydro/SPHENIX/hydro_parameters.h \
		 hydro/Gizmo/hydro_parameters.h \
                 hydro/Gizmo/hydro_io.h hydro/Gizmo/hydro_debug.h \
                 hydro/Gizmo/hydro.h hydro/Gizmo/hydro_iact.h \
                 hydro/Gizmo/hydro_part.h \
                 hydro/Gizmo/hydro_gradients.h \
                 hydro/Gizmo/hydro_getters.h \
                 hydro/Gizmo/hydro_setters.h \
                 hydro/Gizmo/hydro_flux.h \
                 hydro/Gizmo/hydro_slope_limiters.h \
                 hydro/Gizmo/hydro_slope_limiters_face.h \
                 hydro/Gizmo/hydro_slope_limiters_cell.h \
                 hydro/Gizmo/hydro_unphysical.h \
                 hydro/Gizmo/hydro_gradients_sph.h \
                 hydro/Gizmo/hydro_gradients_gizmo.h \
                 hydro/Gizmo/hydro_velocities.h \
                 hydro/Gizmo/hydro_lloyd.h \
                 hydro/Gizmo/MFV/hydro_debug.h \
                 hydro/Gizmo/MFV/hydro_part.h \
                 hydro/Gizmo/MFV/hydro_velocities.h \
                 hydro/Gizmo/MFV/hydro_flux.h \
                 hydro/Gizmo/MFM/hydro_debug.h \
                 hydro/Gizmo/MFM/hydro_part.h \
                 hydro/Gizmo/MFM/hydro_flux.h \
                 hydro/Gizmo/MFM/hydro_velocities.h \
                 hydro/Shadowswift/hydro_debug.h \
                 hydro/Shadowswift/hydro_gradients.h hydro/Shadowswift/hydro.h \
                 hydro/Shadowswift/hydro_iact.h \
                 hydro/Shadowswift/hydro_io.h \
                 hydro/Shadowswift/hydro_part.h \
                 hydro/Shadowswift/hydro_slope_limiters_cell.h \
                 hydro/Shadowswift/hydro_slope_limiters_face.h \
                 hydro/Shadowswift/hydro_slope_limiters.h \
                 hydro/Shadowswift/voronoi1d_algorithm.h \
                 hydro/Shadowswift/voronoi1d_cell.h \
                 hydro/Shadowswift/voronoi2d_algorithm.h \
                 hydro/Shadowswift/voronoi2d_cell.h \
                 hydro/Shadowswift/voronoi3d_algorithm.h \
                 hydro/Shadowswift/voronoi3d_cell.h \
                 hydro/Shadowswift/voronoi_algorithm.h \
                 hydro/Shadowswift/voronoi_cell.h \
                 hydro/Shadowswift/hydro_parameters.h \
	         riemann/riemann_hllc.h riemann/riemann_trrs.h \
		 riemann/riemann_exact.h riemann/riemann_vacuum.h \
                 riemann/riemann_checks.h \
	 	 stars.h stars_io.h \
		 stars/Default/stars.h stars/Default/stars_iact.h stars/Default/stars_io.h \
     stars/Default/stars_debug.h stars/Default/stars_part.h stars/Default/stars_logger.h  \
		 stars/EAGLE/stars.h stars/EAGLE/stars_iact.h stars/EAGLE/stars_io.h \
		 stars/EAGLE/stars_debug.h stars/EAGLE/stars_part.h \
		 stars/COLIBRE/stars.h stars/COLIBRE/stars_iact.h stars/COLIBRE/stars_io.h \
		 stars/COLIBRE/stars_debug.h stars/COLIBRE/stars_part.h \
		 stars/GEAR/stars.h stars/GEAR/stars_iact.h stars/GEAR/stars_io.h \
		 stars/GEAR/stars_debug.h stars/GEAR/stars_part.h \
	         potential/none/potential.h potential/point_mass/potential.h \
                 potential/isothermal/potential.h potential/disc_patch/potential.h \
                 potential/sine_wave/potential.h potential/constant/potential.h \
		 potential/hernquist/potential.h potential/nfw/potential.h \
		 potential/nfw_mn/potential.h potential/point_mass_softened/potential.h \
		 potential/point_mass_ring/potential.h \
		 star_formation/none/star_formation.h star_formation/none/star_formation_struct.h \
		 star_formation/none/star_formation_io.h star_formation/none/star_formation_iact.h \
		 star_formation/QLA/star_formation.h star_formation/QLA/star_formation_struct.h \
		 star_formation/QLA/star_formation_io.h star_formation/QLA/star_formation_iact.h \
		 star_formation/EAGLE/star_formation.h star_formation/EAGLE/star_formation_struct.h \
		 star_formation/EAGLE/star_formation_io.h star_formation/EAGLE/star_formation_iact.h \
		 star_formation/GEAR/star_formation.h star_formation/GEAR/star_formation_struct.h \
		 star_formation/GEAR/star_formation_io.h star_formation/GEAR/star_formation_iact.h \
		 star_formation/COLIBRE/star_formation.h star_formation/COLIBRE/star_formation_struct.h \
		 star_formation/COLIBRE/star_formation_io.h star_formation/COLIBRE/star_formation_iact.h \
                 star_formation/EAGLE/star_formation_logger.h star_formation/EAGLE/star_formation_logger_struct.h \
                 star_formation/GEAR/star_formation_logger.h star_formation/GEAR/star_formation_logger_struct.h \
                 star_formation/COLIBRE/star_formation_logger.h star_formation/COLIBRE/star_formation_logger_struct.h \
                 star_formation/none/star_formation_logger.h star_formation/none/star_formation_logger_struct.h \
                 cooling/none/cooling.h cooling/none/cooling_struct.h \
                 cooling/none/cooling_io.h \
		 cooling/Compton/cooling.h cooling/Compton/cooling_struct.h \
                 cooling/Compton/cooling_io.h \
	         cooling/const_du/cooling.h cooling/const_du/cooling_struct.h \
                 cooling/const_du/cooling_io.h \
                 cooling/const_lambda/cooling.h cooling/const_lambda/cooling_struct.h \
                 cooling/const_lambda/cooling_io.h \
                 cooling/grackle/cooling.h cooling/grackle/cooling_struct.h \
                 cooling/grackle/cooling_io.h \
		 cooling/EAGLE/cooling.h cooling/EAGLE/cooling_struct.h cooling/EAGLE/cooling_tables.h \
                 cooling/EAGLE/cooling_io.h cooling/EAGLE/interpolate.h cooling/EAGLE/cooling_rates.h \
		 cooling/QLA/cooling.h cooling/QLA/cooling_struct.h cooling/QLA/cooling_tables.h \
                 cooling/QLA/cooling_io.h cooling/QLA/interpolate.h cooling/QLA/cooling_rates.h \
                 cooling/COLIBRE/cooling.h cooling/COLIBRE/cooling_struct.h cooling/COLIBRE/cooling_subgrid.h \
                 cooling/COLIBRE/cooling_io.h cooling/COLIBRE/interpolate.h cooling/COLIBRE/cooling_rates.h \
                 cooling/COLIBRE/cooling_tables.h cooling/COLIBRE/cooling_subgrid.h \
                 cooling/CHIMES/cooling.h cooling/CHIMES/cooling_struct.h \
                 cooling/CHIMES/cooling_io.h cooling/CHIMES/colibre_tables.h \
		 cooling/CHIMES/colibre_tables_restrict.h \
		 cooling/CHIMES/colibre_subgrid.h \
		 cooling/CHIMES/chimes/chimes_vars.h cooling/CHIMES/chimes/chimes_proto.h \
		 cooling/CHIMES/chimes/chimes_interpol.h \
		 chemistry/none/chemistry.h \
		 chemistry/none/chemistry_io.h \
		 chemistry/none/chemistry_struct.h \
		 chemistry/none/chemistry_iact.h \
                 chemistry/GEAR/chemistry.h \
		 chemistry/GEAR/chemistry_io.h \
		 chemistry/GEAR/chemistry_struct.h \
		 chemistry/GEAR/chemistry_iact.h \
                 chemistry/EAGLE/chemistry.h \
		 chemistry/EAGLE/chemistry_io.h \
		 chemistry/EAGLE/chemistry_struct.h\
		 chemistry/EAGLE/chemistry_iact.h \
                 chemistry/QLA/chemistry.h \
		 chemistry/QLA/chemistry_io.h \
		 chemistry/QLA/chemistry_struct.h\
		 chemistry/QLA/chemistry_iact.h \
                 chemistry/COLIBRE/chemistry.h \
		 chemistry/COLIBRE/chemistry_io.h \
		 chemistry/COLIBRE/chemistry_struct.h\
		 chemistry/COLIBRE/chemistry_iact.h \
	         entropy_floor/none/entropy_floor.h \
                 entropy_floor/EAGLE/entropy_floor.h \
                 entropy_floor/QLA/entropy_floor.h \
                 entropy_floor/COLIBRE/entropy_floor.h \
		 tracers/none/tracers.h tracers/none/tracers_struct.h \
                 tracers/none/tracers_io.h \
		 tracers/EAGLE/tracers.h tracers/EAGLE/tracers_struct.h \
                 tracers/EAGLE/tracers_io.h \
		 tracers/COLIBRE/tracers.h tracers/COLIBRE/tracers_struct.h \
                 tracers/COLIBRE/tracers_io.h \
	         feedback/none/feedback.h feedback/none/feedback_struct.h feedback/none/feedback_iact.h \
                 feedback/none/feedback_properties.h \
	         feedback/EAGLE/feedback.h feedback/EAGLE/feedback_struct.h feedback/EAGLE/feedback_iact.h \
                 feedback/EAGLE/feedback_properties.h feedback/EAGLE/imf.h feedback/EAGLE/interpolate.h \
                 feedback/EAGLE/yield_tables.h \
	         feedback/COLIBRE/feedback.h feedback/COLIBRE/feedback_struct.h feedback/COLIBRE/feedback_iact.h \
                 feedback/COLIBRE/feedback_properties.h feedback/COLIBRE/imf.h feedback/COLIBRE/interpolate.h \
                 feedback/COLIBRE/yield_tables.h feedback/COLIBRE/SNIa_DTD.h feedback/COLIBRE/SNIa_DTD_struct.h \
		 feedback/COLIBRE/feedback_tables.h feedback/COLIBRE/arclength.h \
		 feedback/GEAR/stellar_evolution_struct.h feedback/GEAR/stellar_evolution.h \
		 feedback/GEAR/feedback.h feedback/GEAR/feedback_iact.h \
		 feedback/GEAR/feedback_properties.h feedback/GEAR/feedback_struct.h \
                 feedback/GEAR/initial_mass_function.h feedback/GEAR/supernovae_ia.h feedback/GEAR/supernovae_ii.h \
                 feedback/GEAR/lifetime.h feedback/GEAR/hdf5_functions.h feedback/GEAR/interpolation.h \
                 black_holes/Default/black_holes.h black_holes/Default/black_holes_io.h \
		 black_holes/Default/black_holes_part.h black_holes/Default/black_holes_iact.h \
                 black_holes/Default/black_holes_properties.h \
                 black_holes/Default/black_holes_struct.h \
                 black_holes/EAGLE/black_holes.h black_holes/EAGLE/black_holes_io.h \
		 black_holes/EAGLE/black_holes_part.h black_holes/EAGLE/black_holes_iact.h \
                 black_holes/EAGLE/black_holes_properties.h black_holes/EAGLE/black_holes_parameters.h \
                 black_holes/EAGLE/black_holes_struct.h \
                 black_holes/COLIBRE/black_holes.h black_holes/COLIBRE/black_holes_io.h \
		 black_holes/COLIBRE/black_holes_part.h black_holes/COLIBRE/black_holes_iact.h \
                 black_holes/COLIBRE/black_holes_properties.h black_holes/COLIBRE/black_holes_parameters.h \
                 black_holes/COLIBRE/black_holes_struct.h \
		 pressure_floor/GEAR/pressure_floor.h pressure_floor/none/pressure_floor.h \
		 pressure_floor/GEAR/pressure_floor_iact.h pressure_floor/none/pressure_floor_iact.h \
		 pressure_floor/GEAR/pressure_floor_struct.h pressure_floor/none/pressure_floor_struct.h \
	         task_order/GEAR/task_order.h task_order/EAGLE/task_order.h task_order/default/task_order.h \
<<<<<<< HEAD
		 event_logger/none/event_logger.h event_logger/none/event_logger_struct.h \
		 event_logger/EAGLE/event_logger.h event_logger/EAGLE/event_logger_struct.h \
		 event_logger/COLIBRE/event_logger.h event_logger/COLIBRE/event_logger_struct.h \
		 event_logger/COLIBRE/event_logger_SNIa.h event_logger/COLIBRE/event_logger_SNII.h event_logger/COLIBRE/event_logger_r_processes.h \
                 sink/Default/sink.h sink/Default/sink_io.h sink/Default/sink_part.h \
	         sink.h sink_io.h
=======
     sink/Default/sink.h sink/Default/sink_io.h sink/Default/sink_part.h \
		 sink.h sink_io.h
>>>>>>> 42c1ccdc


# Sources and special flags for the gravity library
libgrav_la_SOURCES = runner_doiact_grav.c
libgrav_la_CFLAGS = $(AM_CFLAGS) $(GRAVITY_CFLAGS)
libgrav_la_LDFLAGS = $(AM_LDFLAGS) $(EXTRA_LIBS)

# Sources and special flags for the gravity MPI library
libgrav_mpi_la_SOURCES = runner_doiact_grav.c
libgrav_mpi_la_CFLAGS = $(AM_CFLAGS) $(GRAVITY_CFLAGS) -DWITH_MPI
libgrav_mpi_la_LDFLAGS = $(AM_LDFLAGS) $(MPI_LIBS) $(EXTRA_LIBS)

# Sources and flags for regular library
libswiftsim_la_SOURCES = $(AM_SOURCES)
libswiftsim_la_CFLAGS = $(AM_CFLAGS)
libswiftsim_la_LDFLAGS = $(AM_LDFLAGS) $(EXTRA_LIBS) -version-info 0:0:0
libswiftsim_la_LIBADD = $(GRACKLE_LIBS) $(VELOCIRAPTOR_LIBS) libgrav.la

# Sources and flags for MPI library
libswiftsim_mpi_la_SOURCES = $(AM_SOURCES)
libswiftsim_mpi_la_CFLAGS = $(AM_CFLAGS) $(MPI_FLAGS)
libswiftsim_mpi_la_LDFLAGS = $(AM_LDFLAGS) $(MPI_LIBS) $(EXTRA_LIBS) -version-info 0:0:0
libswiftsim_mpi_la_SHORTNAME = mpi
libswiftsim_mpi_la_LIBADD = $(GRACKLE_LIBS) $(VELOCIRAPTOR_LIBS) $(MPI_LIBS) libgrav_mpi.la

# Versioning. If any sources change then update the version_string.h file with
# the current git revision and package version.
# May have a checkout without a version_string.h file and no git command (tar/zip
# download), allow that, but make sure we know it.
version_string.h: version_string.h.in Makefile $(AM_SOURCES) $(include_HEADERS) $(noinst_HEADERS)
	if test "X$(GIT_CMD)" != "X"; then \
	    GIT_REVISION=`$(GIT_CMD) describe --abbrev=8  --always --tags --dirty 2>/dev/null`; \
	    GIT_BRANCH=`$(GIT_CMD) branch 2>/dev/null | sed -n 's/^\* \(.*\)/\1/p' 2>/dev/null`; \
            GIT_DATE=`$(GIT_CMD) log -1 --format=%ci 2>/dev/null`; \
	    sed -e "s,@PACKAGE_VERSION\@,$(PACKAGE_VERSION)," \
	        -e "s,@GIT_REVISION\@,$${GIT_REVISION}," \
	        -e "s|@GIT_BRANCH\@|$${GIT_BRANCH}|" \
	        -e "s|@GIT_DATE\@|$${GIT_DATE}|" \
	        -e "s|@SWIFT_CFLAGS\@|$(CFLAGS)|" $< > version_string.h; \
	else \
	    if test ! -f version_string.h; then \
	        sed -e "s,@PACKAGE_VERSION\@,$(PACKAGE_VERSION)," \
	            -e "s,@GIT_REVISION\@,unknown," \
		    -e "s,@GIT_BRANCH\@,unknown," \
		    -e "s,@GIT_DATE\@,unknown," \
	            -e "s|@SWIFT_CFLAGS\@|$(CFLAGS)|" $< > version_string.h; \
	    fi; \
	fi

#  Make sure version_string.h is built first.
BUILT_SOURCES = version_string.h

#  And distribute the built files.
EXTRA_DIST = version_string.h version_string.h.in<|MERGE_RESOLUTION|>--- conflicted
+++ resolved
@@ -156,7 +156,7 @@
 		 gravity/Potential/gravity_debug.h gravity/Potential/gravity_part.h  \
 		 gravity/MultiSoftening/gravity.h gravity/MultiSoftening/gravity_iact.h gravity/MultiSoftening/gravity_io.h \
 		 gravity/MultiSoftening/gravity_debug.h gravity/MultiSoftening/gravity_part.h \
-     gravity/MultiSoftening/gravity_logger.h \
+		 gravity/MultiSoftening/gravity_logger.h \
 		 equation_of_state.h \
 		 equation_of_state/ideal_gas/equation_of_state.h equation_of_state/isothermal/equation_of_state.h \
 	 	 hydro.h hydro_io.h hydro_parameters.h \
@@ -168,7 +168,7 @@
 		 hydro/Default/hydro_parameters.h \
 		 hydro/Gadget2/hydro.h hydro/Gadget2/hydro_iact.h hydro/Gadget2/hydro_io.h \
                  hydro/Gadget2/hydro_debug.h hydro/Gadget2/hydro_part.h \
-     hydro/Gadget2/hydro_parameters.h hydro/Gadget2/hydro_logger.h \
+     		 hydro/Gadget2/hydro_parameters.h hydro/Gadget2/hydro_logger.h \
 		 hydro/PressureEntropy/hydro.h hydro/PressureEntropy/hydro_iact.h hydro/PressureEntropy/hydro_io.h \
                  hydro/PressureEntropy/hydro_debug.h hydro/PressureEntropy/hydro_part.h \
 		 hydro/PressureEntropy/hydro_parameters.h \
@@ -340,17 +340,12 @@
 		 pressure_floor/GEAR/pressure_floor_iact.h pressure_floor/none/pressure_floor_iact.h \
 		 pressure_floor/GEAR/pressure_floor_struct.h pressure_floor/none/pressure_floor_struct.h \
 	         task_order/GEAR/task_order.h task_order/EAGLE/task_order.h task_order/default/task_order.h \
-<<<<<<< HEAD
 		 event_logger/none/event_logger.h event_logger/none/event_logger_struct.h \
 		 event_logger/EAGLE/event_logger.h event_logger/EAGLE/event_logger_struct.h \
 		 event_logger/COLIBRE/event_logger.h event_logger/COLIBRE/event_logger_struct.h \
 		 event_logger/COLIBRE/event_logger_SNIa.h event_logger/COLIBRE/event_logger_SNII.h event_logger/COLIBRE/event_logger_r_processes.h \
                  sink/Default/sink.h sink/Default/sink_io.h sink/Default/sink_part.h \
 	         sink.h sink_io.h
-=======
-     sink/Default/sink.h sink/Default/sink_io.h sink/Default/sink_part.h \
-		 sink.h sink_io.h
->>>>>>> 42c1ccdc
 
 
 # Sources and special flags for the gravity library
