--- conflicted
+++ resolved
@@ -63,14 +63,8 @@
     runner_doiact_fft.c threadpool.c cooling.c sourceterms.c \
     statistics.c runner_doiact_vec.c profiler.c dump.c logger.c \
     part_type.c xmf.c gravity_properties.c gravity.c \
-<<<<<<< HEAD
     collectgroup.c hydro_space.c equation_of_state.c \
     $(GRACKLE_SRC)
-
-=======
-    collectgroup.c hydro_space.c \
-    cooling/grackle/grackle_wrapper.c
->>>>>>> c9f9489f
 
 # Include files for distribution, not installation.
 nobase_noinst_HEADERS = align.h approx_math.h atomic.h cycle.h error.h inline.h kernel_hydro.h kernel_gravity.h \
