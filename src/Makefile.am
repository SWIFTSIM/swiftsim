--- conflicted
+++ resolved
@@ -45,11 +45,7 @@
     physical_constants.h physical_constants_cgs.h potential.h version.h \
     hydro_properties.h riemann.h threadpool.h cooling.h cooling_struct.h sourceterms.h \
     sourceterms_struct.h statistics.h memswap.h cache.h runner_doiact_vec.h profiler.h \
-<<<<<<< HEAD
-    dump.h logger.h active.h timeline.h sort.h
-=======
-    dump.h logger.h active.h timeline.h xmf.h gravity_properties.h gravity_derivatives.h
->>>>>>> 2781ef21
+    dump.h logger.h active.h timeline.h sort.h xmf.h gravity_properties.h gravity_derivatives.h
 
 # Common source files
 AM_SOURCES = space.c runner.c queue.c task.c cell.c engine.c \
