--- conflicted
+++ resolved
@@ -57,12 +57,8 @@
     pressure_floor.h pressure_floor_struct.h pressure_floor_iact.h \
     velociraptor_struct.h velociraptor_io.h random.h memuse.h mpiuse.h memuse_rnodes.h \
     black_holes.h black_holes_io.h black_holes_properties.h black_holes_struct.h \
-<<<<<<< HEAD
-    feedback.h feedback_struct.h feedback_properties.h \
-		feedback_logger.h feedback_logger_struct.h
-=======
-    feedback.h feedback_struct.h feedback_properties.h task_order.h
->>>>>>> 11b6b60e
+    feedback.h feedback_struct.h feedback_properties.h task_order.h \
+    feedback_logger.h feedback_logger_struct.h
 
 # source files for EAGLE cooling
 EAGLE_COOLING_SOURCES =
@@ -262,11 +258,7 @@
 	         feedback/COLIBRE/feedback.h feedback/COLIBRE/feedback_struct.h feedback/COLIBRE/feedback_iact.h \
                  feedback/COLIBRE/feedback_properties.h feedback/COLIBRE/imf.h feedback/COLIBRE/interpolate.h \
                  feedback/COLIBRE/yield_tables.h feedback/COLIBRE/SNIa_DTD.h feedback/COLIBRE/SNIa_DTD_struct.h \
-<<<<<<< HEAD
 		 feedback/COLIBRE/feedback_logger.h feedback/COLIBRE/feedback_logger_struct.h \
-=======
-                 feedback/COLIBRE/feedback_tables.h \
->>>>>>> 11b6b60e
                  black_holes/Default/black_holes.h black_holes/Default/black_holes_io.h \
 		 black_holes/Default/black_holes_part.h black_holes/Default/black_holes_iact.h \
                  black_holes/Default/black_holes_properties.h \
