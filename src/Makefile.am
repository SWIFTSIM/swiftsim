# This file is part of SWIFT.
# Copyright (c) 2012 Pedro Gonnet (pedro.gonnet@durham.ac.uk),
#                    Matthieu Schaller (matthieu.schaller@durham.ac.uk).
#
# This program is free software: you can redistribute it and/or modify
# it under the terms of the GNU General Public License as published by
# the Free Software Foundation, either version 3 of the License, or
# (at your option) any later version.
#
# This program is distributed in the hope that it will be useful,
# but WITHOUT ANY WARRANTY; without even the implied warranty of
# MERCHANTABILITY or FITNESS FOR A PARTICULAR PURPOSE.  See the
# GNU General Public License for more details.
#
# You should have received a copy of the GNU General Public License
# along with this program.  If not, see <http://www.gnu.org/licenses/>.

# Add the non-standard paths to the included library headers
AM_CFLAGS = $(HDF5_CPPFLAGS) $(GSL_INCS) $(FFTW_INCS)

# Assign a "safe" version number
AM_LDFLAGS = $(HDF5_LDFLAGS) $(FFTW_LIBS) -version-info 0:0:0

# The git command, if available.
GIT_CMD = @GIT_CMD@

# Additional dependencies for shared libraries.
EXTRA_LIBS = $(HDF5_LIBS) $(FFTW_LIBS) $(PROFILER_LIBS) $(TCMALLOC_LIBS) $(JEMALLOC_LIBS) $(TBBMALLOC_LIBS) $(GRACKLE_LIB) $(GSL_LIBS)

# MPI libraries.
MPI_LIBS = $(METIS_LIBS) $(MPI_THREAD_LIBS)
MPI_FLAGS = -DWITH_MPI $(METIS_INCS)

# Build the libswiftsim library
lib_LTLIBRARIES = libswiftsim.la
# Build a MPI-enabled version too?
if HAVEMPI
lib_LTLIBRARIES += libswiftsim_mpi.la
endif

# List required headers
include_HEADERS = space.h runner.h queue.h task.h lock.h cell.h part.h const.h \
    engine.h swift.h serial_io.h timers.h debug.h scheduler.h proxy.h parallel_io.h \
    common_io.h single_io.h multipole.h map.h tools.h partition.h clocks.h parser.h \
    physical_constants.h physical_constants_cgs.h potential.h version.h \
    hydro_properties.h riemann.h threadpool.h cooling_io.h cooling.h cooling_struct.h \
    sourceterms.h sourceterms_struct.h statistics.h memswap.h cache.h runner_doiact_vec.h profiler.h \
    dump.h logger.h active.h timeline.h xmf.h gravity_properties.h gravity_derivatives.h \
    gravity_softened_derivatives.h vector_power.h collectgroup.h hydro_space.h sort_part.h \
    chemistry.h chemistry_io.h chemistry_struct.h cosmology.h restart.h space_getsid.h utilities.h \
<<<<<<< HEAD
    mesh_gravity.h cbrt.h outputlist.h
=======
    mesh_gravity.h cbrt.h velociraptor_interface.h
>>>>>>> 4669036f

# Common source files
AM_SOURCES = space.c runner.c queue.c task.c cell.c engine.c \
    serial_io.c timers.c debug.c scheduler.c proxy.c parallel_io.c \
    units.c common_io.c single_io.c multipole.c version.c map.c \
    kernel_hydro.c tools.c part.c partition.c clocks.c parser.c \
    physical_constants.c potential.c hydro_properties.c \
    threadpool.c cooling.c sourceterms.c \
    statistics.c runner_doiact_vec.c profiler.c dump.c logger.c \
    part_type.c xmf.c gravity_properties.c gravity.c \
    collectgroup.c hydro_space.c equation_of_state.c \
<<<<<<< HEAD
    chemistry.c cosmology.c restart.c mesh_gravity.c outputlist.c
=======
    chemistry.c cosmology.c restart.c mesh_gravity.c velociraptor_interface.c
>>>>>>> 4669036f

# Include files for distribution, not installation.
nobase_noinst_HEADERS = align.h approx_math.h atomic.h barrier.h cycle.h error.h inline.h kernel_hydro.h kernel_gravity.h \
		 gravity_iact.h kernel_long_gravity.h vector.h cache.h runner_doiact.h runner_doiact_vec.h runner_doiact_grav.h  \
                 runner_doiact_nosort.h units.h intrinsics.h minmax.h kick.h timestep.h drift.h adiabatic_index.h io_properties.h \
		 dimension.h part_type.h periodic.h memswap.h dump.h logger.h sign.h \
		 gravity.h gravity_io.h gravity_cache.h \
		 gravity/Default/gravity.h gravity/Default/gravity_iact.h gravity/Default/gravity_io.h \
		 gravity/Default/gravity_debug.h gravity/Default/gravity_part.h  \
		 gravity/Potential/gravity.h gravity/Potential/gravity_iact.h gravity/Potential/gravity_io.h \
		 gravity/Potential/gravity_debug.h gravity/Potential/gravity_part.h  \
		 sourceterms.h \
		 equation_of_state.h \
		 equation_of_state/ideal_gas/equation_of_state.h equation_of_state/isothermal/equation_of_state.h \
	 	 hydro.h hydro_io.h \
		 hydro/Minimal/hydro.h hydro/Minimal/hydro_iact.h hydro/Minimal/hydro_io.h \
                 hydro/Minimal/hydro_debug.h hydro/Minimal/hydro_part.h \
		 hydro/Default/hydro.h hydro/Default/hydro_iact.h hydro/Default/hydro_io.h \
                 hydro/Default/hydro_debug.h hydro/Default/hydro_part.h \
		 hydro/Gadget2/hydro.h hydro/Gadget2/hydro_iact.h hydro/Gadget2/hydro_io.h \
                 hydro/Gadget2/hydro_debug.h hydro/Gadget2/hydro_part.h \
		 hydro/PressureEntropy/hydro.h hydro/PressureEntropy/hydro_iact.h hydro/PressureEntropy/hydro_io.h \
                 hydro/PressureEntropy/hydro_debug.h hydro/PressureEntropy/hydro_part.h \
		 hydro/GizmoMFV/hydro.h hydro/GizmoMFV/hydro_iact.h \
                 hydro/GizmoMFV/hydro_io.h hydro/GizmoMFV/hydro_debug.h \
                 hydro/GizmoMFV/hydro_part.h \
                 hydro/GizmoMFV/hydro_gradients_gizmo.h \
                 hydro/GizmoMFV/hydro_gradients.h \
                 hydro/GizmoMFV/hydro_gradients_sph.h \
                 hydro/GizmoMFV/hydro_slope_limiters_cell.h \
                 hydro/GizmoMFV/hydro_slope_limiters_face.h \
                 hydro/GizmoMFV/hydro_slope_limiters.h \
                 hydro/GizmoMFV/hydro_unphysical.h \
                 hydro/GizmoMFV/hydro_velocities.h \
		 hydro/GizmoMFM/hydro.h hydro/GizmoMFM/hydro_iact.h \
                 hydro/GizmoMFM/hydro_io.h hydro/GizmoMFM/hydro_debug.h \
                 hydro/GizmoMFM/hydro_part.h \
                 hydro/GizmoMFM/hydro_gradients_gizmo.h \
                 hydro/GizmoMFM/hydro_gradients.h \
                 hydro/GizmoMFM/hydro_gradients_sph.h \
                 hydro/GizmoMFM/hydro_slope_limiters_cell.h \
                 hydro/GizmoMFM/hydro_slope_limiters_face.h \
                 hydro/GizmoMFM/hydro_slope_limiters.h \
                 hydro/GizmoMFM/hydro_unphysical.h \
                 hydro/GizmoMFM/hydro_velocities.h \
                 hydro/Shadowswift/hydro_debug.h \
                 hydro/Shadowswift/hydro_gradients.h hydro/Shadowswift/hydro.h \
                 hydro/Shadowswift/hydro_iact.h \
                 hydro/Shadowswift/hydro_io.h \
                 hydro/Shadowswift/hydro_part.h \
                 hydro/Shadowswift/hydro_slope_limiters_cell.h \
                 hydro/Shadowswift/hydro_slope_limiters_face.h \
                 hydro/Shadowswift/hydro_slope_limiters.h \
                 hydro/Shadowswift/voronoi1d_algorithm.h \
                 hydro/Shadowswift/voronoi1d_cell.h \
                 hydro/Shadowswift/voronoi2d_algorithm.h \
                 hydro/Shadowswift/voronoi2d_cell.h \
                 hydro/Shadowswift/voronoi3d_algorithm.h \
                 hydro/Shadowswift/voronoi3d_cell.h \
                 hydro/Shadowswift/voronoi_algorithm.h \
                 hydro/Shadowswift/voronoi_cell.h \
	         riemann/riemann_hllc.h riemann/riemann_trrs.h \
		 riemann/riemann_exact.h riemann/riemann_vacuum.h \
                 riemann/riemann_checks.h \
	 	 stars.h stars_io.h \
		 stars/Default/star.h stars/Default/star_iact.h stars/Default/star_io.h \
		 stars/Default/star_debug.h stars/Default/star_part.h  \
	         potential/none/potential.h potential/point_mass/potential.h \
                 potential/isothermal/potential.h potential/disc_patch/potential.h \
                 potential/sine_wave/potential.h \
		 cooling/none/cooling.h cooling/none/cooling_struct.h \
                 cooling/none/cooling_io.h \
	         cooling/const_du/cooling.h cooling/const_du/cooling_struct.h \
                 cooling/const_du/cooling_io.h \
                 cooling/const_lambda/cooling.h cooling/const_lambda/cooling_struct.h \
                 cooling/const_lambda/cooling_io.h \
                 cooling/grackle/cooling.h cooling/grackle/cooling_struct.h \
                 cooling/grackle/cooling_io.h \
		 cooling/EAGLE/cooling.h cooling/EAGLE/cooling_struct.h \
                 cooling/EAGLE/cooling_io.h \
                 chemistry/none/chemistry.h \
		 chemistry/none/chemistry_io.h \
		 chemistry/none/chemistry_struct.h \
		 chemistry/none/chemistry_iact.h \
                 chemistry/GEAR/chemistry.h \
		 chemistry/GEAR/chemistry_io.h \
		 chemistry/GEAR/chemistry_struct.h \
		 chemistry/GEAR/chemistry_iact.h \
                 chemistry/EAGLE/chemistry.h \
		 chemistry/EAGLE/chemistry_io.h \
		 chemistry/EAGLE/chemistry_struct.h\
		 chemistry/EAGLE/chemistry_iact.h


# Sources and flags for regular library
libswiftsim_la_SOURCES = $(AM_SOURCES)
libswiftsim_la_CFLAGS = $(AM_CFLAGS)
libswiftsim_la_LDFLAGS = $(AM_LDFLAGS) $(EXTRA_LIBS)
libswiftsim_la_LIBADD = $(GRACKLE_LIBS) $(VELOCIRAPTOR_LIBS)

# Sources and flags for MPI library
libswiftsim_mpi_la_SOURCES = $(AM_SOURCES)
libswiftsim_mpi_la_CFLAGS = $(AM_CFLAGS) $(MPI_FLAGS)
libswiftsim_mpi_la_LDFLAGS = $(AM_LDFLAGS) $(MPI_LIBS) $(EXTRA_LIBS)
libswiftsim_mpi_la_SHORTNAME = mpi
libswiftsim_mpi_la_LIBADD = $(GRACKLE_LIBS) $(VELOCIRAPTOR_LIBS)


# Versioning. If any sources change then update the version_string.h file with
# the current git revision and package version.
# May have a checkout without a version_string.h file and no git command (tar/zip
# download), allow that, but make sure we know it.
version_string.h: version_string.h.in $(AM_SOURCES) $(include_HEADERS) $(noinst_HEADERS)
	if test "X$(GIT_CMD)" != "X"; then \
	    GIT_REVISION=`$(GIT_CMD) describe --abbrev=8  --always --tags --dirty`; \
	    GIT_BRANCH=`$(GIT_CMD) branch | sed -n 's/^\* \(.*\)/\1/p'`; \
            GIT_DATE=`$(GIT_CMD) log -1 --format=%ci`; \
	    sed -e "s,@PACKAGE_VERSION\@,$(PACKAGE_VERSION)," \
	        -e "s,@GIT_REVISION\@,$${GIT_REVISION}," \
	        -e "s|@GIT_BRANCH\@|$${GIT_BRANCH}|" \
	        -e "s|@GIT_DATE\@|$${GIT_DATE}|" \
	        -e "s|@SWIFT_CFLAGS\@|$(CFLAGS)|" $< > version_string.h; \
	else \
	    if test ! -f version_string.h; then \
	        sed -e "s,@PACKAGE_VERSION\@,$(PACKAGE_VERSION)," \
	            -e "s,@GIT_REVISION\@,unknown," \
		    -e "s,@GIT_BRANCH\@,unknown," \
		    -e "s,@GIT_DATE\@,unknown," \
	            -e "s|@SWIFT_CFLAGS\@|$(CFLAGS)|" $< > version_string.h; \
	    fi; \
	fi

#  Make sure version_string.h is built first.
BUILT_SOURCES = version_string.h

#  And distribute the built files.
EXTRA_DIST = version_string.h version_string.h.in<|MERGE_RESOLUTION|>--- conflicted
+++ resolved
@@ -48,11 +48,7 @@
     dump.h logger.h active.h timeline.h xmf.h gravity_properties.h gravity_derivatives.h \
     gravity_softened_derivatives.h vector_power.h collectgroup.h hydro_space.h sort_part.h \
     chemistry.h chemistry_io.h chemistry_struct.h cosmology.h restart.h space_getsid.h utilities.h \
-<<<<<<< HEAD
-    mesh_gravity.h cbrt.h outputlist.h
-=======
-    mesh_gravity.h cbrt.h velociraptor_interface.h
->>>>>>> 4669036f
+    mesh_gravity.h cbrt.h velociraptor_interface.h outputlist.h
 
 # Common source files
 AM_SOURCES = space.c runner.c queue.c task.c cell.c engine.c \
@@ -64,11 +60,8 @@
     statistics.c runner_doiact_vec.c profiler.c dump.c logger.c \
     part_type.c xmf.c gravity_properties.c gravity.c \
     collectgroup.c hydro_space.c equation_of_state.c \
-<<<<<<< HEAD
-    chemistry.c cosmology.c restart.c mesh_gravity.c outputlist.c
-=======
-    chemistry.c cosmology.c restart.c mesh_gravity.c velociraptor_interface.c
->>>>>>> 4669036f
+    chemistry.c cosmology.c restart.c mesh_gravity.c \ 
+    velociraptor_interface.c outputlist.c
 
 # Include files for distribution, not installation.
 nobase_noinst_HEADERS = align.h approx_math.h atomic.h barrier.h cycle.h error.h inline.h kernel_hydro.h kernel_gravity.h \
