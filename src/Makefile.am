# This file is part of SWIFT.
# Copyright (c) 2012 Pedro Gonnet (pedro.gonnet@durham.ac.uk),
#                    Matthieu Schaller (matthieu.schaller@durham.ac.uk).
#
# This program is free software: you can redistribute it and/or modify
# it under the terms of the GNU General Public License as published by
# the Free Software Foundation, either version 3 of the License, or
# (at your option) any later version.
#
# This program is distributed in the hope that it will be useful,
# but WITHOUT ANY WARRANTY; without even the implied warranty of
# MERCHANTABILITY or FITNESS FOR A PARTICULAR PURPOSE.  See the
# GNU General Public License for more details.
#
# You should have received a copy of the GNU General Public License
# along with this program.  If not, see <http://www.gnu.org/licenses/>.

# Add the non-standard paths to the included library headers
AM_CFLAGS = $(HDF5_CPPFLAGS) $(GSL_INCS) $(FFTW_INCS) $(NUMA_INCS) $(GRACKLE_INCS) $(SUNDIALS_INCS) 

# Assign a "safe" version number
AM_LDFLAGS = $(HDF5_LDFLAGS) $(FFTW_LIBS)

# The git command, if available.
GIT_CMD = @GIT_CMD@

# Additional dependencies for shared libraries.
EXTRA_LIBS = $(HDF5_LIBS) $(FFTW_LIBS) $(NUMA_LIBS) $(PROFILER_LIBS) $(TCMALLOC_LIBS) $(JEMALLOC_LIBS) $(TBBMALLOC_LIBS) $(GRACKLE_LIBS) $(GSL_LIBS) $(SUNDIALS_LIBS) 

# MPI libraries.
MPI_LIBS = $(PARMETIS_LIBS) $(METIS_LIBS) $(MPI_THREAD_LIBS)
MPI_FLAGS = -DWITH_MPI $(PARMETIS_INCS) $(METIS_INCS)

# Build the libswiftsim library and a convenience library just for the gravity tasks
lib_LTLIBRARIES = libswiftsim.la
noinst_LTLIBRARIES = libgrav.la 
# Build a MPI-enabled version too?
if HAVEMPI
lib_LTLIBRARIES += libswiftsim_mpi.la
noinst_LTLIBRARIES += libgrav_mpi.la
endif

# List required headers
include_HEADERS = space.h runner.h queue.h task.h lock.h cell.h part.h const.h \
    engine.h swift.h serial_io.h timers.h debug.h scheduler.h proxy.h parallel_io.h \
    common_io.h single_io.h multipole.h map.h tools.h partition.h partition_fixed_costs.h \
    clocks.h parser.h physical_constants.h physical_constants_cgs.h potential.h version.h \
    hydro_properties.h riemann.h threadpool.h cooling_io.h cooling.h cooling_struct.h \
    statistics.h memswap.h cache.h runner_doiact_hydro_vec.h profiler.h entropy_floor.h \
    dump.h logger.h active.h timeline.h xmf.h gravity_properties.h gravity_derivatives.h \
    gravity_softened_derivatives.h vector_power.h collectgroup.h hydro_space.h sort_part.h \
    chemistry.h chemistry_io.h chemistry_struct.h cosmology.h restart.h space_getsid.h utilities.h \
    mesh_gravity.h cbrt.h exp10.h velociraptor_interface.h swift_velociraptor_part.h outputlist.h \
    logger_io.h tracers_io.h tracers.h tracers_struct.h star_formation_io.h fof.h fof_struct.h fof_io.h \
    star_formation_struct.h star_formation.h star_formation_iact.h \
    star_formation_logger.h star_formation_logger_struct.h \
    pressure_floor.h pressure_floor_struct.h pressure_floor_iact.h \
    velociraptor_struct.h velociraptor_io.h random.h memuse.h mpiuse.h memuse_rnodes.h \
    black_holes.h black_holes_io.h black_holes_properties.h black_holes_struct.h \
    feedback.h feedback_struct.h feedback_properties.h task_order.h \
    event_logger.h event_logger_struct.h

# source files for EAGLE cooling
QLA_COOLING_SOURCES =
if HAVEQLACOOLING
QLA_COOLING_SOURCES += cooling/QLA/cooling.c cooling/QLA/cooling_tables.c
endif

# source files for EAGLE cooling
EAGLE_COOLING_SOURCES =
if HAVEEAGLECOOLING
EAGLE_COOLING_SOURCES += cooling/EAGLE/cooling.c cooling/EAGLE/cooling_tables.c 
endif

# source files for EAGLE feedback
EAGLE_FEEDBACK_SOURCES =
if HAVEEAGLEFEEDBACK
EAGLE_FEEDBACK_SOURCES += feedback/EAGLE/feedback.c
endif

# source files for COLIBRE cooling
COLIBRE_COOLING_SOURCES =
if HAVECOLIBRECOOLING
COLIBRE_COOLING_SOURCES += cooling/COLIBRE/cooling.c cooling/COLIBRE/cooling_tables.c
endif

# source files for COLIBRE feedback
COLIBRE_FEEDBACK_SOURCES =
if HAVECOLIBREFEEDBACK
COLIBRE_FEEDBACK_SOURCES += feedback/COLIBRE/feedback.c event_logger/COLIBRE/event_logger.c
endif

# source files for CHIMES cooling
CHIMES_COOLING_SOURCES =
if HAVECHIMESCOOLING 
CHIMES_COOLING_SOURCES += cooling/CHIMES/chimes/chimes.c cooling/CHIMES/chimes/chimes_cooling.c cooling/CHIMES/chimes/init_chimes.c cooling/CHIMES/chimes/interpol.c cooling/CHIMES/chimes/rate_equations.c cooling/CHIMES/chimes/update_rates.c cooling/CHIMES/cooling.c cooling/CHIMES/colibre_tables.c
endif

# source files for GRACKLE cooling
GRACKLE_COOLING_SOURCES =
if HAVEGRACKLECOOLING
GRACKLE_COOLING_SOURCES += cooling/grackle/cooling.c
endif

# source files for GEAR feedback
GEAR_FEEDBACK_SOURCES =
if HAVEGEARFEEDBACK
GEAR_FEEDBACK_SOURCES += feedback/GEAR/stellar_evolution.c feedback/GEAR/feedback.c \
	feedback/GEAR/initial_mass_function.c feedback/GEAR/supernovae_ia.c feedback/GEAR/supernovae_ii.c
endif



# Common source files
AM_SOURCES = space.c runner_main.c runner_doiact_hydro.c runner_doiact_limiter.c \
    runner_doiact_stars.c runner_doiact_black_holes.c runner_ghost.c runner_recv.c \
    runner_sort.c runner_drift.c runner_black_holes.c runner_time_integration.c \
    runner_doiact_hydro_vec.c runner_others.c\
    queue.c task.c cell.c engine.c engine_maketasks.c engine_split_particles.c \
    engine_marktasks.c engine_drift.c engine_unskip.c engine_collect_end_of_step.c \
    engine_redistribute.c engine_fof.c serial_io.c timers.c debug.c scheduler.c \
    proxy.c parallel_io.c units.c common_io.c single_io.c multipole.c version.c map.c \
    kernel_hydro.c tools.c part.c partition.c clocks.c parser.c \
    physical_constants.c potential.c hydro_properties.c \
    threadpool.c cooling.c star_formation.c \
    statistics.c profiler.c dump.c logger.c \
    part_type.c xmf.c gravity_properties.c gravity.c \
    collectgroup.c hydro_space.c equation_of_state.c \
    chemistry.c cosmology.c restart.c mesh_gravity.c velociraptor_interface.c \
    outputlist.c velociraptor_dummy.c logger_io.c memuse.c mpiuse.c memuse_rnodes.c fof.c \
<<<<<<< HEAD
    hashmap.c pressure_floor.c dust.c\
=======
    hashmap.c pressure_floor.c \
    $(QLA_COOLING_SOURCES) \
>>>>>>> df961bf5
    $(EAGLE_COOLING_SOURCES) $(EAGLE_FEEDBACK_SOURCES) \
    $(COLIBRE_COOLING_SOURCES) $(COLIBRE_FEEDBACK_SOURCES) \
    $(GRACKLE_COOLING_SOURCES) $(GEAR_FEEDBACK_SOURCES) \
    $(CHIMES_COOLING_SOURCES) 

# Include files for distribution, not installation.
nobase_noinst_HEADERS = align.h approx_math.h atomic.h barrier.h cycle.h error.h inline.h kernel_hydro.h kernel_gravity.h \
		 gravity_iact.h kernel_long_gravity.h vector.h cache.h \
	         runner_doiact_nosort.h runner_doiact_hydro.h runner_doiact_stars.h runner_doiact_black_holes.h runner_doiact_grav.h \
                 runner_doiact_functions_hydro.h runner_doiact_functions_stars.h runner_doiact_functions_black_holes.h \
		 runner_doiact_functions_limiter.h runner_doiact_limiter.h units.h intrinsics.h minmax.h \
                 kick.h timestep.h drift.h adiabatic_index.h io_properties.h dimension.h part_type.h periodic.h memswap.h \
                 timestep_limiter.h timestep_limiter_iact.h timestep_sync.h timestep_sync_part.h timestep_limiter_struct.h \
                 dump.h logger.h sign.h logger_io.h hashmap.h gravity.h gravity_io.h gravity_cache.h \
		 gravity/Default/gravity.h gravity/Default/gravity_iact.h gravity/Default/gravity_io.h \
		 gravity/Default/gravity_debug.h gravity/Default/gravity_part.h  \
		 gravity/Potential/gravity.h gravity/Potential/gravity_iact.h gravity/Potential/gravity_io.h \
		 gravity/Potential/gravity_debug.h gravity/Potential/gravity_part.h  \
		 gravity/MultiSoftening/gravity.h gravity/MultiSoftening/gravity_iact.h gravity/MultiSoftening/gravity_io.h \
		 gravity/MultiSoftening/gravity_debug.h gravity/MultiSoftening/gravity_part.h  \
		 equation_of_state.h \
		 equation_of_state/ideal_gas/equation_of_state.h equation_of_state/isothermal/equation_of_state.h \
	 	 hydro.h hydro_io.h hydro_parameters.h \
		 hydro/Minimal/hydro.h hydro/Minimal/hydro_iact.h hydro/Minimal/hydro_io.h \
                 hydro/Minimal/hydro_debug.h hydro/Minimal/hydro_part.h \
		 hydro/Minimal/hydro_parameters.h \
		 hydro/Default/hydro.h hydro/Default/hydro_iact.h hydro/Default/hydro_io.h \
                 hydro/Default/hydro_debug.h hydro/Default/hydro_part.h \
		 hydro/Default/hydro_parameters.h \
		 hydro/Gadget2/hydro.h hydro/Gadget2/hydro_iact.h hydro/Gadget2/hydro_io.h \
                 hydro/Gadget2/hydro_debug.h hydro/Gadget2/hydro_part.h \
		 hydro/Gadget2/hydro_parameters.h \
		 hydro/PressureEntropy/hydro.h hydro/PressureEntropy/hydro_iact.h hydro/PressureEntropy/hydro_io.h \
                 hydro/PressureEntropy/hydro_debug.h hydro/PressureEntropy/hydro_part.h \
		 hydro/PressureEntropy/hydro_parameters.h \
		 hydro/PressureEnergy/hydro.h hydro/PressureEnergy/hydro_iact.h hydro/PressureEnergy/hydro_io.h \
                 hydro/PressureEnergy/hydro_debug.h hydro/PressureEnergy/hydro_part.h \
		 hydro/PressureEnergy/hydro_parameters.h \
		 hydro/PressureEnergyMorrisMonaghanAV/hydro.h hydro/PressureEnergyMorrisMonaghanAV/hydro_iact.h hydro/PressureEnergyMorrisMonaghanAV/hydro_io.h \
                 hydro/PressureEnergyMorrisMonaghanAV/hydro_debug.h hydro/PressureEnergyMorrisMonaghanAV/hydro_part.h \
		 hydro/PressureEnergyMorrisMonaghanAV/hydro_parameters.h \
		 hydro/AnarchyPU/hydro.h hydro/PressureEnergy/hydro_iact.h hydro/PressureEnergy/hydro_io.h \
                 hydro/AnarchyPU/hydro_debug.h hydro/PressureEnergy/hydro_part.h \
		 hydro/AnarchyPU/hydro_parameters.h \
		 hydro/SPHENIX/hydro.h hydro/PressureEnergy/hydro_iact.h hydro/PressureEnergy/hydro_io.h \
                 hydro/SPHENIX/hydro_debug.h hydro/PressureEnergy/hydro_part.h \
		 hydro/SPHENIX/hydro_parameters.h \
		 hydro/Gizmo/hydro_parameters.h \
                 hydro/Gizmo/hydro_io.h hydro/Gizmo/hydro_debug.h \
                 hydro/Gizmo/hydro.h hydro/Gizmo/hydro_iact.h \
                 hydro/Gizmo/hydro_part.h \
                 hydro/Gizmo/hydro_gradients.h \
                 hydro/Gizmo/hydro_getters.h \
                 hydro/Gizmo/hydro_setters.h \
                 hydro/Gizmo/hydro_flux.h \
                 hydro/Gizmo/hydro_slope_limiters.h \
                 hydro/Gizmo/hydro_slope_limiters_face.h \
                 hydro/Gizmo/hydro_slope_limiters_cell.h \
                 hydro/Gizmo/hydro_unphysical.h \
                 hydro/Gizmo/hydro_gradients_sph.h \
                 hydro/Gizmo/hydro_gradients_gizmo.h \
                 hydro/Gizmo/hydro_velocities.h \
                 hydro/Gizmo/hydro_lloyd.h \
                 hydro/Gizmo/MFV/hydro_debug.h \
                 hydro/Gizmo/MFV/hydro_part.h \
                 hydro/Gizmo/MFV/hydro_velocities.h \
                 hydro/Gizmo/MFV/hydro_flux.h \
                 hydro/Gizmo/MFM/hydro_debug.h \
                 hydro/Gizmo/MFM/hydro_part.h \
                 hydro/Gizmo/MFM/hydro_flux.h \
                 hydro/Gizmo/MFM/hydro_velocities.h \
                 hydro/Shadowswift/hydro_debug.h \
                 hydro/Shadowswift/hydro_gradients.h hydro/Shadowswift/hydro.h \
                 hydro/Shadowswift/hydro_iact.h \
                 hydro/Shadowswift/hydro_io.h \
                 hydro/Shadowswift/hydro_part.h \
                 hydro/Shadowswift/hydro_slope_limiters_cell.h \
                 hydro/Shadowswift/hydro_slope_limiters_face.h \
                 hydro/Shadowswift/hydro_slope_limiters.h \
                 hydro/Shadowswift/voronoi1d_algorithm.h \
                 hydro/Shadowswift/voronoi1d_cell.h \
                 hydro/Shadowswift/voronoi2d_algorithm.h \
                 hydro/Shadowswift/voronoi2d_cell.h \
                 hydro/Shadowswift/voronoi3d_algorithm.h \
                 hydro/Shadowswift/voronoi3d_cell.h \
                 hydro/Shadowswift/voronoi_algorithm.h \
                 hydro/Shadowswift/voronoi_cell.h \
                 hydro/Shadowswift/hydro_parameters.h \
	         riemann/riemann_hllc.h riemann/riemann_trrs.h \
		 riemann/riemann_exact.h riemann/riemann_vacuum.h \
                 riemann/riemann_checks.h \
	 	 stars.h stars_io.h \
		 stars/Default/stars.h stars/Default/stars_iact.h stars/Default/stars_io.h \
		 stars/Default/stars_debug.h stars/Default/stars_part.h  \
		 stars/EAGLE/stars.h stars/EAGLE/stars_iact.h stars/EAGLE/stars_io.h \
		 stars/EAGLE/stars_debug.h stars/EAGLE/stars_part.h \
		 stars/COLIBRE/stars.h stars/COLIBRE/stars_iact.h stars/COLIBRE/stars_io.h \
		 stars/COLIBRE/stars_debug.h stars/COLIBRE/stars_part.h \
		 stars/GEAR/stars.h stars/GEAR/stars_iact.h stars/GEAR/stars_io.h \
		 stars/GEAR/stars_debug.h stars/GEAR/stars_part.h \
	         potential/none/potential.h potential/point_mass/potential.h \
                 potential/isothermal/potential.h potential/disc_patch/potential.h \
                 potential/sine_wave/potential.h \
		 star_formation/none/star_formation.h star_formation/none/star_formation_struct.h \
		 star_formation/none/star_formation_io.h star_formation/none/star_formation_iact.h \
		 star_formation/QLA/star_formation.h star_formation/QLA/star_formation_struct.h \
		 star_formation/QLA/star_formation_io.h star_formation/QLA/star_formation_iact.h \
		 star_formation/EAGLE/star_formation.h star_formation/EAGLE/star_formation_struct.h \
		 star_formation/EAGLE/star_formation_io.h star_formation/EAGLE/star_formation_iact.h \
		 star_formation/GEAR/star_formation.h star_formation/GEAR/star_formation_struct.h \
		 star_formation/GEAR/star_formation_io.h star_formation/GEAR/star_formation_iact.h \
                 star_formation/EAGLE/star_formation_logger.h star_formation/EAGLE/star_formation_logger_struct.h \
                 star_formation/GEAR/star_formation_logger.h star_formation/GEAR/star_formation_logger_struct.h \
                 star_formation/none/star_formation_logger.h star_formation/none/star_formation_logger_struct.h \
                 cooling/none/cooling.h cooling/none/cooling_struct.h \
                 cooling/none/cooling_io.h \
		 cooling/Compton/cooling.h cooling/Compton/cooling_struct.h \
                 cooling/Compton/cooling_io.h \
	         cooling/const_du/cooling.h cooling/const_du/cooling_struct.h \
                 cooling/const_du/cooling_io.h \
                 cooling/const_lambda/cooling.h cooling/const_lambda/cooling_struct.h \
                 cooling/const_lambda/cooling_io.h \
                 cooling/grackle/cooling.h cooling/grackle/cooling_struct.h \
                 cooling/grackle/cooling_io.h \
		 cooling/EAGLE/cooling.h cooling/EAGLE/cooling_struct.h cooling/EAGLE/cooling_tables.h \
                 cooling/EAGLE/cooling_io.h cooling/EAGLE/interpolate.h cooling/EAGLE/cooling_rates.h \
		 cooling/QLA/cooling.h cooling/QLA/cooling_struct.h cooling/QLA/cooling_tables.h \
                 cooling/QLA/cooling_io.h cooling/QLA/interpolate.h cooling/QLA/cooling_rates.h \
		 cooling/COLIBRE/cooling.h cooling/COLIBRE/cooling_struct.h cooling/COLIBRE/cooling_subgrid.h \
                 cooling/COLIBRE/cooling_io.h cooling/COLIBRE/interpolate.h cooling/COLIBRE/cooling_rates.h \
                 cooling/CHIMES/cooling.h cooling/CHIMES/cooling_struct.h \
                 cooling/CHIMES/cooling_io.h cooling/CHIMES/colibre_tables.h \
		 cooling/CHIMES/colibre_tables_restrict.h \
		 cooling/CHIMES/colibre_subgrid.h \
		 cooling/CHIMES/chimes/chimes_vars.h cooling/CHIMES/chimes/chimes_proto.h \
                 chemistry/none/chemistry.h \
		 chemistry/none/chemistry_io.h \
		 chemistry/none/chemistry_struct.h \
		 chemistry/none/chemistry_iact.h \
                 chemistry/GEAR/chemistry.h \
		 chemistry/GEAR/chemistry_io.h \
		 chemistry/GEAR/chemistry_struct.h \
		 chemistry/GEAR/chemistry_iact.h \
                 chemistry/EAGLE/chemistry.h \
		 chemistry/EAGLE/chemistry_io.h \
		 chemistry/EAGLE/chemistry_struct.h\
		 chemistry/EAGLE/chemistry_iact.h \
                 chemistry/QLA/chemistry.h \
		 chemistry/QLA/chemistry_io.h \
		 chemistry/QLA/chemistry_struct.h\
		 chemistry/QLA/chemistry_iact.h \
                 chemistry/COLIBRE/chemistry.h \
		 chemistry/COLIBRE/chemistry_io.h \
		 chemistry/COLIBRE/chemistry_struct.h\
		 chemistry/COLIBRE/chemistry_iact.h \
	         entropy_floor/none/entropy_floor.h \
                 entropy_floor/EAGLE/entropy_floor.h \
                 entropy_floor/QLA/entropy_floor.h \
                 entropy_floor/COLIBRE/entropy_floor.h \
		 tracers/none/tracers.h tracers/none/tracers_struct.h \
                 tracers/none/tracers_io.h \
		 tracers/EAGLE/tracers.h tracers/EAGLE/tracers_struct.h \
                 tracers/EAGLE/tracers_io.h \
		 tracers/COLIBRE/tracers.h tracers/COLIBRE/tracers_struct.h \
                 tracers/COLIBRE/tracers_io.h \
	         feedback/none/feedback.h feedback/none/feedback_struct.h feedback/none/feedback_iact.h \
                 feedback/none/feedback_properties.h \
	         feedback/EAGLE/feedback.h feedback/EAGLE/feedback_struct.h feedback/EAGLE/feedback_iact.h \
                 feedback/EAGLE/feedback_properties.h feedback/EAGLE/imf.h feedback/EAGLE/interpolate.h \
                 feedback/EAGLE/yield_tables.h \
	         feedback/COLIBRE/feedback.h feedback/COLIBRE/feedback_struct.h feedback/COLIBRE/feedback_iact.h \
                 feedback/COLIBRE/feedback_properties.h feedback/COLIBRE/imf.h feedback/COLIBRE/interpolate.h \
                 feedback/COLIBRE/yield_tables.h feedback/COLIBRE/SNIa_DTD.h feedback/COLIBRE/SNIa_DTD_struct.h \
		 feedback/GEAR/stellar_evolution_struct.h feedback/GEAR/stellar_evolution.h \
		 feedback/GEAR/feedback.h feedback/GEAR/feedback_iact.h \
		 feedback/GEAR/feedback_properties.h feedback/GEAR/feedback_struct.h \
                 feedback/GEAR/initial_mass_function.h feedback/GEAR/supernovae_ia.h feedback/GEAR/supernovae_ii.h \
                 feedback/GEAR/lifetime.h feedback/GEAR/hdf5_functions.h feedback/GEAR/interpolation.h \
                 black_holes/Default/black_holes.h black_holes/Default/black_holes_io.h \
		 black_holes/Default/black_holes_part.h black_holes/Default/black_holes_iact.h \
                 black_holes/Default/black_holes_properties.h \
                 black_holes/Default/black_holes_struct.h \
                 black_holes/EAGLE/black_holes.h black_holes/EAGLE/black_holes_io.h \
		 black_holes/EAGLE/black_holes_part.h black_holes/EAGLE/black_holes_iact.h \
                 black_holes/EAGLE/black_holes_properties.h black_holes/EAGLE/black_holes_parameters.h \
                 black_holes/EAGLE/black_holes_struct.h \
                 black_holes/COLIBRE/black_holes.h black_holes/COLIBRE/black_holes_io.h \
		 black_holes/COLIBRE/black_holes_part.h black_holes/COLIBRE/black_holes_iact.h \
                 black_holes/COLIBRE/black_holes_properties.h black_holes/COLIBRE/black_holes_parameters.h \
                 black_holes/COLIBRE/black_holes_struct.h \
		 pressure_floor/GEAR/pressure_floor.h pressure_floor/none/pressure_floor.h \
		 pressure_floor/GEAR/pressure_floor_iact.h pressure_floor/none/pressure_floor_iact.h \
		 pressure_floor/GEAR/pressure_floor_struct.h pressure_floor/none/pressure_floor_struct.h \
	         task_order/GEAR/task_order.h task_order/EAGLE/task_order.h task_order/default/task_order.h \
		 event_logger/COLIBRE/event_logger.h event_logger/COLIBRE/event_logger_struct.h \
		 event_logger/COLIBRE/event_logger_SNIa.h event_logger/COLIBRE/event_logger_SNII.h event_logger/COLIBRE/event_logger_r_processes.h


# Sources and special flags for the gravity library
libgrav_la_SOURCES = runner_doiact_grav.c
libgrav_la_CFLAGS = $(AM_CFLAGS) $(GRAVITY_CFLAGS)
libgrav_la_LDFLAGS = $(AM_LDFLAGS) $(EXTRA_LIBS)

# Sources and special flags for the gravity MPI library
libgrav_mpi_la_SOURCES = runner_doiact_grav.c
libgrav_mpi_la_CFLAGS = $(AM_CFLAGS) $(GRAVITY_CFLAGS) -DWITH_MPI
libgrav_mpi_la_LDFLAGS = $(AM_LDFLAGS) $(MPI_LIBS) $(EXTRA_LIBS)

# Sources and flags for regular library
libswiftsim_la_SOURCES = $(AM_SOURCES)
libswiftsim_la_CFLAGS = $(AM_CFLAGS)
libswiftsim_la_LDFLAGS = $(AM_LDFLAGS) $(EXTRA_LIBS) -version-info 0:0:0
libswiftsim_la_LIBADD = $(GRACKLE_LIBS) $(VELOCIRAPTOR_LIBS) libgrav.la

# Sources and flags for MPI library
libswiftsim_mpi_la_SOURCES = $(AM_SOURCES)
libswiftsim_mpi_la_CFLAGS = $(AM_CFLAGS) $(MPI_FLAGS)
libswiftsim_mpi_la_LDFLAGS = $(AM_LDFLAGS) $(MPI_LIBS) $(EXTRA_LIBS) -version-info 0:0:0
libswiftsim_mpi_la_SHORTNAME = mpi
libswiftsim_mpi_la_LIBADD = $(GRACKLE_LIBS) $(VELOCIRAPTOR_LIBS) $(MPI_LIBS) libgrav_mpi.la

# Versioning. If any sources change then update the version_string.h file with
# the current git revision and package version.
# May have a checkout without a version_string.h file and no git command (tar/zip
# download), allow that, but make sure we know it.
version_string.h: version_string.h.in Makefile $(AM_SOURCES) $(include_HEADERS) $(noinst_HEADERS)
	if test "X$(GIT_CMD)" != "X"; then \
	    GIT_REVISION=`$(GIT_CMD) describe --abbrev=8  --always --tags --dirty 2>/dev/null`; \
	    GIT_BRANCH=`$(GIT_CMD) branch 2>/dev/null | sed -n 's/^\* \(.*\)/\1/p' 2>/dev/null`; \
            GIT_DATE=`$(GIT_CMD) log -1 --format=%ci 2>/dev/null`; \
	    sed -e "s,@PACKAGE_VERSION\@,$(PACKAGE_VERSION)," \
	        -e "s,@GIT_REVISION\@,$${GIT_REVISION}," \
	        -e "s|@GIT_BRANCH\@|$${GIT_BRANCH}|" \
	        -e "s|@GIT_DATE\@|$${GIT_DATE}|" \
	        -e "s|@SWIFT_CFLAGS\@|$(CFLAGS)|" $< > version_string.h; \
	else \
	    if test ! -f version_string.h; then \
	        sed -e "s,@PACKAGE_VERSION\@,$(PACKAGE_VERSION)," \
	            -e "s,@GIT_REVISION\@,unknown," \
		    -e "s,@GIT_BRANCH\@,unknown," \
		    -e "s,@GIT_DATE\@,unknown," \
	            -e "s|@SWIFT_CFLAGS\@|$(CFLAGS)|" $< > version_string.h; \
	    fi; \
	fi

#  Make sure version_string.h is built first.
BUILT_SOURCES = version_string.h

#  And distribute the built files.
EXTRA_DIST = version_string.h version_string.h.in<|MERGE_RESOLUTION|>--- conflicted
+++ resolved
@@ -128,12 +128,8 @@
     collectgroup.c hydro_space.c equation_of_state.c \
     chemistry.c cosmology.c restart.c mesh_gravity.c velociraptor_interface.c \
     outputlist.c velociraptor_dummy.c logger_io.c memuse.c mpiuse.c memuse_rnodes.c fof.c \
-<<<<<<< HEAD
-    hashmap.c pressure_floor.c dust.c\
-=======
-    hashmap.c pressure_floor.c \
+    hashmap.c pressure_floor.c dust.c \
     $(QLA_COOLING_SOURCES) \
->>>>>>> df961bf5
     $(EAGLE_COOLING_SOURCES) $(EAGLE_FEEDBACK_SOURCES) \
     $(COLIBRE_COOLING_SOURCES) $(COLIBRE_FEEDBACK_SOURCES) \
     $(GRACKLE_COOLING_SOURCES) $(GEAR_FEEDBACK_SOURCES) \
