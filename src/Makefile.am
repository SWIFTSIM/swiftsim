--- conflicted
+++ resolved
@@ -93,14 +93,9 @@
     collectgroup.c hydro_space.c equation_of_state.c \
     chemistry.c cosmology.c restart.c mesh_gravity.c velociraptor_interface.c \
     outputlist.c velociraptor_dummy.c logger_io.c memuse.c fof.c \
-<<<<<<< HEAD
-    hashmap.c \
+    hashmap.c pressure_floor.c \
     $(EAGLE_COOLING_SOURCES) $(EAGLE_FEEDBACK_SOURCES) \
     $(COLIBRE_COOLING_SOURCES) $(COLIBRE_FEEDBACK_SOURCES)
-=======
-    hashmap.c pressure_floor.c \
-    $(EAGLE_COOLING_SOURCES) $(EAGLE_FEEDBACK_SOURCES)
->>>>>>> ddc84a6d
 
 # Include files for distribution, not installation.
 nobase_noinst_HEADERS = align.h approx_math.h atomic.h barrier.h cycle.h error.h inline.h kernel_hydro.h kernel_gravity.h \
