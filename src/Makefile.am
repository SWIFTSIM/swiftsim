# This file is part of SWIFT.
# Copyright (c) 2012 Pedro Gonnet (pedro.gonnet@durham.ac.uk),
#                    Matthieu Schaller (matthieu.schaller@durham.ac.uk).
#
# This program is free software: you can redistribute it and/or modify
# it under the terms of the GNU General Public License as published by
# the Free Software Foundation, either version 3 of the License, or
# (at your option) any later version.
#
# This program is distributed in the hope that it will be useful,
# but WITHOUT ANY WARRANTY; without even the implied warranty of
# MERCHANTABILITY or FITNESS FOR A PARTICULAR PURPOSE.  See the
# GNU General Public License for more details.
#
# You should have received a copy of the GNU General Public License
# along with this program.  If not, see <http://www.gnu.org/licenses/>.

# Add the non-standard paths to the included library headers
AM_CFLAGS = $(HDF5_CPPFLAGS) $(GSL_INCS) $(FFTW_INCS) $(NUMA_INCS) $(GRACKLE_INCS) $(SUNDIALS_INCS) 

# Assign a "safe" version number
AM_LDFLAGS = $(HDF5_LDFLAGS) $(FFTW_LIBS)

# The git command, if available.
GIT_CMD = @GIT_CMD@

# Additional dependencies for shared libraries.
EXTRA_LIBS = $(HDF5_LIBS) $(FFTW_LIBS) $(NUMA_LIBS) $(PROFILER_LIBS) $(TCMALLOC_LIBS) $(JEMALLOC_LIBS) $(TBBMALLOC_LIBS) $(GRACKLE_LIBS) $(GSL_LIBS) $(SUNDIALS_LIBS) 

# MPI libraries.
MPI_LIBS = $(PARMETIS_LIBS) $(METIS_LIBS) $(MPI_THREAD_LIBS)
MPI_FLAGS = -DWITH_MPI $(PARMETIS_INCS) $(METIS_INCS)

# Build the libswiftsim library and a convenience library just for the gravity tasks
lib_LTLIBRARIES = libswiftsim.la
noinst_LTLIBRARIES = libgrav.la 
# Build a MPI-enabled version too?
if HAVEMPI
lib_LTLIBRARIES += libswiftsim_mpi.la
noinst_LTLIBRARIES += libgrav_mpi.la
endif

# List required headers
include_HEADERS = space.h runner.h queue.h task.h lock.h cell.h part.h const.h \
    engine.h swift.h serial_io.h timers.h debug.h scheduler.h proxy.h parallel_io.h \
    common_io.h single_io.h distributed_io.h map.h tools.h  partition_fixed_costs.h \
    partition.h clocks.h parser.h physical_constants.h physical_constants_cgs.h potential.h version.h \
    hydro_properties.h riemann.h threadpool.h cooling_io.h cooling.h cooling_struct.h \
    statistics.h memswap.h cache.h runner_doiact_hydro_vec.h profiler.h entropy_floor.h \
    dump.h logger.h active.h timeline.h xmf.h gravity_properties.h gravity_derivatives.h \
    gravity_softened_derivatives.h vector_power.h collectgroup.h hydro_space.h sort_part.h \
    chemistry.h chemistry_io.h chemistry_struct.h cosmology.h restart.h space_getsid.h utilities.h \
    mesh_gravity.h cbrt.h exp10.h velociraptor_interface.h swift_velociraptor_part.h outputlist.h \
    logger_io.h tracers_io.h tracers.h tracers_struct.h star_formation_io.h fof.h fof_struct.h fof_io.h \
    multipole.h multipole_struct.h \
    star_formation_struct.h star_formation.h star_formation_iact.h \
    star_formation_logger.h star_formation_logger_struct.h \
    pressure_floor.h pressure_floor_struct.h pressure_floor_iact.h \
    velociraptor_struct.h velociraptor_io.h random.h memuse.h mpiuse.h memuse_rnodes.h \
    black_holes.h black_holes_io.h black_holes_properties.h black_holes_struct.h \
    feedback.h feedback_struct.h feedback_properties.h task_order.h \
<<<<<<< HEAD
    space_unique_id.h \
    event_logger.h event_logger_struct.h event_logger_core.h
=======
    space_unique_id.h line_of_sight.h
>>>>>>> 4f09439f

# source files for EAGLE cooling
QLA_COOLING_SOURCES =
if HAVEQLACOOLING
QLA_COOLING_SOURCES += cooling/QLA/cooling.c cooling/QLA/cooling_tables.c
endif

# source files for EAGLE cooling
EAGLE_COOLING_SOURCES =
if HAVEEAGLECOOLING
EAGLE_COOLING_SOURCES += cooling/EAGLE/cooling.c cooling/EAGLE/cooling_tables.c
endif

# source files for EAGLE feedback
EAGLE_FEEDBACK_SOURCES =
if HAVEEAGLEFEEDBACK
EAGLE_FEEDBACK_SOURCES += feedback/EAGLE/feedback.c
endif

# source files for COLIBRE cooling
COLIBRE_COOLING_SOURCES =
if HAVECOLIBRECOOLING
COLIBRE_COOLING_SOURCES += cooling/COLIBRE/cooling.c cooling/COLIBRE/cooling_tables.c
endif

# source files for COLIBRE feedback
COLIBRE_FEEDBACK_SOURCES =
if HAVECOLIBREFEEDBACK
COLIBRE_FEEDBACK_SOURCES += feedback/COLIBRE/feedback.c event_logger/COLIBRE/event_logger.c
endif

# source files for CHIMES cooling
CHIMES_COOLING_SOURCES =
if HAVECHIMESCOOLING 
CHIMES_COOLING_SOURCES += cooling/CHIMES/chimes/chimes.c cooling/CHIMES/chimes/chimes_cooling.c cooling/CHIMES/chimes/init_chimes.c cooling/CHIMES/chimes/rate_equations.c cooling/CHIMES/chimes/update_rates.c cooling/CHIMES/cooling.c cooling/CHIMES/colibre_tables.c
if HAVE_CHIMES_GNU_SOURCE
AM_CFLAGS += -DCHIMES_ENABLE_GNU_SOURCE
endif 
if HAVE_CHIMES_DOUBLE_PRECISION 
AM_CFLAGS += -DCHIMES_USE_DOUBLE_PRECISION 
endif 
endif

# source files for GRACKLE cooling
GRACKLE_COOLING_SOURCES =
if HAVEGRACKLECOOLING
GRACKLE_COOLING_SOURCES += cooling/grackle/cooling.c
endif

# source files for GEAR feedback
GEAR_FEEDBACK_SOURCES =
if HAVEGEARFEEDBACK
GEAR_FEEDBACK_SOURCES += feedback/GEAR/stellar_evolution.c feedback/GEAR/feedback.c \
	feedback/GEAR/initial_mass_function.c feedback/GEAR/supernovae_ia.c feedback/GEAR/supernovae_ii.c
endif

# Common source files
AM_SOURCES = space.c runner_main.c runner_doiact_hydro.c runner_doiact_limiter.c \
    runner_doiact_stars.c runner_doiact_black_holes.c runner_ghost.c runner_recv.c \
    runner_sort.c runner_drift.c runner_black_holes.c runner_time_integration.c \
    runner_doiact_hydro_vec.c runner_others.c\
    queue.c task.c cell.c engine.c engine_maketasks.c engine_split_particles.c \
    engine_marktasks.c engine_drift.c engine_unskip.c engine_collect_end_of_step.c \
    engine_redistribute.c engine_fof.c serial_io.c timers.c debug.c scheduler.c \
    proxy.c parallel_io.c units.c common_io.c single_io.c multipole.c version.c map.c \
    kernel_hydro.c tools.c part.c partition.c clocks.c parser.c distributed_io.c \
    physical_constants.c potential.c hydro_properties.c \
    threadpool.c cooling.c star_formation.c \
    statistics.c profiler.c dump.c logger.c \
    part_type.c xmf.c gravity_properties.c gravity.c \
    collectgroup.c hydro_space.c equation_of_state.c \
    chemistry.c cosmology.c restart.c mesh_gravity.c velociraptor_interface.c \
    outputlist.c velociraptor_dummy.c logger_io.c memuse.c mpiuse.c memuse_rnodes.c fof.c \
    hashmap.c pressure_floor.c space_unique_id.c line_of_sight.c \
    $(QLA_COOLING_SOURCES) \
    $(EAGLE_COOLING_SOURCES) $(EAGLE_FEEDBACK_SOURCES) \
    $(COLIBRE_COOLING_SOURCES) $(COLIBRE_FEEDBACK_SOURCES) \
    $(GRACKLE_COOLING_SOURCES) $(GEAR_FEEDBACK_SOURCES) \
    $(CHIMES_COOLING_SOURCES) 

# Include files for distribution, not installation.
nobase_noinst_HEADERS = align.h approx_math.h atomic.h barrier.h cycle.h error.h inline.h kernel_hydro.h kernel_gravity.h \
		 gravity_iact.h kernel_long_gravity.h vector.h accumulate.h cache.h \
	         runner_doiact_nosort.h runner_doiact_hydro.h runner_doiact_stars.h runner_doiact_black_holes.h runner_doiact_grav.h \
                 runner_doiact_functions_hydro.h runner_doiact_functions_stars.h runner_doiact_functions_black_holes.h \
		 runner_doiact_functions_limiter.h runner_doiact_limiter.h units.h intrinsics.h minmax.h \
                 kick.h timestep.h drift.h adiabatic_index.h io_properties.h dimension.h part_type.h periodic.h memswap.h \
                 timestep_limiter.h timestep_limiter_iact.h timestep_sync.h timestep_sync_part.h timestep_limiter_struct.h \
                 dump.h logger.h sign.h logger_io.h hashmap.h gravity.h gravity_io.h gravity_cache.h \
		 gravity/Default/gravity.h gravity/Default/gravity_iact.h gravity/Default/gravity_io.h \
		 gravity/Default/gravity_debug.h gravity/Default/gravity_part.h  \
		 gravity/Potential/gravity.h gravity/Potential/gravity_iact.h gravity/Potential/gravity_io.h \
		 gravity/Potential/gravity_debug.h gravity/Potential/gravity_part.h  \
		 gravity/MultiSoftening/gravity.h gravity/MultiSoftening/gravity_iact.h gravity/MultiSoftening/gravity_io.h \
		 gravity/MultiSoftening/gravity_debug.h gravity/MultiSoftening/gravity_part.h  \
		 equation_of_state.h \
		 equation_of_state/ideal_gas/equation_of_state.h equation_of_state/isothermal/equation_of_state.h \
	 	 hydro.h hydro_io.h hydro_parameters.h \
		 hydro/Minimal/hydro.h hydro/Minimal/hydro_iact.h hydro/Minimal/hydro_io.h \
                 hydro/Minimal/hydro_debug.h hydro/Minimal/hydro_part.h \
		 hydro/Minimal/hydro_parameters.h \
		 hydro/Default/hydro.h hydro/Default/hydro_iact.h hydro/Default/hydro_io.h \
                 hydro/Default/hydro_debug.h hydro/Default/hydro_part.h \
		 hydro/Default/hydro_parameters.h \
		 hydro/Gadget2/hydro.h hydro/Gadget2/hydro_iact.h hydro/Gadget2/hydro_io.h \
                 hydro/Gadget2/hydro_debug.h hydro/Gadget2/hydro_part.h \
		 hydro/Gadget2/hydro_parameters.h \
		 hydro/PressureEntropy/hydro.h hydro/PressureEntropy/hydro_iact.h hydro/PressureEntropy/hydro_io.h \
                 hydro/PressureEntropy/hydro_debug.h hydro/PressureEntropy/hydro_part.h \
		 hydro/PressureEntropy/hydro_parameters.h \
		 hydro/PressureEnergy/hydro.h hydro/PressureEnergy/hydro_iact.h hydro/PressureEnergy/hydro_io.h \
                 hydro/PressureEnergy/hydro_debug.h hydro/PressureEnergy/hydro_part.h \
		 hydro/PressureEnergy/hydro_parameters.h \
		 hydro/PressureEnergyMorrisMonaghanAV/hydro.h hydro/PressureEnergyMorrisMonaghanAV/hydro_iact.h hydro/PressureEnergyMorrisMonaghanAV/hydro_io.h \
                 hydro/PressureEnergyMorrisMonaghanAV/hydro_debug.h hydro/PressureEnergyMorrisMonaghanAV/hydro_part.h \
		 hydro/PressureEnergyMorrisMonaghanAV/hydro_parameters.h \
		 hydro/AnarchyPU/hydro.h hydro/AnarchyPU/hydro_iact.h hydro/AnarchyPU/hydro_io.h \
                 hydro/AnarchyPU/hydro_debug.h hydro/AnarchyPU/hydro_part.h \
		 hydro/AnarchyPU/hydro_parameters.h \
		 hydro/SPHENIX/hydro.h hydro/SPHENIX/hydro_iact.h hydro/SPHENIX/hydro_io.h \
                 hydro/SPHENIX/hydro_debug.h hydro/SPHENIX/hydro_part.h \
		 hydro/SPHENIX/hydro_parameters.h \
		 hydro/Gizmo/hydro_parameters.h \
                 hydro/Gizmo/hydro_io.h hydro/Gizmo/hydro_debug.h \
                 hydro/Gizmo/hydro.h hydro/Gizmo/hydro_iact.h \
                 hydro/Gizmo/hydro_part.h \
                 hydro/Gizmo/hydro_gradients.h \
                 hydro/Gizmo/hydro_getters.h \
                 hydro/Gizmo/hydro_setters.h \
                 hydro/Gizmo/hydro_flux.h \
                 hydro/Gizmo/hydro_slope_limiters.h \
                 hydro/Gizmo/hydro_slope_limiters_face.h \
                 hydro/Gizmo/hydro_slope_limiters_cell.h \
                 hydro/Gizmo/hydro_unphysical.h \
                 hydro/Gizmo/hydro_gradients_sph.h \
                 hydro/Gizmo/hydro_gradients_gizmo.h \
                 hydro/Gizmo/hydro_velocities.h \
                 hydro/Gizmo/hydro_lloyd.h \
                 hydro/Gizmo/MFV/hydro_debug.h \
                 hydro/Gizmo/MFV/hydro_part.h \
                 hydro/Gizmo/MFV/hydro_velocities.h \
                 hydro/Gizmo/MFV/hydro_flux.h \
                 hydro/Gizmo/MFM/hydro_debug.h \
                 hydro/Gizmo/MFM/hydro_part.h \
                 hydro/Gizmo/MFM/hydro_flux.h \
                 hydro/Gizmo/MFM/hydro_velocities.h \
                 hydro/Shadowswift/hydro_debug.h \
                 hydro/Shadowswift/hydro_gradients.h hydro/Shadowswift/hydro.h \
                 hydro/Shadowswift/hydro_iact.h \
                 hydro/Shadowswift/hydro_io.h \
                 hydro/Shadowswift/hydro_part.h \
                 hydro/Shadowswift/hydro_slope_limiters_cell.h \
                 hydro/Shadowswift/hydro_slope_limiters_face.h \
                 hydro/Shadowswift/hydro_slope_limiters.h \
                 hydro/Shadowswift/voronoi1d_algorithm.h \
                 hydro/Shadowswift/voronoi1d_cell.h \
                 hydro/Shadowswift/voronoi2d_algorithm.h \
                 hydro/Shadowswift/voronoi2d_cell.h \
                 hydro/Shadowswift/voronoi3d_algorithm.h \
                 hydro/Shadowswift/voronoi3d_cell.h \
                 hydro/Shadowswift/voronoi_algorithm.h \
                 hydro/Shadowswift/voronoi_cell.h \
                 hydro/Shadowswift/hydro_parameters.h \
	         riemann/riemann_hllc.h riemann/riemann_trrs.h \
		 riemann/riemann_exact.h riemann/riemann_vacuum.h \
                 riemann/riemann_checks.h \
	 	 stars.h stars_io.h \
		 stars/Default/stars.h stars/Default/stars_iact.h stars/Default/stars_io.h \
		 stars/Default/stars_debug.h stars/Default/stars_part.h  \
		 stars/EAGLE/stars.h stars/EAGLE/stars_iact.h stars/EAGLE/stars_io.h \
		 stars/EAGLE/stars_debug.h stars/EAGLE/stars_part.h \
		 stars/COLIBRE/stars.h stars/COLIBRE/stars_iact.h stars/COLIBRE/stars_io.h \
		 stars/COLIBRE/stars_debug.h stars/COLIBRE/stars_part.h \
		 stars/GEAR/stars.h stars/GEAR/stars_iact.h stars/GEAR/stars_io.h \
		 stars/GEAR/stars_debug.h stars/GEAR/stars_part.h \
	         potential/none/potential.h potential/point_mass/potential.h \
                 potential/isothermal/potential.h potential/disc_patch/potential.h \
                 potential/sine_wave/potential.h \
		 star_formation/none/star_formation.h star_formation/none/star_formation_struct.h \
		 star_formation/none/star_formation_io.h star_formation/none/star_formation_iact.h \
		 star_formation/QLA/star_formation.h star_formation/QLA/star_formation_struct.h \
		 star_formation/QLA/star_formation_io.h star_formation/QLA/star_formation_iact.h \
		 star_formation/EAGLE/star_formation.h star_formation/EAGLE/star_formation_struct.h \
		 star_formation/EAGLE/star_formation_io.h star_formation/EAGLE/star_formation_iact.h \
		 star_formation/GEAR/star_formation.h star_formation/GEAR/star_formation_struct.h \
		 star_formation/GEAR/star_formation_io.h star_formation/GEAR/star_formation_iact.h \
		 star_formation/COLIBRE/star_formation.h star_formation/COLIBRE/star_formation_struct.h \
		 star_formation/COLIBRE/star_formation_io.h star_formation/COLIBRE/star_formation_iact.h \
                 star_formation/EAGLE/star_formation_logger.h star_formation/EAGLE/star_formation_logger_struct.h \
                 star_formation/GEAR/star_formation_logger.h star_formation/GEAR/star_formation_logger_struct.h \
                 star_formation/COLIBRE/star_formation_logger.h star_formation/COLIBRE/star_formation_logger_struct.h \
                 star_formation/none/star_formation_logger.h star_formation/none/star_formation_logger_struct.h \
                 cooling/none/cooling.h cooling/none/cooling_struct.h \
                 cooling/none/cooling_io.h \
		 cooling/Compton/cooling.h cooling/Compton/cooling_struct.h \
                 cooling/Compton/cooling_io.h \
	         cooling/const_du/cooling.h cooling/const_du/cooling_struct.h \
                 cooling/const_du/cooling_io.h \
                 cooling/const_lambda/cooling.h cooling/const_lambda/cooling_struct.h \
                 cooling/const_lambda/cooling_io.h \
                 cooling/grackle/cooling.h cooling/grackle/cooling_struct.h \
                 cooling/grackle/cooling_io.h \
		 cooling/EAGLE/cooling.h cooling/EAGLE/cooling_struct.h cooling/EAGLE/cooling_tables.h \
                 cooling/EAGLE/cooling_io.h cooling/EAGLE/interpolate.h cooling/EAGLE/cooling_rates.h \
		 cooling/QLA/cooling.h cooling/QLA/cooling_struct.h cooling/QLA/cooling_tables.h \
                 cooling/QLA/cooling_io.h cooling/QLA/interpolate.h cooling/QLA/cooling_rates.h \
		 cooling/COLIBRE/cooling.h cooling/COLIBRE/cooling_struct.h cooling/COLIBRE/cooling_subgrid.h \
                 cooling/COLIBRE/cooling_io.h cooling/COLIBRE/interpolate.h cooling/COLIBRE/cooling_rates.h \
	         cooling/COLIBRE/cooling_tables.h cooling/COLIBRE/cooling_subgrid.h \
                 cooling/CHIMES/cooling.h cooling/CHIMES/cooling_struct.h \
                 cooling/CHIMES/cooling_io.h cooling/CHIMES/colibre_tables.h \
		 cooling/CHIMES/colibre_tables_restrict.h \
		 cooling/CHIMES/colibre_subgrid.h \
		 cooling/CHIMES/chimes/chimes_vars.h cooling/CHIMES/chimes/chimes_proto.h \
		 cooling/CHIMES/chimes/chimes_interpol.h \
                 chemistry/none/chemistry.h \
		 chemistry/none/chemistry_io.h \
		 chemistry/none/chemistry_struct.h \
		 chemistry/none/chemistry_iact.h \
                 chemistry/GEAR/chemistry.h \
		 chemistry/GEAR/chemistry_io.h \
		 chemistry/GEAR/chemistry_struct.h \
		 chemistry/GEAR/chemistry_iact.h \
                 chemistry/EAGLE/chemistry.h \
		 chemistry/EAGLE/chemistry_io.h \
		 chemistry/EAGLE/chemistry_struct.h\
		 chemistry/EAGLE/chemistry_iact.h \
                 chemistry/QLA/chemistry.h \
		 chemistry/QLA/chemistry_io.h \
		 chemistry/QLA/chemistry_struct.h\
		 chemistry/QLA/chemistry_iact.h \
                 chemistry/COLIBRE/chemistry.h \
		 chemistry/COLIBRE/chemistry_io.h \
		 chemistry/COLIBRE/chemistry_struct.h\
		 chemistry/COLIBRE/chemistry_iact.h \
	         entropy_floor/none/entropy_floor.h \
                 entropy_floor/EAGLE/entropy_floor.h \
                 entropy_floor/QLA/entropy_floor.h \
                 entropy_floor/COLIBRE/entropy_floor.h \
		 tracers/none/tracers.h tracers/none/tracers_struct.h \
                 tracers/none/tracers_io.h \
		 tracers/EAGLE/tracers.h tracers/EAGLE/tracers_struct.h \
                 tracers/EAGLE/tracers_io.h \
		 tracers/COLIBRE/tracers.h tracers/COLIBRE/tracers_struct.h \
                 tracers/COLIBRE/tracers_io.h \
	         feedback/none/feedback.h feedback/none/feedback_struct.h feedback/none/feedback_iact.h \
                 feedback/none/feedback_properties.h \
	         feedback/EAGLE/feedback.h feedback/EAGLE/feedback_struct.h feedback/EAGLE/feedback_iact.h \
                 feedback/EAGLE/feedback_properties.h feedback/EAGLE/imf.h feedback/EAGLE/interpolate.h \
                 feedback/EAGLE/yield_tables.h \
	         feedback/COLIBRE/feedback.h feedback/COLIBRE/feedback_struct.h feedback/COLIBRE/feedback_iact.h \
                 feedback/COLIBRE/feedback_properties.h feedback/COLIBRE/imf.h feedback/COLIBRE/interpolate.h \
                 feedback/COLIBRE/yield_tables.h feedback/COLIBRE/SNIa_DTD.h feedback/COLIBRE/SNIa_DTD_struct.h \
		 feedback/COLIBRE/feedback_tables.h feedback/COLIBRE/arclength.h \
		 feedback/GEAR/stellar_evolution_struct.h feedback/GEAR/stellar_evolution.h \
		 feedback/GEAR/feedback.h feedback/GEAR/feedback_iact.h \
		 feedback/GEAR/feedback_properties.h feedback/GEAR/feedback_struct.h \
                 feedback/GEAR/initial_mass_function.h feedback/GEAR/supernovae_ia.h feedback/GEAR/supernovae_ii.h \
                 feedback/GEAR/lifetime.h feedback/GEAR/hdf5_functions.h feedback/GEAR/interpolation.h \
                 black_holes/Default/black_holes.h black_holes/Default/black_holes_io.h \
		 black_holes/Default/black_holes_part.h black_holes/Default/black_holes_iact.h \
                 black_holes/Default/black_holes_properties.h \
                 black_holes/Default/black_holes_struct.h \
                 black_holes/EAGLE/black_holes.h black_holes/EAGLE/black_holes_io.h \
		 black_holes/EAGLE/black_holes_part.h black_holes/EAGLE/black_holes_iact.h \
                 black_holes/EAGLE/black_holes_properties.h black_holes/EAGLE/black_holes_parameters.h \
                 black_holes/EAGLE/black_holes_struct.h \
                 black_holes/COLIBRE/black_holes.h black_holes/COLIBRE/black_holes_io.h \
		 black_holes/COLIBRE/black_holes_part.h black_holes/COLIBRE/black_holes_iact.h \
                 black_holes/COLIBRE/black_holes_properties.h black_holes/COLIBRE/black_holes_parameters.h \
                 black_holes/COLIBRE/black_holes_struct.h \
		 pressure_floor/GEAR/pressure_floor.h pressure_floor/none/pressure_floor.h \
		 pressure_floor/GEAR/pressure_floor_iact.h pressure_floor/none/pressure_floor_iact.h \
		 pressure_floor/GEAR/pressure_floor_struct.h pressure_floor/none/pressure_floor_struct.h \
	         task_order/GEAR/task_order.h task_order/EAGLE/task_order.h task_order/default/task_order.h \
		 event_logger/none/event_logger.h event_logger/none/event_logger_struct.h \
		 event_logger/EAGLE/event_logger.h event_logger/EAGLE/event_logger_struct.h \
		 event_logger/COLIBRE/event_logger.h event_logger/COLIBRE/event_logger_struct.h \
		 event_logger/COLIBRE/event_logger_SNIa.h event_logger/COLIBRE/event_logger_SNII.h event_logger/COLIBRE/event_logger_r_processes.h \
                 sink/Default/sink.h sink/Default/sink_io.h sink/Default/sink_part.h \
	         sink.h sink_io.h


# Sources and special flags for the gravity library
libgrav_la_SOURCES = runner_doiact_grav.c
libgrav_la_CFLAGS = $(AM_CFLAGS) $(GRAVITY_CFLAGS)
libgrav_la_LDFLAGS = $(AM_LDFLAGS) $(EXTRA_LIBS)

# Sources and special flags for the gravity MPI library
libgrav_mpi_la_SOURCES = runner_doiact_grav.c
libgrav_mpi_la_CFLAGS = $(AM_CFLAGS) $(GRAVITY_CFLAGS) -DWITH_MPI
libgrav_mpi_la_LDFLAGS = $(AM_LDFLAGS) $(MPI_LIBS) $(EXTRA_LIBS)

# Sources and flags for regular library
libswiftsim_la_SOURCES = $(AM_SOURCES)
libswiftsim_la_CFLAGS = $(AM_CFLAGS)
libswiftsim_la_LDFLAGS = $(AM_LDFLAGS) $(EXTRA_LIBS) -version-info 0:0:0
libswiftsim_la_LIBADD = $(GRACKLE_LIBS) $(VELOCIRAPTOR_LIBS) libgrav.la

# Sources and flags for MPI library
libswiftsim_mpi_la_SOURCES = $(AM_SOURCES)
libswiftsim_mpi_la_CFLAGS = $(AM_CFLAGS) $(MPI_FLAGS)
libswiftsim_mpi_la_LDFLAGS = $(AM_LDFLAGS) $(MPI_LIBS) $(EXTRA_LIBS) -version-info 0:0:0
libswiftsim_mpi_la_SHORTNAME = mpi
libswiftsim_mpi_la_LIBADD = $(GRACKLE_LIBS) $(VELOCIRAPTOR_LIBS) $(MPI_LIBS) libgrav_mpi.la

# Versioning. If any sources change then update the version_string.h file with
# the current git revision and package version.
# May have a checkout without a version_string.h file and no git command (tar/zip
# download), allow that, but make sure we know it.
version_string.h: version_string.h.in Makefile $(AM_SOURCES) $(include_HEADERS) $(noinst_HEADERS)
	if test "X$(GIT_CMD)" != "X"; then \
	    GIT_REVISION=`$(GIT_CMD) describe --abbrev=8  --always --tags --dirty 2>/dev/null`; \
	    GIT_BRANCH=`$(GIT_CMD) branch 2>/dev/null | sed -n 's/^\* \(.*\)/\1/p' 2>/dev/null`; \
            GIT_DATE=`$(GIT_CMD) log -1 --format=%ci 2>/dev/null`; \
	    sed -e "s,@PACKAGE_VERSION\@,$(PACKAGE_VERSION)," \
	        -e "s,@GIT_REVISION\@,$${GIT_REVISION}," \
	        -e "s|@GIT_BRANCH\@|$${GIT_BRANCH}|" \
	        -e "s|@GIT_DATE\@|$${GIT_DATE}|" \
	        -e "s|@SWIFT_CFLAGS\@|$(CFLAGS)|" $< > version_string.h; \
	else \
	    if test ! -f version_string.h; then \
	        sed -e "s,@PACKAGE_VERSION\@,$(PACKAGE_VERSION)," \
	            -e "s,@GIT_REVISION\@,unknown," \
		    -e "s,@GIT_BRANCH\@,unknown," \
		    -e "s,@GIT_DATE\@,unknown," \
	            -e "s|@SWIFT_CFLAGS\@|$(CFLAGS)|" $< > version_string.h; \
	    fi; \
	fi

#  Make sure version_string.h is built first.
BUILT_SOURCES = version_string.h

#  And distribute the built files.
EXTRA_DIST = version_string.h version_string.h.in<|MERGE_RESOLUTION|>--- conflicted
+++ resolved
@@ -59,12 +59,8 @@
     velociraptor_struct.h velociraptor_io.h random.h memuse.h mpiuse.h memuse_rnodes.h \
     black_holes.h black_holes_io.h black_holes_properties.h black_holes_struct.h \
     feedback.h feedback_struct.h feedback_properties.h task_order.h \
-<<<<<<< HEAD
-    space_unique_id.h \
+    space_unique_id.h line_of_sight.h \
     event_logger.h event_logger_struct.h event_logger_core.h
-=======
-    space_unique_id.h line_of_sight.h
->>>>>>> 4f09439f
 
 # source files for EAGLE cooling
 QLA_COOLING_SOURCES =
