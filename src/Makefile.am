# This file is part of SWIFT.
# Copyright (c) 2012 Pedro Gonnet (pedro.gonnet@durham.ac.uk),
#                    Matthieu Schaller (matthieu.schaller@durham.ac.uk).
#
# This program is free software: you can redistribute it and/or modify
# it under the terms of the GNU General Public License as published by
# the Free Software Foundation, either version 3 of the License, or
# (at your option) any later version.
#
# This program is distributed in the hope that it will be useful,
# but WITHOUT ANY WARRANTY; without even the implied warranty of
# MERCHANTABILITY or FITNESS FOR A PARTICULAR PURPOSE.  See the
# GNU General Public License for more details.
#
# You should have received a copy of the GNU General Public License
# along with this program.  If not, see <http://www.gnu.org/licenses/>.

# Add the non-standard paths to the included library headers
AM_CFLAGS = $(HDF5_CPPFLAGS) $(GSL_INCS) $(FFTW_INCS) $(NUMA_INCS) $(GRACKLE_INCS) $(SUNDIALS_INCS) 

# Assign a "safe" version number
AM_LDFLAGS = $(HDF5_LDFLAGS) $(FFTW_LIBS)

# The git command, if available.
GIT_CMD = @GIT_CMD@

# Additional dependencies for shared libraries.
EXTRA_LIBS = $(HDF5_LIBS) $(FFTW_LIBS) $(NUMA_LIBS) $(PROFILER_LIBS) $(TCMALLOC_LIBS) $(JEMALLOC_LIBS) $(TBBMALLOC_LIBS) $(GRACKLE_LIBS) $(GSL_LIBS) $(SUNDIALS_LIBS) 

# MPI libraries.
MPI_LIBS = $(PARMETIS_LIBS) $(METIS_LIBS) $(MPI_THREAD_LIBS)
MPI_FLAGS = -DWITH_MPI $(PARMETIS_INCS) $(METIS_INCS)

# Build the libswiftsim library and a convenience library just for the gravity tasks
lib_LTLIBRARIES = libswiftsim.la
noinst_LTLIBRARIES = libgrav.la 
# Build a MPI-enabled version too?
if HAVEMPI
lib_LTLIBRARIES += libswiftsim_mpi.la
noinst_LTLIBRARIES += libgrav_mpi.la
endif

# List required headers
include_HEADERS = space.h runner.h queue.h task.h lock.h cell.h part.h const.h \
    engine.h swift.h serial_io.h timers.h debug.h scheduler.h proxy.h parallel_io.h \
    common_io.h single_io.h multipole.h map.h tools.h partition.h partition_fixed_costs.h \
    clocks.h parser.h physical_constants.h physical_constants_cgs.h potential.h version.h \
    hydro_properties.h riemann.h threadpool.h cooling_io.h cooling.h cooling_struct.h \
    statistics.h memswap.h cache.h runner_doiact_hydro_vec.h profiler.h entropy_floor.h \
    dump.h logger.h active.h timeline.h xmf.h gravity_properties.h gravity_derivatives.h \
    gravity_softened_derivatives.h vector_power.h collectgroup.h hydro_space.h sort_part.h \
    chemistry.h chemistry_io.h chemistry_struct.h cosmology.h restart.h space_getsid.h utilities.h \
    mesh_gravity.h cbrt.h exp10.h velociraptor_interface.h swift_velociraptor_part.h outputlist.h \
    logger_io.h tracers_io.h tracers.h tracers_struct.h star_formation_io.h fof.h fof_struct.h fof_io.h \
    star_formation_struct.h star_formation.h star_formation_iact.h \
    star_formation_logger.h star_formation_logger_struct.h \
    pressure_floor.h pressure_floor_struct.h pressure_floor_iact.h \
    velociraptor_struct.h velociraptor_io.h random.h memuse.h mpiuse.h memuse_rnodes.h \
    black_holes.h black_holes_io.h black_holes_properties.h black_holes_struct.h \
    feedback.h feedback_struct.h feedback_properties.h task_order.h \
    event_logger.h event_logger_struct.h

# source files for EAGLE cooling
QLA_COOLING_SOURCES =
if HAVEQLACOOLING
QLA_COOLING_SOURCES += cooling/QLA/cooling.c cooling/QLA/cooling_tables.c
endif

# source files for EAGLE cooling
EAGLE_COOLING_SOURCES =
if HAVEEAGLECOOLING
EAGLE_COOLING_SOURCES += cooling/EAGLE/cooling.c cooling/EAGLE/cooling_tables.c
endif

# source files for EAGLE feedback
EAGLE_FEEDBACK_SOURCES =
if HAVEEAGLEFEEDBACK
EAGLE_FEEDBACK_SOURCES += feedback/EAGLE/feedback.c
endif

# source files for COLIBRE cooling
COLIBRE_COOLING_SOURCES =
if HAVECOLIBRECOOLING
COLIBRE_COOLING_SOURCES += cooling/COLIBRE/cooling.c cooling/COLIBRE/cooling_tables.c
endif

# source files for COLIBRE feedback
COLIBRE_FEEDBACK_SOURCES =
if HAVECOLIBREFEEDBACK
COLIBRE_FEEDBACK_SOURCES += feedback/COLIBRE/feedback.c event_logger/COLIBRE/event_logger.c
endif

# source files for CHIMES cooling
CHIMES_COOLING_SOURCES =
if HAVECHIMESCOOLING 
CHIMES_COOLING_SOURCES += cooling/CHIMES/chimes/chimes.c cooling/CHIMES/chimes/chimes_cooling.c cooling/CHIMES/chimes/init_chimes.c cooling/CHIMES/chimes/interpol.c cooling/CHIMES/chimes/rate_equations.c cooling/CHIMES/chimes/update_rates.c cooling/CHIMES/cooling.c cooling/CHIMES/colibre_tables.c
endif

# source files for GRACKLE cooling
GRACKLE_COOLING_SOURCES =
if HAVEGRACKLECOOLING
GRACKLE_COOLING_SOURCES += cooling/grackle/cooling.c
endif

# source files for GEAR feedback
GEAR_FEEDBACK_SOURCES =
if HAVEGEARFEEDBACK
GEAR_FEEDBACK_SOURCES += feedback/GEAR/stellar_evolution.c feedback/GEAR/feedback.c \
	feedback/GEAR/initial_mass_function.c feedback/GEAR/supernovae_ia.c feedback/GEAR/supernovae_ii.c
endif



# Common source files
AM_SOURCES = space.c runner_main.c runner_doiact_hydro.c runner_doiact_limiter.c \
    runner_doiact_stars.c runner_doiact_black_holes.c runner_ghost.c runner_recv.c \
    runner_sort.c runner_drift.c runner_black_holes.c runner_time_integration.c \
    runner_doiact_hydro_vec.c runner_others.c\
    queue.c task.c cell.c engine.c engine_maketasks.c engine_split_particles.c \
    engine_marktasks.c engine_drift.c engine_unskip.c engine_collect_end_of_step.c \
    engine_redistribute.c engine_fof.c serial_io.c timers.c debug.c scheduler.c \
    proxy.c parallel_io.c units.c common_io.c single_io.c multipole.c version.c map.c \
    kernel_hydro.c tools.c part.c partition.c clocks.c parser.c \
    physical_constants.c potential.c hydro_properties.c \
    threadpool.c cooling.c star_formation.c \
    statistics.c profiler.c dump.c logger.c \
    part_type.c xmf.c gravity_properties.c gravity.c \
    collectgroup.c hydro_space.c equation_of_state.c \
    chemistry.c cosmology.c restart.c mesh_gravity.c velociraptor_interface.c \
    outputlist.c velociraptor_dummy.c logger_io.c memuse.c mpiuse.c memuse_rnodes.c fof.c \
    hashmap.c pressure_floor.c \
    $(QLA_COOLING_SOURCES) \
    $(EAGLE_COOLING_SOURCES) $(EAGLE_FEEDBACK_SOURCES) \
    $(COLIBRE_COOLING_SOURCES) $(COLIBRE_FEEDBACK_SOURCES) \
    $(GRACKLE_COOLING_SOURCES) $(GEAR_FEEDBACK_SOURCES) \
    $(CHIMES_COOLING_SOURCES) 

# Include files for distribution, not installation.
nobase_noinst_HEADERS = align.h approx_math.h atomic.h barrier.h cycle.h error.h inline.h kernel_hydro.h kernel_gravity.h \
		 gravity_iact.h kernel_long_gravity.h vector.h cache.h \
	         runner_doiact_nosort.h runner_doiact_hydro.h runner_doiact_stars.h runner_doiact_black_holes.h runner_doiact_grav.h \
                 runner_doiact_functions_hydro.h runner_doiact_functions_stars.h runner_doiact_functions_black_holes.h \
		 runner_doiact_functions_limiter.h runner_doiact_limiter.h units.h intrinsics.h minmax.h \
                 kick.h timestep.h drift.h adiabatic_index.h io_properties.h dimension.h part_type.h periodic.h memswap.h \
                 timestep_limiter.h timestep_limiter_iact.h timestep_sync.h timestep_sync_part.h timestep_limiter_struct.h \
                 dump.h logger.h sign.h logger_io.h hashmap.h gravity.h gravity_io.h gravity_cache.h \
		 gravity/Default/gravity.h gravity/Default/gravity_iact.h gravity/Default/gravity_io.h \
		 gravity/Default/gravity_debug.h gravity/Default/gravity_part.h  \
		 gravity/Potential/gravity.h gravity/Potential/gravity_iact.h gravity/Potential/gravity_io.h \
		 gravity/Potential/gravity_debug.h gravity/Potential/gravity_part.h  \
		 gravity/MultiSoftening/gravity.h gravity/MultiSoftening/gravity_iact.h gravity/MultiSoftening/gravity_io.h \
		 gravity/MultiSoftening/gravity_debug.h gravity/MultiSoftening/gravity_part.h  \
		 equation_of_state.h \
		 equation_of_state/ideal_gas/equation_of_state.h equation_of_state/isothermal/equation_of_state.h \
	 	 hydro.h hydro_io.h hydro_parameters.h \
		 hydro/Minimal/hydro.h hydro/Minimal/hydro_iact.h hydro/Minimal/hydro_io.h \
                 hydro/Minimal/hydro_debug.h hydro/Minimal/hydro_part.h \
		 hydro/Minimal/hydro_parameters.h \
		 hydro/Default/hydro.h hydro/Default/hydro_iact.h hydro/Default/hydro_io.h \
                 hydro/Default/hydro_debug.h hydro/Default/hydro_part.h \
		 hydro/Default/hydro_parameters.h \
		 hydro/Gadget2/hydro.h hydro/Gadget2/hydro_iact.h hydro/Gadget2/hydro_io.h \
                 hydro/Gadget2/hydro_debug.h hydro/Gadget2/hydro_part.h \
		 hydro/Gadget2/hydro_parameters.h \
		 hydro/PressureEntropy/hydro.h hydro/PressureEntropy/hydro_iact.h hydro/PressureEntropy/hydro_io.h \
                 hydro/PressureEntropy/hydro_debug.h hydro/PressureEntropy/hydro_part.h \
		 hydro/PressureEntropy/hydro_parameters.h \
		 hydro/PressureEnergy/hydro.h hydro/PressureEnergy/hydro_iact.h hydro/PressureEnergy/hydro_io.h \
                 hydro/PressureEnergy/hydro_debug.h hydro/PressureEnergy/hydro_part.h \
		 hydro/PressureEnergy/hydro_parameters.h \
		 hydro/PressureEnergyMorrisMonaghanAV/hydro.h hydro/PressureEnergyMorrisMonaghanAV/hydro_iact.h hydro/PressureEnergyMorrisMonaghanAV/hydro_io.h \
                 hydro/PressureEnergyMorrisMonaghanAV/hydro_debug.h hydro/PressureEnergyMorrisMonaghanAV/hydro_part.h \
		 hydro/PressureEnergyMorrisMonaghanAV/hydro_parameters.h \
		 hydro/AnarchyPU/hydro.h hydro/PressureEnergy/hydro_iact.h hydro/PressureEnergy/hydro_io.h \
                 hydro/AnarchyPU/hydro_debug.h hydro/PressureEnergy/hydro_part.h \
		 hydro/AnarchyPU/hydro_parameters.h \
		 hydro/SPHENIX/hydro.h hydro/PressureEnergy/hydro_iact.h hydro/PressureEnergy/hydro_io.h \
                 hydro/SPHENIX/hydro_debug.h hydro/PressureEnergy/hydro_part.h \
		 hydro/SPHENIX/hydro_parameters.h \
		 hydro/Gizmo/hydro_parameters.h \
                 hydro/Gizmo/hydro_io.h hydro/Gizmo/hydro_debug.h \
                 hydro/Gizmo/hydro.h hydro/Gizmo/hydro_iact.h \
                 hydro/Gizmo/hydro_part.h \
                 hydro/Gizmo/hydro_gradients.h \
                 hydro/Gizmo/hydro_getters.h \
                 hydro/Gizmo/hydro_setters.h \
                 hydro/Gizmo/hydro_flux.h \
                 hydro/Gizmo/hydro_slope_limiters.h \
                 hydro/Gizmo/hydro_slope_limiters_face.h \
                 hydro/Gizmo/hydro_slope_limiters_cell.h \
                 hydro/Gizmo/hydro_unphysical.h \
                 hydro/Gizmo/hydro_gradients_sph.h \
                 hydro/Gizmo/hydro_gradients_gizmo.h \
                 hydro/Gizmo/hydro_velocities.h \
                 hydro/Gizmo/hydro_lloyd.h \
                 hydro/Gizmo/MFV/hydro_debug.h \
                 hydro/Gizmo/MFV/hydro_part.h \
                 hydro/Gizmo/MFV/hydro_velocities.h \
                 hydro/Gizmo/MFV/hydro_flux.h \
                 hydro/Gizmo/MFM/hydro_debug.h \
                 hydro/Gizmo/MFM/hydro_part.h \
                 hydro/Gizmo/MFM/hydro_flux.h \
                 hydro/Gizmo/MFM/hydro_velocities.h \
                 hydro/Shadowswift/hydro_debug.h \
                 hydro/Shadowswift/hydro_gradients.h hydro/Shadowswift/hydro.h \
                 hydro/Shadowswift/hydro_iact.h \
                 hydro/Shadowswift/hydro_io.h \
                 hydro/Shadowswift/hydro_part.h \
                 hydro/Shadowswift/hydro_slope_limiters_cell.h \
                 hydro/Shadowswift/hydro_slope_limiters_face.h \
                 hydro/Shadowswift/hydro_slope_limiters.h \
                 hydro/Shadowswift/voronoi1d_algorithm.h \
                 hydro/Shadowswift/voronoi1d_cell.h \
                 hydro/Shadowswift/voronoi2d_algorithm.h \
                 hydro/Shadowswift/voronoi2d_cell.h \
                 hydro/Shadowswift/voronoi3d_algorithm.h \
                 hydro/Shadowswift/voronoi3d_cell.h \
                 hydro/Shadowswift/voronoi_algorithm.h \
                 hydro/Shadowswift/voronoi_cell.h \
                 hydro/Shadowswift/hydro_parameters.h \
	         riemann/riemann_hllc.h riemann/riemann_trrs.h \
		 riemann/riemann_exact.h riemann/riemann_vacuum.h \
                 riemann/riemann_checks.h \
	 	 stars.h stars_io.h \
		 stars/Default/stars.h stars/Default/stars_iact.h stars/Default/stars_io.h \
		 stars/Default/stars_debug.h stars/Default/stars_part.h  \
		 stars/EAGLE/stars.h stars/EAGLE/stars_iact.h stars/EAGLE/stars_io.h \
		 stars/EAGLE/stars_debug.h stars/EAGLE/stars_part.h \
		 stars/COLIBRE/stars.h stars/COLIBRE/stars_iact.h stars/COLIBRE/stars_io.h \
		 stars/COLIBRE/stars_debug.h stars/COLIBRE/stars_part.h \
		 stars/GEAR/stars.h stars/GEAR/stars_iact.h stars/GEAR/stars_io.h \
		 stars/GEAR/stars_debug.h stars/GEAR/stars_part.h \
	         potential/none/potential.h potential/point_mass/potential.h \
                 potential/isothermal/potential.h potential/disc_patch/potential.h \
                 potential/sine_wave/potential.h \
		 star_formation/none/star_formation.h star_formation/none/star_formation_struct.h \
		 star_formation/none/star_formation_io.h star_formation/none/star_formation_iact.h \
		 star_formation/QLA/star_formation.h star_formation/QLA/star_formation_struct.h \
		 star_formation/QLA/star_formation_io.h star_formation/QLA/star_formation_iact.h \
		 star_formation/EAGLE/star_formation.h star_formation/EAGLE/star_formation_struct.h \
		 star_formation/EAGLE/star_formation_io.h star_formation/EAGLE/star_formation_iact.h \
		 star_formation/GEAR/star_formation.h star_formation/GEAR/star_formation_struct.h \
		 star_formation/GEAR/star_formation_io.h star_formation/GEAR/star_formation_iact.h \
                 star_formation/EAGLE/star_formation_logger.h star_formation/EAGLE/star_formation_logger_struct.h \
                 star_formation/GEAR/star_formation_logger.h star_formation/GEAR/star_formation_logger_struct.h \
                 star_formation/none/star_formation_logger.h star_formation/none/star_formation_logger_struct.h \
                 cooling/none/cooling.h cooling/none/cooling_struct.h \
                 cooling/none/cooling_io.h \
		 cooling/Compton/cooling.h cooling/Compton/cooling_struct.h \
                 cooling/Compton/cooling_io.h \
	         cooling/const_du/cooling.h cooling/const_du/cooling_struct.h \
                 cooling/const_du/cooling_io.h \
                 cooling/const_lambda/cooling.h cooling/const_lambda/cooling_struct.h \
                 cooling/const_lambda/cooling_io.h \
                 cooling/grackle/cooling.h cooling/grackle/cooling_struct.h \
                 cooling/grackle/cooling_io.h \
		 cooling/EAGLE/cooling.h cooling/EAGLE/cooling_struct.h cooling/EAGLE/cooling_tables.h \
                 cooling/EAGLE/cooling_io.h cooling/EAGLE/interpolate.h cooling/EAGLE/cooling_rates.h \
<<<<<<< HEAD
		 cooling/COLIBRE/cooling.h cooling/COLIBRE/cooling_struct.h cooling/COLIBRE/cooling_subgrid.h \
                 cooling/COLIBRE/cooling_io.h cooling/COLIBRE/interpolate.h cooling/COLIBRE/cooling_rates.h \
                 cooling/CHIMES/cooling.h cooling/CHIMES/cooling_struct.h \
                 cooling/CHIMES/cooling_io.h cooling/CHIMES/colibre_tables.h \
		 cooling/CHIMES/colibre_tables_restrict.h \
		 cooling/CHIMES/colibre_subgrid.h \
		 cooling/CHIMES/chimes/chimes_vars.h cooling/CHIMES/chimes/chimes_proto.h \
=======
		 cooling/QLA/cooling.h cooling/QLA/cooling_struct.h cooling/QLA/cooling_tables.h \
                 cooling/QLA/cooling_io.h cooling/QLA/interpolate.h cooling/QLA/cooling_rates.h \
>>>>>>> ace81ea0
                 chemistry/none/chemistry.h \
		 chemistry/none/chemistry_io.h \
		 chemistry/none/chemistry_struct.h \
		 chemistry/none/chemistry_iact.h \
                 chemistry/GEAR/chemistry.h \
		 chemistry/GEAR/chemistry_io.h \
		 chemistry/GEAR/chemistry_struct.h \
		 chemistry/GEAR/chemistry_iact.h \
                 chemistry/EAGLE/chemistry.h \
		 chemistry/EAGLE/chemistry_io.h \
		 chemistry/EAGLE/chemistry_struct.h\
		 chemistry/EAGLE/chemistry_iact.h \
<<<<<<< HEAD
                 chemistry/COLIBRE/chemistry.h \
		 chemistry/COLIBRE/chemistry_io.h \
		 chemistry/COLIBRE/chemistry_struct.h\
		 chemistry/COLIBRE/chemistry_iact.h \
	         entropy_floor/none/entropy_floor.h \
                 entropy_floor/EAGLE/entropy_floor.h \
                 entropy_floor/COLIBRE/entropy_floor.h \
=======
                 chemistry/QLA/chemistry.h \
		 chemistry/QLA/chemistry_io.h \
		 chemistry/QLA/chemistry_struct.h\
		 chemistry/QLA/chemistry_iact.h \
	         entropy_floor/none/entropy_floor.h \
                 entropy_floor/EAGLE/entropy_floor.h \
                 entropy_floor/QLA/entropy_floor.h \
>>>>>>> ace81ea0
		 tracers/none/tracers.h tracers/none/tracers_struct.h \
                 tracers/none/tracers_io.h \
		 tracers/EAGLE/tracers.h tracers/EAGLE/tracers_struct.h \
                 tracers/EAGLE/tracers_io.h \
		 tracers/COLIBRE/tracers.h tracers/COLIBRE/tracers_struct.h \
                 tracers/COLIBRE/tracers_io.h \
	         feedback/none/feedback.h feedback/none/feedback_struct.h feedback/none/feedback_iact.h \
                 feedback/none/feedback_properties.h \
	         feedback/EAGLE/feedback.h feedback/EAGLE/feedback_struct.h feedback/EAGLE/feedback_iact.h \
                 feedback/EAGLE/feedback_properties.h feedback/EAGLE/imf.h feedback/EAGLE/interpolate.h \
                 feedback/EAGLE/yield_tables.h \
	         feedback/COLIBRE/feedback.h feedback/COLIBRE/feedback_struct.h feedback/COLIBRE/feedback_iact.h \
                 feedback/COLIBRE/feedback_properties.h feedback/COLIBRE/imf.h feedback/COLIBRE/interpolate.h \
                 feedback/COLIBRE/yield_tables.h feedback/COLIBRE/SNIa_DTD.h feedback/COLIBRE/SNIa_DTD_struct.h \
		 feedback/GEAR/stellar_evolution_struct.h feedback/GEAR/stellar_evolution.h \
		 feedback/GEAR/feedback.h feedback/GEAR/feedback_iact.h \
		 feedback/GEAR/feedback_properties.h feedback/GEAR/feedback_struct.h \
                 feedback/GEAR/initial_mass_function.h feedback/GEAR/supernovae_ia.h feedback/GEAR/supernovae_ii.h \
                 feedback/GEAR/lifetime.h feedback/GEAR/hdf5_functions.h feedback/GEAR/interpolation.h \
                 black_holes/Default/black_holes.h black_holes/Default/black_holes_io.h \
		 black_holes/Default/black_holes_part.h black_holes/Default/black_holes_iact.h \
                 black_holes/Default/black_holes_properties.h \
                 black_holes/Default/black_holes_struct.h \
                 black_holes/EAGLE/black_holes.h black_holes/EAGLE/black_holes_io.h \
		 black_holes/EAGLE/black_holes_part.h black_holes/EAGLE/black_holes_iact.h \
                 black_holes/EAGLE/black_holes_properties.h black_holes/EAGLE/black_holes_parameters.h \
                 black_holes/EAGLE/black_holes_struct.h \
                 black_holes/COLIBRE/black_holes.h black_holes/COLIBRE/black_holes_io.h \
		 black_holes/COLIBRE/black_holes_part.h black_holes/COLIBRE/black_holes_iact.h \
                 black_holes/COLIBRE/black_holes_properties.h black_holes/COLIBRE/black_holes_parameters.h \
                 black_holes/COLIBRE/black_holes_struct.h \
		 pressure_floor/GEAR/pressure_floor.h pressure_floor/none/pressure_floor.h \
		 pressure_floor/GEAR/pressure_floor_iact.h pressure_floor/none/pressure_floor_iact.h \
		 pressure_floor/GEAR/pressure_floor_struct.h pressure_floor/none/pressure_floor_struct.h \
	         task_order/GEAR/task_order.h task_order/EAGLE/task_order.h task_order/default/task_order.h \
		 event_logger/COLIBRE/event_logger.h event_logger/COLIBRE/event_logger_struct.h \
		 event_logger/COLIBRE/event_logger_SNIa.h event_logger/COLIBRE/event_logger_SNII.h event_logger/COLIBRE/event_logger_r_processes.h


# Sources and special flags for the gravity library
libgrav_la_SOURCES = runner_doiact_grav.c
libgrav_la_CFLAGS = $(AM_CFLAGS) $(GRAVITY_CFLAGS)
libgrav_la_LDFLAGS = $(AM_LDFLAGS) $(EXTRA_LIBS)

# Sources and special flags for the gravity MPI library
libgrav_mpi_la_SOURCES = runner_doiact_grav.c
libgrav_mpi_la_CFLAGS = $(AM_CFLAGS) $(GRAVITY_CFLAGS) -DWITH_MPI
libgrav_mpi_la_LDFLAGS = $(AM_LDFLAGS) $(MPI_LIBS) $(EXTRA_LIBS)

# Sources and flags for regular library
libswiftsim_la_SOURCES = $(AM_SOURCES)
libswiftsim_la_CFLAGS = $(AM_CFLAGS)
libswiftsim_la_LDFLAGS = $(AM_LDFLAGS) $(EXTRA_LIBS) -version-info 0:0:0
libswiftsim_la_LIBADD = $(GRACKLE_LIBS) $(VELOCIRAPTOR_LIBS) libgrav.la

# Sources and flags for MPI library
libswiftsim_mpi_la_SOURCES = $(AM_SOURCES)
libswiftsim_mpi_la_CFLAGS = $(AM_CFLAGS) $(MPI_FLAGS)
libswiftsim_mpi_la_LDFLAGS = $(AM_LDFLAGS) $(MPI_LIBS) $(EXTRA_LIBS) -version-info 0:0:0
libswiftsim_mpi_la_SHORTNAME = mpi
libswiftsim_mpi_la_LIBADD = $(GRACKLE_LIBS) $(VELOCIRAPTOR_LIBS) $(MPI_LIBS) libgrav_mpi.la

# Versioning. If any sources change then update the version_string.h file with
# the current git revision and package version.
# May have a checkout without a version_string.h file and no git command (tar/zip
# download), allow that, but make sure we know it.
version_string.h: version_string.h.in Makefile $(AM_SOURCES) $(include_HEADERS) $(noinst_HEADERS)
	if test "X$(GIT_CMD)" != "X"; then \
	    GIT_REVISION=`$(GIT_CMD) describe --abbrev=8  --always --tags --dirty 2>/dev/null`; \
	    GIT_BRANCH=`$(GIT_CMD) branch 2>/dev/null | sed -n 's/^\* \(.*\)/\1/p' 2>/dev/null`; \
            GIT_DATE=`$(GIT_CMD) log -1 --format=%ci 2>/dev/null`; \
	    sed -e "s,@PACKAGE_VERSION\@,$(PACKAGE_VERSION)," \
	        -e "s,@GIT_REVISION\@,$${GIT_REVISION}," \
	        -e "s|@GIT_BRANCH\@|$${GIT_BRANCH}|" \
	        -e "s|@GIT_DATE\@|$${GIT_DATE}|" \
	        -e "s|@SWIFT_CFLAGS\@|$(CFLAGS)|" $< > version_string.h; \
	else \
	    if test ! -f version_string.h; then \
	        sed -e "s,@PACKAGE_VERSION\@,$(PACKAGE_VERSION)," \
	            -e "s,@GIT_REVISION\@,unknown," \
		    -e "s,@GIT_BRANCH\@,unknown," \
		    -e "s,@GIT_DATE\@,unknown," \
	            -e "s|@SWIFT_CFLAGS\@|$(CFLAGS)|" $< > version_string.h; \
	    fi; \
	fi

#  Make sure version_string.h is built first.
BUILT_SOURCES = version_string.h

#  And distribute the built files.
EXTRA_DIST = version_string.h version_string.h.in<|MERGE_RESOLUTION|>--- conflicted
+++ resolved
@@ -256,7 +256,8 @@
                  cooling/grackle/cooling_io.h \
 		 cooling/EAGLE/cooling.h cooling/EAGLE/cooling_struct.h cooling/EAGLE/cooling_tables.h \
                  cooling/EAGLE/cooling_io.h cooling/EAGLE/interpolate.h cooling/EAGLE/cooling_rates.h \
-<<<<<<< HEAD
+		 cooling/QLA/cooling.h cooling/QLA/cooling_struct.h cooling/QLA/cooling_tables.h \
+                 cooling/QLA/cooling_io.h cooling/QLA/interpolate.h cooling/QLA/cooling_rates.h \
 		 cooling/COLIBRE/cooling.h cooling/COLIBRE/cooling_struct.h cooling/COLIBRE/cooling_subgrid.h \
                  cooling/COLIBRE/cooling_io.h cooling/COLIBRE/interpolate.h cooling/COLIBRE/cooling_rates.h \
                  cooling/CHIMES/cooling.h cooling/CHIMES/cooling_struct.h \
@@ -264,10 +265,6 @@
 		 cooling/CHIMES/colibre_tables_restrict.h \
 		 cooling/CHIMES/colibre_subgrid.h \
 		 cooling/CHIMES/chimes/chimes_vars.h cooling/CHIMES/chimes/chimes_proto.h \
-=======
-		 cooling/QLA/cooling.h cooling/QLA/cooling_struct.h cooling/QLA/cooling_tables.h \
-                 cooling/QLA/cooling_io.h cooling/QLA/interpolate.h cooling/QLA/cooling_rates.h \
->>>>>>> ace81ea0
                  chemistry/none/chemistry.h \
 		 chemistry/none/chemistry_io.h \
 		 chemistry/none/chemistry_struct.h \
@@ -280,23 +277,18 @@
 		 chemistry/EAGLE/chemistry_io.h \
 		 chemistry/EAGLE/chemistry_struct.h\
 		 chemistry/EAGLE/chemistry_iact.h \
-<<<<<<< HEAD
+                 chemistry/QLA/chemistry.h \
+		 chemistry/QLA/chemistry_io.h \
+		 chemistry/QLA/chemistry_struct.h\
+		 chemistry/QLA/chemistry_iact.h \
                  chemistry/COLIBRE/chemistry.h \
 		 chemistry/COLIBRE/chemistry_io.h \
 		 chemistry/COLIBRE/chemistry_struct.h\
 		 chemistry/COLIBRE/chemistry_iact.h \
 	         entropy_floor/none/entropy_floor.h \
                  entropy_floor/EAGLE/entropy_floor.h \
+                 entropy_floor/QLA/entropy_floor.h \
                  entropy_floor/COLIBRE/entropy_floor.h \
-=======
-                 chemistry/QLA/chemistry.h \
-		 chemistry/QLA/chemistry_io.h \
-		 chemistry/QLA/chemistry_struct.h\
-		 chemistry/QLA/chemistry_iact.h \
-	         entropy_floor/none/entropy_floor.h \
-                 entropy_floor/EAGLE/entropy_floor.h \
-                 entropy_floor/QLA/entropy_floor.h \
->>>>>>> ace81ea0
 		 tracers/none/tracers.h tracers/none/tracers_struct.h \
                  tracers/none/tracers_io.h \
 		 tracers/EAGLE/tracers.h tracers/EAGLE/tracers_struct.h \
