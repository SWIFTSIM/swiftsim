# This file is part of SWIFT.
# Copyright (c) 2012 Pedro Gonnet (pedro.gonnet@durham.ac.uk),
#                    Matthieu Schaller (matthieu.schaller@durham.ac.uk).
#
# This program is free software: you can redistribute it and/or modify
# it under the terms of the GNU General Public License as published by
# the Free Software Foundation, either version 3 of the License, or
# (at your option) any later version.
#
# This program is distributed in the hope that it will be useful,
# but WITHOUT ANY WARRANTY; without even the implied warranty of
# MERCHANTABILITY or FITNESS FOR A PARTICULAR PURPOSE.  See the
# GNU General Public License for more details.
#
# You should have received a copy of the GNU General Public License
# along with this program.  If not, see <http://www.gnu.org/licenses/>.

# Add the non-standard paths to the included library headers
AM_CFLAGS = $(HDF5_CPPFLAGS) $(GSL_INCS) $(FFTW_INCS)

# Assign a "safe" version number
AM_LDFLAGS = $(HDF5_LDFLAGS) $(FFTW_LIBS) -version-info 0:0:0

# The git command, if available.
GIT_CMD = @GIT_CMD@

# Additional dependencies for shared libraries.
EXTRA_LIBS = $(HDF5_LIBS) $(FFTW_LIBS) $(PROFILER_LIBS) $(TCMALLOC_LIBS) $(JEMALLOC_LIBS) $(TBBMALLOC_LIBS) $(GRACKLE_LIB) $(GSL_LIBS)

# MPI libraries.
MPI_LIBS = $(METIS_LIBS) $(MPI_THREAD_LIBS)
MPI_FLAGS = -DWITH_MPI $(METIS_INCS)

# Build the libswiftsim library
lib_LTLIBRARIES = libswiftsim.la
# Build a MPI-enabled version too?
if HAVEMPI
lib_LTLIBRARIES += libswiftsim_mpi.la
endif

# List required headers
include_HEADERS = space.h runner.h queue.h task.h lock.h cell.h part.h const.h \
    engine.h swift.h serial_io.h timers.h debug.h scheduler.h proxy.h parallel_io.h \
    common_io.h single_io.h multipole.h map.h tools.h partition.h clocks.h parser.h \
    physical_constants.h physical_constants_cgs.h potential.h version.h \
<<<<<<< HEAD
    hydro_properties.h riemann.h threadpool.h cooling.h cooling_struct.h sourceterms.h \
    sourceterms_struct.h statistics.h cbrt.h

=======
    hydro_properties.h riemann.h threadpool.h cooling_io.h cooling.h cooling_struct.h \
    sourceterms.h sourceterms_struct.h statistics.h memswap.h cache.h runner_doiact_vec.h profiler.h \
    dump.h logger.h active.h timeline.h xmf.h gravity_properties.h gravity_derivatives.h \
    gravity_softened_derivatives.h vector_power.h collectgroup.h hydro_space.h sort_part.h \
    chemistry.h chemistry_io.h chemistry_struct.h cosmology.h restart.h space_getsid.h utilities.h
>>>>>>> 820fe548

# Common source files
AM_SOURCES = space.c runner.c queue.c task.c cell.c engine.c \
    serial_io.c timers.c debug.c scheduler.c proxy.c parallel_io.c \
    units.c common_io.c single_io.c multipole.c version.c map.c \
    kernel_hydro.c tools.c part.c partition.c clocks.c parser.c \
    physical_constants.c potential.c hydro_properties.c \
    runner_doiact_fft.c threadpool.c cooling.c sourceterms.c \
    statistics.c runner_doiact_vec.c profiler.c dump.c logger.c \
    part_type.c xmf.c gravity_properties.c gravity.c \
    collectgroup.c hydro_space.c equation_of_state.c \
    chemistry.c cosmology.c restart.c

# Include files for distribution, not installation.
<<<<<<< HEAD
nobase_noinst_HEADERS = align.h approx_math.h atomic.h cbrt.h cycle.h error.h inline.h kernel_hydro.h kernel_gravity.h \
		 kernel_long_gravity.h vector.h runner_doiact.h runner_doiact_grav.h runner_doiact_fft.h \
                 units.h intrinsics.h minmax.h kick.h timestep.h drift.h adiabatic_index.h io_properties.h \
		 dimension.h equation_of_state.h active.h \
		 gravity.h gravity_io.h \
=======
nobase_noinst_HEADERS = align.h approx_math.h atomic.h barrier.h cycle.h error.h inline.h kernel_hydro.h kernel_gravity.h \
		 kernel_long_gravity.h vector.h cache.h runner_doiact.h runner_doiact_vec.h runner_doiact_grav.h runner_doiact_fft.h \
                 runner_doiact_nosort.h units.h intrinsics.h minmax.h kick.h timestep.h drift.h adiabatic_index.h io_properties.h \
		 dimension.h part_type.h periodic.h memswap.h dump.h logger.h sign.h \
		 gravity.h gravity_io.h gravity_cache.h \
>>>>>>> 820fe548
		 gravity/Default/gravity.h gravity/Default/gravity_iact.h gravity/Default/gravity_io.h \
		 gravity/Default/gravity_debug.h gravity/Default/gravity_part.h  \
		 sourceterms.h \
		 equation_of_state.h \
		 equation_of_state/ideal_gas/equation_of_state.h equation_of_state/isothermal/equation_of_state.h \
	 	 hydro.h hydro_io.h \
		 hydro/Minimal/hydro.h hydro/Minimal/hydro_iact.h hydro/Minimal/hydro_io.h \
                 hydro/Minimal/hydro_debug.h hydro/Minimal/hydro_part.h \
		 hydro/Default/hydro.h hydro/Default/hydro_iact.h hydro/Default/hydro_io.h \
                 hydro/Default/hydro_debug.h hydro/Default/hydro_part.h \
		 hydro/Gadget2/hydro.h hydro/Gadget2/hydro_iact.h hydro/Gadget2/hydro_io.h \
                 hydro/Gadget2/hydro_debug.h hydro/Gadget2/hydro_part.h \
		 hydro/PressureEntropy/hydro.h hydro/PressureEntropy/hydro_iact.h hydro/PressureEntropy/hydro_io.h \
                 hydro/PressureEntropy/hydro_debug.h hydro/PressureEntropy/hydro_part.h \
		 hydro/GizmoMFV/hydro.h hydro/GizmoMFV/hydro_iact.h \
                 hydro/GizmoMFV/hydro_io.h hydro/GizmoMFV/hydro_debug.h \
                 hydro/GizmoMFV/hydro_part.h \
                 hydro/GizmoMFV/hydro_gradients_gizmo.h \
                 hydro/GizmoMFV/hydro_gradients.h \
                 hydro/GizmoMFV/hydro_gradients_sph.h \
                 hydro/GizmoMFV/hydro_slope_limiters_cell.h \
                 hydro/GizmoMFV/hydro_slope_limiters_face.h \
                 hydro/GizmoMFV/hydro_slope_limiters.h \
                 hydro/GizmoMFV/hydro_unphysical.h \
                 hydro/GizmoMFV/hydro_velocities.h \
		 hydro/GizmoMFM/hydro.h hydro/GizmoMFM/hydro_iact.h \
                 hydro/GizmoMFM/hydro_io.h hydro/GizmoMFM/hydro_debug.h \
                 hydro/GizmoMFM/hydro_part.h \
                 hydro/GizmoMFM/hydro_gradients_gizmo.h \
                 hydro/GizmoMFM/hydro_gradients.h \
                 hydro/GizmoMFM/hydro_gradients_sph.h \
                 hydro/GizmoMFM/hydro_slope_limiters_cell.h \
                 hydro/GizmoMFM/hydro_slope_limiters_face.h \
                 hydro/GizmoMFM/hydro_slope_limiters.h \
                 hydro/GizmoMFM/hydro_unphysical.h \
                 hydro/GizmoMFM/hydro_velocities.h \
                 hydro/Shadowswift/hydro_debug.h \
                 hydro/Shadowswift/hydro_gradients.h hydro/Shadowswift/hydro.h \
                 hydro/Shadowswift/hydro_iact.h \
                 hydro/Shadowswift/hydro_io.h \
                 hydro/Shadowswift/hydro_part.h \
                 hydro/Shadowswift/hydro_slope_limiters_cell.h \
                 hydro/Shadowswift/hydro_slope_limiters_face.h \
                 hydro/Shadowswift/hydro_slope_limiters.h \
                 hydro/Shadowswift/voronoi1d_algorithm.h \
                 hydro/Shadowswift/voronoi1d_cell.h \
                 hydro/Shadowswift/voronoi2d_algorithm.h \
                 hydro/Shadowswift/voronoi2d_cell.h \
                 hydro/Shadowswift/voronoi3d_algorithm.h \
                 hydro/Shadowswift/voronoi3d_cell.h \
                 hydro/Shadowswift/voronoi_algorithm.h \
                 hydro/Shadowswift/voronoi_cell.h \
	         riemann/riemann_hllc.h riemann/riemann_trrs.h \
		 riemann/riemann_exact.h riemann/riemann_vacuum.h \
                 riemann/riemann_checks.h \
	 	 stars.h stars_io.h \
		 stars/Default/star.h stars/Default/star_iact.h stars/Default/star_io.h \
		 stars/Default/star_debug.h stars/Default/star_part.h  \
	         potential/none/potential.h potential/point_mass/potential.h \
                 potential/isothermal/potential.h potential/disc_patch/potential.h \
                 potential/sine_wave/potential.h \
		 cooling/none/cooling.h cooling/none/cooling_struct.h \
                 cooling/none/cooling_io.h \
	         cooling/const_du/cooling.h cooling/const_du/cooling_struct.h \
                 cooling/const_du/cooling_io.h \
                 cooling/const_lambda/cooling.h cooling/const_lambda/cooling_struct.h \
                 cooling/const_lambda/cooling_io.h \
                 cooling/grackle/cooling.h cooling/grackle/cooling_struct.h \
                 cooling/grackle/cooling_io.h \
		 cooling/EAGLE/cooling.h cooling/EAGLE/cooling_struct.h \
                 cooling/EAGLE/cooling_io.h \
                 chemistry/none/chemistry.h \
		 chemistry/none/chemistry_io.h \
		 chemistry/none/chemistry_struct.h \
		 chemistry/none/chemistry_iact.h \
                 chemistry/GEAR/chemistry.h \
		 chemistry/GEAR/chemistry_io.h \
		 chemistry/GEAR/chemistry_struct.h \
		 chemistry/GEAR/chemistry_iact.h \
                 chemistry/EAGLE/chemistry.h \
		 chemistry/EAGLE/chemistry_io.h \
		 chemistry/EAGLE/chemistry_struct.h\
		 chemistry/EAGLE/chemistry_iact.h


# Sources and flags for regular library
libswiftsim_la_SOURCES = $(AM_SOURCES)
libswiftsim_la_CFLAGS = $(AM_CFLAGS)
libswiftsim_la_LDFLAGS = $(AM_LDFLAGS) $(EXTRA_LIBS)
libswiftsim_la_LIBADD = $(GRACKLE_LIBS)

# Sources and flags for MPI library
libswiftsim_mpi_la_SOURCES = $(AM_SOURCES)
libswiftsim_mpi_la_CFLAGS = $(AM_CFLAGS) $(MPI_FLAGS)
libswiftsim_mpi_la_LDFLAGS = $(AM_LDFLAGS) $(MPI_LIBS) $(EXTRA_LIBS)
libswiftsim_mpi_la_SHORTNAME = mpi
libswiftsim_mpi_la_LIBADD = $(GRACKLE_LIBS)


# Versioning. If any sources change then update the version_string.h file with
# the current git revision and package version.
# May have a checkout without a version_string.h file and no git command (tar/zip
# download), allow that, but make sure we know it.
version_string.h: version_string.h.in $(AM_SOURCES) $(include_HEADERS) $(noinst_HEADERS)
	if test "X$(GIT_CMD)" != "X"; then \
	    GIT_REVISION=`$(GIT_CMD) describe --abbrev=8  --always --tags --dirty`; \
	    GIT_BRANCH=`$(GIT_CMD) branch | sed -n 's/^\* \(.*\)/\1/p'`; \
            GIT_DATE=`$(GIT_CMD) log -1 --format=%ci`; \
	    sed -e "s,@PACKAGE_VERSION\@,$(PACKAGE_VERSION)," \
	        -e "s,@GIT_REVISION\@,$${GIT_REVISION}," \
	        -e "s|@GIT_BRANCH\@|$${GIT_BRANCH}|" \
	        -e "s|@GIT_DATE\@|$${GIT_DATE}|" \
	        -e "s|@SWIFT_CFLAGS\@|$(CFLAGS)|" $< > version_string.h; \
	else \
	    if test ! -f version_string.h; then \
	        sed -e "s,@PACKAGE_VERSION\@,$(PACKAGE_VERSION)," \
	            -e "s,@GIT_REVISION\@,unknown," \
		    -e "s,@GIT_BRANCH\@,unknown," \
		    -e "s,@GIT_DATE\@,unknown," \
	            -e "s|@SWIFT_CFLAGS\@|$(CFLAGS)|" $< > version_string.h; \
	    fi; \
	fi

#  Make sure version_string.h is built first.
BUILT_SOURCES = version_string.h

#  And distribute the built files.
EXTRA_DIST = version_string.h version_string.h.in<|MERGE_RESOLUTION|>--- conflicted
+++ resolved
@@ -43,17 +43,12 @@
     engine.h swift.h serial_io.h timers.h debug.h scheduler.h proxy.h parallel_io.h \
     common_io.h single_io.h multipole.h map.h tools.h partition.h clocks.h parser.h \
     physical_constants.h physical_constants_cgs.h potential.h version.h \
-<<<<<<< HEAD
-    hydro_properties.h riemann.h threadpool.h cooling.h cooling_struct.h sourceterms.h \
-    sourceterms_struct.h statistics.h cbrt.h
-
-=======
     hydro_properties.h riemann.h threadpool.h cooling_io.h cooling.h cooling_struct.h \
     sourceterms.h sourceterms_struct.h statistics.h memswap.h cache.h runner_doiact_vec.h profiler.h \
     dump.h logger.h active.h timeline.h xmf.h gravity_properties.h gravity_derivatives.h \
     gravity_softened_derivatives.h vector_power.h collectgroup.h hydro_space.h sort_part.h \
-    chemistry.h chemistry_io.h chemistry_struct.h cosmology.h restart.h space_getsid.h utilities.h
->>>>>>> 820fe548
+    chemistry.h chemistry_io.h chemistry_struct.h cosmology.h restart.h space_getsid.h utilities.h \
+    cbrt.h
 
 # Common source files
 AM_SOURCES = space.c runner.c queue.c task.c cell.c engine.c \
@@ -68,19 +63,11 @@
     chemistry.c cosmology.c restart.c
 
 # Include files for distribution, not installation.
-<<<<<<< HEAD
-nobase_noinst_HEADERS = align.h approx_math.h atomic.h cbrt.h cycle.h error.h inline.h kernel_hydro.h kernel_gravity.h \
-		 kernel_long_gravity.h vector.h runner_doiact.h runner_doiact_grav.h runner_doiact_fft.h \
-                 units.h intrinsics.h minmax.h kick.h timestep.h drift.h adiabatic_index.h io_properties.h \
-		 dimension.h equation_of_state.h active.h \
-		 gravity.h gravity_io.h \
-=======
 nobase_noinst_HEADERS = align.h approx_math.h atomic.h barrier.h cycle.h error.h inline.h kernel_hydro.h kernel_gravity.h \
 		 kernel_long_gravity.h vector.h cache.h runner_doiact.h runner_doiact_vec.h runner_doiact_grav.h runner_doiact_fft.h \
                  runner_doiact_nosort.h units.h intrinsics.h minmax.h kick.h timestep.h drift.h adiabatic_index.h io_properties.h \
 		 dimension.h part_type.h periodic.h memswap.h dump.h logger.h sign.h \
 		 gravity.h gravity_io.h gravity_cache.h \
->>>>>>> 820fe548
 		 gravity/Default/gravity.h gravity/Default/gravity_iact.h gravity/Default/gravity_io.h \
 		 gravity/Default/gravity_debug.h gravity/Default/gravity_part.h  \
 		 sourceterms.h \
