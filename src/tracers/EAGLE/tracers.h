--- conflicted
+++ resolved
@@ -159,16 +159,9 @@
  * @param Amount of energy injected in the feedback event (internal physical
  * units)
  */
-<<<<<<< HEAD
-static INLINE void tracers_after_black_holes_feedback(struct xpart *xp,
-                                                      const int with_cosmology,
-                                                      const float scale_factor,
-                                                      const double time) {
-=======
 static INLINE void tracers_after_black_holes_feedback(
     struct xpart *xp, const int with_cosmology, const float scale_factor,
     const double time, const double delta_energy) {
->>>>>>> 453b1ef9
 
   xp->tracers_data.hit_by_AGN_feedback = 1;
   xp->tracers_data.AGN_feedback_energy += delta_energy;
