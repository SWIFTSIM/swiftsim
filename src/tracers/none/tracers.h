--- conflicted
+++ resolved
@@ -108,18 +108,6 @@
     const struct cooling_function_data *cooling) {}
 
 /**
-<<<<<<< HEAD
- * @brief Split the tracer content of a particle into n pieces
- *
- * Nothing to do here.
- *
- * @param p The #part.
- * @param xp The #xpart.
- * @param n The number of pieces to split into.
- */
-__attribute__((always_inline)) INLINE static void tracers_split_part(
-    struct part *p, struct xpart *xp, const double n) {}
-=======
  * @brief Update the particles' tracer data after a stellar feedback
  * event.
  *
@@ -138,6 +126,16 @@
  * @param xp The extended particle data.
  */
 static INLINE void tracers_after_black_holes_feedback(struct xpart *xp) {}
->>>>>>> 220dbc37
 
+/**
+ * @brief Split the tracer content of a particle into n pieces
+ *
+ * Nothing to do here.
+ *
+ * @param p The #part.
+ * @param xp The #xpart.
+ * @param n The number of pieces to split into.
+ */
+__attribute__((always_inline)) INLINE static void tracers_split_part(
+    struct part *p, struct xpart *xp, const double n) {}
 #endif /* SWIFT_TRACERS_NONE_H */