--- conflicted
+++ resolved
@@ -345,18 +345,10 @@
   if (logT < logT_EOS_max) {
     /* below entropy floor: use subgrid properties */
     const float pres = gas_pressure_from_internal_energy(rho, u_start);
-<<<<<<< HEAD
-    const double pres_to_cgs = units_cgs_conversion_factor(us, UNIT_CONV_PRESSURE);
-    const float logP = (float) log10( (double) pres * pres_to_cgs );
-    float logT_at_Peq, mu_at_Peq, logHI, logHII, logH2;
-=======
     const double pres_to_cgs =
         units_cgs_conversion_factor(us, UNIT_CONV_PRESSURE);
     const float logP = (float)log10((double)pres * pres_to_cgs);
-    int iden_eq;
-    float dden_eq;
-    float logT_at_Peq, mu_at_Peq, logn_at_Peq, logHI, logHII, logH2;
->>>>>>> 04792537
+    float logT_at_Peq, mu_at_Peq, logHI, logHII, logH2;
 
     /* check what would be the maximum Peq from the table for given redshift and
      * metalllicity */
@@ -366,111 +358,6 @@
         colibre_cooling_N_density);
 
     if (logP >= logPeq_max) {
-<<<<<<< HEAD
-         /* EOS pressure (logP) is larger than maximum Peq (can happen for very steep EOS)
-          * use Teq, mu, and HI fractions from the highest density bin, but calculate n 
-          * from P, T, and mu*/
-
-          logT_at_Peq = interpolation_3d_no_z(cooling->table.logTeq,
-                                               ired, imet, colibre_cooling_N_density-1,
-                                               dred, dmet, 0.,
-                                               colibre_cooling_N_redshifts,
-                                               colibre_cooling_N_metallicity,
-                                               colibre_cooling_N_density);
-
-          mu_at_Peq = interpolation_3d_no_z(cooling->table.meanpartmass_Teq,
-                                               ired, imet, colibre_cooling_N_density-1,
-                                               dred, dmet, 0.,
-                                               colibre_cooling_N_redshifts,
-                                               colibre_cooling_N_metallicity,
-                                               colibre_cooling_N_density);
-
-          /*const float logkB = (float) log10(const_boltzmann_k_cgs); doesn't work*/
-          const float logkB = log10(1.38064852e-16);
-          float logn_at_Peq = logP - logT_at_Peq + log10(XH) + log10(mu_at_Peq) - logkB;
-
-          logHI  = interpolation_4d_no_z_no_w(cooling->table.logHfracs_Teq,
-                                                   ired, imet, colibre_cooling_N_density-1, neutral,
-                                                   dred, dmet, 0., 0.,
-                                                   colibre_cooling_N_redshifts,
-                                                   colibre_cooling_N_metallicity,
-                                                   colibre_cooling_N_density, 3);
-
-          logHII  = interpolation_4d_no_z_no_w(cooling->table.logHfracs_Teq,
-                                                   ired, imet, colibre_cooling_N_density-1, ionized,
-                                                   dred, dmet, 0., 0.,
-                                                   colibre_cooling_N_redshifts,
-                                                   colibre_cooling_N_metallicity,
-                                                   colibre_cooling_N_density, 3);
-
-          logH2  = interpolation_4d_no_z_no_w(cooling->table.logHfracs_Teq,
-                                                   ired, imet, colibre_cooling_N_density-1, molecular,
-                                                   dred, dmet, 0., 0.,
-                                                   colibre_cooling_N_redshifts,
-                                                   colibre_cooling_N_metallicity,
-                                                   colibre_cooling_N_density, 3);
-
-    } else {
-
-          /* need to find thermal equilibrium state with the same pressure *
-           * logPeq is neither equally spaced, nor necessarily increasing monotonically *
-           * simple solution: loop over densities and pick the first one where logP = logPeq *
-           * start with the resolved density index (iden), as the subgrid density will 
-           * always be higher than the resolved density */ 
-
-          int iden_eq = iden;
-          float dden_eq = 0.;
-          float logn_at_Peq = cooling->nH[iden];
-      
-          for (int i = iden; i < colibre_cooling_N_density; i++) {
-              float logPeq_interp = interpolation_3d_no_z( cooling->table.logPeq, ired, imet, i,
-                                                           dred, dmet, 0., 
-                                                           colibre_cooling_N_redshifts,
-                                                           colibre_cooling_N_metallicity,
-                                                           colibre_cooling_N_density);
-              if (logPeq_interp > logP) {
-                  float logPeq_prev = interpolation_3d_no_z( cooling->table.logPeq, ired, imet, i-1,
-                                                           dred, dmet, 0.,
-                                                           colibre_cooling_N_redshifts,
-                                                           colibre_cooling_N_metallicity,
-                                                           colibre_cooling_N_density);
-                  logn_at_Peq = (logP - logPeq_prev) / (logPeq_interp - logPeq_prev) * 
-                             (cooling->nH[i] - cooling->nH[i-1]) + cooling->nH[i-1];
-                  iden_eq = i-1;
-                  dden_eq = (logn_at_Peq - cooling->nH[i-1]) / (cooling->nH[i] - cooling->nH[i-1]);
-                  break;
-              }
-          }
-      
-          logHI  = interpolation_4d_no_w(cooling->table.logHfracs_Teq,
-                                                   ired, imet, iden_eq, neutral,
-                                                   dred, dmet, dden_eq, 0.,
-                                                   colibre_cooling_N_redshifts,
-                                                   colibre_cooling_N_metallicity,
-                                                   colibre_cooling_N_density, 3);
-      
-          logHII = interpolation_4d_no_w(cooling->table.logHfracs_Teq,
-                                                   ired, imet, iden_eq, ionized,
-                                                   dred, dmet, dden_eq, 0.,
-                                                   colibre_cooling_N_redshifts,
-                                                   colibre_cooling_N_metallicity,
-                                                   colibre_cooling_N_density, 3);
-      
-          logH2  = interpolation_4d_no_w(cooling->table.logHfracs_Teq,
-                                                   ired, imet, iden_eq, molecular,
-                                                   dred, dmet, dden_eq, 0.,
-                                                   colibre_cooling_N_redshifts,
-                                                   colibre_cooling_N_metallicity,
-                                                   colibre_cooling_N_density, 3);
-      
-          logT_at_Peq = interpolation_3d(cooling->table.logTeq, 
-                                                   ired, imet, iden_eq,
-                                                   dred, dmet, dden_eq,
-                                                   colibre_cooling_N_redshifts,
-                                                   colibre_cooling_N_metallicity,
-                                                   colibre_cooling_N_density);
-      
-=======
       /* EOS pressure (logP) is larger than maximum Peq (can happen for very
        * steep EOS) use Teq, mu, and HI fractions from the highest density bin,
        * but calculate n from P, T, and mu*/
@@ -556,7 +443,6 @@
           cooling->table.logTeq, ired, imet, iden_eq, dred, dmet, dden_eq,
           colibre_cooling_N_redshifts, colibre_cooling_N_metallicity,
           colibre_cooling_N_density);
->>>>>>> 04792537
     }
 
     xp->tracers_data.nHI_over_nH = exp10(logHI);
