/*******************************************************************************
 * This file is part of SWIFT.
 * Copyright (c) 2016 Matthieu Schaller (matthieu.schaller@durham.ac.uk)
 *
 * This program is free software: you can redistribute it and/or modify
 * it under the terms of the GNU Lesser General Public License as published
 * by the Free Software Foundation, either version 3 of the License, or
 * (at your option) any later version.
 *
 * This program is distributed in the hope that it will be useful,
 * but WITHOUT ANY WARRANTY; without even the implied warranty of
 * MERCHANTABILITY or FITNESS FOR A PARTICULAR PURPOSE.  See the
 * GNU General Public License for more details.
 *
 * You should have received a copy of the GNU Lesser General Public License
 * along with this program.  If not, see <http://www.gnu.org/licenses/>.
 *
 ******************************************************************************/
#ifndef SWIFT_COOLING_STRUCT_COLIBRE_H
#define SWIFT_COOLING_STRUCT_COLIBRE_H

#define colibre_table_path_name_length 500

/**
 * @brief struct containing cooling tables
 */
struct cooling_tables {

  /* array of all mean particle masses mu (temperature) */
  float *Tmu;

  /* array of all mean particle masses mu (internal energy) */
  float *Umu;

  /* array of all cooling processes (temperature) */
  float *Tcooling;

  /* array of all cooling processes (internal energy) */
  float *Ucooling;

  /* array of all heating processes (temperature) */
  float *Theating;

  /* array of all heating processes (internal energy) */
  float *Uheating;

  /* array of all electron abundances (temperature) */
  float *Telectron_fraction;

  /* array of all electron abundances (internal energy) */
  float *Uelectron_fraction;

  /* array to get T from U */
  float *T_from_U;

  /* array to get U from T */
  float *U_from_T;

  /* array of equilibrium temperatures */
  float *logTeq;

  /* array of mean particle masses at equilibrium temperatures */
  float *meanpartmass_Teq;

  /* array of pressures at equilibrium temperatures */
  float *logPeq;

  /* array of hydrogen fractions at equilibrium temperature */
  float *logHfracs_Teq;

  /* array of all hydrogen fractions */
  float *logHfracs_all;
};

/**
 * @brief Properties of the cooling function.
 */
struct cooling_function_data {

  /*! Cooling tables */
  struct cooling_tables table;

  /*! Redshift bins */
  float *Redshifts;

  /*! Hydrogen number density bins */
  float *nH;

  /*! Temperature bins */
  float *Temp;

  /*! Metallicity bins */
  float *Metallicity;

  /*! Internal energy bins */
  float *Therm;

  /*! Abundance ratios for each metallicity bin and for each included element */
  float *LogAbundances;
  float *Abundances;
  float *Abundances_inv;

  /*! Atomic masses for all included elements */
  float *atomicmass;
  float *atomicmass_inv;

  /*! Mass fractions of all included elements */
  float *LogMassFractions;
  float *MassFractions;

  /*! Index for solar metallicity in the metallicity dimension */
  int indxZsol;

  /*! Solar metallicity (metal mass fraction) */
  float *Zsol;

  /*! Inverse of solar metallicity (metal mass fraction) */
  float *Zsol_inv;

  /*! Filepath to the directory containing the HDF5 cooling tables */
  char cooling_table_path[colibre_table_path_name_length];

  /* Ionization fraction of gas particles tagged as HII regions */
  float HIIregion_fion;

  /* Temperature of gas particles tagged as HII regions */
  float HIIregion_temp;

  /* Distance from EOS to use thermal equilibrium temperature for subgrid props
   */
  float dlogT_EOS;

  /*! Redshift of H reionization */
  float H_reion_z;

  /*! H reionization energy in CGS units */
  float H_reion_heat_cgs;

  /*! Have we already done H reionization? */
  int H_reion_done;

  /*! Ca over Si abundance divided by the solar ratio for these elements */
  float Ca_over_Si_ratio_in_solar;

  /*! S over Si abundance divided by the solar ratio for these elements */
  float S_over_Si_ratio_in_solar;

  /*! Redshift of He reionization */
  float He_reion_z_centre;

  /*! Spread of the He reionization */
  float He_reion_z_sigma;

  /*! He reionization energy in CGS units */
  float He_reion_heat_cgs;

  /*! Internal energy conversion from internal units to CGS (for quick access)
   */
  double internal_energy_to_cgs;

  /*! Internal energy conversion from CGS to internal units (for quick access)
   */
  double internal_energy_from_cgs;

  /*! Number density conversion from internal units to CGS (for quick access) */
  double number_density_to_cgs;

  /*! Inverse of proton mass in cgs (for quick access) */
  double inv_proton_mass_cgs;

  /*! Logarithm base 10 of the Boltzmann constant in CGS (for quick access) */
  double log10_kB_cgs;

  /*! Temperatur of the CMB at present day (for quick access) */
  double T_CMB_0;

  /*! Compton rate in cgs units */
  double compton_rate_cgs;

<<<<<<< HEAD
  /*! Threshold to switch between rapid and slow cooling regimes. */
  double rapid_cooling_threshold;
=======
  /*! Minimal temperature allowed for the gas particles */
  double Tmin;

  /*! Minimal internal energy in cgs allowed for the gas particles */
  double umin_cgs;
>>>>>>> f0794a52
};

/**
 * @brief Properties of the cooling stored in the extended particle data.
 */
struct cooling_xpart_data {

  /*! Cumulative energy radiated by the particle */
  float radiated_energy;
};

#endif /* SWIFT_COOLING_STRUCT_COLIBRE_H */<|MERGE_RESOLUTION|>--- conflicted
+++ resolved
@@ -177,16 +177,14 @@
   /*! Compton rate in cgs units */
   double compton_rate_cgs;
 
-<<<<<<< HEAD
-  /*! Threshold to switch between rapid and slow cooling regimes. */
-  double rapid_cooling_threshold;
-=======
   /*! Minimal temperature allowed for the gas particles */
   double Tmin;
 
   /*! Minimal internal energy in cgs allowed for the gas particles */
   double umin_cgs;
->>>>>>> f0794a52
+
+  /*! Threshold to switch between rapid and slow cooling regimes. */
+  double rapid_cooling_threshold;
 };
 
 /**
