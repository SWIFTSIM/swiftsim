--- conflicted
+++ resolved
@@ -103,11 +103,7 @@
 
   const float cooling_rate = cooling->cooling_rate;
   const float internal_energy = hydro_get_internal_energy(p, 0);
-<<<<<<< HEAD
-  return cooling->cooling_tstep_mult * internal_energy / abs(cooling_rate);
-=======
   return cooling->cooling_tstep_mult * internal_energy / fabsf(cooling_rate);
->>>>>>> f733b66d
 }
 
 /**
