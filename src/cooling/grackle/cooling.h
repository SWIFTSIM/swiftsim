/*******************************************************************************
 * This file is part of SWIFT.
 * Copyright (c) 2016 Matthieu Schaller (matthieu.schaller@durham.ac.uk)
 *
 * This program is free software: you can redistribute it and/or modify
 * it under the terms of the GNU Lesser General Public License as published
 * by the Free Software Foundation, either version 3 of the License, or
 * (at your option) any later version.
 *
 * This program is distributed in the hope that it will be useful,
 * but WITHOUT ANY WARRANTY; without even the implied warranty of
 * MERCHANTABILITY or FITNESS FOR A PARTICULAR PURPOSE.  See the
 * GNU General Public License for more details.
 *
 * You should have received a copy of the GNU Lesser General Public License
 * along with this program.  If not, see <http://www.gnu.org/licenses/>.
 *
 ******************************************************************************/
#ifndef SWIFT_COOLING_GRACKLE_H
#define SWIFT_COOLING_GRACKLE_H

/**
 * @file src/cooling/grackle/cooling.h
 * @brief Cooling using the GRACKLE 3.0 library.
 */

/* Some standard headers. */
#include <fenv.h>
#include <float.h>
#include <math.h>

/* The grackle library itself */
#include <grackle.h>

/* Local includes. */
#include "chemistry.h"
#include "cooling_io.h"
#include "entropy_floor.h"
#include "error.h"
#include "hydro.h"
#include "parser.h"
#include "part.h"
#include "physical_constants.h"
#include "units.h"

/* need to rework (and check) code if changed */
#define GRACKLE_NPART 1
#define GRACKLE_RANK 3

void cooling_update(const struct cosmology* cosmo,
                    struct cooling_function_data* cooling, struct space* s);
void cooling_print_fractions(const struct xpart* restrict xp);
int cooling_converged(const struct xpart* restrict xp,
                      const struct xpart* restrict old, const float limit);
void cooling_compute_equilibrium(
    const struct phys_const* restrict phys_const,
    const struct unit_system* restrict us,
    const struct hydro_props* hydro_properties,
    const struct cosmology* restrict cosmo,
    const struct cooling_function_data* restrict cooling,
    const struct part* restrict p, struct xpart* restrict xp);
void cooling_first_init_part(const struct phys_const* restrict phys_const,
                             const struct unit_system* restrict us,
                             const struct hydro_props* hydro_properties,
                             const struct cosmology* restrict cosmo,
                             const struct cooling_function_data* cooling,
                             const struct part* restrict p,
                             struct xpart* restrict xp);

float cooling_get_radiated_energy(const struct xpart* restrict xp);
void cooling_print_backend(const struct cooling_function_data* cooling);

void cooling_copy_to_grackle1(grackle_field_data* data, const struct part* p,
                              struct xpart* xp, gr_float rho);
void cooling_copy_to_grackle2(grackle_field_data* data, const struct part* p,
                              struct xpart* xp, gr_float rho);
void cooling_copy_to_grackle3(grackle_field_data* data, const struct part* p,
                              struct xpart* xp, gr_float rho);
void cooling_copy_from_grackle1(grackle_field_data* data, const struct part* p,
                                struct xpart* xp, gr_float rho);
void cooling_copy_from_grackle2(grackle_field_data* data, const struct part* p,
                                struct xpart* xp, gr_float rho);
void cooling_copy_from_grackle3(grackle_field_data* data, const struct part* p,
                                struct xpart* xp, gr_float rho);
void cooling_copy_to_grackle(grackle_field_data* data, const struct part* p,
                             struct xpart* xp, gr_float rho);
void cooling_copy_from_grackle(grackle_field_data* data, const struct part* p,
                               struct xpart* xp, gr_float rho);
void cooling_apply_self_shielding(
    const struct cooling_function_data* restrict cooling,
    chemistry_data* restrict chemistry, const struct part* restrict p,
    const struct cosmology* cosmo);
gr_float cooling_new_energy(
    const struct phys_const* restrict phys_const,
    const struct unit_system* restrict us,
    const struct cosmology* restrict cosmo,
    const struct hydro_props* hydro_properties,
    const struct cooling_function_data* restrict cooling,
<<<<<<< HEAD
    const struct part* restrict p, struct xpart* restrict xp) {

  /* get temporary data */
  struct part p_tmp = *p;
  struct cooling_function_data cooling_tmp = *cooling;
  cooling_tmp.chemistry.with_radiative_cooling = 0;
  /* need density for computation, therefore quick estimate */
  p_tmp.rho = 0.2387 * p_tmp.mass / pow(p_tmp.h, 3);

  /* compute time step */
  const double alpha = 0.01;
  double dt =
      fabs(cooling_time(phys_const, us, cosmo, &cooling_tmp, &p_tmp, xp));
  cooling_new_energy(phys_const, us, cosmo, &cooling_tmp, &p_tmp, xp, dt);
  dt = alpha *
       fabs(cooling_time(phys_const, us, cosmo, &cooling_tmp, &p_tmp, xp));

  /* init simple variables */
  int step = 0;
  const int max_step = cooling_tmp.max_step;
  const float conv_limit = cooling_tmp.convergence_limit;
  struct xpart old;

  do {
    /* update variables */
    step += 1;
    old = *xp;

    /* update chemistry */
    cooling_new_energy(phys_const, us, cosmo, &cooling_tmp, &p_tmp, xp, dt);
  } while (step < max_step && !cooling_converged(xp, &old, conv_limit));

  if (step == max_step)
    error(
        "A particle element fraction failed to converge."
        "You can change 'GrackleCooling:MaxSteps' or "
        "'GrackleCooling:ConvergenceLimit' to avoid this problem");
}

/**
 * @brief Sets the cooling properties of the (x-)particles to a valid start
 * state.
 *
 * @param p Pointer to the particle data.
 * @param xp Pointer to the extended particle data.
 * @param cooling The properties of the cooling function.
 */
__attribute__((always_inline)) INLINE static void cooling_first_init_part(
    const struct phys_const* restrict phys_const,
    const struct unit_system* restrict us,
    const struct cosmology* restrict cosmo,
    const struct cooling_function_data* cooling, const struct part* restrict p,
    struct xpart* restrict xp) {

  xp->cooling_data.radiated_energy = 0.f;

#if COOLING_GRACKLE_MODE >= 1
  gr_float zero = 1.e-20;

  /* primordial chemistry >= 1 */
  xp->cooling_data.HI_frac = zero;
  xp->cooling_data.HII_frac = grackle_data->HydrogenFractionByMass;
  xp->cooling_data.HeI_frac = 1. - grackle_data->HydrogenFractionByMass;
  xp->cooling_data.HeII_frac = zero;
  xp->cooling_data.HeIII_frac = zero;
  xp->cooling_data.e_frac = xp->cooling_data.HII_frac +
                            0.25 * xp->cooling_data.HeII_frac +
                            0.5 * xp->cooling_data.HeIII_frac;
#endif  // MODE >= 1

#if COOLING_GRACKLE_MODE >= 2
  /* primordial chemistry >= 2 */
  xp->cooling_data.HM_frac = zero;
  xp->cooling_data.H2I_frac = zero;
  xp->cooling_data.H2II_frac = zero;
#endif  // MODE >= 2

#if COOLING_GRACKLE_MODE >= 3
  /* primordial chemistry >= 3 */
  xp->cooling_data.DI_frac = grackle_data->DeuteriumToHydrogenRatio *
                             grackle_data->HydrogenFractionByMass;
  xp->cooling_data.DII_frac = zero;
  xp->cooling_data.HDI_frac = zero;
#endif  // MODE >= 3

#if COOLING_GRACKLE_MODE > 0
  cooling_compute_equilibrium(phys_const, us, cosmo, cooling, p, xp);
#endif
}

/**
 * @brief Returns the total radiated energy by this particle.
 *
 * @param xp The extended particle data
 */
__attribute__((always_inline)) INLINE static float cooling_get_radiated_energy(
    const struct xpart* restrict xp) {

  return xp->cooling_data.radiated_energy;
}

/**
 * @brief Prints the properties of the cooling model to stdout.
 *
 * @param cooling The properties of the cooling function.
 */
__attribute__((always_inline)) INLINE static void cooling_print_backend(
    const struct cooling_function_data* cooling) {

  message("Cooling function is 'Grackle'.");
  message("Using Grackle    = %i", cooling->chemistry.use_grackle);
  message("Chemical network = %i", cooling->chemistry.primordial_chemistry);
  message("CloudyTable      = %s", cooling->cloudy_table);
  message("Redshift         = %g", cooling->redshift);
  message("UV background    = %d", cooling->with_uv_background);
  message("Metal cooling    = %i", cooling->chemistry.metal_cooling);
  message("Self Shielding   = %i", cooling->self_shielding_method);
  message("Specific Heating Rates   = %i",
          cooling->provide_specific_heating_rates);
  message("Volumetric Heating Rates = %i",
          cooling->provide_volumetric_heating_rates);
  message("Units:");
  message("\tComoving     = %i", cooling->units.comoving_coordinates);
  message("\tLength       = %g", cooling->units.length_units);
  message("\tDensity      = %g", cooling->units.density_units);
  message("\tTime         = %g", cooling->units.time_units);
  message("\tScale Factor = %g (units: %g)", cooling->units.a_value,
          cooling->units.a_units);
}

/**
 * @brief copy a single field from the grackle data to a #xpart
 *
 * @param data The #grackle_field_data
 * @param xp The #xpart
 * @param rho Particle density
 * @param field The field to copy
 */
#define cooling_copy_field_from_grackle(data, xp, rho, field) \
  xp->cooling_data.field##_frac = *data.field##_density / rho;

/**
 * @brief copy a single field from a #xpart to the grackle data
 *
 * @param data The #grackle_field_data
 * @param xp The #xpart
 * @param rho Particle density
 * @param field The field to copy
 */
#define cooling_copy_field_to_grackle(data, xp, rho, field)       \
  gr_float grackle_##field = xp->cooling_data.field##_frac * rho; \
  data.field##_density = &grackle_##field;

/**
 * @brief copy a #xpart to the grackle data
 *
 * Warning this function creates some variable, therefore the grackle call
 * should be in a block that still has the variables.
 *
 * @param data The #grackle_field_data
 * @param p The #part
 * @param xp The #xpart
 * @param rho Particle density
 */
#if COOLING_GRACKLE_MODE > 0
#define cooling_copy_to_grackle1(data, p, xp, rho)     \
  cooling_copy_field_to_grackle(data, xp, rho, HI);    \
  cooling_copy_field_to_grackle(data, xp, rho, HII);   \
  cooling_copy_field_to_grackle(data, xp, rho, HeI);   \
  cooling_copy_field_to_grackle(data, xp, rho, HeII);  \
  cooling_copy_field_to_grackle(data, xp, rho, HeIII); \
  cooling_copy_field_to_grackle(data, xp, rho, e);
#else
#define cooling_copy_to_grackle1(data, p, xp, rho) \
  data.HI_density = NULL;                          \
  data.HII_density = NULL;                         \
  data.HeI_density = NULL;                         \
  data.HeII_density = NULL;                        \
  data.HeIII_density = NULL;                       \
  data.e_density = NULL;
#endif

/**
 * @brief copy a #xpart to the grackle data
 *
 * Warning this function creates some variable, therefore the grackle call
 * should be in a block that still has the variables.
 *
 * @param data The #grackle_field_data
 * @param p The #part
 * @param xp The #xpart
 * @param rho Particle density
 */
#if COOLING_GRACKLE_MODE > 1
#define cooling_copy_to_grackle2(data, p, xp, rho)   \
  cooling_copy_field_to_grackle(data, xp, rho, HM);  \
  cooling_copy_field_to_grackle(data, xp, rho, H2I); \
  cooling_copy_field_to_grackle(data, xp, rho, H2II);
#else
#define cooling_copy_to_grackle2(data, p, xp, rho) \
  data.HM_density = NULL;                          \
  data.H2I_density = NULL;                         \
  data.H2II_density = NULL;
#endif

/**
 * @brief copy a #xpart to the grackle data
 *
 * Warning this function creates some variable, therefore the grackle call
 * should be in a block that still has the variables.
 *
 * @param data The #grackle_field_data
 * @param p The #part
 * @param xp The #xpart
 * @param rho Particle density
 */
#if COOLING_GRACKLE_MODE > 2
#define cooling_copy_to_grackle3(data, p, xp, rho)   \
  cooling_copy_field_to_grackle(data, xp, rho, DI);  \
  cooling_copy_field_to_grackle(data, xp, rho, DII); \
  cooling_copy_field_to_grackle(data, xp, rho, HDI);
#else
#define cooling_copy_to_grackle3(data, p, xp, rho) \
  data.DI_density = NULL;                          \
  data.DII_density = NULL;                         \
  data.HDI_density = NULL;
#endif

/**
 * @brief copy the grackle data to a #xpart
 *
 * @param data The #grackle_field_data
 * @param p The #part
 * @param xp The #xpart
 * @param rho Particle density
 */
#if COOLING_GRACKLE_MODE > 0
#define cooling_copy_from_grackle1(data, p, xp, rho)     \
  cooling_copy_field_from_grackle(data, xp, rho, HI);    \
  cooling_copy_field_from_grackle(data, xp, rho, HII);   \
  cooling_copy_field_from_grackle(data, xp, rho, HeI);   \
  cooling_copy_field_from_grackle(data, xp, rho, HeII);  \
  cooling_copy_field_from_grackle(data, xp, rho, HeIII); \
  cooling_copy_field_from_grackle(data, xp, rho, e);
#else
#define cooling_copy_from_grackle1(data, p, xp, rho)
#endif

/**
 * @brief copy the grackle data to a #xpart
 *
 * @param data The #grackle_field_data
 * @param p The #part
 * @param xp The #xpart
 * @param rho Particle density
 */
#if COOLING_GRACKLE_MODE > 1
#define cooling_copy_from_grackle2(data, p, xp, rho)   \
  cooling_copy_field_from_grackle(data, xp, rho, HM);  \
  cooling_copy_field_from_grackle(data, xp, rho, H2I); \
  cooling_copy_field_from_grackle(data, xp, rho, H2II);
#else
#define cooling_copy_from_grackle2(data, p, xp, rho)
#endif

/**
 * @brief copy the grackle data to a #xpart
 *
 * @param data The #grackle_field_data
 * @param p The #part
 * @param xp The #xpart
 * @param rho Particle density
 */
#if COOLING_GRACKLE_MODE > 2
#define cooling_copy_from_grackle3(data, p, xp, rho)   \
  cooling_copy_field_from_grackle(data, xp, rho, DI);  \
  cooling_copy_field_from_grackle(data, xp, rho, DII); \
  cooling_copy_field_from_grackle(data, xp, rho, HDI);
#else
#define cooling_copy_from_grackle3(data, p, xp, rho)
#endif

/**
 * @brief copy a #xpart to the grackle data
 *
 * Warning this function creates some variable, therefore the grackle call
 * should be in a block that still has the variables.
 *
 * @param data The #grackle_field_data
 * @param p The #part
 * @param xp The #xpart
 * @param rho Particle density
 */
#define cooling_copy_to_grackle(data, p, xp, rho)                      \
  cooling_copy_to_grackle1(data, p, xp, rho);                          \
  cooling_copy_to_grackle2(data, p, xp, rho);                          \
  cooling_copy_to_grackle3(data, p, xp, rho);                          \
  data.volumetric_heating_rate = NULL;                                 \
  data.specific_heating_rate = NULL;                                   \
  data.RT_heating_rate = NULL;                                         \
  data.RT_HI_ionization_rate = NULL;                                   \
  data.RT_HeI_ionization_rate = NULL;                                  \
  data.RT_HeII_ionization_rate = NULL;                                 \
  data.RT_H2_dissociation_rate = NULL;                                 \
  gr_float metal_density = chemistry_metal_mass_fraction(p, xp) * rho; \
  data.metal_density = &metal_density;

/**
 * @brief copy a #xpart to the grackle data
 *
 * Warning this function creates some variable, therefore the grackle call
 * should be in a block that still has the variables.
 *
 * @param data The #grackle_field_data
 * @param p The #part
 * @param xp The #xpart
 * @param rho Particle density
 */
#define cooling_copy_from_grackle(data, p, xp, rho) \
  cooling_copy_from_grackle1(data, p, xp, rho);     \
  cooling_copy_from_grackle2(data, p, xp, rho);     \
  cooling_copy_from_grackle3(data, p, xp, rho);

/**
 * @brief Compute the energy of a particle after dt and update the particle
 * chemistry data
 *
 * @param phys_const The physical constants in internal units.
 * @param us The internal system of units.
 * @param cooling The #cooling_function_data used in the run.
 * @param p Pointer to the particle data.
 * @param xp Pointer to the particle extra data
 * @param dt The time-step of this particle.
 *
 * @return du / dt
 */
__attribute__((always_inline)) INLINE static gr_float cooling_new_energy(
    const struct phys_const* restrict phys_const,
    const struct unit_system* restrict us,
    const struct cosmology* restrict cosmo,
    const struct cooling_function_data* restrict cooling,
    const struct part* restrict p, struct xpart* restrict xp, double dt) {

  /* set current time */
  code_units units = cooling->units;

  /* initialize data */
  grackle_field_data data;

  /* set values */
  /* grid */
  int grid_dimension[GRACKLE_RANK] = {GRACKLE_NPART, 1, 1};
  int grid_start[GRACKLE_RANK] = {0, 0, 0};
  int grid_end[GRACKLE_RANK] = {GRACKLE_NPART - 1, 0, 0};

  data.grid_dx = 0.;
  data.grid_rank = GRACKLE_RANK;
  data.grid_dimension = grid_dimension;
  data.grid_start = grid_start;
  data.grid_end = grid_end;

  /* general particle data */
  gr_float density = hydro_get_physical_density(p, cosmo);
  const float energy_before = hydro_get_physical_internal_energy(p, xp, cosmo);
  gr_float energy = energy_before;

  /* initialize density */
  data.density = &density;

  /* initialize energy */
  data.internal_energy = &energy;

  /* grackle 3.0 doc: "Currently not used" */
  data.x_velocity = NULL;
  data.y_velocity = NULL;
  data.z_velocity = NULL;

  /* copy to grackle structure */
  cooling_copy_to_grackle(data, p, xp, density);

  /* solve chemistry */
  chemistry_data chemistry_grackle = cooling->chemistry;
  if (local_solve_chemistry(&chemistry_grackle, &grackle_rates, &units, &data,
                            dt) == 0) {
    error("Error in solve_chemistry.");
  }

  /* copy from grackle data to particle */
  cooling_copy_from_grackle(data, p, xp, density);

  return energy;
}

/**
 * @brief Compute the cooling time
 *
 * @param cooling The #cooling_function_data used in the run.
 * @param p Pointer to the particle data.
 * @param xp Pointer to the particle extra data
 *
 * @return cooling time
 */
__attribute__((always_inline)) INLINE static gr_float cooling_time(
    const struct phys_const* restrict phys_const,
    const struct unit_system* restrict us,
    const struct cosmology* restrict cosmo,
    const struct cooling_function_data* restrict cooling,
    const struct part* restrict p, struct xpart* restrict xp) {

  /* set current time */
  code_units units = cooling->units;

  /* initialize data */
  grackle_field_data data;

  /* set values */
  /* grid */
  int grid_dimension[GRACKLE_RANK] = {GRACKLE_NPART, 1, 1};
  int grid_start[GRACKLE_RANK] = {0, 0, 0};
  int grid_end[GRACKLE_RANK] = {GRACKLE_NPART - 1, 0, 0};

  data.grid_rank = GRACKLE_RANK;
  data.grid_dimension = grid_dimension;
  data.grid_start = grid_start;
  data.grid_end = grid_end;

  /* general particle data */
  const gr_float energy_before =
      hydro_get_physical_internal_energy(p, xp, cosmo);
  gr_float density = hydro_get_physical_density(p, cosmo);
  gr_float energy = energy_before;

  /* initialize density */
  data.density = &density;

  /* initialize energy */
  data.internal_energy = &energy;

  /* grackle 3.0 doc: "Currently not used" */
  data.x_velocity = NULL;
  data.y_velocity = NULL;
  data.z_velocity = NULL;

  /* copy data from particle to grackle data */
  cooling_copy_to_grackle(data, p, xp, density);

  /* Compute cooling time */
  gr_float cooling_time;
  chemistry_data chemistry_grackle = cooling->chemistry;
  chemistry_data_storage chemistry_rates = grackle_rates;
  if (local_calculate_cooling_time(&chemistry_grackle, &chemistry_rates, &units,
                                   &data, &cooling_time) == 0) {
    error("Error in calculate_cooling_time.");
  }

  /* copy from grackle data to particle */
  cooling_copy_from_grackle(data, p, xp, density);

  /* compute rate */
  return cooling_time;
}

/**
 * @brief Apply the cooling function to a particle.
 *
 * @param phys_const The physical constants in internal units.
 * @param us The internal system of units.
 * @param cosmo The current cosmological model.
 * @param cooling The #cooling_function_data used in the run.
 * @param p Pointer to the particle data.
 * @param dt The time-step of this particle.
 * @param hydro_properties the hydro_props struct, used for
 * getting the minimal internal energy allowed in by SWIFT.
 * Read from yml file into engine struct.
 * @param time Time since Big Bang
 */
__attribute__((always_inline)) INLINE static void cooling_cool_part(
    const struct phys_const* restrict phys_const,
    const struct unit_system* restrict us,
    const struct cosmology* restrict cosmo,
    const struct hydro_props* hydro_props,
    const struct entropy_floor_properties* floor_props,
    const struct cooling_function_data* restrict cooling,
    struct part* restrict p, struct xpart* restrict xp, double dt,
    double dt_therm, const double time) {

  /* Nothing to do here? */
  if (dt == 0.) return;

  /* Current energy */
  const float u_old = hydro_get_physical_internal_energy(p, xp, cosmo);

  /* Current du_dt in physical coordinates (internal units) */
  const float hydro_du_dt = hydro_get_physical_internal_energy_dt(p, cosmo);

  /* Calculate energy after dt */
  gr_float u_new =
      cooling_new_energy(phys_const, us, cosmo, cooling, p, xp, dt);

  float delta_u = u_new - u_old + hydro_du_dt * dt_therm;

  /* We now need to check that we are not going to go below any of the limits */

  /* First, check whether we may end up below the minimal energy after
   * this step 1/2 kick + another 1/2 kick that could potentially be for
   * a time-step twice as big. We hence check for 1.5 delta_u. */
  if (u_old + 1.5 * delta_u < hydro_props->minimal_internal_energy) {
    delta_u = (hydro_props->minimal_internal_energy - u_old) / 1.5;
  }

  /* Second, check whether the energy used in the prediction could get negative.
   * We need to check for the 1/2 dt kick followed by a full time-step drift
   * that could potentially be for a time-step twice as big. We hence check
   * for 2.5 delta_u but this time against 0 energy not the minimum.
   * To avoid numerical rounding bringing us below 0., we add a tiny tolerance.
   */
  const float rounding_tolerance = 1.0e-4;

  if (u_old + 2.5 * delta_u < 0.) {
    delta_u = -u_old / (2.5 + rounding_tolerance);
  }

  /* Turn this into a rate of change (including cosmology term) */
  const float cooling_du_dt = delta_u / dt_therm;

  /* Update the internal energy time derivative */
  hydro_set_physical_internal_energy_dt(p, cosmo, cooling_du_dt);

  /* Store the radiated energy */
  xp->cooling_data.radiated_energy -= hydro_get_mass(p) * cooling_du_dt * dt;
}
=======
    const struct part* restrict p, struct xpart* restrict xp, double dt);
>>>>>>> aaa7b6ba

gr_float cooling_time(const struct phys_const* restrict phys_const,
                      const struct unit_system* restrict us,
                      const struct hydro_props* hydro_properties,
                      const struct cosmology* restrict cosmo,
                      const struct cooling_function_data* restrict cooling,
                      const struct part* restrict p, struct xpart* restrict xp);
void cooling_apply(struct part* restrict p, struct xpart* restrict xp,
                   const struct cosmology* restrict cosmo, float cooling_du_dt,
                   gr_float u_new);

void cooling_cool_part(const struct phys_const* restrict phys_const,
                       const struct unit_system* restrict us,
                       const struct cosmology* restrict cosmo,
                       const struct hydro_props* hydro_properties,
                       const struct entropy_floor_properties* floor_props,
                       const struct cooling_function_data* restrict cooling,
                       struct part* restrict p, struct xpart* restrict xp,
                       const double dt, const double dt_therm,
                       const double time);

float cooling_get_temperature(
    const struct phys_const* restrict phys_const,
    const struct hydro_props* hydro_properties,
    const struct unit_system* restrict us,
    const struct cosmology* restrict cosmo,
    const struct cooling_function_data* restrict cooling,
    const struct part* restrict p, const struct xpart* restrict xp);
float cooling_timestep(const struct cooling_function_data* restrict cooling,
                       const struct phys_const* restrict phys_const,
                       const struct cosmology* restrict cosmo,
                       const struct unit_system* restrict us,
                       const struct hydro_props* hydro_properties,
                       const struct part* restrict p,
                       const struct xpart* restrict xp);

void cooling_split_part(struct part* p, struct xpart* xp, double n);

void cooling_init_units(const struct unit_system* us,
                        const struct phys_const* phys_const,
                        struct cooling_function_data* cooling);
void cooling_init_grackle(struct cooling_function_data* cooling);

void cooling_init_backend(struct swift_params* parameter_file,
                          const struct unit_system* us,
                          const struct phys_const* phys_const,
                          const struct hydro_props* hydro_props,
                          struct cooling_function_data* cooling);

void cooling_clean(struct cooling_function_data* cooling);
void cooling_struct_dump(const struct cooling_function_data* cooling,
                         FILE* stream);
void cooling_struct_restore(struct cooling_function_data* cooling, FILE* stream,
                            const struct cosmology* cosmo);
#endif /* SWIFT_COOLING_GRACKLE_H */<|MERGE_RESOLUTION|>--- conflicted
+++ resolved
@@ -96,427 +96,55 @@
     const struct cosmology* restrict cosmo,
     const struct hydro_props* hydro_properties,
     const struct cooling_function_data* restrict cooling,
-<<<<<<< HEAD
-    const struct part* restrict p, struct xpart* restrict xp) {
-
-  /* get temporary data */
-  struct part p_tmp = *p;
-  struct cooling_function_data cooling_tmp = *cooling;
-  cooling_tmp.chemistry.with_radiative_cooling = 0;
-  /* need density for computation, therefore quick estimate */
-  p_tmp.rho = 0.2387 * p_tmp.mass / pow(p_tmp.h, 3);
-
-  /* compute time step */
-  const double alpha = 0.01;
-  double dt =
-      fabs(cooling_time(phys_const, us, cosmo, &cooling_tmp, &p_tmp, xp));
-  cooling_new_energy(phys_const, us, cosmo, &cooling_tmp, &p_tmp, xp, dt);
-  dt = alpha *
-       fabs(cooling_time(phys_const, us, cosmo, &cooling_tmp, &p_tmp, xp));
-
-  /* init simple variables */
-  int step = 0;
-  const int max_step = cooling_tmp.max_step;
-  const float conv_limit = cooling_tmp.convergence_limit;
-  struct xpart old;
-
-  do {
-    /* update variables */
-    step += 1;
-    old = *xp;
-
-    /* update chemistry */
-    cooling_new_energy(phys_const, us, cosmo, &cooling_tmp, &p_tmp, xp, dt);
-  } while (step < max_step && !cooling_converged(xp, &old, conv_limit));
-
-  if (step == max_step)
-    error(
-        "A particle element fraction failed to converge."
-        "You can change 'GrackleCooling:MaxSteps' or "
-        "'GrackleCooling:ConvergenceLimit' to avoid this problem");
-}
-
-/**
- * @brief Sets the cooling properties of the (x-)particles to a valid start
- * state.
- *
- * @param p Pointer to the particle data.
- * @param xp Pointer to the extended particle data.
- * @param cooling The properties of the cooling function.
- */
-__attribute__((always_inline)) INLINE static void cooling_first_init_part(
-    const struct phys_const* restrict phys_const,
-    const struct unit_system* restrict us,
-    const struct cosmology* restrict cosmo,
-    const struct cooling_function_data* cooling, const struct part* restrict p,
-    struct xpart* restrict xp) {
-
-  xp->cooling_data.radiated_energy = 0.f;
-
-#if COOLING_GRACKLE_MODE >= 1
-  gr_float zero = 1.e-20;
-
-  /* primordial chemistry >= 1 */
-  xp->cooling_data.HI_frac = zero;
-  xp->cooling_data.HII_frac = grackle_data->HydrogenFractionByMass;
-  xp->cooling_data.HeI_frac = 1. - grackle_data->HydrogenFractionByMass;
-  xp->cooling_data.HeII_frac = zero;
-  xp->cooling_data.HeIII_frac = zero;
-  xp->cooling_data.e_frac = xp->cooling_data.HII_frac +
-                            0.25 * xp->cooling_data.HeII_frac +
-                            0.5 * xp->cooling_data.HeIII_frac;
-#endif  // MODE >= 1
-
-#if COOLING_GRACKLE_MODE >= 2
-  /* primordial chemistry >= 2 */
-  xp->cooling_data.HM_frac = zero;
-  xp->cooling_data.H2I_frac = zero;
-  xp->cooling_data.H2II_frac = zero;
-#endif  // MODE >= 2
-
-#if COOLING_GRACKLE_MODE >= 3
-  /* primordial chemistry >= 3 */
-  xp->cooling_data.DI_frac = grackle_data->DeuteriumToHydrogenRatio *
-                             grackle_data->HydrogenFractionByMass;
-  xp->cooling_data.DII_frac = zero;
-  xp->cooling_data.HDI_frac = zero;
-#endif  // MODE >= 3
-
-#if COOLING_GRACKLE_MODE > 0
-  cooling_compute_equilibrium(phys_const, us, cosmo, cooling, p, xp);
-#endif
-}
-
-/**
- * @brief Returns the total radiated energy by this particle.
- *
- * @param xp The extended particle data
- */
-__attribute__((always_inline)) INLINE static float cooling_get_radiated_energy(
-    const struct xpart* restrict xp) {
-
-  return xp->cooling_data.radiated_energy;
-}
-
-/**
- * @brief Prints the properties of the cooling model to stdout.
- *
- * @param cooling The properties of the cooling function.
- */
-__attribute__((always_inline)) INLINE static void cooling_print_backend(
-    const struct cooling_function_data* cooling) {
-
-  message("Cooling function is 'Grackle'.");
-  message("Using Grackle    = %i", cooling->chemistry.use_grackle);
-  message("Chemical network = %i", cooling->chemistry.primordial_chemistry);
-  message("CloudyTable      = %s", cooling->cloudy_table);
-  message("Redshift         = %g", cooling->redshift);
-  message("UV background    = %d", cooling->with_uv_background);
-  message("Metal cooling    = %i", cooling->chemistry.metal_cooling);
-  message("Self Shielding   = %i", cooling->self_shielding_method);
-  message("Specific Heating Rates   = %i",
-          cooling->provide_specific_heating_rates);
-  message("Volumetric Heating Rates = %i",
-          cooling->provide_volumetric_heating_rates);
-  message("Units:");
-  message("\tComoving     = %i", cooling->units.comoving_coordinates);
-  message("\tLength       = %g", cooling->units.length_units);
-  message("\tDensity      = %g", cooling->units.density_units);
-  message("\tTime         = %g", cooling->units.time_units);
-  message("\tScale Factor = %g (units: %g)", cooling->units.a_value,
-          cooling->units.a_units);
-}
-
-/**
- * @brief copy a single field from the grackle data to a #xpart
- *
- * @param data The #grackle_field_data
- * @param xp The #xpart
- * @param rho Particle density
- * @param field The field to copy
- */
-#define cooling_copy_field_from_grackle(data, xp, rho, field) \
-  xp->cooling_data.field##_frac = *data.field##_density / rho;
-
-/**
- * @brief copy a single field from a #xpart to the grackle data
- *
- * @param data The #grackle_field_data
- * @param xp The #xpart
- * @param rho Particle density
- * @param field The field to copy
- */
-#define cooling_copy_field_to_grackle(data, xp, rho, field)       \
-  gr_float grackle_##field = xp->cooling_data.field##_frac * rho; \
-  data.field##_density = &grackle_##field;
-
-/**
- * @brief copy a #xpart to the grackle data
- *
- * Warning this function creates some variable, therefore the grackle call
- * should be in a block that still has the variables.
- *
- * @param data The #grackle_field_data
- * @param p The #part
- * @param xp The #xpart
- * @param rho Particle density
- */
-#if COOLING_GRACKLE_MODE > 0
-#define cooling_copy_to_grackle1(data, p, xp, rho)     \
-  cooling_copy_field_to_grackle(data, xp, rho, HI);    \
-  cooling_copy_field_to_grackle(data, xp, rho, HII);   \
-  cooling_copy_field_to_grackle(data, xp, rho, HeI);   \
-  cooling_copy_field_to_grackle(data, xp, rho, HeII);  \
-  cooling_copy_field_to_grackle(data, xp, rho, HeIII); \
-  cooling_copy_field_to_grackle(data, xp, rho, e);
-#else
-#define cooling_copy_to_grackle1(data, p, xp, rho) \
-  data.HI_density = NULL;                          \
-  data.HII_density = NULL;                         \
-  data.HeI_density = NULL;                         \
-  data.HeII_density = NULL;                        \
-  data.HeIII_density = NULL;                       \
-  data.e_density = NULL;
-#endif
-
-/**
- * @brief copy a #xpart to the grackle data
- *
- * Warning this function creates some variable, therefore the grackle call
- * should be in a block that still has the variables.
- *
- * @param data The #grackle_field_data
- * @param p The #part
- * @param xp The #xpart
- * @param rho Particle density
- */
-#if COOLING_GRACKLE_MODE > 1
-#define cooling_copy_to_grackle2(data, p, xp, rho)   \
-  cooling_copy_field_to_grackle(data, xp, rho, HM);  \
-  cooling_copy_field_to_grackle(data, xp, rho, H2I); \
-  cooling_copy_field_to_grackle(data, xp, rho, H2II);
-#else
-#define cooling_copy_to_grackle2(data, p, xp, rho) \
-  data.HM_density = NULL;                          \
-  data.H2I_density = NULL;                         \
-  data.H2II_density = NULL;
-#endif
-
-/**
- * @brief copy a #xpart to the grackle data
- *
- * Warning this function creates some variable, therefore the grackle call
- * should be in a block that still has the variables.
- *
- * @param data The #grackle_field_data
- * @param p The #part
- * @param xp The #xpart
- * @param rho Particle density
- */
-#if COOLING_GRACKLE_MODE > 2
-#define cooling_copy_to_grackle3(data, p, xp, rho)   \
-  cooling_copy_field_to_grackle(data, xp, rho, DI);  \
-  cooling_copy_field_to_grackle(data, xp, rho, DII); \
-  cooling_copy_field_to_grackle(data, xp, rho, HDI);
-#else
-#define cooling_copy_to_grackle3(data, p, xp, rho) \
-  data.DI_density = NULL;                          \
-  data.DII_density = NULL;                         \
-  data.HDI_density = NULL;
-#endif
-
-/**
- * @brief copy the grackle data to a #xpart
- *
- * @param data The #grackle_field_data
- * @param p The #part
- * @param xp The #xpart
- * @param rho Particle density
- */
-#if COOLING_GRACKLE_MODE > 0
-#define cooling_copy_from_grackle1(data, p, xp, rho)     \
-  cooling_copy_field_from_grackle(data, xp, rho, HI);    \
-  cooling_copy_field_from_grackle(data, xp, rho, HII);   \
-  cooling_copy_field_from_grackle(data, xp, rho, HeI);   \
-  cooling_copy_field_from_grackle(data, xp, rho, HeII);  \
-  cooling_copy_field_from_grackle(data, xp, rho, HeIII); \
-  cooling_copy_field_from_grackle(data, xp, rho, e);
-#else
-#define cooling_copy_from_grackle1(data, p, xp, rho)
-#endif
-
-/**
- * @brief copy the grackle data to a #xpart
- *
- * @param data The #grackle_field_data
- * @param p The #part
- * @param xp The #xpart
- * @param rho Particle density
- */
-#if COOLING_GRACKLE_MODE > 1
-#define cooling_copy_from_grackle2(data, p, xp, rho)   \
-  cooling_copy_field_from_grackle(data, xp, rho, HM);  \
-  cooling_copy_field_from_grackle(data, xp, rho, H2I); \
-  cooling_copy_field_from_grackle(data, xp, rho, H2II);
-#else
-#define cooling_copy_from_grackle2(data, p, xp, rho)
-#endif
-
-/**
- * @brief copy the grackle data to a #xpart
- *
- * @param data The #grackle_field_data
- * @param p The #part
- * @param xp The #xpart
- * @param rho Particle density
- */
-#if COOLING_GRACKLE_MODE > 2
-#define cooling_copy_from_grackle3(data, p, xp, rho)   \
-  cooling_copy_field_from_grackle(data, xp, rho, DI);  \
-  cooling_copy_field_from_grackle(data, xp, rho, DII); \
-  cooling_copy_field_from_grackle(data, xp, rho, HDI);
-#else
-#define cooling_copy_from_grackle3(data, p, xp, rho)
-#endif
-
-/**
- * @brief copy a #xpart to the grackle data
- *
- * Warning this function creates some variable, therefore the grackle call
- * should be in a block that still has the variables.
- *
- * @param data The #grackle_field_data
- * @param p The #part
- * @param xp The #xpart
- * @param rho Particle density
- */
-#define cooling_copy_to_grackle(data, p, xp, rho)                      \
-  cooling_copy_to_grackle1(data, p, xp, rho);                          \
-  cooling_copy_to_grackle2(data, p, xp, rho);                          \
-  cooling_copy_to_grackle3(data, p, xp, rho);                          \
-  data.volumetric_heating_rate = NULL;                                 \
-  data.specific_heating_rate = NULL;                                   \
-  data.RT_heating_rate = NULL;                                         \
-  data.RT_HI_ionization_rate = NULL;                                   \
-  data.RT_HeI_ionization_rate = NULL;                                  \
-  data.RT_HeII_ionization_rate = NULL;                                 \
-  data.RT_H2_dissociation_rate = NULL;                                 \
-  gr_float metal_density = chemistry_metal_mass_fraction(p, xp) * rho; \
-  data.metal_density = &metal_density;
-
-/**
- * @brief copy a #xpart to the grackle data
- *
- * Warning this function creates some variable, therefore the grackle call
- * should be in a block that still has the variables.
- *
- * @param data The #grackle_field_data
- * @param p The #part
- * @param xp The #xpart
- * @param rho Particle density
- */
-#define cooling_copy_from_grackle(data, p, xp, rho) \
-  cooling_copy_from_grackle1(data, p, xp, rho);     \
-  cooling_copy_from_grackle2(data, p, xp, rho);     \
-  cooling_copy_from_grackle3(data, p, xp, rho);
-
-/**
- * @brief Compute the energy of a particle after dt and update the particle
- * chemistry data
- *
- * @param phys_const The physical constants in internal units.
- * @param us The internal system of units.
- * @param cooling The #cooling_function_data used in the run.
- * @param p Pointer to the particle data.
- * @param xp Pointer to the particle extra data
- * @param dt The time-step of this particle.
- *
- * @return du / dt
- */
-__attribute__((always_inline)) INLINE static gr_float cooling_new_energy(
-    const struct phys_const* restrict phys_const,
-    const struct unit_system* restrict us,
-    const struct cosmology* restrict cosmo,
-    const struct cooling_function_data* restrict cooling,
-    const struct part* restrict p, struct xpart* restrict xp, double dt) {
-
-  /* set current time */
-  code_units units = cooling->units;
-
-  /* initialize data */
-  grackle_field_data data;
-
-  /* set values */
-  /* grid */
-  int grid_dimension[GRACKLE_RANK] = {GRACKLE_NPART, 1, 1};
-  int grid_start[GRACKLE_RANK] = {0, 0, 0};
-  int grid_end[GRACKLE_RANK] = {GRACKLE_NPART - 1, 0, 0};
-
-  data.grid_dx = 0.;
-  data.grid_rank = GRACKLE_RANK;
-  data.grid_dimension = grid_dimension;
-  data.grid_start = grid_start;
-  data.grid_end = grid_end;
-
-  /* general particle data */
-  gr_float density = hydro_get_physical_density(p, cosmo);
-  const float energy_before = hydro_get_physical_internal_energy(p, xp, cosmo);
-  gr_float energy = energy_before;
-
-  /* initialize density */
-  data.density = &density;
-
-  /* initialize energy */
-  data.internal_energy = &energy;
-
-  /* grackle 3.0 doc: "Currently not used" */
-  data.x_velocity = NULL;
-  data.y_velocity = NULL;
-  data.z_velocity = NULL;
-
-  /* copy to grackle structure */
-  cooling_copy_to_grackle(data, p, xp, density);
-
-  /* solve chemistry */
-  chemistry_data chemistry_grackle = cooling->chemistry;
-  if (local_solve_chemistry(&chemistry_grackle, &grackle_rates, &units, &data,
-                            dt) == 0) {
-    error("Error in solve_chemistry.");
-  }
-
-  /* copy from grackle data to particle */
-  cooling_copy_from_grackle(data, p, xp, density);
-
-  return energy;
-}
-
-/**
- * @brief Compute the cooling time
- *
- * @param cooling The #cooling_function_data used in the run.
- * @param p Pointer to the particle data.
- * @param xp Pointer to the particle extra data
- *
- * @return cooling time
- */
-__attribute__((always_inline)) INLINE static gr_float cooling_time(
-    const struct phys_const* restrict phys_const,
-    const struct unit_system* restrict us,
-    const struct cosmology* restrict cosmo,
-    const struct cooling_function_data* restrict cooling,
-    const struct part* restrict p, struct xpart* restrict xp) {
-
-  /* set current time */
-  code_units units = cooling->units;
-
-  /* initialize data */
-  grackle_field_data data;
-
-  /* set values */
-  /* grid */
-  int grid_dimension[GRACKLE_RANK] = {GRACKLE_NPART, 1, 1};
-  int grid_start[GRACKLE_RANK] = {0, 0, 0};
-  int grid_end[GRACKLE_RANK] = {GRACKLE_NPART - 1, 0, 0};
+    const struct part* restrict p, struct xpart* restrict xp, double dt);
+
+gr_float cooling_time(const struct phys_const* restrict phys_const,
+                      const struct unit_system* restrict us,
+                      const struct hydro_props* hydro_properties,
+                      const struct cosmology* restrict cosmo,
+                      const struct cooling_function_data* restrict cooling,
+                      const struct part* restrict p, struct xpart* restrict xp);
+void cooling_apply(struct part* restrict p, struct xpart* restrict xp,
+                   const struct cosmology* restrict cosmo, float cooling_du_dt,
+                   gr_float u_new);
+
+void cooling_cool_part(const struct phys_const* restrict phys_const,
+                       const struct unit_system* restrict us,
+                       const struct cosmology* restrict cosmo,
+                       const struct hydro_props* hydro_properties,
+                       const struct entropy_floor_properties* floor_props,
+                       const struct cooling_function_data* restrict cooling,
+                       struct part* restrict p, struct xpart* restrict xp,
+                       const double dt, const double dt_therm,
+                       const double time);
+
+float cooling_get_temperature(
+    const struct phys_const* restrict phys_const,
+    const struct hydro_props* hydro_properties,
+    const struct unit_system* restrict us,
+    const struct cosmology* restrict cosmo,
+    const struct cooling_function_data* restrict cooling,
+    const struct part* restrict p, const struct xpart* restrict xp);
+float cooling_timestep(const struct cooling_function_data* restrict cooling,
+                       const struct phys_const* restrict phys_const,
+                       const struct cosmology* restrict cosmo,
+                       const struct unit_system* restrict us,
+                       const struct hydro_props* hydro_properties,
+                       const struct part* restrict p,
+                       const struct xpart* restrict xp);
+
+void cooling_split_part(struct part* p, struct xpart* xp, double n);
+
+void cooling_init_units(const struct unit_system* us,
+                        const struct phys_const* phys_const,
+                        struct cooling_function_data* cooling);
+void cooling_init_grackle(struct cooling_function_data* cooling);
+
+void cooling_init_backend(struct swift_params* parameter_file,
+                          const struct unit_system* us,
+                          const struct phys_const* phys_const,
+                          const struct hydro_props* hydro_props,
+                          struct cooling_function_data* cooling);
 
   data.grid_rank = GRACKLE_RANK;
   data.grid_dimension = grid_dimension;
@@ -571,7 +199,6 @@
  * @param hydro_properties the hydro_props struct, used for
  * getting the minimal internal energy allowed in by SWIFT.
  * Read from yml file into engine struct.
- * @param time Time since Big Bang
  */
 __attribute__((always_inline)) INLINE static void cooling_cool_part(
     const struct phys_const* restrict phys_const,
@@ -581,7 +208,7 @@
     const struct entropy_floor_properties* floor_props,
     const struct cooling_function_data* restrict cooling,
     struct part* restrict p, struct xpart* restrict xp, double dt,
-    double dt_therm, const double time) {
+    double dt_therm) {
 
   /* Nothing to do here? */
   if (dt == 0.) return;
@@ -628,61 +255,238 @@
   /* Store the radiated energy */
   xp->cooling_data.radiated_energy -= hydro_get_mass(p) * cooling_du_dt * dt;
 }
-=======
-    const struct part* restrict p, struct xpart* restrict xp, double dt);
->>>>>>> aaa7b6ba
-
-gr_float cooling_time(const struct phys_const* restrict phys_const,
-                      const struct unit_system* restrict us,
-                      const struct hydro_props* hydro_properties,
-                      const struct cosmology* restrict cosmo,
-                      const struct cooling_function_data* restrict cooling,
-                      const struct part* restrict p, struct xpart* restrict xp);
-void cooling_apply(struct part* restrict p, struct xpart* restrict xp,
-                   const struct cosmology* restrict cosmo, float cooling_du_dt,
-                   gr_float u_new);
-
-void cooling_cool_part(const struct phys_const* restrict phys_const,
-                       const struct unit_system* restrict us,
-                       const struct cosmology* restrict cosmo,
-                       const struct hydro_props* hydro_properties,
-                       const struct entropy_floor_properties* floor_props,
-                       const struct cooling_function_data* restrict cooling,
-                       struct part* restrict p, struct xpart* restrict xp,
-                       const double dt, const double dt_therm,
-                       const double time);
-
-float cooling_get_temperature(
-    const struct phys_const* restrict phys_const,
-    const struct hydro_props* hydro_properties,
-    const struct unit_system* restrict us,
-    const struct cosmology* restrict cosmo,
-    const struct cooling_function_data* restrict cooling,
-    const struct part* restrict p, const struct xpart* restrict xp);
-float cooling_timestep(const struct cooling_function_data* restrict cooling,
-                       const struct phys_const* restrict phys_const,
-                       const struct cosmology* restrict cosmo,
-                       const struct unit_system* restrict us,
-                       const struct hydro_props* hydro_properties,
-                       const struct part* restrict p,
-                       const struct xpart* restrict xp);
-
-void cooling_split_part(struct part* p, struct xpart* xp, double n);
-
-void cooling_init_units(const struct unit_system* us,
-                        const struct phys_const* phys_const,
-                        struct cooling_function_data* cooling);
-void cooling_init_grackle(struct cooling_function_data* cooling);
-
-void cooling_init_backend(struct swift_params* parameter_file,
-                          const struct unit_system* us,
-                          const struct phys_const* phys_const,
-                          const struct hydro_props* hydro_props,
-                          struct cooling_function_data* cooling);
-
-void cooling_clean(struct cooling_function_data* cooling);
-void cooling_struct_dump(const struct cooling_function_data* cooling,
-                         FILE* stream);
-void cooling_struct_restore(struct cooling_function_data* cooling, FILE* stream,
-                            const struct cosmology* cosmo);
+
+/**
+ * @brief Compute the temperature of a #part based on the cooling function.
+ *
+ * @param phys_const #phys_const data structure.
+ * @param hydro_props The properties of the hydro scheme.
+ * @param us The internal system of units.
+ * @param cosmo #cosmology data structure.
+ * @param cooling #cooling_function_data struct.
+ * @param p #part data.
+ * @param xp Pointer to the #xpart data.
+ */
+static INLINE float cooling_get_temperature(
+    const struct phys_const* restrict phys_const,
+    const struct hydro_props* restrict hydro_props,
+    const struct unit_system* restrict us,
+    const struct cosmology* restrict cosmo,
+    const struct cooling_function_data* restrict cooling,
+    const struct part* restrict p, const struct xpart* restrict xp) {
+  // TODO use the grackle library
+
+  /* Physical constants */
+  const double m_H = phys_const->const_proton_mass;
+  const double k_B = phys_const->const_boltzmann_k;
+
+  /* Gas properties */
+  const double T_transition = hydro_props->hydrogen_ionization_temperature;
+  const double mu_neutral = hydro_props->mu_neutral;
+  const double mu_ionised = hydro_props->mu_ionised;
+
+  /* Particle temperature */
+  const double u = hydro_get_physical_internal_energy(p, xp, cosmo);
+
+  /* Temperature over mean molecular weight */
+  const double T_over_mu = hydro_gamma_minus_one * u * m_H / k_B;
+
+  /* Are we above or below the HII -> HI transition? */
+  if (T_over_mu > (T_transition + 1.) / mu_ionised)
+    return T_over_mu * mu_ionised;
+  else if (T_over_mu < (T_transition - 1.) / mu_neutral)
+    return T_over_mu * mu_neutral;
+  else
+    return T_transition;
+}
+
+/**
+ * @brief Computes the cooling time-step.
+ *
+ * We return FLT_MAX so as to impose no limit on the time-step.
+ *
+ * @param cooling The #cooling_function_data used in the run.
+ * @param phys_const The physical constants in internal units.
+ * @param cosmo The current cosmological model.
+ * @param us The internal system of units.
+ * @param p Pointer to the particle data.
+ */
+__attribute__((always_inline)) INLINE static float cooling_timestep(
+    const struct cooling_function_data* restrict cooling,
+    const struct phys_const* restrict phys_const,
+    const struct cosmology* restrict cosmo,
+    const struct unit_system* restrict us,
+    const struct hydro_props* hydro_props, const struct part* restrict p,
+    const struct xpart* restrict xp) {
+
+  return FLT_MAX;
+}
+
+/**
+ * @brief Split the coolong content of a particle into n pieces
+ *
+ * @param p The #part.
+ * @param xp The #xpart.
+ * @param n The number of pieces to split into.
+ */
+INLINE static void cooling_split_part(struct part* p, struct xpart* xp,
+                                      double n) {
+
+  error("Loic: to be implemented");
+}
+
+/**
+ * @brief Initialises the cooling unit system.
+ *
+ * @param us The current internal system of units.
+ * @param cooling The cooling properties to initialize
+ */
+__attribute__((always_inline)) INLINE static void cooling_init_units(
+    const struct unit_system* us, struct cooling_function_data* cooling) {
+
+  /* These are conversions from code units to cgs. */
+
+  /* first cosmo */
+  cooling->units.a_units = 1.0;  // units for the expansion factor
+  cooling->units.a_value = 1.0;
+
+  /* We assume here all physical quantities to
+     be in proper coordinate (not comobile)  */
+  cooling->units.comoving_coordinates = 0;
+
+  /* then units */
+  cooling->units.density_units =
+      units_cgs_conversion_factor(us, UNIT_CONV_DENSITY);
+  cooling->units.length_units =
+      units_cgs_conversion_factor(us, UNIT_CONV_LENGTH);
+  cooling->units.time_units = units_cgs_conversion_factor(us, UNIT_CONV_TIME);
+  cooling->units.velocity_units =
+      units_cgs_conversion_factor(us, UNIT_CONV_VELOCITY);
+}
+
+/**
+ * @brief Initialises Grackle.
+ *
+ * @param cooling The cooling properties to initialize
+ */
+__attribute__((always_inline)) INLINE static void cooling_init_grackle(
+    struct cooling_function_data* cooling) {
+
+#ifdef SWIFT_DEBUG_CHECKS
+  /* enable verbose for grackle */
+  grackle_verbose = 1;
+#endif
+
+  chemistry_data* chemistry = &cooling->chemistry;
+
+  /* Create a chemistry object for parameters and rate data. */
+  if (set_default_chemistry_parameters(chemistry) == 0) {
+    error("Error in set_default_chemistry_parameters.");
+  }
+
+  // Set parameter values for chemistry.
+  chemistry->use_grackle = 1;
+  chemistry->with_radiative_cooling = 1;
+
+  /* molecular network with H, He, D
+   From Cloudy table */
+  chemistry->primordial_chemistry = COOLING_GRACKLE_MODE;
+  chemistry->metal_cooling = cooling->with_metal_cooling;
+  chemistry->UVbackground = cooling->with_uv_background;
+  chemistry->grackle_data_file = cooling->cloudy_table;
+
+  /* radiative transfer */
+  chemistry->use_radiative_transfer = cooling->provide_specific_heating_rates ||
+                                      cooling->provide_volumetric_heating_rates;
+  chemistry->use_volumetric_heating_rate =
+      cooling->provide_volumetric_heating_rates;
+  chemistry->use_specific_heating_rate =
+      cooling->provide_specific_heating_rates;
+
+  if (cooling->provide_specific_heating_rates &&
+      cooling->provide_volumetric_heating_rates)
+    message(
+        "WARNING: You should specified either the specific or the volumetric "
+        "heating rates, not both");
+
+  /* self shielding */
+  chemistry->self_shielding_method = cooling->self_shielding_method;
+
+  /* Initialize the chemistry object. */
+  if (initialize_chemistry_data(&cooling->units) == 0) {
+    error("Error in initialize_chemistry_data.");
+  }
+}
+
+/**
+ * @brief Initialises the cooling properties.
+ *
+ * @param parameter_file The parsed parameter file.
+ * @param us The current internal system of units.
+ * @param phys_const The physical constants in internal units.
+ * @param hydro_props The properties of the hydro scheme.
+ * @param cooling The cooling properties to initialize
+ */
+__attribute__((always_inline)) INLINE static void cooling_init_backend(
+    struct swift_params* parameter_file, const struct unit_system* us,
+    const struct phys_const* phys_const, const struct hydro_props* hydro_props,
+    struct cooling_function_data* cooling) {
+
+  if (GRACKLE_NPART != 1)
+    error("Grackle with multiple particles not implemented");
+
+  /* read parameters */
+  cooling_read_parameters(parameter_file, cooling);
+
+  /* Set up the units system. */
+  cooling_init_units(us, cooling);
+
+  /* Set up grackle */
+  cooling_init_grackle(cooling);
+}
+
+/**
+ * @brief Clean-up the memory allocated for the cooling routines
+ *
+ * @param cooling the cooling data structure.
+ */
+static INLINE void cooling_clean(struct cooling_function_data* cooling) {
+
+  // MATTHIEU: To do: free stuff here
+}
+
+/**
+ * @brief Write a cooling struct to the given FILE as a stream of bytes.
+ *
+ * Nothing to do beyond writing the structure from the stream.
+ *
+ * @param cooling the struct
+ * @param stream the file stream
+ */
+static INLINE void cooling_struct_dump(
+    const struct cooling_function_data* cooling, FILE* stream) {
+  restart_write_blocks((void*)cooling, sizeof(struct cooling_function_data), 1,
+                       stream, "cooling", "cooling function");
+}
+
+/**
+ * @brief Restore a hydro_props struct from the given FILE as a stream of
+ * bytes.
+ *
+ * Nothing to do beyond reading the structure from the stream.
+ *
+ * @param cooling the struct
+ * @param stream the file stream
+ * @param cosmo #cosmology structure
+ */
+static INLINE void cooling_struct_restore(struct cooling_function_data* cooling,
+                                          FILE* stream,
+                                          const struct cosmology* cosmo) {
+  restart_read_blocks((void*)cooling, sizeof(struct cooling_function_data), 1,
+                      stream, NULL, "cooling function");
+
+  /* Set up grackle */
+  cooling_init_grackle(cooling);
+}
+
 #endif /* SWIFT_COOLING_GRACKLE_H */