/*******************************************************************************
 * This file is part of SWIFT.
 * Copyright (c) 2016 Matthieu Schaller (matthieu.schaller@durham.ac.uk)
 *
 * This program is free software: you can redistribute it and/or modify
 * it under the terms of the GNU Lesser General Public License as published
 * by the Free Software Foundation, either version 3 of the License, or
 * (at your option) any later version.
 *
 * This program is distributed in the hope that it will be useful,
 * but WITHOUT ANY WARRANTY; without even the implied warranty of
 * MERCHANTABILITY or FITNESS FOR A PARTICULAR PURPOSE.  See the
 * GNU General Public License for more details.
 *
 * You should have received a copy of the GNU Lesser General Public License
 * along with this program.  If not, see <http://www.gnu.org/licenses/>.
 *
 ******************************************************************************/
#ifndef SWIFT_COOLING_GRACKLE_H
#define SWIFT_COOLING_GRACKLE_H

/**
 * @file src/cooling/grackle/cooling.h
 * @brief Cooling using the GRACKLE 3.0 library.
 */

/* Config parameters. */
#include "../config.h"

/* Some standard headers. */
#include <float.h>
#include <math.h>

/* The grackle library itself */
#include <grackle.h>

/* Local includes. */
#include "chemistry.h"
#include "cooling_io.h"
#include "error.h"
#include "hydro.h"
#include "parser.h"
#include "part.h"
#include "physical_constants.h"
#include "units.h"

/* need to rework (and check) code if changed */
#define GRACKLE_NPART 1
#define GRACKLE_RANK 3

/**
 * @brief Common operations performed on the cooling function at a
 * given time-step or redshift.
 *
 * @param phys_const The physical constants in internal units.
 * @param us The internal system of units.
 * @param cosmo The current cosmological model.
 * @param cooling The #cooling_function_data used in the run.
 */
INLINE static void cooling_update(const struct phys_const* phys_const,
                                  const struct unit_system* us,
                                  const struct cosmology* cosmo,
                                  struct cooling_function_data* cooling) {
  // Add content if required.
}

/* prototypes */
static gr_float cooling_time(
    const struct phys_const* restrict phys_const,
    const struct unit_system* restrict us,
    const struct cosmology* restrict cosmo,
    const struct cooling_function_data* restrict cooling,
    const struct part* restrict p, struct xpart* restrict xp);

static double cooling_rate(const struct phys_const* restrict phys_const,
                           const struct unit_system* restrict us,
                           const struct cosmology* restrict cosmo,
                           const struct cooling_function_data* restrict cooling,
                           const struct part* restrict p,
                           struct xpart* restrict xp, double dt);

/**
 * @brief Print the chemical network
 *
 * @param xp The #xpart to print
 */
__attribute__((always_inline)) INLINE static void cooling_print_fractions(
    const struct xpart* restrict xp) {

  const struct cooling_xpart_data tmp = xp->cooling_data;
#if COOLING_GRACKLE_MODE > 0
  message("HI %g, HII %g, HeI %g, HeII %g, HeIII %g, e %g", tmp.HI_frac,
          tmp.HII_frac, tmp.HeI_frac, tmp.HeII_frac, tmp.HeIII_frac,
          tmp.e_frac);
#endif

#if COOLING_GRACKLE_MODE > 1
  message("HM %g, H2I %g, H2II %g", tmp.HM_frac, tmp.H2I_frac, tmp.H2II_frac);
#endif

#if COOLING_GRACKLE_MODE > 2
  message("DI %g, DII %g, HDI %g", tmp.DI_frac, tmp.DII_frac, tmp.HDI_frac);
#endif
  message("Metal: %g", tmp.metal_frac);
}

/**
 * @brief Check if the difference of a given field is lower than limit
 *
 * @param xp First #xpart
 * @param old Second #xpart
 * @param field The field to check
 * @param limit Difference limit
 *
 * @return 0 if diff > limit
 */
#define cooling_check_field(xp, old, field, limit)                \
  ({                                                              \
    float tmp = xp->cooling_data.field - old->cooling_data.field; \
    tmp = fabs(tmp) / xp->cooling_data.field;                     \
    if (tmp > limit) return 0;                                    \
  })

/**
 * @brief Check if difference between two particles is lower than a given value
 *
 * @param xp One of the #xpart
 * @param old The other #xpart
 * @param limit The difference limit
 */
__attribute__((always_inline)) INLINE static int cooling_converged(
    const struct xpart* restrict xp, const struct xpart* restrict old,
    const float limit) {

#if COOLING_GRACKLE_MODE > 0
  cooling_check_field(xp, old, HI_frac, limit);
  cooling_check_field(xp, old, HII_frac, limit);
  cooling_check_field(xp, old, HeI_frac, limit);
  cooling_check_field(xp, old, HeII_frac, limit);
  cooling_check_field(xp, old, HeIII_frac, limit);
  cooling_check_field(xp, old, e_frac, limit);
#endif
#if COOLING_GRACKLE_MODE > 1
  cooling_check_field(xp, old, HM_frac, limit);
  cooling_check_field(xp, old, H2I_frac, limit);
  cooling_check_field(xp, old, H2II_frac, limit);
#endif

#if COOLING_GRACKLE_MODE > 2
  cooling_check_field(xp, old, DI_frac, limit);
  cooling_check_field(xp, old, DII_frac, limit);
  cooling_check_field(xp, old, HDI_frac, limit);
#endif

  return 1;
}

/**
 * @brief Compute equilibrium fraction
 *
 * @param p Pointer to the particle data.
 * @param xp Pointer to the extended particle data.
 * @param cooling The properties of the cooling function.
 */
__attribute__((always_inline)) INLINE static void cooling_compute_equilibrium(
    const struct phys_const* restrict phys_const,
    const struct unit_system* restrict us,
    const struct cosmology* restrict cosmo,
    const struct cooling_function_data* restrict cooling,
    const struct part* restrict p, struct xpart* restrict xp) {

  /* get temporary data */
  struct part p_tmp = *p;
  struct cooling_function_data cooling_tmp = *cooling;
  cooling_tmp.chemistry.with_radiative_cooling = 0;
  /* need density for computation, therefore quick estimate */
  p_tmp.rho = 0.2387 * p_tmp.mass / pow(p_tmp.h, 3);

  /* compute time step */
  const double alpha = 0.01;
  double dt =
      fabs(cooling_time(phys_const, us, cosmo, &cooling_tmp, &p_tmp, xp));
  cooling_rate(phys_const, us, cosmo, &cooling_tmp, &p_tmp, xp, dt);
  dt = alpha *
       fabs(cooling_time(phys_const, us, cosmo, &cooling_tmp, &p_tmp, xp));

  /* init simple variables */
  int step = 0;
  const int max_step = cooling_tmp.max_step;
  const float conv_limit = cooling_tmp.convergence_limit;
  struct xpart old;

  do {
    /* update variables */
    step += 1;
    old = *xp;

    /* update chemistry */
    cooling_rate(phys_const, us, cosmo, &cooling_tmp, &p_tmp, xp, dt);
  } while (step < max_step && !cooling_converged(xp, &old, conv_limit));

  if (step == max_step)
    error(
        "A particle element fraction failed to converge."
        "You can change 'GrackleCooling:MaxSteps' or "
        "'GrackleCooling:ConvergenceLimit' to avoid this problem");
}

/**
 * @brief Sets the cooling properties of the (x-)particles to a valid start
 * state.
 *
 * @param p Pointer to the particle data.
 * @param xp Pointer to the extended particle data.
 * @param cooling The properties of the cooling function.
 */
__attribute__((always_inline)) INLINE static void cooling_first_init_part(
    const struct phys_const* restrict phys_const,
    const struct unit_system* restrict us,
    const struct cosmology* restrict cosmo,
    const struct cooling_function_data* cooling, const struct part* restrict p,
    struct xpart* restrict xp) {

  xp->cooling_data.radiated_energy = 0.f;

#if COOLING_GRACKLE_MODE >= 1
  gr_float zero = 1.e-20;

  /* primordial chemistry >= 1 */
  xp->cooling_data.HI_frac = zero;
  xp->cooling_data.HII_frac = grackle_data->HydrogenFractionByMass;
  xp->cooling_data.HeI_frac = 1. - grackle_data->HydrogenFractionByMass;
  xp->cooling_data.HeII_frac = zero;
  xp->cooling_data.HeIII_frac = zero;
  xp->cooling_data.e_frac = xp->cooling_data.HII_frac +
                            0.25 * xp->cooling_data.HeII_frac +
                            0.5 * xp->cooling_data.HeIII_frac;
#endif  // MODE >= 1

#if COOLING_GRACKLE_MODE >= 2
  /* primordial chemistry >= 2 */
  xp->cooling_data.HM_frac = zero;
  xp->cooling_data.H2I_frac = zero;
  xp->cooling_data.H2II_frac = zero;
#endif  // MODE >= 2

#if COOLING_GRACKLE_MODE >= 3
  /* primordial chemistry >= 3 */
  xp->cooling_data.DI_frac = grackle_data->DeuteriumToHydrogenRatio *
                             grackle_data->HydrogenFractionByMass;
  xp->cooling_data.DII_frac = zero;
  xp->cooling_data.HDI_frac = zero;
#endif  // MODE >= 3

#if COOLING_GRACKLE_MODE > 0
  cooling_compute_equilibrium(phys_const, us, cosmo, cooling, p, xp);
#endif
}

/**
 * @brief Returns the total radiated energy by this particle.
 *
 * @param xp The extended particle data
 */
__attribute__((always_inline)) INLINE static float cooling_get_radiated_energy(
    const struct xpart* restrict xp) {

  return xp->cooling_data.radiated_energy;
}

/**
 * @brief Prints the properties of the cooling model to stdout.
 *
 * @param cooling The properties of the cooling function.
 */
__attribute__((always_inline)) INLINE static void cooling_print_backend(
    const struct cooling_function_data* cooling) {

  message("Cooling function is 'Grackle'.");
  message("Using Grackle    = %i", cooling->chemistry.use_grackle);
  message("Chemical network = %i", cooling->chemistry.primordial_chemistry);
  message("CloudyTable      = %s", cooling->cloudy_table);
  message("Redshift         = %g", cooling->redshift);
  message("UV background    = %d", cooling->with_uv_background);
  message("Metal cooling    = %i", cooling->chemistry.metal_cooling);
  message("Self Shielding   = %i", cooling->self_shielding_method);
  message("Specific Heating Rates   = %i",
          cooling->provide_specific_heating_rates);
  message("Volumetric Heating Rates = %i",
          cooling->provide_volumetric_heating_rates);
  message("Units:");
  message("\tComoving     = %i", cooling->units.comoving_coordinates);
  message("\tLength       = %g", cooling->units.length_units);
  message("\tDensity      = %g", cooling->units.density_units);
  message("\tTime         = %g", cooling->units.time_units);
  message("\tScale Factor = %g", cooling->units.a_units);
}

/**
 * @brief copy a single field from the grackle data to a #xpart
 *
 * @param data The #grackle_field_data
 * @param xp The #xpart
 * @param rho Particle density
 * @param field The field to copy
 */
#define cooling_copy_field_from_grackle(data, xp, rho, field) \
  xp->cooling_data.field##_frac = *data.field##_density / rho;

/**
 * @brief copy a single field from a #xpart to the grackle data
 *
 * @param data The #grackle_field_data
 * @param xp The #xpart
 * @param rho Particle density
 * @param field The field to copy
 */
#define cooling_copy_field_to_grackle(data, xp, rho, field)       \
  gr_float grackle_##field = xp->cooling_data.field##_frac * rho; \
  data.field##_density = &grackle_##field;

/**
 * @brief copy a #xpart to the grackle data
 *
 * Warning this function creates some variable, therefore the grackle call
 * should be in a block that still has the variables.
 *
 * @param data The #grackle_field_data
 * @param p The #part
 * @param xp The #xpart
 * @param rho Particle density
 */
#if COOLING_GRACKLE_MODE > 0
#define cooling_copy_to_grackle1(data, p, xp, rho)     \
  cooling_copy_field_to_grackle(data, xp, rho, HI);    \
  cooling_copy_field_to_grackle(data, xp, rho, HII);   \
  cooling_copy_field_to_grackle(data, xp, rho, HeI);   \
  cooling_copy_field_to_grackle(data, xp, rho, HeII);  \
  cooling_copy_field_to_grackle(data, xp, rho, HeIII); \
  cooling_copy_field_to_grackle(data, xp, rho, e);
#else
#define cooling_copy_to_grackle1(data, p, xp, rho) \
  data.HI_density = NULL;                          \
  data.HII_density = NULL;                         \
  data.HeI_density = NULL;                         \
  data.HeII_density = NULL;                        \
  data.HeIII_density = NULL;                       \
  data.e_density = NULL;
#endif

/**
 * @brief copy a #xpart to the grackle data
 *
 * Warning this function creates some variable, therefore the grackle call
 * should be in a block that still has the variables.
 *
 * @param data The #grackle_field_data
 * @param p The #part
 * @param xp The #xpart
 * @param rho Particle density
 */
#if COOLING_GRACKLE_MODE > 1
#define cooling_copy_to_grackle2(data, p, xp, rho)   \
  cooling_copy_field_to_grackle(data, xp, rho, HM);  \
  cooling_copy_field_to_grackle(data, xp, rho, H2I); \
  cooling_copy_field_to_grackle(data, xp, rho, H2II);
#else
#define cooling_copy_to_grackle2(data, p, xp, rho) \
  data.HM_density = NULL;                          \
  data.H2I_density = NULL;                         \
  data.H2II_density = NULL;
#endif

/**
 * @brief copy a #xpart to the grackle data
 *
 * Warning this function creates some variable, therefore the grackle call
 * should be in a block that still has the variables.
 *
 * @param data The #grackle_field_data
 * @param p The #part
 * @param xp The #xpart
 * @param rho Particle density
 */
#if COOLING_GRACKLE_MODE > 2
#define cooling_copy_to_grackle3(data, p, xp, rho)   \
  cooling_copy_field_to_grackle(data, xp, rho, DI);  \
  cooling_copy_field_to_grackle(data, xp, rho, DII); \
  cooling_copy_field_to_grackle(data, xp, rho, HDI);
#else
#define cooling_copy_to_grackle3(data, p, xp, rho) \
  data.DI_density = NULL;                          \
  data.DII_density = NULL;                         \
  data.HDI_density = NULL;
#endif

/**
 * @brief copy the grackle data to a #xpart
 *
 * @param data The #grackle_field_data
 * @param p The #part
 * @param xp The #xpart
 * @param rho Particle density
 */
#if COOLING_GRACKLE_MODE > 0
#define cooling_copy_from_grackle1(data, p, xp, rho)     \
  cooling_copy_field_from_grackle(data, xp, rho, HI);    \
  cooling_copy_field_from_grackle(data, xp, rho, HII);   \
  cooling_copy_field_from_grackle(data, xp, rho, HeI);   \
  cooling_copy_field_from_grackle(data, xp, rho, HeII);  \
  cooling_copy_field_from_grackle(data, xp, rho, HeIII); \
  cooling_copy_field_from_grackle(data, xp, rho, e);
#else
#define cooling_copy_from_grackle1(data, p, xp, rho)
#endif

/**
 * @brief copy the grackle data to a #xpart
 *
 * @param data The #grackle_field_data
 * @param p The #part
 * @param xp The #xpart
 * @param rho Particle density
 */
#if COOLING_GRACKLE_MODE > 1
#define cooling_copy_from_grackle2(data, p, xp, rho)   \
  cooling_copy_field_from_grackle(data, xp, rho, HM);  \
  cooling_copy_field_from_grackle(data, xp, rho, H2I); \
  cooling_copy_field_from_grackle(data, xp, rho, H2II);
#else
#define cooling_copy_from_grackle2(data, p, xp, rho)
#endif

/**
 * @brief copy the grackle data to a #xpart
 *
 * @param data The #grackle_field_data
 * @param p The #part
 * @param xp The #xpart
 * @param rho Particle density
 */
#if COOLING_GRACKLE_MODE > 2
#define cooling_copy_from_grackle3(data, p, xp, rho)   \
  cooling_copy_field_from_grackle(data, xp, rho, DI);  \
  cooling_copy_field_from_grackle(data, xp, rho, DII); \
  cooling_copy_field_from_grackle(data, xp, rho, HDI);
#else
#define cooling_copy_from_grackle3(data, p, xp, rho)
#endif

/**
 * @brief copy a #xpart to the grackle data
 *
 * Warning this function creates some variable, therefore the grackle call
 * should be in a block that still has the variables.
 *
 * @param data The #grackle_field_data
 * @param p The #part
 * @param xp The #xpart
 * @param rho Particle density
 */
#define cooling_copy_to_grackle(data, p, xp, rho)                      \
  cooling_copy_to_grackle1(data, p, xp, rho);                          \
  cooling_copy_to_grackle2(data, p, xp, rho);                          \
  cooling_copy_to_grackle3(data, p, xp, rho);                          \
  data.volumetric_heating_rate = NULL;                                 \
  data.specific_heating_rate = NULL;                                   \
  data.RT_heating_rate = NULL;                                         \
  data.RT_HI_ionization_rate = NULL;                                   \
  data.RT_HeI_ionization_rate = NULL;                                  \
  data.RT_HeII_ionization_rate = NULL;                                 \
  data.RT_H2_dissociation_rate = NULL;                                 \
  gr_float metal_density = chemistry_metal_mass_fraction(p, xp) * rho; \
  data.metal_density = &metal_density;

/**
 * @brief copy a #xpart to the grackle data
 *
 * Warning this function creates some variable, therefore the grackle call
 * should be in a block that still has the variables.
 *
 * @param data The #grackle_field_data
 * @param p The #part
 * @param xp The #xpart
 * @param rho Particle density
 */
#define cooling_copy_from_grackle(data, p, xp, rho) \
  cooling_copy_from_grackle1(data, p, xp, rho);     \
  cooling_copy_from_grackle2(data, p, xp, rho);     \
  cooling_copy_from_grackle3(data, p, xp, rho);

/**
 * @brief Compute the cooling rate and update the particle chemistry data
 *
 * @param phys_const The physical constants in internal units.
 * @param us The internal system of units.
 * @param cooling The #cooling_function_data used in the run.
 * @param p Pointer to the particle data.
 * @param xp Pointer to the particle extra data
 * @param dt The time-step of this particle.
 *
 * @return du / dt
 */
__attribute__((always_inline)) INLINE static gr_float cooling_rate(
    const struct phys_const* restrict phys_const,
    const struct unit_system* restrict us,
    const struct cosmology* restrict cosmo,
    const struct cooling_function_data* restrict cooling,
    const struct part* restrict p, struct xpart* restrict xp, double dt) {

  if (cosmo->Omega_m != 0. || cosmo->Omega_r != 0. || cosmo->Omega_k != 0. ||
      cosmo->Omega_lambda != 0. || cosmo->Omega_b != 0.)
    error(
        "Check cosmology factors (physical vs. co-moving and drifted vs. "
        "un-drifted)!");

  /* set current time */
  code_units units = cooling->units;
  if (cooling->redshift == -1)
    units.a_value = cosmo->a;
  else
    units.a_value = 1. / (1. + cooling->redshift);

  /* initialize data */
  grackle_field_data data;

  /* set values */
  /* grid */
  int grid_dimension[GRACKLE_RANK] = {GRACKLE_NPART, 1, 1};
  int grid_start[GRACKLE_RANK] = {0, 0, 0};
  int grid_end[GRACKLE_RANK] = {GRACKLE_NPART - 1, 0, 0};

  data.grid_dx = 0.;
  data.grid_rank = GRACKLE_RANK;
  data.grid_dimension = grid_dimension;
  data.grid_start = grid_start;
  data.grid_end = grid_end;

  /* general particle data */
  gr_float density = hydro_get_physical_density(p, cosmo);
  const double energy_before =
      hydro_get_drifted_physical_internal_energy(p, cosmo);
  gr_float energy = energy_before;

  /* initialize density */
  data.density = &density;

  /* initialize energy */
  data.internal_energy = &energy;

  /* grackle 3.0 doc: "Currently not used" */
  data.x_velocity = NULL;
  data.y_velocity = NULL;
  data.z_velocity = NULL;

  /* copy to grackle structure */
  cooling_copy_to_grackle(data, p, xp, density);

  /* solve chemistry */
  chemistry_data chemistry_grackle = cooling->chemistry;
  chemistry_data_storage chemistry_rates = grackle_rates;
  if (local_solve_chemistry(&chemistry_grackle, &chemistry_rates, &units, &data,
                            dt) == 0) {
    error("Error in solve_chemistry.");
  }

  /* copy from grackle data to particle */
  cooling_copy_from_grackle(data, p, xp, density);

  /* compute rate */
  return (energy - energy_before) / dt;
}

/**
 * @brief Compute the cooling time
 *
 * @param cooling The #cooling_function_data used in the run.
 * @param p Pointer to the particle data.
 * @param xp Pointer to the particle extra data
 *
 * @return cooling time
 */
__attribute__((always_inline)) INLINE static gr_float cooling_time(
    const struct phys_const* restrict phys_const,
    const struct unit_system* restrict us,
    const struct cosmology* restrict cosmo,
    const struct cooling_function_data* restrict cooling,
    const struct part* restrict p, struct xpart* restrict xp) {

  /* set current time */
  code_units units = cooling->units;
  if (cooling->redshift == -1)
    error("TODO time dependant redshift");
  else
    units.a_value = 1. / (1. + cooling->redshift);

  /* initialize data */
  grackle_field_data data;

  /* set values */
  /* grid */
  int grid_dimension[GRACKLE_RANK] = {GRACKLE_NPART, 1, 1};
  int grid_start[GRACKLE_RANK] = {0, 0, 0};
  int grid_end[GRACKLE_RANK] = {GRACKLE_NPART - 1, 0, 0};

  data.grid_rank = GRACKLE_RANK;
  data.grid_dimension = grid_dimension;
  data.grid_start = grid_start;
  data.grid_end = grid_end;

  /* general particle data */
  const gr_float energy_before =
      hydro_get_drifted_physical_internal_energy(p, cosmo);
  gr_float density = hydro_get_physical_density(p, cosmo);
  gr_float energy = energy_before;

  /* initialize density */
  data.density = &density;

  /* initialize energy */
  data.internal_energy = &energy;

  /* grackle 3.0 doc: "Currently not used" */
  data.x_velocity = NULL;
  data.y_velocity = NULL;
  data.z_velocity = NULL;

  /* copy data from particle to grackle data */
  cooling_copy_to_grackle(data, p, xp, density);

  /* Compute cooling time */
  gr_float cooling_time;
  chemistry_data chemistry_grackle = cooling->chemistry;
  chemistry_data_storage chemistry_rates = grackle_rates;
  if (local_calculate_cooling_time(&chemistry_grackle, &chemistry_rates, &units,
                                   &data, &cooling_time) == 0) {
    error("Error in calculate_cooling_time.");
  }

  /* copy from grackle data to particle */
  cooling_copy_from_grackle(data, p, xp, density);

  /* compute rate */
  return cooling_time;
}

/**
 * @brief Apply the cooling function to a particle.
 *
 * @param phys_const The physical constants in internal units.
 * @param us The internal system of units.
 * @param cosmo The current cosmological model.
 * @param cooling The #cooling_function_data used in the run.
 * @param p Pointer to the particle data.
 * @param dt The time-step of this particle.
 * @param hydro_properties the hydro_props struct, used for
 * getting the minimal internal energy allowed in by SWIFT.
 * Read from yml file into engine struct.
 */
__attribute__((always_inline)) INLINE static void cooling_cool_part(
    const struct phys_const* restrict phys_const,
    const struct unit_system* restrict us,
    const struct cosmology* restrict cosmo,
    const struct hydro_props* hydro_props,
    const struct cooling_function_data* restrict cooling,
    struct part* restrict p, struct xpart* restrict xp, double dt,
<<<<<<< HEAD
    double dt_therm) {

  if (cosmo->Omega_m != 0. || cosmo->Omega_r != 0. || cosmo->Omega_k != 0. ||
      cosmo->Omega_lambda != 0. || cosmo->Omega_b != 0.)
    error(
        "Check cosmology factors (physical vs. co-moving and drifted vs. "
        "un-drifted)!");
=======
    const struct hydro_props *restrict hydro_properties) {
>>>>>>> 4c2e16d4

  if (dt == 0.) return;

  /* Current du_dt */
  const float hydro_du_dt = hydro_get_physical_internal_energy_dt(p, cosmo);

  /* compute cooling rate */
  const float du_dt = cooling_rate(phys_const, us, cosmo, cooling, p, xp, dt);

  /* record energy lost */
  xp->cooling_data.radiated_energy += -du_dt * dt * hydro_get_mass(p);

  /* Update the internal energy */
  hydro_set_physical_internal_energy_dt(p, cosmo, hydro_du_dt + du_dt);
}

/**
 * @brief Computes the cooling time-step.
 *
 * We return FLT_MAX so as to impose no limit on the time-step.
 *
 * @param cooling The #cooling_function_data used in the run.
 * @param phys_const The physical constants in internal units.
 * @param cosmo The current cosmological model.
 * @param us The internal system of units.
 * @param p Pointer to the particle data.
 */
__attribute__((always_inline)) INLINE static float cooling_timestep(
    const struct cooling_function_data* restrict cooling,
    const struct phys_const* restrict phys_const,
    const struct cosmology* restrict cosmo,
    const struct unit_system* restrict us,
    const struct hydro_props* hydro_props, const struct part* restrict p,
    const struct xpart* restrict xp) {

  return FLT_MAX;
}

/**
 * @brief Initialises the cooling unit system.
 *
 * @param us The current internal system of units.
 * @param cooling The cooling properties to initialize
 */
__attribute__((always_inline)) INLINE static void cooling_init_units(
    const struct unit_system* us, struct cooling_function_data* cooling) {

  /* These are conversions from code units to cgs. */

  /* first cosmo */
  cooling->units.a_units = 1.0;  // units for the expansion factor (1/1+zi)
  cooling->units.a_value = 1.0;

  /* We assume here all physical quantities to
     be in proper coordinate (not comobile)  */
  cooling->units.comoving_coordinates = 0;

  /* then units */
  cooling->units.density_units =
      us->UnitMass_in_cgs / pow(us->UnitLength_in_cgs, 3);
  cooling->units.length_units = us->UnitLength_in_cgs;
  cooling->units.time_units = us->UnitTime_in_cgs;
  cooling->units.velocity_units = cooling->units.a_units *
                                  cooling->units.length_units /
                                  cooling->units.time_units;
}

/**
 * @brief Initialises Grackle.
 *
 * @param cooling The cooling properties to initialize
 */
__attribute__((always_inline)) INLINE static void cooling_init_grackle(
    struct cooling_function_data* cooling) {

#ifdef SWIFT_DEBUG_CHECKS
  /* enable verbose for grackle */
  grackle_verbose = 1;
#endif

  chemistry_data* chemistry = &cooling->chemistry;

  /* Create a chemistry object for parameters and rate data. */
  if (set_default_chemistry_parameters(chemistry) == 0) {
    error("Error in set_default_chemistry_parameters.");
  }

  // Set parameter values for chemistry.
  chemistry->use_grackle = 1;
  chemistry->with_radiative_cooling = 1;

  /* molecular network with H, He, D
   From Cloudy table */
  chemistry->primordial_chemistry = COOLING_GRACKLE_MODE;
  chemistry->metal_cooling = cooling->with_metal_cooling;
  chemistry->UVbackground = cooling->with_uv_background;
  chemistry->grackle_data_file = cooling->cloudy_table;

  /* radiative transfer */
  chemistry->use_radiative_transfer = cooling->provide_specific_heating_rates ||
                                      cooling->provide_volumetric_heating_rates;
  chemistry->use_volumetric_heating_rate =
      cooling->provide_volumetric_heating_rates;
  chemistry->use_specific_heating_rate =
      cooling->provide_specific_heating_rates;

  if (cooling->provide_specific_heating_rates &&
      cooling->provide_volumetric_heating_rates)
    message(
        "WARNING: You should specified either the specific or the volumetric "
        "heating rates, not both");

  /* self shielding */
  chemistry->self_shielding_method = cooling->self_shielding_method;

  /* Initialize the chemistry object. */
  if (initialize_chemistry_data(&cooling->units) == 0) {
    error("Error in initialize_chemistry_data.");
  }
}

/**
 * @brief Initialises the cooling properties.
 *
 * @param parameter_file The parsed parameter file.
 * @param us The current internal system of units.
 * @param phys_const The physical constants in internal units.
 * @param cooling The cooling properties to initialize
 */
__attribute__((always_inline)) INLINE static void cooling_init_backend(
    struct swift_params* parameter_file, const struct unit_system* us,
    const struct phys_const* phys_const,
    struct cooling_function_data* cooling) {

  if (GRACKLE_NPART != 1)
    error("Grackle with multiple particles not implemented");

  /* read parameters */
  cooling_read_parameters(parameter_file, cooling);

  /* Set up the units system. */
  cooling_init_units(us, cooling);

  cooling_init_grackle(cooling);
}

#endif /* SWIFT_COOLING_GRACKLE_H */<|MERGE_RESOLUTION|>--- conflicted
+++ resolved
@@ -664,7 +664,6 @@
     const struct hydro_props* hydro_props,
     const struct cooling_function_data* restrict cooling,
     struct part* restrict p, struct xpart* restrict xp, double dt,
-<<<<<<< HEAD
     double dt_therm) {
 
   if (cosmo->Omega_m != 0. || cosmo->Omega_r != 0. || cosmo->Omega_k != 0. ||
@@ -672,9 +671,6 @@
     error(
         "Check cosmology factors (physical vs. co-moving and drifted vs. "
         "un-drifted)!");
-=======
-    const struct hydro_props *restrict hydro_properties) {
->>>>>>> 4c2e16d4
 
   if (dt == 0.) return;
 
