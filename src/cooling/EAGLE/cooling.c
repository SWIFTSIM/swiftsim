--- conflicted
+++ resolved
@@ -374,12 +374,8 @@
  * @param xp Pointer to the extended particle data.
  * @param dt The cooling time-step of this particle.
  * @param dt_therm The hydro time-step of this particle.
-<<<<<<< HEAD
- * @param time Time since Big Bang
-=======
  * @param time The current time (since the Big Bang or start of the run) in
  * internal units.
->>>>>>> aaa7b6ba
  */
 void cooling_cool_part(const struct phys_const *phys_const,
                        const struct unit_system *us,
