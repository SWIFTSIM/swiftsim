--- conflicted
+++ resolved
@@ -108,12 +108,8 @@
  * @param xp Pointer to the particle' extended data.
  * @param dt The time-step of this particle.
  * @param dt_therm The time-step operator used for thermal quantities.
-<<<<<<< HEAD
- * @param time Time since Big Bang
-=======
  * @param time Time since Big Bang (or start of the simulation) in internal
  * units.
->>>>>>> aaa7b6ba
  */
 __attribute__((always_inline)) INLINE static void cooling_cool_part(
     const struct phys_const* restrict phys_const,
