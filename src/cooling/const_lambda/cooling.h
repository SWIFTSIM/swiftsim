/*******************************************************************************
 * This file is part of SWIFT.
 * Copyright (c) 2016 Tom Theuns (tom.theuns@durham.ac.uk)
 *                    Matthieu Schaller (matthieu.schaller@durham.ac.uk)
 *                    Richard Bower (r.g.bower@durham.ac.uk)
 *                    Stefan Arridge  (stefan.arridge@durham.ac.uk)
 *
 * This program is free software: you can redistribute it and/or modify
 * it under the terms of the GNU Lesser General Public License as published
 * by the Free Software Foundation, either version 3 of the License, or
 * (at your option) any later version.
 *
 * This program is distributed in the hope that it will be useful,
 * but WITHOUT ANY WARRANTY; without even the implied warranty of
 * MERCHANTABILITY or FITNESS FOR A PARTICULAR PURPOSE.  See the
 * GNU General Public License for more details.
 *
 * You should have received a copy of the GNU Lesser General Public License
 * along with this program.  If not, see <http://www.gnu.org/licenses/>.
 *
 ******************************************************************************/

#ifndef SWIFT_COOLING_CONST_LAMBDA_H
#define SWIFT_COOLING_CONST_LAMBDA_H

/* Some standard headers. */
#include <float.h>
#include <math.h>

/* Local includes. */
#include "const.h"
#include "error.h"
#include "hydro.h"
#include "parser.h"
#include "part.h"
#include "physical_constants.h"
#include "units.h"

/**
 * @brief Calculates du/dt in code units for a particle.
 *
 * @param phys_const The physical constants in internal units.
 * @param us The internal system of units.
 * @param cooling The #cooling_function_data used in the run.
 * @param p Pointer to the particle data..
 */
__attribute__((always_inline)) INLINE static float cooling_rate(
    const struct phys_const* const phys_const, const struct UnitSystem* us,
    const struct cooling_function_data* cooling, const struct part* p) {

  /* Get particle density */
<<<<<<< HEAD
  const float rho = p->rho;
=======
  const float rho = hydro_get_density(p);
>>>>>>> f733b66d

  /* Get cooling function properties */
  const float X_H = cooling->hydrogen_mass_abundance;

  /* Calculate du_dt */
  const float du_dt = -cooling->lambda *
                      (X_H * rho / phys_const->const_proton_mass) *
                      (X_H * rho / phys_const->const_proton_mass) / rho;
  return du_dt;
}

/**
 * @brief Apply the cooling function to a particle.
 *
 * @param phys_const The physical constants in internal units.
 * @param us The internal system of units.
 * @param cooling The #cooling_function_data used in the run.
 * @param p Pointer to the particle data.
 * @param dt The time-step of this particle.
 */
__attribute__((always_inline)) INLINE static void cooling_cool_part(
    const struct phys_const* restrict phys_const,
    const struct UnitSystem* restrict us,
    const struct cooling_function_data* restrict cooling,
    struct part* restrict p, struct xpart* restrict xp, float dt) {

  /* Get current internal energy (dt=0) */
  const float u_old = hydro_get_internal_energy(p, 0.f);

  /* Internal energy floor */
  const float u_floor = cooling->min_energy;

  /* Calculate du_dt */
  const float du_dt = cooling_rate(phys_const, us, cooling, p);

  /* Intergrate cooling equation, but enforce energy floor */
  float u_new;
  if (u_old + du_dt * dt > u_floor) {
    u_new = u_old + du_dt * dt;
  } else {
    u_new = u_floor;
  }

  if (u_new < 0.5*u_old)
    u_new = 0.5*u_old;
  /* Update the internal energy */
  hydro_set_internal_energy(p, u_new);

<<<<<<< HEAD
  if (u_old == 0){
    printf("u_old = %g , u_floor = %g ,rho = %g , [x,y,z] = [%g,%g,%g], a_hydro = [%g,%g,%g]\n" , u_old, u_floor ,p->rho, p->x[0] , p->x[1]  , p->x[2], p->a_hydro[0] , p->a_hydro[1] , p->a_hydro[2]);
  }

  if (u_new <= 0){
     printf("u_new = %g , u_floor = %g ,rho = %g , [x,y,z] = [%g,%g,%g], a_hydro = [%g,%g,%g]\n" , u_new, u_floor ,p->rho, p->x[0] , p->x[1]  , p->x[2], p->a_hydro[0] , p->a_hydro[1] , p->a_hydro[2]);
  }
=======
>>>>>>> f733b66d
  /* Store the radiated energy */
  xp->cooling_data.radiated_energy += hydro_get_mass(p) * (u_old - u_new);
}

/**
 * @brief Computes the time-step due to cooling
 *
 * @param cooling The #cooling_function_data used in the run.
 * @param phys_const The physical constants in internal units.
 * @param us The internal system of units.
 * @param p Pointer to the particle data.
 */
__attribute__((always_inline)) INLINE static float cooling_timestep(
    const struct cooling_function_data* restrict cooling,
    const struct phys_const* restrict phys_const,
    const struct UnitSystem* restrict us, const struct part* restrict p) {

  /* Get current internal energy (dt=0) */
  const float u = hydro_get_internal_energy(p, 0.f);

<<<<<<< HEAD
  /* If we are close to the energy floor, ignore cooling timestep condition*/

  /* if (abs((u - cooling->min_energy)/cooling->min_energy) < 1.e-4){ */
  /*   return FLT_MAX; */
  /* } */
  /* else{ */
  /*   /\* Get du_dt *\/ */
  /*   const float du_dt = cooling_rate(phys_const, us, cooling, p); */
  /*   return u / abs(du_dt); */
  /* } */
  const float du_dt = cooling_rate(phys_const, us, cooling, p);

  return u / abs(du_dt);
=======
  return u / fabsf(du_dt);
>>>>>>> f733b66d
}

/**
 * @brief Sets the cooling properties of the (x-)particles to a valid start
 * state.
 *
 * @param p Pointer to the particle data.
 * @param xp Pointer to the extended particle data.
 */
__attribute__((always_inline)) INLINE static void cooling_init_part(
    const struct part* restrict p, struct xpart* restrict xp) {

  xp->cooling_data.radiated_energy = 0.f;
}

/**
 * @brief Returns the total radiated energy by this particle.
 *
 * @param xp The extended particle data
 */
__attribute__((always_inline)) INLINE static float cooling_get_radiated_energy(
    const struct xpart* restrict xp) {

  return xp->cooling_data.radiated_energy;
}

/**
 * @brief Initialises the cooling properties.
 *
 * @param parameter_file The parsed parameter file.
 * @param us The current internal system of units.
 * @param phys_const The physical constants in internal units.
 * @param cooling The cooling properties to initialize
 */
static INLINE void cooling_init_backend(
    const struct swift_params* parameter_file, const struct UnitSystem* us,
    const struct phys_const* phys_const,
    struct cooling_function_data* cooling) {

  const double lambda_cgs =
      parser_get_param_double(parameter_file, "LambdaCooling:lambda_cgs");
  const float min_temperature = parser_get_param_double(
      parameter_file, "LambdaCooling:minimum_temperature");
  cooling->hydrogen_mass_abundance = parser_get_param_double(
      parameter_file, "LambdaCooling:hydrogen_mass_abundance");
  cooling->mean_molecular_weight = parser_get_param_double(
      parameter_file, "LambdaCooling:mean_molecular_weight");
  cooling->cooling_tstep_mult = parser_get_param_double(
      parameter_file, "LambdaCooling:cooling_tstep_mult");

  /* convert minimum temperature into minimum internal energy */
  const float u_floor =
      phys_const->const_boltzmann_k * min_temperature /
      (hydro_gamma_minus_one * cooling->mean_molecular_weight *
       phys_const->const_proton_mass);

  cooling->min_energy = u_floor;

  /* convert lambda to code units */
  cooling->lambda = lambda_cgs *
                    units_cgs_conversion_factor(us, UNIT_CONV_TIME) /
                    (units_cgs_conversion_factor(us, UNIT_CONV_ENERGY) *
                     units_cgs_conversion_factor(us, UNIT_CONV_VOLUME));
<<<<<<< HEAD
  printf("lambda_cgs = %g , time_conv = %g , energy_conv = %g , volume_conv = %g , mass_conv = %g , length_conversion = %g , density_conversion = %g \n",lambda_cgs,units_cgs_conversion_factor(us, UNIT_CONV_TIME),units_cgs_conversion_factor(us, UNIT_CONV_ENERGY),units_cgs_conversion_factor(us, UNIT_CONV_VOLUME),units_cgs_conversion_factor(us, UNIT_CONV_MASS),units_cgs_conversion_factor(us, UNIT_CONV_LENGTH),units_cgs_conversion_factor(us, UNIT_CONV_DENSITY));
=======
>>>>>>> f733b66d
}

/**
 * @brief Prints the properties of the cooling model to stdout.
 *
 * @param cooling The properties of the cooling function.
 */
static INLINE void cooling_print_backend(
    const struct cooling_function_data* cooling) {

  message(
      "Cooling function is 'Constant lambda' with "
      "(lambda,min_energy,hydrogen_mass_abundance,mean_molecular_weight) "
      "=  (%g,%g,%g,%g)",
      cooling->lambda, cooling->min_energy, cooling->hydrogen_mass_abundance,
      cooling->mean_molecular_weight);
}

#endif /* SWIFT_COOLING_CONST_LAMBDA_H */<|MERGE_RESOLUTION|>--- conflicted
+++ resolved
@@ -49,11 +49,7 @@
     const struct cooling_function_data* cooling, const struct part* p) {
 
   /* Get particle density */
-<<<<<<< HEAD
-  const float rho = p->rho;
-=======
   const float rho = hydro_get_density(p);
->>>>>>> f733b66d
 
   /* Get cooling function properties */
   const float X_H = cooling->hydrogen_mass_abundance;
@@ -99,10 +95,10 @@
 
   if (u_new < 0.5*u_old)
     u_new = 0.5*u_old;
+
   /* Update the internal energy */
   hydro_set_internal_energy(p, u_new);
 
-<<<<<<< HEAD
   if (u_old == 0){
     printf("u_old = %g , u_floor = %g ,rho = %g , [x,y,z] = [%g,%g,%g], a_hydro = [%g,%g,%g]\n" , u_old, u_floor ,p->rho, p->x[0] , p->x[1]  , p->x[2], p->a_hydro[0] , p->a_hydro[1] , p->a_hydro[2]);
   }
@@ -110,8 +106,6 @@
   if (u_new <= 0){
      printf("u_new = %g , u_floor = %g ,rho = %g , [x,y,z] = [%g,%g,%g], a_hydro = [%g,%g,%g]\n" , u_new, u_floor ,p->rho, p->x[0] , p->x[1]  , p->x[2], p->a_hydro[0] , p->a_hydro[1] , p->a_hydro[2]);
   }
-=======
->>>>>>> f733b66d
   /* Store the radiated energy */
   xp->cooling_data.radiated_energy += hydro_get_mass(p) * (u_old - u_new);
 }
@@ -132,23 +126,9 @@
   /* Get current internal energy (dt=0) */
   const float u = hydro_get_internal_energy(p, 0.f);
 
-<<<<<<< HEAD
-  /* If we are close to the energy floor, ignore cooling timestep condition*/
-
-  /* if (abs((u - cooling->min_energy)/cooling->min_energy) < 1.e-4){ */
-  /*   return FLT_MAX; */
-  /* } */
-  /* else{ */
-  /*   /\* Get du_dt *\/ */
-  /*   const float du_dt = cooling_rate(phys_const, us, cooling, p); */
-  /*   return u / abs(du_dt); */
-  /* } */
   const float du_dt = cooling_rate(phys_const, us, cooling, p);
 
-  return u / abs(du_dt);
-=======
   return u / fabsf(du_dt);
->>>>>>> f733b66d
 }
 
 /**
@@ -212,10 +192,6 @@
                     units_cgs_conversion_factor(us, UNIT_CONV_TIME) /
                     (units_cgs_conversion_factor(us, UNIT_CONV_ENERGY) *
                      units_cgs_conversion_factor(us, UNIT_CONV_VOLUME));
-<<<<<<< HEAD
-  printf("lambda_cgs = %g , time_conv = %g , energy_conv = %g , volume_conv = %g , mass_conv = %g , length_conversion = %g , density_conversion = %g \n",lambda_cgs,units_cgs_conversion_factor(us, UNIT_CONV_TIME),units_cgs_conversion_factor(us, UNIT_CONV_ENERGY),units_cgs_conversion_factor(us, UNIT_CONV_VOLUME),units_cgs_conversion_factor(us, UNIT_CONV_MASS),units_cgs_conversion_factor(us, UNIT_CONV_LENGTH),units_cgs_conversion_factor(us, UNIT_CONV_DENSITY));
-=======
->>>>>>> f733b66d
 }
 
 /**
