--- conflicted
+++ resolved
@@ -49,29 +49,7 @@
 __attribute__((always_inline)) INLINE static float gravity_get_softening(
     const struct gpart* gp, const struct gravity_props* restrict grav_props) {
 
-<<<<<<< HEAD
-  switch (gp->type) {
-    case swift_type_dark_matter:
-      return grav_props->epsilon_DM_cur;
-    case swift_type_stars:
-      return grav_props->epsilon_baryon_cur;
-    case swift_type_gas:
-      return grav_props->epsilon_baryon_cur;
-    case swift_type_sink:
-      return grav_props->epsilon_baryon_cur;
-    case swift_type_black_hole:
-      return grav_props->epsilon_baryon_cur;
-    case swift_type_dark_matter_background:
-      return grav_props->epsilon_background_fac * cbrtf(gp->mass);
-    default:
-#ifdef SWIFT_DEBUG_CHECKS
-      error("Invalid gpart type!");
-#endif
-      return 0.f;
-  }
-=======
   return gp->epsilon;
->>>>>>> cc8926a0
 }
 
 /**
@@ -267,6 +245,9 @@
     case swift_type_gas:
       gp->epsilon = grav_props->epsilon_baryon_cur;
       break;
+    case swift_type_sink:
+      gp->epsilon = grav_props->epsilon_baryon_cur;
+      break;
     case swift_type_black_hole:
       gp->epsilon = grav_props->epsilon_baryon_cur;
       break;
@@ -324,6 +305,9 @@
     case swift_type_gas:
       gp->epsilon = grav_props->epsilon_baryon_cur;
       break;
+    case swift_type_sink:
+      gp->epsilon = grav_props->epsilon_baryon_cur;
+      break;
     case swift_type_black_hole:
       gp->epsilon = grav_props->epsilon_baryon_cur;
       break;
