--- conflicted
+++ resolved
@@ -139,13 +139,8 @@
     if (gparts[k].type == swift_type_dark_matter) {
 
       /* Check that it's not linked */
-<<<<<<< HEAD
-      if (gparts[k].id_or_neg_offset < 0)
-        error("DM gpart particle linked to something!");
-=======
       if (gparts[k].id_or_neg_offset <= 0)
         error("DM gpart particle linked to something !");
->>>>>>> a8f83cf0
     }
 
     /* We have a gas particle */
