--- conflicted
+++ resolved
@@ -53,37 +53,15 @@
       MPI_Type_commit(&part_mpi_type) != MPI_SUCCESS) {
     error("Failed to create MPI type for parts.");
   }
-  if (MPI_Type_contiguous(sizeof(struct xpart) / sizeof(unsigned char), MPI_BYTE,
-                          &xpart_mpi_type) != MPI_SUCCESS ||
+  if (MPI_Type_contiguous(sizeof(struct xpart) / sizeof(unsigned char),
+                          MPI_BYTE, &xpart_mpi_type) != MPI_SUCCESS ||
       MPI_Type_commit(&xpart_mpi_type) != MPI_SUCCESS) {
     error("Failed to create MPI type for xparts.");
   }
-  if (MPI_Type_contiguous(sizeof(struct gpart) / sizeof(unsigned char), MPI_BYTE,
-                          &gpart_mpi_type) != MPI_SUCCESS ||
+  if (MPI_Type_contiguous(sizeof(struct gpart) / sizeof(unsigned char),
+                          MPI_BYTE, &gpart_mpi_type) != MPI_SUCCESS ||
       MPI_Type_commit(&gpart_mpi_type) != MPI_SUCCESS) {
     error("Failed to create MPI type for gparts.");
   }
 }
-<<<<<<< HEAD
-=======
-
-/**
- * @brief Registers and returns an MPI type for the gparticles
- *
- * @param gpart_type The type container
- */
-void gpart_create_mpi_type(MPI_Datatype* gpart_type) {
-
-  /* This is not the recommended way of doing this.
-     One should define the structure field by field
-     But as long as we don't do serialization via MPI-IO
-     we don't really care.
-     Also we would have to modify this function everytime something
-     is added to the part structure. */
-  MPI_Type_contiguous(sizeof(struct gpart) / sizeof(unsigned char), MPI_BYTE,
-                      gpart_type);
-  MPI_Type_commit(gpart_type);
-}
-
->>>>>>> 0402ed82
 #endif