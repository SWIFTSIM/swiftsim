/*******************************************************************************
 * This file is part of SWIFT.
 * Copyright (c) 2012 Pedro Gonnet (pedro.gonnet@durham.ac.uk)
 *                    Matthieu Schaller (matthieu.schaller@durham.ac.uk)
 *               2015 Peter W. Draper (p.w.draper@durham.ac.uk)
 *               2016 John A. Regan (john.a.regan@durham.ac.uk)
 *                    Tom Theuns (tom.theuns@durham.ac.uk)
 *
 * This program is free software: you can redistribute it and/or modify
 * it under the terms of the GNU Lesser General Public License as published
 * by the Free Software Foundation, either version 3 of the License, or
 * (at your option) any later version.
 *
 * This program is distributed in the hope that it will be useful,
 * but WITHOUT ANY WARRANTY; without even the implied warranty of
 * MERCHANTABILITY or FITNESS FOR A PARTICULAR PURPOSE.  See the
 * GNU General Public License for more details.
 *
 * You should have received a copy of the GNU Lesser General Public License
 * along with this program.  If not, see <http://www.gnu.org/licenses/>.
 *
 ******************************************************************************/

/* Config parameters. */
#include "../config.h"

/* Some standard headers. */
#include <float.h>
#include <limits.h>
#include <math.h>
#include <pthread.h>
#include <stdio.h>
#include <stdlib.h>
#include <string.h>

/* MPI headers. */
#ifdef WITH_MPI
#include <mpi.h>
#endif

/* Switch off timers. */
#ifdef TIMER
#undef TIMER
#endif

/* This object's header. */
#include "cell.h"

/* Local headers. */
#include "active.h"
#include "atomic.h"
#include "drift.h"
#include "error.h"
#include "gravity.h"
#include "hydro.h"
#include "hydro_properties.h"
#include "memswap.h"
#include "minmax.h"
#include "scheduler.h"
#include "space.h"
#include "timers.h"

/* Global variables. */
int cell_next_tag = 0;

/**
 * @brief Get the size of the cell subtree.
 *
 * @param c The #cell.
 */
int cell_getsize(struct cell *c) {

  /* Number of cells in this subtree. */
  int count = 1;

  /* Sum up the progeny if split. */
  if (c->split)
    for (int k = 0; k < 8; k++)
      if (c->progeny[k] != NULL) count += cell_getsize(c->progeny[k]);

  /* Return the final count. */
  return count;
}

/**
 * @brief Unpack the data of a given cell and its sub-cells.
 *
 * @param pc An array of packed #pcell.
 * @param c The #cell in which to unpack the #pcell.
 * @param s The #space in which the cells are created.
 *
 * @return The number of cells created.
 */
int cell_unpack(struct pcell *pc, struct cell *c, struct space *s) {

#ifdef WITH_MPI

  /* Unpack the current pcell. */
  c->h_max = pc->h_max;
  c->ti_end_min = pc->ti_end_min;
  c->ti_end_max = pc->ti_end_max;
  c->ti_old_part = pc->ti_old_part;
  c->ti_old_gpart = pc->ti_old_gpart;
  c->count = pc->count;
  c->gcount = pc->gcount;
  c->scount = pc->scount;
  c->tag = pc->tag;

  /* Number of new cells created. */
  int count = 1;

  /* Fill the progeny recursively, depth-first. */
  for (int k = 0; k < 8; k++)
    if (pc->progeny[k] >= 0) {
      struct cell *temp;
      space_getcells(s, 1, &temp);
      temp->count = 0;
      temp->gcount = 0;
      temp->scount = 0;
      temp->loc[0] = c->loc[0];
      temp->loc[1] = c->loc[1];
      temp->loc[2] = c->loc[2];
      temp->width[0] = c->width[0] / 2;
      temp->width[1] = c->width[1] / 2;
      temp->width[2] = c->width[2] / 2;
      temp->dmin = c->dmin / 2;
      if (k & 4) temp->loc[0] += temp->width[0];
      if (k & 2) temp->loc[1] += temp->width[1];
      if (k & 1) temp->loc[2] += temp->width[2];
      temp->depth = c->depth + 1;
      temp->split = 0;
      temp->dx_max_part = 0.f;
      temp->dx_max_gpart = 0.f;
      temp->dx_max_sort = 0.f;
      temp->nodeID = c->nodeID;
      temp->parent = c;
      c->progeny[k] = temp;
      c->split = 1;
      count += cell_unpack(&pc[pc->progeny[k]], temp, s);
    }

  /* Return the total number of unpacked cells. */
  c->pcell_size = count;
  return count;

#else
  error("SWIFT was not compiled with MPI support.");
  return 0;
#endif
}

/**
 * @brief Link the cells recursively to the given #part array.
 *
 * @param c The #cell.
 * @param parts The #part array.
 *
 * @return The number of particles linked.
 */
int cell_link_parts(struct cell *c, struct part *parts) {

  c->parts = parts;

  /* Fill the progeny recursively, depth-first. */
  if (c->split) {
    int offset = 0;
    for (int k = 0; k < 8; k++) {
      if (c->progeny[k] != NULL)
        offset += cell_link_parts(c->progeny[k], &parts[offset]);
    }
  }

  /* Return the total number of linked particles. */
  return c->count;
}

/**
 * @brief Link the cells recursively to the given #gpart array.
 *
 * @param c The #cell.
 * @param gparts The #gpart array.
 *
 * @return The number of particles linked.
 */
int cell_link_gparts(struct cell *c, struct gpart *gparts) {

  c->gparts = gparts;

  /* Fill the progeny recursively, depth-first. */
  if (c->split) {
    int offset = 0;
    for (int k = 0; k < 8; k++) {
      if (c->progeny[k] != NULL)
        offset += cell_link_gparts(c->progeny[k], &gparts[offset]);
    }
  }

  /* Return the total number of linked particles. */
  return c->gcount;
}

/**
 * @brief Link the cells recursively to the given #spart array.
 *
 * @param c The #cell.
 * @param sparts The #spart array.
 *
 * @return The number of particles linked.
 */
int cell_link_sparts(struct cell *c, struct spart *sparts) {

  c->sparts = sparts;

  /* Fill the progeny recursively, depth-first. */
  if (c->split) {
    int offset = 0;
    for (int k = 0; k < 8; k++) {
      if (c->progeny[k] != NULL)
        offset += cell_link_sparts(c->progeny[k], &sparts[offset]);
    }
  }

  /* Return the total number of linked particles. */
  return c->scount;
}

/**
 * @brief Pack the data of the given cell and all it's sub-cells.
 *
 * @param c The #cell.
 * @param pc Pointer to an array of packed cells in which the
 *      cells will be packed.
 *
 * @return The number of packed cells.
 */
int cell_pack(struct cell *c, struct pcell *pc) {

#ifdef WITH_MPI

  /* Start by packing the data of the current cell. */
  pc->h_max = c->h_max;
  pc->ti_end_min = c->ti_end_min;
  pc->ti_end_max = c->ti_end_max;
  pc->ti_old_part = c->ti_old_part;
  pc->ti_old_gpart = c->ti_old_gpart;
  pc->count = c->count;
  pc->gcount = c->gcount;
  pc->scount = c->scount;
  c->tag = pc->tag = atomic_inc(&cell_next_tag) % cell_max_tag;

  /* Fill in the progeny, depth-first recursion. */
  int count = 1;
  for (int k = 0; k < 8; k++)
    if (c->progeny[k] != NULL) {
      pc->progeny[k] = count;
      count += cell_pack(c->progeny[k], &pc[count]);
    } else
      pc->progeny[k] = -1;

  /* Return the number of packed cells used. */
  c->pcell_size = count;
  return count;

#else
  error("SWIFT was not compiled with MPI support.");
  return 0;
#endif
}

/**
 * @brief Pack the time information of the given cell and all it's sub-cells.
 *
 * @param c The #cell.
 * @param ti_ends (output) The time information we pack into
 *
 * @return The number of packed cells.
 */
int cell_pack_ti_ends(struct cell *c, integertime_t *ti_ends) {

#ifdef WITH_MPI

  /* Pack this cell's data. */
  ti_ends[0] = c->ti_end_min;

  /* Fill in the progeny, depth-first recursion. */
  int count = 1;
  for (int k = 0; k < 8; k++)
    if (c->progeny[k] != NULL) {
      count += cell_pack_ti_ends(c->progeny[k], &ti_ends[count]);
    }

  /* Return the number of packed values. */
  return count;

#else
  error("SWIFT was not compiled with MPI support.");
  return 0;
#endif
}

/**
 * @brief Unpack the time information of a given cell and its sub-cells.
 *
 * @param c The #cell
 * @param ti_ends The time information to unpack
 *
 * @return The number of cells created.
 */
int cell_unpack_ti_ends(struct cell *c, integertime_t *ti_ends) {

#ifdef WITH_MPI

  /* Unpack this cell's data. */
  c->ti_end_min = ti_ends[0];

  /* Fill in the progeny, depth-first recursion. */
  int count = 1;
  for (int k = 0; k < 8; k++)
    if (c->progeny[k] != NULL) {
      count += cell_unpack_ti_ends(c->progeny[k], &ti_ends[count]);
    }

  /* Return the number of packed values. */
  return count;

#else
  error("SWIFT was not compiled with MPI support.");
  return 0;
#endif
}

/**
 * @brief Lock a cell for access to its array of #part and hold its parents.
 *
 * @param c The #cell.
 * @return 0 on success, 1 on failure
 */
int cell_locktree(struct cell *c) {

  TIMER_TIC

  /* First of all, try to lock this cell. */
  if (c->hold || lock_trylock(&c->lock) != 0) {
    TIMER_TOC(timer_locktree);
    return 1;
  }

  /* Did somebody hold this cell in the meantime? */
  if (c->hold) {

    /* Unlock this cell. */
    if (lock_unlock(&c->lock) != 0) error("Failed to unlock cell.");

    /* Admit defeat. */
    TIMER_TOC(timer_locktree);
    return 1;
  }

  /* Climb up the tree and lock/hold/unlock. */
  struct cell *finger;
  for (finger = c->parent; finger != NULL; finger = finger->parent) {

    /* Lock this cell. */
    if (lock_trylock(&finger->lock) != 0) break;

    /* Increment the hold. */
    atomic_inc(&finger->hold);

    /* Unlock the cell. */
    if (lock_unlock(&finger->lock) != 0) error("Failed to unlock cell.");
  }

  /* If we reached the top of the tree, we're done. */
  if (finger == NULL) {
    TIMER_TOC(timer_locktree);
    return 0;
  }

  /* Otherwise, we hit a snag. */
  else {

    /* Undo the holds up to finger. */
    for (struct cell *finger2 = c->parent; finger2 != finger;
         finger2 = finger2->parent)
      atomic_dec(&finger2->hold);

    /* Unlock this cell. */
    if (lock_unlock(&c->lock) != 0) error("Failed to unlock cell.");

    /* Admit defeat. */
    TIMER_TOC(timer_locktree);
    return 1;
  }
}

/**
 * @brief Lock a cell for access to its array of #gpart and hold its parents.
 *
 * @param c The #cell.
 * @return 0 on success, 1 on failure
 */
int cell_glocktree(struct cell *c) {

  TIMER_TIC

  /* First of all, try to lock this cell. */
  if (c->ghold || lock_trylock(&c->glock) != 0) {
    TIMER_TOC(timer_locktree);
    return 1;
  }

  /* Did somebody hold this cell in the meantime? */
  if (c->ghold) {

    /* Unlock this cell. */
    if (lock_unlock(&c->glock) != 0) error("Failed to unlock cell.");

    /* Admit defeat. */
    TIMER_TOC(timer_locktree);
    return 1;
  }

  /* Climb up the tree and lock/hold/unlock. */
  struct cell *finger;
  for (finger = c->parent; finger != NULL; finger = finger->parent) {

    /* Lock this cell. */
    if (lock_trylock(&finger->glock) != 0) break;

    /* Increment the hold. */
    atomic_inc(&finger->ghold);

    /* Unlock the cell. */
    if (lock_unlock(&finger->glock) != 0) error("Failed to unlock cell.");
  }

  /* If we reached the top of the tree, we're done. */
  if (finger == NULL) {
    TIMER_TOC(timer_locktree);
    return 0;
  }

  /* Otherwise, we hit a snag. */
  else {

    /* Undo the holds up to finger. */
    for (struct cell *finger2 = c->parent; finger2 != finger;
         finger2 = finger2->parent)
      atomic_dec(&finger2->ghold);

    /* Unlock this cell. */
    if (lock_unlock(&c->glock) != 0) error("Failed to unlock cell.");

    /* Admit defeat. */
    TIMER_TOC(timer_locktree);
    return 1;
  }
}

/**
 * @brief Lock a cell for access to its #multipole and hold its parents.
 *
 * @param c The #cell.
 * @return 0 on success, 1 on failure
 */
int cell_mlocktree(struct cell *c) {

  TIMER_TIC

  /* First of all, try to lock this cell. */
  if (c->mhold || lock_trylock(&c->mlock) != 0) {
    TIMER_TOC(timer_locktree);
    return 1;
  }

  /* Did somebody hold this cell in the meantime? */
  if (c->mhold) {

    /* Unlock this cell. */
    if (lock_unlock(&c->mlock) != 0) error("Failed to unlock cell.");

    /* Admit defeat. */
    TIMER_TOC(timer_locktree);
    return 1;
  }

  /* Climb up the tree and lock/hold/unlock. */
  struct cell *finger;
  for (finger = c->parent; finger != NULL; finger = finger->parent) {

    /* Lock this cell. */
    if (lock_trylock(&finger->mlock) != 0) break;

    /* Increment the hold. */
    atomic_inc(&finger->mhold);

    /* Unlock the cell. */
    if (lock_unlock(&finger->mlock) != 0) error("Failed to unlock cell.");
  }

  /* If we reached the top of the tree, we're done. */
  if (finger == NULL) {
    TIMER_TOC(timer_locktree);
    return 0;
  }

  /* Otherwise, we hit a snag. */
  else {

    /* Undo the holds up to finger. */
    for (struct cell *finger2 = c->parent; finger2 != finger;
         finger2 = finger2->parent)
      atomic_dec(&finger2->mhold);

    /* Unlock this cell. */
    if (lock_unlock(&c->mlock) != 0) error("Failed to unlock cell.");

    /* Admit defeat. */
    TIMER_TOC(timer_locktree);
    return 1;
  }
}

/**
 * @brief Lock a cell for access to its array of #spart and hold its parents.
 *
 * @param c The #cell.
 * @return 0 on success, 1 on failure
 */
int cell_slocktree(struct cell *c) {

  TIMER_TIC

  /* First of all, try to lock this cell. */
  if (c->shold || lock_trylock(&c->slock) != 0) {
    TIMER_TOC(timer_locktree);
    return 1;
  }

  /* Did somebody hold this cell in the meantime? */
  if (c->shold) {

    /* Unlock this cell. */
    if (lock_unlock(&c->slock) != 0) error("Failed to unlock cell.");

    /* Admit defeat. */
    TIMER_TOC(timer_locktree);
    return 1;
  }

  /* Climb up the tree and lock/hold/unlock. */
  struct cell *finger;
  for (finger = c->parent; finger != NULL; finger = finger->parent) {

    /* Lock this cell. */
    if (lock_trylock(&finger->slock) != 0) break;

    /* Increment the hold. */
    atomic_inc(&finger->shold);

    /* Unlock the cell. */
    if (lock_unlock(&finger->slock) != 0) error("Failed to unlock cell.");
  }

  /* If we reached the top of the tree, we're done. */
  if (finger == NULL) {
    TIMER_TOC(timer_locktree);
    return 0;
  }

  /* Otherwise, we hit a snag. */
  else {

    /* Undo the holds up to finger. */
    for (struct cell *finger2 = c->parent; finger2 != finger;
         finger2 = finger2->parent)
      atomic_dec(&finger2->shold);

    /* Unlock this cell. */
    if (lock_unlock(&c->slock) != 0) error("Failed to unlock cell.");

    /* Admit defeat. */
    TIMER_TOC(timer_locktree);
    return 1;
  }
}

/**
 * @brief Unlock a cell's parents for access to #part array.
 *
 * @param c The #cell.
 */
void cell_unlocktree(struct cell *c) {

  TIMER_TIC

  /* First of all, try to unlock this cell. */
  if (lock_unlock(&c->lock) != 0) error("Failed to unlock cell.");

  /* Climb up the tree and unhold the parents. */
  for (struct cell *finger = c->parent; finger != NULL; finger = finger->parent)
    atomic_dec(&finger->hold);

  TIMER_TOC(timer_locktree);
}

/**
 * @brief Unlock a cell's parents for access to #gpart array.
 *
 * @param c The #cell.
 */
void cell_gunlocktree(struct cell *c) {

  TIMER_TIC

  /* First of all, try to unlock this cell. */
  if (lock_unlock(&c->glock) != 0) error("Failed to unlock cell.");

  /* Climb up the tree and unhold the parents. */
  for (struct cell *finger = c->parent; finger != NULL; finger = finger->parent)
    atomic_dec(&finger->ghold);

  TIMER_TOC(timer_locktree);
}

/**
 * @brief Unlock a cell's parents for access to its #multipole.
 *
 * @param c The #cell.
 */
void cell_munlocktree(struct cell *c) {

  TIMER_TIC

  /* First of all, try to unlock this cell. */
  if (lock_unlock(&c->mlock) != 0) error("Failed to unlock cell.");

  /* Climb up the tree and unhold the parents. */
  for (struct cell *finger = c->parent; finger != NULL; finger = finger->parent)
    atomic_dec(&finger->mhold);

  TIMER_TOC(timer_locktree);
}

/**
 * @brief Unlock a cell's parents for access to #spart array.
 *
 * @param c The #cell.
 */
void cell_sunlocktree(struct cell *c) {

  TIMER_TIC

  /* First of all, try to unlock this cell. */
  if (lock_unlock(&c->slock) != 0) error("Failed to unlock cell.");

  /* Climb up the tree and unhold the parents. */
  for (struct cell *finger = c->parent; finger != NULL; finger = finger->parent)
    atomic_dec(&finger->shold);

  TIMER_TOC(timer_locktree);
}

/**
 * @brief Sort the parts into eight bins along the given pivots.
 *
 * @param c The #cell array to be sorted.
 * @param parts_offset Offset of the cell parts array relative to the
 *        space's parts array, i.e. c->parts - s->parts.
 * @param sparts_offset Offset of the cell sparts array relative to the
 *        space's sparts array, i.e. c->sparts - s->sparts.
 * @param buff A buffer with at least max(c->count, c->gcount) entries,
 *        used for sorting indices.
 * @param sbuff A buffer with at least max(c->scount, c->gcount) entries,
 *        used for sorting indices for the sparts.
 * @param gbuff A buffer with at least max(c->count, c->gcount) entries,
 *        used for sorting indices for the gparts.
 */
void cell_split(struct cell *c, ptrdiff_t parts_offset, ptrdiff_t sparts_offset,
                struct cell_buff *buff, struct cell_buff *sbuff,
                struct cell_buff *gbuff) {

  const int count = c->count, gcount = c->gcount, scount = c->scount;
  struct part *parts = c->parts;
  struct xpart *xparts = c->xparts;
  struct gpart *gparts = c->gparts;
  struct spart *sparts = c->sparts;
  const double pivot[3] = {c->loc[0] + c->width[0] / 2,
                           c->loc[1] + c->width[1] / 2,
                           c->loc[2] + c->width[2] / 2};
  int bucket_count[8] = {0, 0, 0, 0, 0, 0, 0, 0};
  int bucket_offset[9];

#ifdef SWIFT_DEBUG_CHECKS
  /* Check that the buffs are OK. */
  for (int k = 0; k < count; k++) {
    if (buff[k].x[0] != parts[k].x[0] || buff[k].x[1] != parts[k].x[1] ||
        buff[k].x[2] != parts[k].x[2])
      error("Inconsistent buff contents.");
  }
  for (int k = 0; k < gcount; k++) {
    if (gbuff[k].x[0] != gparts[k].x[0] || gbuff[k].x[1] != gparts[k].x[1] ||
        gbuff[k].x[2] != gparts[k].x[2])
      error("Inconsistent gbuff contents.");
  }
  for (int k = 0; k < scount; k++) {
    if (sbuff[k].x[0] != sparts[k].x[0] || sbuff[k].x[1] != sparts[k].x[1] ||
        sbuff[k].x[2] != sparts[k].x[2])
      error("Inconsistent sbuff contents.");
  }
#endif /* SWIFT_DEBUG_CHECKS */

  /* Fill the buffer with the indices. */
  for (int k = 0; k < count; k++) {
    const int bid = (buff[k].x[0] > pivot[0]) * 4 +
                    (buff[k].x[1] > pivot[1]) * 2 + (buff[k].x[2] > pivot[2]);
    bucket_count[bid]++;
    buff[k].ind = bid;
  }

  /* Set the buffer offsets. */
  bucket_offset[0] = 0;
  for (int k = 1; k <= 8; k++) {
    bucket_offset[k] = bucket_offset[k - 1] + bucket_count[k - 1];
    bucket_count[k - 1] = 0;
  }

  /* Run through the buckets, and swap particles to their correct spot. */
  for (int bucket = 0; bucket < 8; bucket++) {
    for (int k = bucket_offset[bucket] + bucket_count[bucket];
         k < bucket_offset[bucket + 1]; k++) {
      int bid = buff[k].ind;
      if (bid != bucket) {
        struct part part = parts[k];
        struct xpart xpart = xparts[k];
        struct cell_buff temp_buff = buff[k];
        while (bid != bucket) {
          int j = bucket_offset[bid] + bucket_count[bid]++;
          while (buff[j].ind == bid) {
            j++;
            bucket_count[bid]++;
          }
          memswap(&parts[j], &part, sizeof(struct part));
          memswap(&xparts[j], &xpart, sizeof(struct xpart));
          memswap(&buff[j], &temp_buff, sizeof(struct cell_buff));
          bid = temp_buff.ind;
        }
        parts[k] = part;
        xparts[k] = xpart;
        buff[k] = temp_buff;
      }
      bucket_count[bid]++;
    }
  }

  /* Store the counts and offsets. */
  for (int k = 0; k < 8; k++) {
    c->progeny[k]->count = bucket_count[k];
    c->progeny[k]->parts = &c->parts[bucket_offset[k]];
    c->progeny[k]->xparts = &c->xparts[bucket_offset[k]];
  }

  /* Re-link the gparts. */
  if (count > 0 && gcount > 0)
    part_relink_gparts_to_parts(parts, count, parts_offset);

#ifdef SWIFT_DEBUG_CHECKS
  /* Check that the buffs are OK. */
  for (int k = 1; k < count; k++) {
    if (buff[k].ind < buff[k - 1].ind) error("Buff not sorted.");
    if (buff[k].x[0] != parts[k].x[0] || buff[k].x[1] != parts[k].x[1] ||
        buff[k].x[2] != parts[k].x[2])
      error("Inconsistent buff contents (k=%i).", k);
  }

  /* Verify that _all_ the parts have been assigned to a cell. */
  for (int k = 1; k < 8; k++)
    if (&c->progeny[k - 1]->parts[c->progeny[k - 1]->count] !=
        c->progeny[k]->parts)
      error("Particle sorting failed (internal consistency).");
  if (c->progeny[0]->parts != c->parts)
    error("Particle sorting failed (left edge).");
  if (&c->progeny[7]->parts[c->progeny[7]->count] != &c->parts[count])
    error("Particle sorting failed (right edge).");

  /* Verify a few sub-cells. */
  for (int k = 0; k < c->progeny[0]->count; k++)
    if (c->progeny[0]->parts[k].x[0] > pivot[0] ||
        c->progeny[0]->parts[k].x[1] > pivot[1] ||
        c->progeny[0]->parts[k].x[2] > pivot[2])
      error("Sorting failed (progeny=0).");
  for (int k = 0; k < c->progeny[1]->count; k++)
    if (c->progeny[1]->parts[k].x[0] > pivot[0] ||
        c->progeny[1]->parts[k].x[1] > pivot[1] ||
        c->progeny[1]->parts[k].x[2] <= pivot[2])
      error("Sorting failed (progeny=1).");
  for (int k = 0; k < c->progeny[2]->count; k++)
    if (c->progeny[2]->parts[k].x[0] > pivot[0] ||
        c->progeny[2]->parts[k].x[1] <= pivot[1] ||
        c->progeny[2]->parts[k].x[2] > pivot[2])
      error("Sorting failed (progeny=2).");
  for (int k = 0; k < c->progeny[3]->count; k++)
    if (c->progeny[3]->parts[k].x[0] > pivot[0] ||
        c->progeny[3]->parts[k].x[1] <= pivot[1] ||
        c->progeny[3]->parts[k].x[2] <= pivot[2])
      error("Sorting failed (progeny=3).");
  for (int k = 0; k < c->progeny[4]->count; k++)
    if (c->progeny[4]->parts[k].x[0] <= pivot[0] ||
        c->progeny[4]->parts[k].x[1] > pivot[1] ||
        c->progeny[4]->parts[k].x[2] > pivot[2])
      error("Sorting failed (progeny=4).");
  for (int k = 0; k < c->progeny[5]->count; k++)
    if (c->progeny[5]->parts[k].x[0] <= pivot[0] ||
        c->progeny[5]->parts[k].x[1] > pivot[1] ||
        c->progeny[5]->parts[k].x[2] <= pivot[2])
      error("Sorting failed (progeny=5).");
  for (int k = 0; k < c->progeny[6]->count; k++)
    if (c->progeny[6]->parts[k].x[0] <= pivot[0] ||
        c->progeny[6]->parts[k].x[1] <= pivot[1] ||
        c->progeny[6]->parts[k].x[2] > pivot[2])
      error("Sorting failed (progeny=6).");
  for (int k = 0; k < c->progeny[7]->count; k++)
    if (c->progeny[7]->parts[k].x[0] <= pivot[0] ||
        c->progeny[7]->parts[k].x[1] <= pivot[1] ||
        c->progeny[7]->parts[k].x[2] <= pivot[2])
      error("Sorting failed (progeny=7).");
#endif

  /* Now do the same song and dance for the sparts. */
  for (int k = 0; k < 8; k++) bucket_count[k] = 0;

  /* Fill the buffer with the indices. */
  for (int k = 0; k < scount; k++) {
    const int bid = (sbuff[k].x[0] > pivot[0]) * 4 +
                    (sbuff[k].x[1] > pivot[1]) * 2 + (sbuff[k].x[2] > pivot[2]);
    bucket_count[bid]++;
    sbuff[k].ind = bid;
  }

  /* Set the buffer offsets. */
  bucket_offset[0] = 0;
  for (int k = 1; k <= 8; k++) {
    bucket_offset[k] = bucket_offset[k - 1] + bucket_count[k - 1];
    bucket_count[k - 1] = 0;
  }

  /* Run through the buckets, and swap particles to their correct spot. */
  for (int bucket = 0; bucket < 8; bucket++) {
    for (int k = bucket_offset[bucket] + bucket_count[bucket];
         k < bucket_offset[bucket + 1]; k++) {
      int bid = sbuff[k].ind;
      if (bid != bucket) {
        struct spart spart = sparts[k];
        struct cell_buff temp_buff = sbuff[k];
        while (bid != bucket) {
          int j = bucket_offset[bid] + bucket_count[bid]++;
          while (sbuff[j].ind == bid) {
            j++;
            bucket_count[bid]++;
          }
          memswap(&sparts[j], &spart, sizeof(struct spart));
          memswap(&sbuff[j], &temp_buff, sizeof(struct cell_buff));
          bid = temp_buff.ind;
        }
        sparts[k] = spart;
        sbuff[k] = temp_buff;
      }
      bucket_count[bid]++;
    }
  }

  /* Store the counts and offsets. */
  for (int k = 0; k < 8; k++) {
    c->progeny[k]->scount = bucket_count[k];
    c->progeny[k]->sparts = &c->sparts[bucket_offset[k]];
  }

  /* Re-link the gparts. */
  if (scount > 0 && gcount > 0)
    part_relink_gparts_to_sparts(sparts, scount, sparts_offset);

  /* Finally, do the same song and dance for the gparts. */
  for (int k = 0; k < 8; k++) bucket_count[k] = 0;

  /* Fill the buffer with the indices. */
  for (int k = 0; k < gcount; k++) {
    const int bid = (gbuff[k].x[0] > pivot[0]) * 4 +
                    (gbuff[k].x[1] > pivot[1]) * 2 + (gbuff[k].x[2] > pivot[2]);
    bucket_count[bid]++;
    gbuff[k].ind = bid;
  }

  /* Set the buffer offsets. */
  bucket_offset[0] = 0;
  for (int k = 1; k <= 8; k++) {
    bucket_offset[k] = bucket_offset[k - 1] + bucket_count[k - 1];
    bucket_count[k - 1] = 0;
  }

  /* Run through the buckets, and swap particles to their correct spot. */
  for (int bucket = 0; bucket < 8; bucket++) {
    for (int k = bucket_offset[bucket] + bucket_count[bucket];
         k < bucket_offset[bucket + 1]; k++) {
      int bid = gbuff[k].ind;
      if (bid != bucket) {
        struct gpart gpart = gparts[k];
        struct cell_buff temp_buff = gbuff[k];
        while (bid != bucket) {
          int j = bucket_offset[bid] + bucket_count[bid]++;
          while (gbuff[j].ind == bid) {
            j++;
            bucket_count[bid]++;
          }
          memswap(&gparts[j], &gpart, sizeof(struct gpart));
          memswap(&gbuff[j], &temp_buff, sizeof(struct cell_buff));
          bid = temp_buff.ind;
        }
        gparts[k] = gpart;
        gbuff[k] = temp_buff;
      }
      bucket_count[bid]++;
    }
  }

  /* Store the counts and offsets. */
  for (int k = 0; k < 8; k++) {
    c->progeny[k]->gcount = bucket_count[k];
    c->progeny[k]->gparts = &c->gparts[bucket_offset[k]];
  }

  /* Re-link the parts. */
  if (count > 0 && gcount > 0)
    part_relink_parts_to_gparts(gparts, gcount, parts - parts_offset);

  /* Re-link the sparts. */
  if (scount > 0 && gcount > 0)
    part_relink_sparts_to_gparts(gparts, gcount, sparts - sparts_offset);
}

/**
 * @brief Sanitizes the smoothing length values of cells by setting large
 * outliers to more sensible values.
 *
 * Each cell with <1000 part will be processed. We limit h to be the size of
 * the cell and replace 0s with a good estimate.
 *
 * @param c The cell.
 * @param treated Has the cell already been sanitized at this level ?
 */
void cell_sanitize(struct cell *c, int treated) {

  const int count = c->count;
  struct part *parts = c->parts;
  float h_max = 0.f;

  /* Treat cells will <1000 particles */
  if (count < 1000 && !treated) {

    /* Get an upper bound on h */
    const float upper_h_max = c->dmin / (1.2f * kernel_gamma);

    /* Apply it */
    for (int i = 0; i < count; ++i) {
      if (parts[i].h == 0.f || parts[i].h > upper_h_max)
        parts[i].h = upper_h_max;
    }
  }

  /* Recurse and gather the new h_max values */
  if (c->split) {

    for (int k = 0; k < 8; ++k) {
      if (c->progeny[k] != NULL) {

        /* Recurse */
        cell_sanitize(c->progeny[k], (count < 1000));

        /* And collect */
        h_max = max(h_max, c->progeny[k]->h_max);
      }
    }
  } else {

    /* Get the new value of h_max */
    for (int i = 0; i < count; ++i) h_max = max(h_max, parts[i].h);
  }

  /* Record the change */
  c->h_max = h_max;
}

/**
 * @brief Converts hydro quantities to a valid state after the initial density
 * calculation
 *
 * @param c Cell to act upon
 * @param data Unused parameter
 */
void cell_convert_hydro(struct cell *c, void *data) {

  struct part *p = c->parts;
  struct xpart *xp = c->xparts;

  for (int i = 0; i < c->count; ++i) {
    hydro_convert_quantities(&p[i], &xp[i]);
  }
}

/**
 * @brief Cleans the links in a given cell.
 *
 * @param c Cell to act upon
 * @param data Unused parameter
 */
void cell_clean_links(struct cell *c, void *data) {
  c->density = NULL;
  c->gradient = NULL;
  c->force = NULL;
  c->grav = NULL;
}

/**
 * @brief Checks that the #part in a cell are at the
 * current point in time
 *
 * Calls error() if the cell is not at the current time.
 *
 * @param c Cell to act upon
 * @param data The current time on the integer time-line
 */
void cell_check_part_drift_point(struct cell *c, void *data) {

#ifdef SWIFT_DEBUG_CHECKS

  const integertime_t ti_drift = *(integertime_t *)data;

  /* Only check local cells */
  if (c->nodeID != engine_rank) return;

  if (c->ti_old_part != ti_drift)
    error("Cell in an incorrect time-zone! c->ti_old_part=%lld ti_drift=%lld",
          c->ti_old_part, ti_drift);

  for (int i = 0; i < c->count; ++i)
    if (c->parts[i].ti_drift != ti_drift)
      error("part in an incorrect time-zone! p->ti_drift=%lld ti_drift=%lld",
            c->parts[i].ti_drift, ti_drift);
#else
  error("Calling debugging code without debugging flag activated.");
#endif
}

/**
 * @brief Checks that the #gpart and #spart in a cell are at the
 * current point in time
 *
 * Calls error() if the cell is not at the current time.
 *
 * @param c Cell to act upon
 * @param data The current time on the integer time-line
 */
void cell_check_gpart_drift_point(struct cell *c, void *data) {

#ifdef SWIFT_DEBUG_CHECKS

  const integertime_t ti_drift = *(integertime_t *)data;

  /* Only check local cells */
  if (c->nodeID != engine_rank) return;

  if (c->ti_old_gpart != ti_drift)
    error("Cell in an incorrect time-zone! c->ti_old_gpart=%lld ti_drift=%lld",
          c->ti_old_gpart, ti_drift);

  for (int i = 0; i < c->gcount; ++i)
    if (c->gparts[i].ti_drift != ti_drift)
      error("g-part in an incorrect time-zone! gp->ti_drift=%lld ti_drift=%lld",
            c->gparts[i].ti_drift, ti_drift);

  for (int i = 0; i < c->scount; ++i)
    if (c->sparts[i].ti_drift != ti_drift)
      error("s-part in an incorrect time-zone! sp->ti_drift=%lld ti_drift=%lld",
            c->sparts[i].ti_drift, ti_drift);
#else
  error("Calling debugging code without debugging flag activated.");
#endif
}

/**
 * @brief Checks that the multipole of a cell is at the current point in time
 *
 * Calls error() if the cell is not at the current time.
 *
 * @param c Cell to act upon
 * @param data The current time on the integer time-line
 */
void cell_check_multipole_drift_point(struct cell *c, void *data) {

#ifdef SWIFT_DEBUG_CHECKS

  const integertime_t ti_drift = *(integertime_t *)data;

  /* Only check local cells */
  if (c->nodeID != engine_rank) return;

  if (c->ti_old_multipole != ti_drift)
    error(
        "Cell multipole in an incorrect time-zone! c->ti_old_multipole=%lld "
        "ti_drift=%lld (depth=%d)",
        c->ti_old_multipole, ti_drift, c->depth);

#else
  error("Calling debugging code without debugging flag activated.");
#endif
}

/**
 * @brief Resets all the individual cell task counters to 0.
 *
 * Should only be used for debugging purposes.
 *
 * @param c The #cell to reset.
 */
void cell_reset_task_counters(struct cell *c) {

#ifdef SWIFT_DEBUG_CHECKS
  for (int t = 0; t < task_type_count; ++t) c->tasks_executed[t] = 0;
  for (int t = 0; t < task_subtype_count; ++t) c->subtasks_executed[t] = 0;
#else
  error("Calling debugging code without debugging flag activated.");
#endif
}

/**
 * @brief Recursively construct all the multipoles in a cell hierarchy.
 *
 * @param c The #cell.
 * @param ti_current The current integer time.
 */
void cell_make_multipoles(struct cell *c, integertime_t ti_current) {

  /* Reset everything */
  gravity_reset(c->multipole);

  if (c->split) {

    /* Compute CoM of all progenies */
    double CoM[3] = {0., 0., 0.};
    double mass = 0.;

    for (int k = 0; k < 8; ++k) {
      if (c->progeny[k] != NULL) {
        const struct gravity_tensors *m = c->progeny[k]->multipole;
        CoM[0] += m->CoM[0] * m->m_pole.M_000;
        CoM[1] += m->CoM[1] * m->m_pole.M_000;
        CoM[2] += m->CoM[2] * m->m_pole.M_000;
        mass += m->m_pole.M_000;
      }
    }
    c->multipole->CoM[0] = CoM[0] / mass;
    c->multipole->CoM[1] = CoM[1] / mass;
    c->multipole->CoM[2] = CoM[2] / mass;

    /* Now shift progeny multipoles and add them up */
    struct multipole temp;
    double r_max = 0.;
    for (int k = 0; k < 8; ++k) {
      if (c->progeny[k] != NULL) {
        const struct cell *cp = c->progeny[k];
        const struct multipole *m = &cp->multipole->m_pole;

        /* Contribution to multipole */
        gravity_M2M(&temp, m, c->multipole->CoM, cp->multipole->CoM);
        gravity_multipole_add(&c->multipole->m_pole, &temp);

        /* Upper limit of max CoM<->gpart distance */
        const double dx = c->multipole->CoM[0] - cp->multipole->CoM[0];
        const double dy = c->multipole->CoM[1] - cp->multipole->CoM[1];
        const double dz = c->multipole->CoM[2] - cp->multipole->CoM[2];
        const double r2 = dx * dx + dy * dy + dz * dz;
        r_max = max(r_max, cp->multipole->r_max + sqrt(r2));
      }
    }
    /* Alternative upper limit of max CoM<->gpart distance */
    const double dx = c->multipole->CoM[0] > c->loc[0] + c->width[0] / 2.
                          ? c->multipole->CoM[0] - c->loc[0]
                          : c->loc[0] + c->width[0] - c->multipole->CoM[0];
    const double dy = c->multipole->CoM[1] > c->loc[1] + c->width[1] / 2.
                          ? c->multipole->CoM[1] - c->loc[1]
                          : c->loc[1] + c->width[1] - c->multipole->CoM[1];
    const double dz = c->multipole->CoM[2] > c->loc[2] + c->width[2] / 2.
                          ? c->multipole->CoM[2] - c->loc[2]
                          : c->loc[2] + c->width[2] - c->multipole->CoM[2];

    /* Take minimum of both limits */
    c->multipole->r_max = min(r_max, sqrt(dx * dx + dy * dy + dz * dz));

  } else {

    if (c->gcount > 0) {
      gravity_P2M(c->multipole, c->gparts, c->gcount);
      const double dx = c->multipole->CoM[0] > c->loc[0] + c->width[0] / 2.
                            ? c->multipole->CoM[0] - c->loc[0]
                            : c->loc[0] + c->width[0] - c->multipole->CoM[0];
      const double dy = c->multipole->CoM[1] > c->loc[1] + c->width[1] / 2.
                            ? c->multipole->CoM[1] - c->loc[1]
                            : c->loc[1] + c->width[1] - c->multipole->CoM[1];
      const double dz = c->multipole->CoM[2] > c->loc[2] + c->width[2] / 2.
                            ? c->multipole->CoM[2] - c->loc[2]
                            : c->loc[2] + c->width[2] - c->multipole->CoM[2];
      c->multipole->r_max = sqrt(dx * dx + dy * dy + dz * dz);
    } else {
      gravity_multipole_init(&c->multipole->m_pole);
      c->multipole->CoM[0] = c->loc[0] + c->width[0] / 2.;
      c->multipole->CoM[1] = c->loc[1] + c->width[1] / 2.;
      c->multipole->CoM[2] = c->loc[2] + c->width[2] / 2.;
      c->multipole->r_max = 0.;
    }
  }

  c->ti_old_multipole = ti_current;
}

/**
 * @brief Computes the multi-pole brutally and compare to the
 * recursively computed one.
 *
 * @param c Cell to act upon
 * @param data Unused parameter
 */
void cell_check_multipole(struct cell *c, void *data) {

#ifdef SWIFT_DEBUG_CHECKS
  struct gravity_tensors ma;
  const double tolerance = 1e-3; /* Relative */

  return;

  /* First recurse */
  if (c->split)
    for (int k = 0; k < 8; k++)
      if (c->progeny[k] != NULL) cell_check_multipole(c->progeny[k], NULL);

  if (c->gcount > 0) {

    /* Brute-force calculation */
    gravity_P2M(&ma, c->gparts, c->gcount);

    /* Now  compare the multipole expansion */
    if (!gravity_multipole_equal(&ma, c->multipole, tolerance)) {
      message("Multipoles are not equal at depth=%d! tol=%f", c->depth,
              tolerance);
      message("Correct answer:");
      gravity_multipole_print(&ma.m_pole);
      message("Recursive multipole:");
      gravity_multipole_print(&c->multipole->m_pole);
      error("Aborting");
    }

    /* Check that the upper limit of r_max is good enough */
    if (!(c->multipole->r_max >= ma.r_max)) {
      error("Upper-limit r_max=%e too small. Should be >=%e.",
            c->multipole->r_max, ma.r_max);
    } else if (c->multipole->r_max * c->multipole->r_max >
               3. * c->width[0] * c->width[0]) {
      error("r_max=%e larger than cell diagonal %e.", c->multipole->r_max,
            sqrt(3. * c->width[0] * c->width[0]));
    }
  }
#else
  error("Calling debugging code without debugging flag activated.");
#endif
}

/**
 * @brief Frees up the memory allocated for this #cell.
 *
 * @param c The #cell.
 */
void cell_clean(struct cell *c) {

  free(c->sort);

  /* Recurse */
  for (int k = 0; k < 8; k++)
    if (c->progeny[k]) cell_clean(c->progeny[k]);
}

/**
 * @brief Checks whether a given cell needs drifting or not.
 *
 * @param c the #cell.
 * @param e The #engine (holding current time information).
 *
 * @return 1 If the cell needs drifting, 0 otherwise.
 */
int cell_is_drift_needed(struct cell *c, const struct engine *e) {

  /* Do we have at least one active particle in the cell ?*/
  if (cell_is_active(c, e)) return 1;

  /* Loop over the pair tasks that involve this cell */
  for (struct link *l = c->density; l != NULL; l = l->next) {

    if (l->t->type != task_type_pair && l->t->type != task_type_sub_pair)
      continue;

    /* Is the other cell in the pair active ? */
    if ((l->t->ci == c && cell_is_active(l->t->cj, e)) ||
        (l->t->cj == c && cell_is_active(l->t->ci, e)))
      return 1;
  }

  /* No neighbouring cell has active particles. Drift not necessary */
  return 0;
}

/**
 * @brief Clear the drift flags on the given cell.
 */
void cell_clear_drift_flags(struct cell *c, void *data) {
  c->do_drift = 0;
  c->do_sub_drift = 0;
}

/**
 * @brief Activate the drifts on the given cell.
 */
void cell_activate_drift_part(struct cell *c, struct scheduler *s) {

  /* If this cell is already marked for drift, quit early. */
  if (c->do_drift) return;

  /* Mark this cell for drifting. */
  c->do_drift = 1;

  /* Set the do_sub_drifts all the way up and activate the super drift
     if this has not yet been done. */
  if (c == c->super) {
    scheduler_activate(s, c->drift_part);
  } else {
    for (struct cell *parent = c->parent;
         parent != NULL && !parent->do_sub_drift; parent = parent->parent) {
      parent->do_sub_drift = 1;
      if (parent == c->super) {
        scheduler_activate(s, parent->drift_part);
        break;
      }
    }
  }
}

/**
 * @brief Activate the sorts up a cell hierarchy.
 */

void cell_activate_sorts_up(struct cell *c, struct scheduler *s) {
  if (c == c->super) {
    scheduler_activate(s, c->sorts);
    if (c->nodeID == engine_rank) cell_activate_drift_part(c, s);
  } else {
    for (struct cell *parent = c->parent;
         parent != NULL && !parent->do_sub_sort; parent = parent->parent) {
      parent->do_sub_sort = 1;
      if (parent == c->super) {
        scheduler_activate(s, parent->sorts);
        if (parent->nodeID == engine_rank) cell_activate_drift_part(parent, s);
        break;
      }
    }
  }
}

/**
 * @brief Activate the sorts on a given cell, if needed.
 */
void cell_activate_sorts(struct cell *c, int sid, struct scheduler *s) {

  /* Do we need to re-sort? */
  if (c->dx_max_sort > space_maxreldx * c->dmin) {

    /* Climb up the tree to active the sorts in that direction */
    for (struct cell *finger = c; finger != NULL; finger = finger->parent) {
      if (finger->requires_sorts) {
        atomic_or(&finger->do_sort, finger->requires_sorts);
        cell_activate_sorts_up(finger, s);
      }
      finger->sorted = 0;
    }
  }

  /* Has this cell been sorted at all for the given sid? */
  if (!(c->sorted & (1 << sid)) || c->nodeID != engine_rank) {
    atomic_or(&c->do_sort, (1 << sid));
    cell_activate_sorts_up(c, s);
  }
}

/**
 * @brief Traverse a sub-cell task and activate the sort tasks along the way.
 */
void cell_activate_subcell_tasks(struct cell *ci, struct cell *cj,
                                 struct scheduler *s) {
  const struct engine *e = s->space->e;

  /* Store the current dx_max and h_max values. */
  ci->dx_max_old = ci->dx_max_part;
  ci->h_max_old = ci->h_max;
  if (cj != NULL) {
    cj->dx_max_old = cj->dx_max_part;
    cj->h_max_old = cj->h_max;
  }

  /* Self interaction? */
  if (cj == NULL) {
    /* Do anything? */
    if (!cell_is_active(ci, e)) return;

    /* Recurse? */
    if (cell_can_recurse_in_self_task(ci)) {

      /* Loop over all progenies and pairs of progenies */
      for (int j = 0; j < 8; j++) {
        if (ci->progeny[j] != NULL) {
          cell_activate_subcell_tasks(ci->progeny[j], NULL, s);
          for (int k = j + 1; k < 8; k++)
            if (ci->progeny[k] != NULL)
              cell_activate_subcell_tasks(ci->progeny[j], ci->progeny[k], s);
        }
      }
    } else {

      /* We have reached the bottom of the tree: activate drift */
      cell_activate_drift_part(ci, s);
    }
  }

  /* Otherwise, pair interation, recurse? */
  else if (cell_can_recurse_in_pair_task(ci) &&
           cell_can_recurse_in_pair_task(cj)) {

    /* Get the type of pair if not specified explicitly. */
    double shift[3];
    int sid = space_getsid(s->space, &ci, &cj, shift);

    /* Different types of flags. */
    switch (sid) {

      /* Regular sub-cell interactions of a single cell. */
      case 0: /* (  1 ,  1 ,  1 ) */
        if (ci->progeny[7] != NULL && cj->progeny[0] != NULL)
          cell_activate_subcell_tasks(ci->progeny[7], cj->progeny[0], s);
        break;

      case 1: /* (  1 ,  1 ,  0 ) */
        if (ci->progeny[6] != NULL && cj->progeny[0] != NULL)
          cell_activate_subcell_tasks(ci->progeny[6], cj->progeny[0], s);
        if (ci->progeny[6] != NULL && cj->progeny[1] != NULL)
          cell_activate_subcell_tasks(ci->progeny[6], cj->progeny[1], s);
        if (ci->progeny[7] != NULL && cj->progeny[0] != NULL)
          cell_activate_subcell_tasks(ci->progeny[7], cj->progeny[0], s);
        if (ci->progeny[7] != NULL && cj->progeny[1] != NULL)
          cell_activate_subcell_tasks(ci->progeny[7], cj->progeny[1], s);
        break;

      case 2: /* (  1 ,  1 , -1 ) */
        if (ci->progeny[6] != NULL && cj->progeny[1] != NULL)
          cell_activate_subcell_tasks(ci->progeny[6], cj->progeny[1], s);
        break;

      case 3: /* (  1 ,  0 ,  1 ) */
        if (ci->progeny[5] != NULL && cj->progeny[0] != NULL)
          cell_activate_subcell_tasks(ci->progeny[5], cj->progeny[0], s);
        if (ci->progeny[5] != NULL && cj->progeny[2] != NULL)
          cell_activate_subcell_tasks(ci->progeny[5], cj->progeny[2], s);
        if (ci->progeny[7] != NULL && cj->progeny[0] != NULL)
          cell_activate_subcell_tasks(ci->progeny[7], cj->progeny[0], s);
        if (ci->progeny[7] != NULL && cj->progeny[2] != NULL)
          cell_activate_subcell_tasks(ci->progeny[7], cj->progeny[2], s);
        break;

      case 4: /* (  1 ,  0 ,  0 ) */
        if (ci->progeny[4] != NULL && cj->progeny[0] != NULL)
          cell_activate_subcell_tasks(ci->progeny[4], cj->progeny[0], s);
        if (ci->progeny[4] != NULL && cj->progeny[1] != NULL)
          cell_activate_subcell_tasks(ci->progeny[4], cj->progeny[1], s);
        if (ci->progeny[4] != NULL && cj->progeny[2] != NULL)
          cell_activate_subcell_tasks(ci->progeny[4], cj->progeny[2], s);
        if (ci->progeny[4] != NULL && cj->progeny[3] != NULL)
          cell_activate_subcell_tasks(ci->progeny[4], cj->progeny[3], s);
        if (ci->progeny[5] != NULL && cj->progeny[0] != NULL)
          cell_activate_subcell_tasks(ci->progeny[5], cj->progeny[0], s);
        if (ci->progeny[5] != NULL && cj->progeny[1] != NULL)
          cell_activate_subcell_tasks(ci->progeny[5], cj->progeny[1], s);
        if (ci->progeny[5] != NULL && cj->progeny[2] != NULL)
          cell_activate_subcell_tasks(ci->progeny[5], cj->progeny[2], s);
        if (ci->progeny[5] != NULL && cj->progeny[3] != NULL)
          cell_activate_subcell_tasks(ci->progeny[5], cj->progeny[3], s);
        if (ci->progeny[6] != NULL && cj->progeny[0] != NULL)
          cell_activate_subcell_tasks(ci->progeny[6], cj->progeny[0], s);
        if (ci->progeny[6] != NULL && cj->progeny[1] != NULL)
          cell_activate_subcell_tasks(ci->progeny[6], cj->progeny[1], s);
        if (ci->progeny[6] != NULL && cj->progeny[2] != NULL)
          cell_activate_subcell_tasks(ci->progeny[6], cj->progeny[2], s);
        if (ci->progeny[6] != NULL && cj->progeny[3] != NULL)
          cell_activate_subcell_tasks(ci->progeny[6], cj->progeny[3], s);
        if (ci->progeny[7] != NULL && cj->progeny[0] != NULL)
          cell_activate_subcell_tasks(ci->progeny[7], cj->progeny[0], s);
        if (ci->progeny[7] != NULL && cj->progeny[1] != NULL)
          cell_activate_subcell_tasks(ci->progeny[7], cj->progeny[1], s);
        if (ci->progeny[7] != NULL && cj->progeny[2] != NULL)
          cell_activate_subcell_tasks(ci->progeny[7], cj->progeny[2], s);
        if (ci->progeny[7] != NULL && cj->progeny[3] != NULL)
          cell_activate_subcell_tasks(ci->progeny[7], cj->progeny[3], s);
        break;

      case 5: /* (  1 ,  0 , -1 ) */
        if (ci->progeny[4] != NULL && cj->progeny[1] != NULL)
          cell_activate_subcell_tasks(ci->progeny[4], cj->progeny[1], s);
        if (ci->progeny[4] != NULL && cj->progeny[3] != NULL)
          cell_activate_subcell_tasks(ci->progeny[4], cj->progeny[3], s);
        if (ci->progeny[6] != NULL && cj->progeny[1] != NULL)
          cell_activate_subcell_tasks(ci->progeny[6], cj->progeny[1], s);
        if (ci->progeny[6] != NULL && cj->progeny[3] != NULL)
          cell_activate_subcell_tasks(ci->progeny[6], cj->progeny[3], s);
        break;

      case 6: /* (  1 , -1 ,  1 ) */
        if (ci->progeny[5] != NULL && cj->progeny[2] != NULL)
          cell_activate_subcell_tasks(ci->progeny[5], cj->progeny[2], s);
        break;

      case 7: /* (  1 , -1 ,  0 ) */
        if (ci->progeny[4] != NULL && cj->progeny[2] != NULL)
          cell_activate_subcell_tasks(ci->progeny[4], cj->progeny[2], s);
        if (ci->progeny[4] != NULL && cj->progeny[3] != NULL)
          cell_activate_subcell_tasks(ci->progeny[4], cj->progeny[3], s);
        if (ci->progeny[5] != NULL && cj->progeny[2] != NULL)
          cell_activate_subcell_tasks(ci->progeny[5], cj->progeny[2], s);
        if (ci->progeny[5] != NULL && cj->progeny[3] != NULL)
          cell_activate_subcell_tasks(ci->progeny[5], cj->progeny[3], s);
        break;

      case 8: /* (  1 , -1 , -1 ) */
        if (ci->progeny[4] != NULL && cj->progeny[3] != NULL)
          cell_activate_subcell_tasks(ci->progeny[4], cj->progeny[3], s);
        break;

      case 9: /* (  0 ,  1 ,  1 ) */
        if (ci->progeny[3] != NULL && cj->progeny[0] != NULL)
          cell_activate_subcell_tasks(ci->progeny[3], cj->progeny[0], s);
        if (ci->progeny[3] != NULL && cj->progeny[4] != NULL)
          cell_activate_subcell_tasks(ci->progeny[3], cj->progeny[4], s);
        if (ci->progeny[7] != NULL && cj->progeny[0] != NULL)
          cell_activate_subcell_tasks(ci->progeny[7], cj->progeny[0], s);
        if (ci->progeny[7] != NULL && cj->progeny[4] != NULL)
          cell_activate_subcell_tasks(ci->progeny[7], cj->progeny[4], s);
        break;

      case 10: /* (  0 ,  1 ,  0 ) */
        if (ci->progeny[2] != NULL && cj->progeny[0] != NULL)
          cell_activate_subcell_tasks(ci->progeny[2], cj->progeny[0], s);
        if (ci->progeny[2] != NULL && cj->progeny[1] != NULL)
          cell_activate_subcell_tasks(ci->progeny[2], cj->progeny[1], s);
        if (ci->progeny[2] != NULL && cj->progeny[4] != NULL)
          cell_activate_subcell_tasks(ci->progeny[2], cj->progeny[4], s);
        if (ci->progeny[2] != NULL && cj->progeny[5] != NULL)
          cell_activate_subcell_tasks(ci->progeny[2], cj->progeny[5], s);
        if (ci->progeny[3] != NULL && cj->progeny[0] != NULL)
          cell_activate_subcell_tasks(ci->progeny[3], cj->progeny[0], s);
        if (ci->progeny[3] != NULL && cj->progeny[1] != NULL)
          cell_activate_subcell_tasks(ci->progeny[3], cj->progeny[1], s);
        if (ci->progeny[3] != NULL && cj->progeny[4] != NULL)
          cell_activate_subcell_tasks(ci->progeny[3], cj->progeny[4], s);
        if (ci->progeny[3] != NULL && cj->progeny[5] != NULL)
          cell_activate_subcell_tasks(ci->progeny[3], cj->progeny[5], s);
        if (ci->progeny[6] != NULL && cj->progeny[0] != NULL)
          cell_activate_subcell_tasks(ci->progeny[6], cj->progeny[0], s);
        if (ci->progeny[6] != NULL && cj->progeny[1] != NULL)
          cell_activate_subcell_tasks(ci->progeny[6], cj->progeny[1], s);
        if (ci->progeny[6] != NULL && cj->progeny[4] != NULL)
          cell_activate_subcell_tasks(ci->progeny[6], cj->progeny[4], s);
        if (ci->progeny[6] != NULL && cj->progeny[5] != NULL)
          cell_activate_subcell_tasks(ci->progeny[6], cj->progeny[5], s);
        if (ci->progeny[7] != NULL && cj->progeny[0] != NULL)
          cell_activate_subcell_tasks(ci->progeny[7], cj->progeny[0], s);
        if (ci->progeny[7] != NULL && cj->progeny[1] != NULL)
          cell_activate_subcell_tasks(ci->progeny[7], cj->progeny[1], s);
        if (ci->progeny[7] != NULL && cj->progeny[4] != NULL)
          cell_activate_subcell_tasks(ci->progeny[7], cj->progeny[4], s);
        if (ci->progeny[7] != NULL && cj->progeny[5] != NULL)
          cell_activate_subcell_tasks(ci->progeny[7], cj->progeny[5], s);
        break;

      case 11: /* (  0 ,  1 , -1 ) */
        if (ci->progeny[2] != NULL && cj->progeny[1] != NULL)
          cell_activate_subcell_tasks(ci->progeny[2], cj->progeny[1], s);
        if (ci->progeny[2] != NULL && cj->progeny[5] != NULL)
          cell_activate_subcell_tasks(ci->progeny[2], cj->progeny[5], s);
        if (ci->progeny[6] != NULL && cj->progeny[1] != NULL)
          cell_activate_subcell_tasks(ci->progeny[6], cj->progeny[1], s);
        if (ci->progeny[6] != NULL && cj->progeny[5] != NULL)
          cell_activate_subcell_tasks(ci->progeny[6], cj->progeny[5], s);
        break;

      case 12: /* (  0 ,  0 ,  1 ) */
        if (ci->progeny[1] != NULL && cj->progeny[0] != NULL)
          cell_activate_subcell_tasks(ci->progeny[1], cj->progeny[0], s);
        if (ci->progeny[1] != NULL && cj->progeny[2] != NULL)
          cell_activate_subcell_tasks(ci->progeny[1], cj->progeny[2], s);
        if (ci->progeny[1] != NULL && cj->progeny[4] != NULL)
          cell_activate_subcell_tasks(ci->progeny[1], cj->progeny[4], s);
        if (ci->progeny[1] != NULL && cj->progeny[6] != NULL)
          cell_activate_subcell_tasks(ci->progeny[1], cj->progeny[6], s);
        if (ci->progeny[3] != NULL && cj->progeny[0] != NULL)
          cell_activate_subcell_tasks(ci->progeny[3], cj->progeny[0], s);
        if (ci->progeny[3] != NULL && cj->progeny[2] != NULL)
          cell_activate_subcell_tasks(ci->progeny[3], cj->progeny[2], s);
        if (ci->progeny[3] != NULL && cj->progeny[4] != NULL)
          cell_activate_subcell_tasks(ci->progeny[3], cj->progeny[4], s);
        if (ci->progeny[3] != NULL && cj->progeny[6] != NULL)
          cell_activate_subcell_tasks(ci->progeny[3], cj->progeny[6], s);
        if (ci->progeny[5] != NULL && cj->progeny[0] != NULL)
          cell_activate_subcell_tasks(ci->progeny[5], cj->progeny[0], s);
        if (ci->progeny[5] != NULL && cj->progeny[2] != NULL)
          cell_activate_subcell_tasks(ci->progeny[5], cj->progeny[2], s);
        if (ci->progeny[5] != NULL && cj->progeny[4] != NULL)
          cell_activate_subcell_tasks(ci->progeny[5], cj->progeny[4], s);
        if (ci->progeny[5] != NULL && cj->progeny[6] != NULL)
          cell_activate_subcell_tasks(ci->progeny[5], cj->progeny[6], s);
        if (ci->progeny[7] != NULL && cj->progeny[0] != NULL)
          cell_activate_subcell_tasks(ci->progeny[7], cj->progeny[0], s);
        if (ci->progeny[7] != NULL && cj->progeny[2] != NULL)
          cell_activate_subcell_tasks(ci->progeny[7], cj->progeny[2], s);
        if (ci->progeny[7] != NULL && cj->progeny[4] != NULL)
          cell_activate_subcell_tasks(ci->progeny[7], cj->progeny[4], s);
        if (ci->progeny[7] != NULL && cj->progeny[6] != NULL)
          cell_activate_subcell_tasks(ci->progeny[7], cj->progeny[6], s);
        break;
    }

  }

  /* Otherwise, activate the sorts and drifts. */
  else if (cell_is_active(ci, e) || cell_is_active(cj, e)) {

    /* Get the type of pair if not specified explicitly. */
    double shift[3];
    int sid = space_getsid(s->space, &ci, &cj, shift);

    /* We are going to interact this pair, so store some values. */
    atomic_or(&ci->requires_sorts, 1 << sid);
    atomic_or(&cj->requires_sorts, 1 << sid);
    ci->dx_max_sort_old = ci->dx_max_sort;
    cj->dx_max_sort_old = cj->dx_max_sort;

    /* Activate the drifts if the cells are local. */
    if (ci->nodeID == engine_rank) cell_activate_drift_part(ci, s);
    if (cj->nodeID == engine_rank) cell_activate_drift_part(cj, s);

    /* Do we need to sort the cells? */
    cell_activate_sorts(ci, sid, s);
    cell_activate_sorts(cj, sid, s);
  }
}

/**
 * @brief Un-skips all the tasks associated with a given cell and checks
 * if the space needs to be rebuilt.
 *
 * @param c the #cell.
 * @param s the #scheduler.
 *
 * @return 1 If the space needs rebuilding. 0 otherwise.
 */
int cell_unskip_tasks(struct cell *c, struct scheduler *s) {

  struct engine *e = s->space->e;
  int rebuild = 0;

  if(c->count == 14623)
    message("Favourite cell");

  /* Un-skip the density tasks involved with this cell. */
  for (struct link *l = c->density; l != NULL; l = l->next) {
    struct task *t = l->t;
    struct cell *ci = t->ci;
    struct cell *cj = t->cj;

<<<<<<< HEAD
    if(ci->count==5239 && cj && cj->count==14623) { // ci->loc[0]==1.411875e+00 cj->loc[0]==1.411875e+00
      message("found task!");
    }
    
    if((cell_is_active(ci, e) && ci->nodeID == engine_rank) ||
       (cj != NULL && cell_is_active(cj, e) && cj->nodeID == engine_rank)) {
      scheduler_activate(s, t);

      if(ci->count==5239 && cj && cj->count==14623) { // ci->loc[0]==1.411875e+00 cj->loc[0]==1.411875e+00
	message("activated task!");
    }

      


      /* Set the correct sorting flags */
      if (t->type == task_type_pair) {
	/* Store some values. */
	atomic_or(&ci->requires_sorts, 1 << t->flags);
	atomic_or(&cj->requires_sorts, 1 << t->flags);
	ci->dx_max_sort_old = ci->dx_max_sort;
	cj->dx_max_sort_old = cj->dx_max_sort;
	
	/* Activate the drift tasks. */
	if (ci->nodeID == engine_rank) cell_activate_drift_part(ci, s);
	if (cj->nodeID == engine_rank) cell_activate_drift_part(cj, s);
	
	/* Check the sorts and activate them if needed. */
	cell_activate_sorts(ci, t->flags, s);
	cell_activate_sorts(cj, t->flags, s);
      }
      /* Store current values of dx_max and h_max. */
      else if (t->type == task_type_sub_pair || t->type == task_type_sub_self) {
	cell_activate_subcell_tasks(t->ci, t->cj, s);
=======
    /* Only activate tasks that involve a local active cell. */
    if ((cell_is_active(ci, e) && ci->nodeID == engine_rank) ||
        (cj != NULL && cell_is_active(cj, e) && cj->nodeID == engine_rank)) {
      scheduler_activate(s, t);

      /* Set the correct sorting flags */
      if (t->type == task_type_pair) {
        /* Store some values. */
        atomic_or(&ci->requires_sorts, 1 << t->flags);
        atomic_or(&cj->requires_sorts, 1 << t->flags);
        ci->dx_max_sort_old = ci->dx_max_sort;
        cj->dx_max_sort_old = cj->dx_max_sort;

        /* Activate the drift tasks. */
        if (ci->nodeID == engine_rank) cell_activate_drift_part(ci, s);
        if (cj->nodeID == engine_rank) cell_activate_drift_part(cj, s);

        /* Check the sorts and activate them if needed. */
        cell_activate_sorts(ci, t->flags, s);
        cell_activate_sorts(cj, t->flags, s);
      }
      /* Store current values of dx_max and h_max. */
      else if (t->type == task_type_sub_pair || t->type == task_type_sub_self) {
        cell_activate_subcell_tasks(t->ci, t->cj, s);
>>>>>>> a0106530
      }
    }

    /* Only interested in pair interactions as of here. */
    if (t->type == task_type_pair || t->type == task_type_sub_pair) {

      /* Check whether there was too much particle motion, i.e. the
         cell neighbour conditions were violated. */
      if (cell_need_rebuild_for_pair(ci, cj)) rebuild = 1;

#ifdef WITH_MPI
      /* Activate the send/recv tasks. */
      if (ci->nodeID != engine_rank) {
<<<<<<< HEAD
	
	if(cell_is_active(cj, e)) {
	  
	  /* Activate the tasks to recv foreign cell ci's data. */
	  scheduler_activate(s, ci->recv_xv);
	  if (cell_is_active(ci, e)) {
	    scheduler_activate(s, ci->recv_rho);
#ifdef EXTRA_HYDRO_LOOP
	      scheduler_activate(s, ci->recv_gradient);
#endif
	  }
	}
	if(cell_is_active(ci, e))
	  scheduler_activate(s, ci->recv_ti);

        /* Look for the local cell cj's send tasks. */
	if(cell_is_active(ci, e)) {
	  struct link *l = NULL;
	  for (l = cj->send_xv; l != NULL && l->t->cj->nodeID != ci->nodeID;
	       l = l->next)
	    ;
	  if (l == NULL) error("Missing link to send_xv task.");
	  scheduler_activate(s, l->t);
	
	  /* Drift the cell which will be sent at the level at which it is sent,
	     i.e. drift the cell specified in the send task (l->t) itself. */
	  cell_activate_drift_part(l->t->ci, s);

	  if (cell_is_active(cj, e)) {
	    struct link *l = NULL;
	    for (l = cj->send_rho; l != NULL && l->t->cj->nodeID != ci->nodeID;
		 l = l->next)
	      ;
	    if (l == NULL) error("Missing link to send_rho task.");
	    scheduler_activate(s, l->t);
	    
=======

        /* If the local cell is active, receive data from the foreign cell. */
        if (cell_is_active(cj, e)) {
          scheduler_activate(s, ci->recv_xv);
          if (cell_is_active(ci, e)) {
            scheduler_activate(s, ci->recv_rho);
#ifdef EXTRA_HYDRO_LOOP
            scheduler_activate(s, ci->recv_gradient);
#endif
          }
        }

        /* If the foreign cell is active, we want its ti_end values. */
        if (cell_is_active(ci, e)) scheduler_activate(s, ci->recv_ti);

        /* Look for the local cell cj's send tasks. */
        if (cell_is_active(ci, e)) {
          struct link *l = NULL;
          for (l = cj->send_xv; l != NULL && l->t->cj->nodeID != ci->nodeID;
               l = l->next)
            ;
          if (l == NULL) error("Missing link to send_xv task.");
          scheduler_activate(s, l->t);

          /* Drift the cell which will be sent at the level at which it is sent,
             i.e. drift the cell specified in the send task (l->t) itself. */
          cell_activate_drift_part(l->t->ci, s);

          if (cell_is_active(cj, e)) {
            struct link *l = NULL;
            for (l = cj->send_rho; l != NULL && l->t->cj->nodeID != ci->nodeID;
                 l = l->next)
              ;
            if (l == NULL) error("Missing link to send_rho task.");
            scheduler_activate(s, l->t);

>>>>>>> a0106530
#ifdef EXTRA_HYDRO_LOOP
            for (l = cj->send_gradient;
                 l != NULL && l->t->cj->nodeID != ci->nodeID; l = l->next)
              ;
            if (l == NULL) error("Missing link to send_gradient task.");
            scheduler_activate(s, l->t);
#endif
<<<<<<< HEAD
	  }
        }

	/* We always need to send the new end time irrespective of active status */
	if(cell_is_active(cj, e)){
	  struct link *l = NULL;
=======
          }
        }

        /* If the local cell is active, send its ti_end values. */
        if (cell_is_active(cj, e)) {
          struct link *l = NULL;
>>>>>>> a0106530
          for (l = cj->send_ti; l != NULL && l->t->cj->nodeID != ci->nodeID;
               l = l->next)
            ;
          if (l == NULL) error("Missing link to send_ti task.");
          scheduler_activate(s, l->t);
	}
      } else if (cj->nodeID != engine_rank) {

<<<<<<< HEAD
        /* Activate the tasks to recv foreign cell cj's data. */
	if(cell_is_active(ci, e)) {
	    scheduler_activate(s, cj->recv_xv);
	    if (cell_is_active(cj, e)) {
	      scheduler_activate(s, cj->recv_rho);
#ifdef EXTRA_HYDRO_LOOP
	      scheduler_activate(s, cj->recv_gradient);
#endif
	    }
	}
	if(cell_is_active(cj, e))
	  scheduler_activate(s, cj->recv_ti);

        /* Look for the local cell ci's send tasks. */
	if(cell_is_active(cj, e)) {
	  struct link *l = NULL;
	  for (l = ci->send_xv; l != NULL && l->t->cj->nodeID != cj->nodeID;
	       l = l->next)
	    ;
	  if (l == NULL) error("Missing link to send_xv task.");
	  scheduler_activate(s, l->t);
	  
	  /* Drift the cell which will be sent at the level at which it is sent,
	     i.e. drift the cell specified in the send task (l->t) itself. */
	  cell_activate_drift_part(l->t->ci, s);
	  
	  if (cell_is_active(ci, e)) {

	    struct link *l = NULL;
	    for (l = ci->send_rho; l != NULL && l->t->cj->nodeID != cj->nodeID;
               l = l->next)
            ;
	    if (l == NULL) error("Missing link to send_rho task.");
	    scheduler_activate(s, l->t);
	    
=======
        /* If the local cell is active, receive data from the foreign cell. */
        if (cell_is_active(ci, e)) {
          scheduler_activate(s, cj->recv_xv);
          if (cell_is_active(cj, e)) {
            scheduler_activate(s, cj->recv_rho);
#ifdef EXTRA_HYDRO_LOOP
            scheduler_activate(s, cj->recv_gradient);
#endif
          }
        }

        /* If the foreign cell is active, we want its ti_end values. */
        if (cell_is_active(cj, e)) scheduler_activate(s, cj->recv_ti);

        /* Look for the local cell ci's send tasks. */
        if (cell_is_active(cj, e)) {
          struct link *l = NULL;
          for (l = ci->send_xv; l != NULL && l->t->cj->nodeID != cj->nodeID;
               l = l->next)
            ;
          if (l == NULL) error("Missing link to send_xv task.");
          scheduler_activate(s, l->t);

          /* Drift the cell which will be sent at the level at which it is sent,
             i.e. drift the cell specified in the send task (l->t) itself. */
          cell_activate_drift_part(l->t->ci, s);

          if (cell_is_active(ci, e)) {

            struct link *l = NULL;
            for (l = ci->send_rho; l != NULL && l->t->cj->nodeID != cj->nodeID;
                 l = l->next)
              ;
            if (l == NULL) error("Missing link to send_rho task.");
            scheduler_activate(s, l->t);

>>>>>>> a0106530
#ifdef EXTRA_HYDRO_LOOP
            for (l = ci->send_gradient;
                 l != NULL && l->t->cj->nodeID != cj->nodeID; l = l->next)
              ;
            if (l == NULL) error("Missing link to send_gradient task.");
            scheduler_activate(s, l->t);
#endif
<<<<<<< HEAD
	  }
	}
	/* We always need to send the new end time irrespective of active status */
	if(cell_is_active(ci,e)) {
	  struct link *l = NULL;
	  for (l = ci->send_ti; l != NULL && l->t->cj->nodeID != cj->nodeID;
	       l = l->next)
	    ;
	  if (l == NULL) error("Missing link to send_ti task.");
	  scheduler_activate(s, l->t);
	}

=======
          }
        }

        /* If the local cell is active, send its ti_end values. */
        if (cell_is_active(ci, e)) {
          struct link *l = NULL;
          for (l = ci->send_ti; l != NULL && l->t->cj->nodeID != cj->nodeID;
               l = l->next)
            ;
          if (l == NULL) error("Missing link to send_ti task.");
          scheduler_activate(s, l->t);
        }
>>>>>>> a0106530
      }
#endif
    }
  }

  /* Unskip all the other task types. */
<<<<<<< HEAD
  if( c->nodeID == engine_rank && cell_is_active(c,e) ) {
=======
  if (c->nodeID == engine_rank && cell_is_active(c, e)) {
>>>>>>> a0106530

    for (struct link *l = c->gradient; l != NULL; l = l->next)
      scheduler_activate(s, l->t);
    for (struct link *l = c->force; l != NULL; l = l->next)
      scheduler_activate(s, l->t);
    for (struct link *l = c->grav; l != NULL; l = l->next)
      scheduler_activate(s, l->t);

    if (c->extra_ghost != NULL) scheduler_activate(s, c->extra_ghost);
    if (c->ghost_in != NULL) scheduler_activate(s, c->ghost_in);
    if (c->ghost_out != NULL) scheduler_activate(s, c->ghost_out);
    if (c->ghost != NULL) scheduler_activate(s, c->ghost);
    if (c->init_grav != NULL) scheduler_activate(s, c->init_grav);
    if (c->drift_gpart != NULL) scheduler_activate(s, c->drift_gpart);
    if (c->kick1 != NULL) scheduler_activate(s, c->kick1);
    if (c->kick2 != NULL) scheduler_activate(s, c->kick2);
    if (c->timestep != NULL) scheduler_activate(s, c->timestep);
    if (c->grav_ghost[0] != NULL) scheduler_activate(s, c->grav_ghost[0]);
    if (c->grav_ghost[1] != NULL) scheduler_activate(s, c->grav_ghost[1]);
    if (c->grav_down != NULL) scheduler_activate(s, c->grav_down);
    if (c->grav_long_range != NULL) scheduler_activate(s, c->grav_long_range);
    if (c->cooling != NULL) scheduler_activate(s, c->cooling);
    if (c->sourceterms != NULL) scheduler_activate(s, c->sourceterms);
<<<<<<< HEAD

=======
>>>>>>> a0106530
  }

  return rebuild;
}

/**
 * @brief Set the super-cell pointers for all cells in a hierarchy.
 *
 * @param c The top-level #cell to play with.
 * @param super Pointer to the deepest cell with tasks in this part of the tree.
 */
void cell_set_super(struct cell *c, struct cell *super) {

  /* Are we in a cell with some kind of self/pair task ? */
  if (super == NULL && c->nr_tasks > 0) super = c;

  /* Set the super-cell */
  c->super = super;

  /* Recurse */
  if (c->split)
    for (int k = 0; k < 8; k++)
      if (c->progeny[k] != NULL) cell_set_super(c->progeny[k], super);
}

/**
 * @brief Recursively drifts the #part in a cell hierarchy.
 *
 * @param c The #cell.
 * @param e The #engine (to get ti_current).
 * @param force Drift the particles irrespective of the #cell flags.
 */
void cell_drift_part(struct cell *c, const struct engine *e, int force) {

  const float hydro_h_max = e->hydro_properties->h_max;
  const double timeBase = e->timeBase;
  const integertime_t ti_old_part = c->ti_old_part;
  const integertime_t ti_current = e->ti_current;
  struct part *const parts = c->parts;
  struct xpart *const xparts = c->xparts;

  /* Drift from the last time the cell was drifted to the current time */
  const double dt = (ti_current - ti_old_part) * timeBase;
  float dx_max = 0.f, dx2_max = 0.f;
  float dx_max_sort = 0.0f, dx2_max_sort = 0.f;
  float cell_h_max = 0.f;

  /* Drift irrespective of cell flags? */
  force |= c->do_drift;

#ifdef SWIFT_DEBUG_CHECKS
  /* Check that we only drift local cells. */
  if (c->nodeID != engine_rank) error("Drifting a foreign cell is nope.");

  /* Check that we are actually going to move forward. */
  if (ti_current < ti_old_part) error("Attempt to drift to the past");
#endif  // SWIFT_DEBUG_CHECKS

  /* Are we not in a leaf ? */
  if (c->split && (force || c->do_sub_drift)) {

    /* Loop over the progeny and collect their data. */
    for (int k = 0; k < 8; k++)
      if (c->progeny[k] != NULL) {
        struct cell *cp = c->progeny[k];

        /* Collect */
        cell_drift_part(cp, e, force);

        /* Update */
        dx_max = max(dx_max, cp->dx_max_part);
        dx_max_sort = max(dx_max_sort, cp->dx_max_sort);
        cell_h_max = max(cell_h_max, cp->h_max);
      }

    /* Store the values */
    c->h_max = cell_h_max;
    c->dx_max_part = dx_max;
    c->dx_max_sort = dx_max_sort;

    /* Update the time of the last drift */
    c->ti_old_part = ti_current;

  } else if (!c->split && force && ti_current > ti_old_part) {

    /* Loop over all the gas particles in the cell */
    const size_t nr_parts = c->count;
    for (size_t k = 0; k < nr_parts; k++) {

      /* Get a handle on the part. */
      struct part *const p = &parts[k];
      struct xpart *const xp = &xparts[k];

      /* Drift... */
      drift_part(p, xp, dt, timeBase, ti_old_part, ti_current);

      /* Limit h to within the allowed range */
      p->h = min(p->h, hydro_h_max);

      /* Compute (square of) motion since last cell construction */
      const float dx2 = xp->x_diff[0] * xp->x_diff[0] +
                        xp->x_diff[1] * xp->x_diff[1] +
                        xp->x_diff[2] * xp->x_diff[2];
      dx2_max = max(dx2_max, dx2);
      const float dx2_sort = xp->x_diff_sort[0] * xp->x_diff_sort[0] +
                             xp->x_diff_sort[1] * xp->x_diff_sort[1] +
                             xp->x_diff_sort[2] * xp->x_diff_sort[2];
      dx2_max_sort = max(dx2_max_sort, dx2_sort);

      /* Maximal smoothing length */
      cell_h_max = max(cell_h_max, p->h);

      /* Get ready for a density calculation */
      if (part_is_active(p, e)) {
        hydro_init_part(p, &e->s->hs);
      }
    }

    /* Now, get the maximal particle motion from its square */
    dx_max = sqrtf(dx2_max);
    dx_max_sort = sqrtf(dx2_max_sort);

    /* Store the values */
    c->h_max = cell_h_max;
    c->dx_max_part = dx_max;
    c->dx_max_sort = dx_max_sort;

    /* Update the time of the last drift */
    c->ti_old_part = ti_current;
  }

  /* Clear the drift flags. */
  c->do_drift = 0;
  c->do_sub_drift = 0;
}

/**
 * @brief Recursively drifts the #gpart in a cell hierarchy.
 *
 * @param c The #cell.
 * @param e The #engine (to get ti_current).
 */
void cell_drift_gpart(struct cell *c, const struct engine *e) {

  const double timeBase = e->timeBase;
  const integertime_t ti_old_gpart = c->ti_old_gpart;
  const integertime_t ti_current = e->ti_current;
  struct gpart *const gparts = c->gparts;
  struct spart *const sparts = c->sparts;

  /* Drift from the last time the cell was drifted to the current time */
  const double dt = (ti_current - ti_old_gpart) * timeBase;
  float dx_max = 0.f, dx2_max = 0.f;

  /* Check that we are actually going to move forward. */
  if (ti_current < ti_old_gpart) error("Attempt to drift to the past");

  /* Are we not in a leaf ? */
  if (c->split) {

    /* Loop over the progeny and collect their data. */
    for (int k = 0; k < 8; k++)
      if (c->progeny[k] != NULL) {
        struct cell *cp = c->progeny[k];

        /* Recurse */
        cell_drift_gpart(cp, e);

        /* Update */
        dx_max = max(dx_max, cp->dx_max_gpart);
      }

  } else if (ti_current > ti_old_gpart) {

    /* Loop over all the g-particles in the cell */
    const size_t nr_gparts = c->gcount;
    for (size_t k = 0; k < nr_gparts; k++) {

      /* Get a handle on the gpart. */
      struct gpart *const gp = &gparts[k];

      /* Drift... */
      drift_gpart(gp, dt, timeBase, ti_old_gpart, ti_current);

      /* Compute (square of) motion since last cell construction */
      const float dx2 = gp->x_diff[0] * gp->x_diff[0] +
                        gp->x_diff[1] * gp->x_diff[1] +
                        gp->x_diff[2] * gp->x_diff[2];
      dx2_max = max(dx2_max, dx2);

      /* Init gravity force fields. */
      if (gpart_is_active(gp, e)) {
        gravity_init_gpart(gp);
      }
    }

    /* Loop over all the star particles in the cell */
    const size_t nr_sparts = c->scount;
    for (size_t k = 0; k < nr_sparts; k++) {

      /* Get a handle on the spart. */
      struct spart *const sp = &sparts[k];

      /* Drift... */
      drift_spart(sp, dt, timeBase, ti_old_gpart, ti_current);

      /* Note: no need to compute dx_max as all spart have a gpart */
    }

    /* Now, get the maximal particle motion from its square */
    dx_max = sqrtf(dx2_max);

  } else {

    dx_max = c->dx_max_gpart;
  }

  /* Store the values */
  c->dx_max_gpart = dx_max;

  /* Update the time of the last drift */
  c->ti_old_gpart = ti_current;
}

/**
 * @brief Recursively drifts all multipoles in a cell hierarchy.
 *
 * @param c The #cell.
 * @param e The #engine (to get ti_current).
 */
void cell_drift_all_multipoles(struct cell *c, const struct engine *e) {

  const double timeBase = e->timeBase;
  const integertime_t ti_old_multipole = c->ti_old_multipole;
  const integertime_t ti_current = e->ti_current;

  /* Drift from the last time the cell was drifted to the current time */
  const double dt = (ti_current - ti_old_multipole) * timeBase;

  /* Check that we are actually going to move forward. */
  if (ti_current < ti_old_multipole) error("Attempt to drift to the past");

  /* Drift the multipole */
  if (ti_current > ti_old_multipole) gravity_drift(c->multipole, dt);

  /* Are we not in a leaf ? */
  if (c->split) {

    /* Loop over the progeny and recurse. */
    for (int k = 0; k < 8; k++)
      if (c->progeny[k] != NULL) cell_drift_all_multipoles(c->progeny[k], e);
  }

  /* Update the time of the last drift */
  c->ti_old_multipole = ti_current;
}

/**
 * @brief Drifts the multipole of a cell to the current time.
 *
 * Only drifts the multipole at this level. Multipoles deeper in the
 * tree are not updated.
 *
 * @param c The #cell.
 * @param e The #engine (to get ti_current).
 */
void cell_drift_multipole(struct cell *c, const struct engine *e) {

  const double timeBase = e->timeBase;
  const integertime_t ti_old_multipole = c->ti_old_multipole;
  const integertime_t ti_current = e->ti_current;

  /* Drift from the last time the cell was drifted to the current time */
  const double dt = (ti_current - ti_old_multipole) * timeBase;

  /* Check that we are actually going to move forward. */
  if (ti_current < ti_old_multipole) error("Attempt to drift to the past");

  if (ti_current > ti_old_multipole) gravity_drift(c->multipole, dt);

  /* Update the time of the last drift */
  c->ti_old_multipole = ti_current;
}

/**
 * @brief Recursively checks that all particles in a cell have a time-step
 */
void cell_check_timesteps(struct cell *c) {
#ifdef SWIFT_DEBUG_CHECKS

  if (c->ti_end_min == 0 && c->nr_tasks > 0)
    error("Cell without assigned time-step");

  if (c->split) {
    for (int k = 0; k < 8; ++k)
      if (c->progeny[k] != NULL) cell_check_timesteps(c->progeny[k]);
  } else {

    if (c->nodeID == engine_rank)
      for (int i = 0; i < c->count; ++i)
        if (c->parts[i].time_bin == 0)
          error("Particle without assigned time-bin");
  }
#else
  error("Calling debugging code without debugging flag activated.");
#endif
}<|MERGE_RESOLUTION|>--- conflicted
+++ resolved
@@ -1678,51 +1678,12 @@
   struct engine *e = s->space->e;
   int rebuild = 0;
 
-  if(c->count == 14623)
-    message("Favourite cell");
-
   /* Un-skip the density tasks involved with this cell. */
   for (struct link *l = c->density; l != NULL; l = l->next) {
     struct task *t = l->t;
     struct cell *ci = t->ci;
     struct cell *cj = t->cj;
 
-<<<<<<< HEAD
-    if(ci->count==5239 && cj && cj->count==14623) { // ci->loc[0]==1.411875e+00 cj->loc[0]==1.411875e+00
-      message("found task!");
-    }
-    
-    if((cell_is_active(ci, e) && ci->nodeID == engine_rank) ||
-       (cj != NULL && cell_is_active(cj, e) && cj->nodeID == engine_rank)) {
-      scheduler_activate(s, t);
-
-      if(ci->count==5239 && cj && cj->count==14623) { // ci->loc[0]==1.411875e+00 cj->loc[0]==1.411875e+00
-	message("activated task!");
-    }
-
-      
-
-
-      /* Set the correct sorting flags */
-      if (t->type == task_type_pair) {
-	/* Store some values. */
-	atomic_or(&ci->requires_sorts, 1 << t->flags);
-	atomic_or(&cj->requires_sorts, 1 << t->flags);
-	ci->dx_max_sort_old = ci->dx_max_sort;
-	cj->dx_max_sort_old = cj->dx_max_sort;
-	
-	/* Activate the drift tasks. */
-	if (ci->nodeID == engine_rank) cell_activate_drift_part(ci, s);
-	if (cj->nodeID == engine_rank) cell_activate_drift_part(cj, s);
-	
-	/* Check the sorts and activate them if needed. */
-	cell_activate_sorts(ci, t->flags, s);
-	cell_activate_sorts(cj, t->flags, s);
-      }
-      /* Store current values of dx_max and h_max. */
-      else if (t->type == task_type_sub_pair || t->type == task_type_sub_self) {
-	cell_activate_subcell_tasks(t->ci, t->cj, s);
-=======
     /* Only activate tasks that involve a local active cell. */
     if ((cell_is_active(ci, e) && ci->nodeID == engine_rank) ||
         (cj != NULL && cell_is_active(cj, e) && cj->nodeID == engine_rank)) {
@@ -1747,7 +1708,6 @@
       /* Store current values of dx_max and h_max. */
       else if (t->type == task_type_sub_pair || t->type == task_type_sub_self) {
         cell_activate_subcell_tasks(t->ci, t->cj, s);
->>>>>>> a0106530
       }
     }
 
@@ -1761,44 +1721,6 @@
 #ifdef WITH_MPI
       /* Activate the send/recv tasks. */
       if (ci->nodeID != engine_rank) {
-<<<<<<< HEAD
-	
-	if(cell_is_active(cj, e)) {
-	  
-	  /* Activate the tasks to recv foreign cell ci's data. */
-	  scheduler_activate(s, ci->recv_xv);
-	  if (cell_is_active(ci, e)) {
-	    scheduler_activate(s, ci->recv_rho);
-#ifdef EXTRA_HYDRO_LOOP
-	      scheduler_activate(s, ci->recv_gradient);
-#endif
-	  }
-	}
-	if(cell_is_active(ci, e))
-	  scheduler_activate(s, ci->recv_ti);
-
-        /* Look for the local cell cj's send tasks. */
-	if(cell_is_active(ci, e)) {
-	  struct link *l = NULL;
-	  for (l = cj->send_xv; l != NULL && l->t->cj->nodeID != ci->nodeID;
-	       l = l->next)
-	    ;
-	  if (l == NULL) error("Missing link to send_xv task.");
-	  scheduler_activate(s, l->t);
-	
-	  /* Drift the cell which will be sent at the level at which it is sent,
-	     i.e. drift the cell specified in the send task (l->t) itself. */
-	  cell_activate_drift_part(l->t->ci, s);
-
-	  if (cell_is_active(cj, e)) {
-	    struct link *l = NULL;
-	    for (l = cj->send_rho; l != NULL && l->t->cj->nodeID != ci->nodeID;
-		 l = l->next)
-	      ;
-	    if (l == NULL) error("Missing link to send_rho task.");
-	    scheduler_activate(s, l->t);
-	    
-=======
 
         /* If the local cell is active, receive data from the foreign cell. */
         if (cell_is_active(cj, e)) {
@@ -1835,7 +1757,6 @@
             if (l == NULL) error("Missing link to send_rho task.");
             scheduler_activate(s, l->t);
 
->>>>>>> a0106530
 #ifdef EXTRA_HYDRO_LOOP
             for (l = cj->send_gradient;
                  l != NULL && l->t->cj->nodeID != ci->nodeID; l = l->next)
@@ -1843,66 +1764,21 @@
             if (l == NULL) error("Missing link to send_gradient task.");
             scheduler_activate(s, l->t);
 #endif
-<<<<<<< HEAD
-	  }
-        }
-
-	/* We always need to send the new end time irrespective of active status */
-	if(cell_is_active(cj, e)){
-	  struct link *l = NULL;
-=======
           }
         }
 
         /* If the local cell is active, send its ti_end values. */
         if (cell_is_active(cj, e)) {
           struct link *l = NULL;
->>>>>>> a0106530
           for (l = cj->send_ti; l != NULL && l->t->cj->nodeID != ci->nodeID;
                l = l->next)
             ;
           if (l == NULL) error("Missing link to send_ti task.");
           scheduler_activate(s, l->t);
-	}
+        }
+
       } else if (cj->nodeID != engine_rank) {
 
-<<<<<<< HEAD
-        /* Activate the tasks to recv foreign cell cj's data. */
-	if(cell_is_active(ci, e)) {
-	    scheduler_activate(s, cj->recv_xv);
-	    if (cell_is_active(cj, e)) {
-	      scheduler_activate(s, cj->recv_rho);
-#ifdef EXTRA_HYDRO_LOOP
-	      scheduler_activate(s, cj->recv_gradient);
-#endif
-	    }
-	}
-	if(cell_is_active(cj, e))
-	  scheduler_activate(s, cj->recv_ti);
-
-        /* Look for the local cell ci's send tasks. */
-	if(cell_is_active(cj, e)) {
-	  struct link *l = NULL;
-	  for (l = ci->send_xv; l != NULL && l->t->cj->nodeID != cj->nodeID;
-	       l = l->next)
-	    ;
-	  if (l == NULL) error("Missing link to send_xv task.");
-	  scheduler_activate(s, l->t);
-	  
-	  /* Drift the cell which will be sent at the level at which it is sent,
-	     i.e. drift the cell specified in the send task (l->t) itself. */
-	  cell_activate_drift_part(l->t->ci, s);
-	  
-	  if (cell_is_active(ci, e)) {
-
-	    struct link *l = NULL;
-	    for (l = ci->send_rho; l != NULL && l->t->cj->nodeID != cj->nodeID;
-               l = l->next)
-            ;
-	    if (l == NULL) error("Missing link to send_rho task.");
-	    scheduler_activate(s, l->t);
-	    
-=======
         /* If the local cell is active, receive data from the foreign cell. */
         if (cell_is_active(ci, e)) {
           scheduler_activate(s, cj->recv_xv);
@@ -1939,7 +1815,6 @@
             if (l == NULL) error("Missing link to send_rho task.");
             scheduler_activate(s, l->t);
 
->>>>>>> a0106530
 #ifdef EXTRA_HYDRO_LOOP
             for (l = ci->send_gradient;
                  l != NULL && l->t->cj->nodeID != cj->nodeID; l = l->next)
@@ -1947,20 +1822,6 @@
             if (l == NULL) error("Missing link to send_gradient task.");
             scheduler_activate(s, l->t);
 #endif
-<<<<<<< HEAD
-	  }
-	}
-	/* We always need to send the new end time irrespective of active status */
-	if(cell_is_active(ci,e)) {
-	  struct link *l = NULL;
-	  for (l = ci->send_ti; l != NULL && l->t->cj->nodeID != cj->nodeID;
-	       l = l->next)
-	    ;
-	  if (l == NULL) error("Missing link to send_ti task.");
-	  scheduler_activate(s, l->t);
-	}
-
-=======
           }
         }
 
@@ -1973,18 +1834,13 @@
           if (l == NULL) error("Missing link to send_ti task.");
           scheduler_activate(s, l->t);
         }
->>>>>>> a0106530
       }
 #endif
     }
   }
 
   /* Unskip all the other task types. */
-<<<<<<< HEAD
-  if( c->nodeID == engine_rank && cell_is_active(c,e) ) {
-=======
   if (c->nodeID == engine_rank && cell_is_active(c, e)) {
->>>>>>> a0106530
 
     for (struct link *l = c->gradient; l != NULL; l = l->next)
       scheduler_activate(s, l->t);
@@ -2008,10 +1864,6 @@
     if (c->grav_long_range != NULL) scheduler_activate(s, c->grav_long_range);
     if (c->cooling != NULL) scheduler_activate(s, c->cooling);
     if (c->sourceterms != NULL) scheduler_activate(s, c->sourceterms);
-<<<<<<< HEAD
-
-=======
->>>>>>> a0106530
   }
 
   return rebuild;
