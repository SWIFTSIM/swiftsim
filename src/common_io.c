--- conflicted
+++ resolved
@@ -2280,43 +2280,10 @@
                             const long long N_total[swift_type_count],
                             int with_cosmology) {
 
-<<<<<<< HEAD
-  /* Loop over all particle types to check the fields */
-  for (int ptype = 0; ptype < swift_type_count; ptype++) {
-
-    int num_fields = 0;
-    struct io_props list[100];
-
-    /* Don't do anything if no particle of this kind */
-    if (N_total[ptype] == 0) continue;
-
-    /* Gather particle fields from the particle structures */
-    switch (ptype) {
-
-      case swift_type_gas:
-        hydro_write_particles(NULL, NULL, list, &num_fields);
-        num_fields += chemistry_write_particles(NULL, list + num_fields, 1);
-        num_fields +=
-            cooling_write_particles(NULL, NULL, list + num_fields, NULL);
-        num_fields += tracers_write_particles(NULL, NULL, list + num_fields,
-                                              /*with_cosmology=*/1);
-        num_fields +=
-            star_formation_write_particles(NULL, NULL, list + num_fields);
-        num_fields += fof_write_parts(NULL, NULL, list + num_fields);
-        num_fields += velociraptor_write_parts(NULL, NULL, list + num_fields);
-        break;
-
-      case swift_type_dark_matter:
-        darkmatter_write_particles(NULL, list, &num_fields);
-        num_fields += fof_write_gparts(NULL, list + num_fields);
-        num_fields += velociraptor_write_gparts(NULL, list + num_fields);
-        break;
-=======
   /* Loop over each section */
   for (int section_id = 0; section_id < params->sectionCount; section_id++) {
     char section_name[FIELD_BUFFER_SIZE];
     sprintf(section_name, "%s", params->section[section_id].name);
->>>>>>> 3018c498
 
     /* Loop over each parameter */
     for (int param_id = 0; param_id < params->paramCount; param_id++) {
@@ -2478,7 +2445,7 @@
 
       case swift_type_gas:
         hydro_write_particles(NULL, NULL, list, &num_fields);
-        num_fields += chemistry_write_particles(NULL, list + num_fields, 1);
+        num_fields += chemistry_write_particles(NULL, list + num_fields);
         num_fields +=
             cooling_write_particles(NULL, NULL, list + num_fields, NULL);
         num_fields += tracers_write_particles(NULL, NULL, list + num_fields,
