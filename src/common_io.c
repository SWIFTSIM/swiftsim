--- conflicted
+++ resolved
@@ -38,11 +38,8 @@
 #include "black_holes_io.h"
 #include "chemistry_io.h"
 #include "cooling_io.h"
-<<<<<<< HEAD
-=======
 #include "dark_matter_io.h"
 #include "error.h"
->>>>>>> 4e26a0e3
 #include "feedback.h"
 #include "fof_io.h"
 #include "gravity_io.h"
@@ -850,861 +847,7 @@
   }
 }
 
-<<<<<<< HEAD
-=======
-/**
- * @brief Mapper function to copy #part or #gpart fields into a buffer.
- */
-void io_copy_mapper(void* restrict temp, int N, void* restrict extra_data) {
-
-  const struct io_props props = *((const struct io_props*)extra_data);
-  const size_t typeSize = io_sizeof_type(props.type);
-  const size_t copySize = typeSize * props.dimension;
-
-  /* How far are we with this chunk? */
-  char* restrict temp_c = (char*)temp;
-  const ptrdiff_t delta = (temp_c - props.start_temp_c) / copySize;
-
-  for (int k = 0; k < N; k++) {
-    memcpy(&temp_c[k * copySize], props.field + (delta + k) * props.partSize,
-           copySize);
-  }
-}
-
-/**
- * @brief Mapper function to copy #part into a buffer of floats using a
- * conversion function.
- */
-void io_convert_part_f_mapper(void* restrict temp, int N,
-                              void* restrict extra_data) {
-
-  const struct io_props props = *((const struct io_props*)extra_data);
-  const struct part* restrict parts = props.parts;
-  const struct xpart* restrict xparts = props.xparts;
-  const struct engine* e = props.e;
-  const size_t dim = props.dimension;
-
-  /* How far are we with this chunk? */
-  float* restrict temp_f = (float*)temp;
-  const ptrdiff_t delta = (temp_f - props.start_temp_f) / dim;
-
-  for (int i = 0; i < N; i++)
-    props.convert_part_f(e, parts + delta + i, xparts + delta + i,
-                         &temp_f[i * dim]);
-}
-
-/**
- * @brief Mapper function to copy #part into a buffer of ints using a
- * conversion function.
- */
-void io_convert_part_i_mapper(void* restrict temp, int N,
-                              void* restrict extra_data) {
-
-  const struct io_props props = *((const struct io_props*)extra_data);
-  const struct part* restrict parts = props.parts;
-  const struct xpart* restrict xparts = props.xparts;
-  const struct engine* e = props.e;
-  const size_t dim = props.dimension;
-
-  /* How far are we with this chunk? */
-  int* restrict temp_i = (int*)temp;
-  const ptrdiff_t delta = (temp_i - props.start_temp_i) / dim;
-
-  for (int i = 0; i < N; i++)
-    props.convert_part_i(e, parts + delta + i, xparts + delta + i,
-                         &temp_i[i * dim]);
-}
-
-/**
- * @brief Mapper function to copy #part into a buffer of doubles using a
- * conversion function.
- */
-void io_convert_part_d_mapper(void* restrict temp, int N,
-                              void* restrict extra_data) {
-
-  const struct io_props props = *((const struct io_props*)extra_data);
-  const struct part* restrict parts = props.parts;
-  const struct xpart* restrict xparts = props.xparts;
-  const struct engine* e = props.e;
-  const size_t dim = props.dimension;
-
-  /* How far are we with this chunk? */
-  double* restrict temp_d = (double*)temp;
-  const ptrdiff_t delta = (temp_d - props.start_temp_d) / dim;
-
-  for (int i = 0; i < N; i++)
-    props.convert_part_d(e, parts + delta + i, xparts + delta + i,
-                         &temp_d[i * dim]);
-}
-
-/**
- * @brief Mapper function to copy #part into a buffer of doubles using a
- * conversion function.
- */
-void io_convert_part_l_mapper(void* restrict temp, int N,
-                              void* restrict extra_data) {
-
-  const struct io_props props = *((const struct io_props*)extra_data);
-  const struct part* restrict parts = props.parts;
-  const struct xpart* restrict xparts = props.xparts;
-  const struct engine* e = props.e;
-  const size_t dim = props.dimension;
-
-  /* How far are we with this chunk? */
-  long long* restrict temp_l = (long long*)temp;
-  const ptrdiff_t delta = (temp_l - props.start_temp_l) / dim;
-
-  for (int i = 0; i < N; i++)
-    props.convert_part_l(e, parts + delta + i, xparts + delta + i,
-                         &temp_l[i * dim]);
-}
-
-/**
- * @brief Mapper function to copy #gpart into a buffer of floats using a
- * conversion function.
- */
-void io_convert_gpart_f_mapper(void* restrict temp, int N,
-                               void* restrict extra_data) {
-
-  const struct io_props props = *((const struct io_props*)extra_data);
-  const struct gpart* restrict gparts = props.gparts;
-  const struct engine* e = props.e;
-  const size_t dim = props.dimension;
-
-  /* How far are we with this chunk? */
-  float* restrict temp_f = (float*)temp;
-  const ptrdiff_t delta = (temp_f - props.start_temp_f) / dim;
-
-  for (int i = 0; i < N; i++)
-    props.convert_gpart_f(e, gparts + delta + i, &temp_f[i * dim]);
-}
-
-/**
- * @brief Mapper function to copy #gpart into a buffer of ints using a
- * conversion function.
- */
-void io_convert_gpart_i_mapper(void* restrict temp, int N,
-                               void* restrict extra_data) {
-
-  const struct io_props props = *((const struct io_props*)extra_data);
-  const struct gpart* restrict gparts = props.gparts;
-  const struct engine* e = props.e;
-  const size_t dim = props.dimension;
-
-  /* How far are we with this chunk? */
-  int* restrict temp_i = (int*)temp;
-  const ptrdiff_t delta = (temp_i - props.start_temp_i) / dim;
-
-  for (int i = 0; i < N; i++)
-    props.convert_gpart_i(e, gparts + delta + i, &temp_i[i * dim]);
-}
-
-/**
- * @brief Mapper function to copy #gpart into a buffer of doubles using a
- * conversion function.
- */
-void io_convert_gpart_d_mapper(void* restrict temp, int N,
-                               void* restrict extra_data) {
-
-  const struct io_props props = *((const struct io_props*)extra_data);
-  const struct gpart* restrict gparts = props.gparts;
-  const struct engine* e = props.e;
-  const size_t dim = props.dimension;
-
-  /* How far are we with this chunk? */
-  double* restrict temp_d = (double*)temp;
-  const ptrdiff_t delta = (temp_d - props.start_temp_d) / dim;
-
-  for (int i = 0; i < N; i++)
-    props.convert_gpart_d(e, gparts + delta + i, &temp_d[i * dim]);
-}
-
-/**
- * @brief Mapper function to copy #gpart into a buffer of doubles using a
- * conversion function.
- */
-void io_convert_gpart_l_mapper(void* restrict temp, int N,
-                               void* restrict extra_data) {
-
-  const struct io_props props = *((const struct io_props*)extra_data);
-  const struct gpart* restrict gparts = props.gparts;
-  const struct engine* e = props.e;
-  const size_t dim = props.dimension;
-
-  /* How far are we with this chunk? */
-  long long* restrict temp_l = (long long*)temp;
-  const ptrdiff_t delta = (temp_l - props.start_temp_l) / dim;
-
-  for (int i = 0; i < N; i++)
-    props.convert_gpart_l(e, gparts + delta + i, &temp_l[i * dim]);
-}
-
-/**
- * @brief Mapper function to copy #spart into a buffer of floats using a
- * conversion function.
- */
-void io_convert_spart_f_mapper(void* restrict temp, int N,
-                               void* restrict extra_data) {
-
-  const struct io_props props = *((const struct io_props*)extra_data);
-  const struct spart* restrict sparts = props.sparts;
-  const struct engine* e = props.e;
-  const size_t dim = props.dimension;
-
-  /* How far are we with this chunk? */
-  float* restrict temp_f = (float*)temp;
-  const ptrdiff_t delta = (temp_f - props.start_temp_f) / dim;
-
-  for (int i = 0; i < N; i++)
-    props.convert_spart_f(e, sparts + delta + i, &temp_f[i * dim]);
-}
-
-/**
- * @brief Mapper function to copy #spart into a buffer of ints using a
- * conversion function.
- */
-void io_convert_spart_i_mapper(void* restrict temp, int N,
-                               void* restrict extra_data) {
-
-  const struct io_props props = *((const struct io_props*)extra_data);
-  const struct spart* restrict sparts = props.sparts;
-  const struct engine* e = props.e;
-  const size_t dim = props.dimension;
-
-  /* How far are we with this chunk? */
-  int* restrict temp_i = (int*)temp;
-  const ptrdiff_t delta = (temp_i - props.start_temp_i) / dim;
-
-  for (int i = 0; i < N; i++)
-    props.convert_spart_i(e, sparts + delta + i, &temp_i[i * dim]);
-}
-
-/**
- * @brief Mapper function to copy #spart into a buffer of doubles using a
- * conversion function.
- */
-void io_convert_spart_d_mapper(void* restrict temp, int N,
-                               void* restrict extra_data) {
-
-  const struct io_props props = *((const struct io_props*)extra_data);
-  const struct spart* restrict sparts = props.sparts;
-  const struct engine* e = props.e;
-  const size_t dim = props.dimension;
-
-  /* How far are we with this chunk? */
-  double* restrict temp_d = (double*)temp;
-  const ptrdiff_t delta = (temp_d - props.start_temp_d) / dim;
-
-  for (int i = 0; i < N; i++)
-    props.convert_spart_d(e, sparts + delta + i, &temp_d[i * dim]);
-}
-
-/**
- * @brief Mapper function to copy #spart into a buffer of doubles using a
- * conversion function.
- */
-void io_convert_spart_l_mapper(void* restrict temp, int N,
-                               void* restrict extra_data) {
-
-  const struct io_props props = *((const struct io_props*)extra_data);
-  const struct spart* restrict sparts = props.sparts;
-  const struct engine* e = props.e;
-  const size_t dim = props.dimension;
-
-  /* How far are we with this chunk? */
-  long long* restrict temp_l = (long long*)temp;
-  const ptrdiff_t delta = (temp_l - props.start_temp_l) / dim;
-
-  for (int i = 0; i < N; i++)
-    props.convert_spart_l(e, sparts + delta + i, &temp_l[i * dim]);
-}
-
-/**
- * @brief Mapper function to copy #dmpart into a buffer of floats using a
- * conversion function.
- */
-void io_convert_dmpart_f_mapper(void* restrict temp, int N,
-                               void* restrict extra_data) {
-    
-    const struct io_props props = *((const struct io_props*)extra_data);
-    const struct dmpart* restrict dmparts = props.dmparts;
-    const struct engine* e = props.e;
-    const size_t dim = props.dimension;
-    
-    /* How far are we with this chunk? */
-    float* restrict temp_f = (float*)temp;
-    const ptrdiff_t delta = (temp_f - props.start_temp_f) / dim;
-    
-    for (int i = 0; i < N; i++)
-        props.convert_dmpart_f(e, dmparts + delta + i, &temp_f[i * dim]);
-}
-
-/**
- * @brief Mapper function to copy #bpart into a buffer of ints using a
- * conversion function.
- */
-void io_convert_dmpart_i_mapper(void* restrict temp, int N,
-                               void* restrict extra_data) {
-    
-    const struct io_props props = *((const struct io_props*)extra_data);
-    const struct dmpart* restrict dmparts = props.dmparts;
-    const struct engine* e = props.e;
-    const size_t dim = props.dimension;
-    
-    /* How far are we with this chunk? */
-    int* restrict temp_i = (int*)temp;
-    const ptrdiff_t delta = (temp_i - props.start_temp_i) / dim;
-    
-    for (int i = 0; i < N; i++)
-        props.convert_dmpart_i(e, dmparts + delta + i, &temp_i[i * dim]);
-}
-
-/**
- * @brief Mapper function to copy #bpart into a buffer of doubles using a
- * conversion function.
- */
-void io_convert_dmpart_d_mapper(void* restrict temp, int N,
-                               void* restrict extra_data) {
-    
-    const struct io_props props = *((const struct io_props*)extra_data);
-    const struct dmpart* restrict dmparts = props.dmparts;
-    const struct engine* e = props.e;
-    const size_t dim = props.dimension;
-    
-    /* How far are we with this chunk? */
-    double* restrict temp_d = (double*)temp;
-    const ptrdiff_t delta = (temp_d - props.start_temp_d) / dim;
-    
-    for (int i = 0; i < N; i++)
-        props.convert_dmpart_d(e, dmparts + delta + i, &temp_d[i * dim]);
-}
-
-/**
- * @brief Mapper function to copy #bpart into a buffer of doubles using a
- * conversion function.
- */
-void io_convert_dmpart_l_mapper(void* restrict temp, int N,
-                               void* restrict extra_data) {
-    
-    const struct io_props props = *((const struct io_props*)extra_data);
-    const struct dmpart* restrict dmparts = props.dmparts;
-    const struct engine* e = props.e;
-    const size_t dim = props.dimension;
-    
-    /* How far are we with this chunk? */
-    long long* restrict temp_l = (long long*)temp;
-    const ptrdiff_t delta = (temp_l - props.start_temp_l) / dim;
-    
-    for (int i = 0; i < N; i++)
-        props.convert_dmpart_l(e, dmparts + delta + i, &temp_l[i * dim]);
-}
-
-/**
- * @brief Mapper function to copy #bpart into a buffer of floats using a
- * conversion function.
- */
-void io_convert_bpart_f_mapper(void* restrict temp, int N,
-                               void* restrict extra_data) {
-
-  const struct io_props props = *((const struct io_props*)extra_data);
-  const struct bpart* restrict bparts = props.bparts;
-  const struct engine* e = props.e;
-  const size_t dim = props.dimension;
-
-  /* How far are we with this chunk? */
-  float* restrict temp_f = (float*)temp;
-  const ptrdiff_t delta = (temp_f - props.start_temp_f) / dim;
-
-  for (int i = 0; i < N; i++)
-    props.convert_bpart_f(e, bparts + delta + i, &temp_f[i * dim]);
-}
-
-/**
- * @brief Mapper function to copy #bpart into a buffer of ints using a
- * conversion function.
- */
-void io_convert_bpart_i_mapper(void* restrict temp, int N,
-                               void* restrict extra_data) {
-
-  const struct io_props props = *((const struct io_props*)extra_data);
-  const struct bpart* restrict bparts = props.bparts;
-  const struct engine* e = props.e;
-  const size_t dim = props.dimension;
-
-  /* How far are we with this chunk? */
-  int* restrict temp_i = (int*)temp;
-  const ptrdiff_t delta = (temp_i - props.start_temp_i) / dim;
-
-  for (int i = 0; i < N; i++)
-    props.convert_bpart_i(e, bparts + delta + i, &temp_i[i * dim]);
-}
-
-/**
- * @brief Mapper function to copy #bpart into a buffer of doubles using a
- * conversion function.
- */
-void io_convert_bpart_d_mapper(void* restrict temp, int N,
-                               void* restrict extra_data) {
-
-  const struct io_props props = *((const struct io_props*)extra_data);
-  const struct bpart* restrict bparts = props.bparts;
-  const struct engine* e = props.e;
-  const size_t dim = props.dimension;
-
-  /* How far are we with this chunk? */
-  double* restrict temp_d = (double*)temp;
-  const ptrdiff_t delta = (temp_d - props.start_temp_d) / dim;
-
-  for (int i = 0; i < N; i++)
-    props.convert_bpart_d(e, bparts + delta + i, &temp_d[i * dim]);
-}
-
-/**
- * @brief Mapper function to copy #bpart into a buffer of doubles using a
- * conversion function.
- */
-void io_convert_bpart_l_mapper(void* restrict temp, int N,
-                               void* restrict extra_data) {
-
-  const struct io_props props = *((const struct io_props*)extra_data);
-  const struct bpart* restrict bparts = props.bparts;
-  const struct engine* e = props.e;
-  const size_t dim = props.dimension;
-
-  /* How far are we with this chunk? */
-  long long* restrict temp_l = (long long*)temp;
-  const ptrdiff_t delta = (temp_l - props.start_temp_l) / dim;
-
-  for (int i = 0; i < N; i++)
-    props.convert_bpart_l(e, bparts + delta + i, &temp_l[i * dim]);
-}
-
-/**
- * @brief Mapper function to copy #sink into a buffer of floats using a
- * conversion function.
- */
-void io_convert_sink_f_mapper(void* restrict temp, int N,
-                              void* restrict extra_data) {
-
-  const struct io_props props = *((const struct io_props*)extra_data);
-  const struct sink* restrict sinks = props.sinks;
-  const struct engine* e = props.e;
-  const size_t dim = props.dimension;
-
-  /* How far are we with this chunk? */
-  float* restrict temp_f = (float*)temp;
-  const ptrdiff_t delta = (temp_f - props.start_temp_f) / dim;
-
-  for (int i = 0; i < N; i++)
-    props.convert_sink_f(e, sinks + delta + i, &temp_f[i * dim]);
-}
-
-/**
- * @brief Mapper function to copy #sink into a buffer of ints using a
- * conversion function.
- */
-void io_convert_sink_i_mapper(void* restrict temp, int N,
-                              void* restrict extra_data) {
-
-  const struct io_props props = *((const struct io_props*)extra_data);
-  const struct sink* restrict sinks = props.sinks;
-  const struct engine* e = props.e;
-  const size_t dim = props.dimension;
-
-  /* How far are we with this chunk? */
-  int* restrict temp_i = (int*)temp;
-  const ptrdiff_t delta = (temp_i - props.start_temp_i) / dim;
-
-  for (int i = 0; i < N; i++)
-    props.convert_sink_i(e, sinks + delta + i, &temp_i[i * dim]);
-}
-
-/**
- * @brief Mapper function to copy #sink into a buffer of doubles using a
- * conversion function.
- */
-void io_convert_sink_d_mapper(void* restrict temp, int N,
-                              void* restrict extra_data) {
-
-  const struct io_props props = *((const struct io_props*)extra_data);
-  const struct sink* restrict sinks = props.sinks;
-  const struct engine* e = props.e;
-  const size_t dim = props.dimension;
-
-  /* How far are we with this chunk? */
-  double* restrict temp_d = (double*)temp;
-  const ptrdiff_t delta = (temp_d - props.start_temp_d) / dim;
-
-  for (int i = 0; i < N; i++)
-    props.convert_sink_d(e, sinks + delta + i, &temp_d[i * dim]);
-}
-
-/**
- * @brief Mapper function to copy #sink into a buffer of doubles using a
- * conversion function.
- */
-void io_convert_sink_l_mapper(void* restrict temp, int N,
-                              void* restrict extra_data) {
-
-  const struct io_props props = *((const struct io_props*)extra_data);
-  const struct sink* restrict sinks = props.sinks;
-  const struct engine* e = props.e;
-  const size_t dim = props.dimension;
-
-  /* How far are we with this chunk? */
-  long long* restrict temp_l = (long long*)temp;
-  const ptrdiff_t delta = (temp_l - props.start_temp_l) / dim;
-
-  for (int i = 0; i < N; i++)
-    props.convert_sink_l(e, sinks + delta + i, &temp_l[i * dim]);
-}
-
-/**
- * @brief Copy the particle data into a temporary buffer ready for i/o.
- *
- * @param temp The buffer to be filled. Must be allocated and aligned properly.
- * @param e The #engine.
- * @param props The #io_props corresponding to the particle field we are
- * copying.
- * @param N The number of particles to copy
- * @param internal_units The system of units used internally.
- * @param snapshot_units The system of units used for the snapshots.
- */
-void io_copy_temp_buffer(void* temp, const struct engine* e,
-                         struct io_props props, size_t N,
-                         const struct unit_system* internal_units,
-                         const struct unit_system* snapshot_units) {
-
-  const size_t typeSize = io_sizeof_type(props.type);
-  const size_t copySize = typeSize * props.dimension;
-  const size_t num_elements = N * props.dimension;
-
-  /* Copy particle data to temporary buffer */
-  if (props.conversion == 0) { /* No conversion */
-
-    /* Prepare some parameters */
-    char* temp_c = (char*)temp;
-    props.start_temp_c = temp_c;
-
-    /* Copy the whole thing into a buffer */
-    threadpool_map((struct threadpool*)&e->threadpool, io_copy_mapper, temp_c,
-                   N, copySize, threadpool_auto_chunk_size, (void*)&props);
-
-  } else { /* Converting particle to data */
-
-    if (props.convert_part_f != NULL) {
-
-      /* Prepare some parameters */
-      float* temp_f = (float*)temp;
-      props.start_temp_f = (float*)temp;
-      props.e = e;
-
-      /* Copy the whole thing into a buffer */
-      threadpool_map((struct threadpool*)&e->threadpool,
-                     io_convert_part_f_mapper, temp_f, N, copySize,
-                     threadpool_auto_chunk_size, (void*)&props);
-
-    } else if (props.convert_part_i != NULL) {
-
-      /* Prepare some parameters */
-      int* temp_i = (int*)temp;
-      props.start_temp_i = (int*)temp;
-      props.e = e;
-
-      /* Copy the whole thing into a buffer */
-      threadpool_map((struct threadpool*)&e->threadpool,
-                     io_convert_part_i_mapper, temp_i, N, copySize,
-                     threadpool_auto_chunk_size, (void*)&props);
-
-    } else if (props.convert_part_d != NULL) {
-
-      /* Prepare some parameters */
-      double* temp_d = (double*)temp;
-      props.start_temp_d = (double*)temp;
-      props.e = e;
-
-      /* Copy the whole thing into a buffer */
-      threadpool_map((struct threadpool*)&e->threadpool,
-                     io_convert_part_d_mapper, temp_d, N, copySize,
-                     threadpool_auto_chunk_size, (void*)&props);
-
-    } else if (props.convert_part_l != NULL) {
-
-      /* Prepare some parameters */
-      long long* temp_l = (long long*)temp;
-      props.start_temp_l = (long long*)temp;
-      props.e = e;
-
-      /* Copy the whole thing into a buffer */
-      threadpool_map((struct threadpool*)&e->threadpool,
-                     io_convert_part_l_mapper, temp_l, N, copySize,
-                     threadpool_auto_chunk_size, (void*)&props);
-
-    } else if (props.convert_gpart_f != NULL) {
-
-      /* Prepare some parameters */
-      float* temp_f = (float*)temp;
-      props.start_temp_f = (float*)temp;
-      props.e = e;
-
-      /* Copy the whole thing into a buffer */
-      threadpool_map((struct threadpool*)&e->threadpool,
-                     io_convert_gpart_f_mapper, temp_f, N, copySize,
-                     threadpool_auto_chunk_size, (void*)&props);
-
-    } else if (props.convert_gpart_i != NULL) {
-
-      /* Prepare some parameters */
-      int* temp_i = (int*)temp;
-      props.start_temp_i = (int*)temp;
-      props.e = e;
-
-      /* Copy the whole thing into a buffer */
-      threadpool_map((struct threadpool*)&e->threadpool,
-                     io_convert_gpart_i_mapper, temp_i, N, copySize,
-                     threadpool_auto_chunk_size, (void*)&props);
-
-    } else if (props.convert_gpart_d != NULL) {
-
-      /* Prepare some parameters */
-      double* temp_d = (double*)temp;
-      props.start_temp_d = (double*)temp;
-      props.e = e;
-
-      /* Copy the whole thing into a buffer */
-      threadpool_map((struct threadpool*)&e->threadpool,
-                     io_convert_gpart_d_mapper, temp_d, N, copySize,
-                     threadpool_auto_chunk_size, (void*)&props);
-
-    } else if (props.convert_gpart_l != NULL) {
-
-      /* Prepare some parameters */
-      long long* temp_l = (long long*)temp;
-      props.start_temp_l = (long long*)temp;
-      props.e = e;
-
-      /* Copy the whole thing into a buffer */
-      threadpool_map((struct threadpool*)&e->threadpool,
-                     io_convert_gpart_l_mapper, temp_l, N, copySize,
-                     threadpool_auto_chunk_size, (void*)&props);
-
-    } else if (props.convert_spart_f != NULL) {
-
-      /* Prepare some parameters */
-      float* temp_f = (float*)temp;
-      props.start_temp_f = (float*)temp;
-      props.e = e;
-
-      /* Copy the whole thing into a buffer */
-      threadpool_map((struct threadpool*)&e->threadpool,
-                     io_convert_spart_f_mapper, temp_f, N, copySize,
-                     threadpool_auto_chunk_size, (void*)&props);
-
-    } else if (props.convert_spart_i != NULL) {
-
-      /* Prepare some parameters */
-      int* temp_i = (int*)temp;
-      props.start_temp_i = (int*)temp;
-      props.e = e;
-
-      /* Copy the whole thing into a buffer */
-      threadpool_map((struct threadpool*)&e->threadpool,
-                     io_convert_spart_i_mapper, temp_i, N, copySize,
-                     threadpool_auto_chunk_size, (void*)&props);
-
-    } else if (props.convert_spart_d != NULL) {
-
-      /* Prepare some parameters */
-      double* temp_d = (double*)temp;
-      props.start_temp_d = (double*)temp;
-      props.e = e;
-
-      /* Copy the whole thing into a buffer */
-      threadpool_map((struct threadpool*)&e->threadpool,
-                     io_convert_spart_d_mapper, temp_d, N, copySize,
-                     threadpool_auto_chunk_size, (void*)&props);
-
-    } else if (props.convert_spart_l != NULL) {
-
-      /* Prepare some parameters */
-      long long* temp_l = (long long*)temp;
-      props.start_temp_l = (long long*)temp;
-      props.e = e;
-
-      /* Copy the whole thing into a buffer */
-      threadpool_map((struct threadpool*)&e->threadpool,
-                     io_convert_spart_l_mapper, temp_l, N, copySize,
-                     threadpool_auto_chunk_size, (void*)&props);
-    
-    } else if (props.convert_dmpart_f != NULL) {
-        
-        /* Prepare some parameters */
-        float* temp_f = (float*)temp;
-        props.start_temp_f = (float*)temp;
-        props.e = e;
-        
-        /* Copy the whole thing into a buffer */
-        threadpool_map((struct threadpool*)&e->threadpool,
-                       io_convert_dmpart_f_mapper, temp_f, N, copySize,
-                       threadpool_auto_chunk_size, (void*)&props);
-        
-    } else if (props.convert_dmpart_i != NULL) {
-        
-        /* Prepare some parameters */
-        int* temp_i = (int*)temp;
-        props.start_temp_i = (int*)temp;
-        props.e = e;
-        
-        /* Copy the whole thing into a buffer */
-        threadpool_map((struct threadpool*)&e->threadpool,
-                       io_convert_dmpart_i_mapper, temp_i, N, copySize,
-                       threadpool_auto_chunk_size, (void*)&props);
-        
-    } else if (props.convert_dmpart_d != NULL) {
-        
-        /* Prepare some parameters */
-        double* temp_d = (double*)temp;
-        props.start_temp_d = (double*)temp;
-        props.e = e;
-        
-        /* Copy the whole thing into a buffer */
-        threadpool_map((struct threadpool*)&e->threadpool,
-                       io_convert_dmpart_d_mapper, temp_d, N, copySize,
-                       threadpool_auto_chunk_size, (void*)&props);
-        
-    } else if (props.convert_dmpart_l != NULL) {
-        
-        /* Prepare some parameters */
-        long long* temp_l = (long long*)temp;
-        props.start_temp_l = (long long*)temp;
-        props.e = e;
-        
-        /* Copy the whole thing into a buffer */
-        threadpool_map((struct threadpool*)&e->threadpool,
-                       io_convert_dmpart_l_mapper, temp_l, N, copySize,
-                       threadpool_auto_chunk_size, (void*)&props);
-
-    } else if (props.convert_sink_f != NULL) {
-
-      /* Prepare some parameters */
-      float* temp_f = (float*)temp;
-      props.start_temp_f = (float*)temp;
-      props.e = e;
-
-      /* Copy the whole thing into a buffer */
-      threadpool_map((struct threadpool*)&e->threadpool,
-                     io_convert_sink_f_mapper, temp_f, N, copySize,
-                     threadpool_auto_chunk_size, (void*)&props);
-
-    } else if (props.convert_sink_i != NULL) {
-
-      /* Prepare some parameters */
-      int* temp_i = (int*)temp;
-      props.start_temp_i = (int*)temp;
-      props.e = e;
-
-      /* Copy the whole thing into a buffer */
-      threadpool_map((struct threadpool*)&e->threadpool,
-                     io_convert_sink_i_mapper, temp_i, N, copySize,
-                     threadpool_auto_chunk_size, (void*)&props);
-
-    } else if (props.convert_sink_d != NULL) {
-
-      /* Prepare some parameters */
-      double* temp_d = (double*)temp;
-      props.start_temp_d = (double*)temp;
-      props.e = e;
-
-      /* Copy the whole thing into a buffer */
-      threadpool_map((struct threadpool*)&e->threadpool,
-                     io_convert_sink_d_mapper, temp_d, N, copySize,
-                     threadpool_auto_chunk_size, (void*)&props);
-
-    } else if (props.convert_sink_l != NULL) {
-
-      /* Prepare some parameters */
-      long long* temp_l = (long long*)temp;
-      props.start_temp_l = (long long*)temp;
-      props.e = e;
-
-      /* Copy the whole thing into a buffer */
-      threadpool_map((struct threadpool*)&e->threadpool,
-                     io_convert_sink_l_mapper, temp_l, N, copySize,
-                     threadpool_auto_chunk_size, (void*)&props);
-
-    } else if (props.convert_bpart_f != NULL) {
-
-      /* Prepare some parameters */
-      float* temp_f = (float*)temp;
-      props.start_temp_f = (float*)temp;
-      props.e = e;
-
-      /* Copy the whole thing into a buffer */
-      threadpool_map((struct threadpool*)&e->threadpool,
-                     io_convert_bpart_f_mapper, temp_f, N, copySize,
-                     threadpool_auto_chunk_size, (void*)&props);
-
-    } else if (props.convert_bpart_i != NULL) {
-
-      /* Prepare some parameters */
-      int* temp_i = (int*)temp;
-      props.start_temp_i = (int*)temp;
-      props.e = e;
-
-      /* Copy the whole thing into a buffer */
-      threadpool_map((struct threadpool*)&e->threadpool,
-                     io_convert_bpart_i_mapper, temp_i, N, copySize,
-                     threadpool_auto_chunk_size, (void*)&props);
-
-    } else if (props.convert_bpart_d != NULL) {
-
-      /* Prepare some parameters */
-      double* temp_d = (double*)temp;
-      props.start_temp_d = (double*)temp;
-      props.e = e;
-
-      /* Copy the whole thing into a buffer */
-      threadpool_map((struct threadpool*)&e->threadpool,
-                     io_convert_bpart_d_mapper, temp_d, N, copySize,
-                     threadpool_auto_chunk_size, (void*)&props);
-
-    } else if (props.convert_bpart_l != NULL) {
-
-      /* Prepare some parameters */
-      long long* temp_l = (long long*)temp;
-      props.start_temp_l = (long long*)temp;
-      props.e = e;
-
-      /* Copy the whole thing into a buffer */
-      threadpool_map((struct threadpool*)&e->threadpool,
-                     io_convert_bpart_l_mapper, temp_l, N, copySize,
-                     threadpool_auto_chunk_size, (void*)&props);
-
-    } else {
-      error("Missing conversion function");
-    }
-  }
-
-  /* Unit conversion if necessary */
-  const double factor =
-      units_conversion_factor(internal_units, snapshot_units, props.units);
-  if (factor != 1.) {
-
-    /* message("Converting ! factor=%e", factor); */
-
-    if (io_is_double_precision(props.type)) {
-      swift_declare_aligned_ptr(double, temp_d, (double*)temp,
-                                IO_BUFFER_ALIGNMENT);
-      for (size_t i = 0; i < num_elements; ++i) temp_d[i] *= factor;
-    } else {
-      swift_declare_aligned_ptr(float, temp_f, (float*)temp,
-                                IO_BUFFER_ALIGNMENT);
-      for (size_t i = 0; i < num_elements; ++i) temp_f[i] *= factor;
-    }
-  }
-}
-
->>>>>>> 4e26a0e3
+
 void io_prepare_dm_gparts_mapper(void* restrict data, int Ndm, void* dummy) {
 
   struct gpart* restrict gparts = (struct gpart*)data;
@@ -1859,7 +1002,6 @@
                                       void* restrict extra_data) {
     
     struct duplication_data* temp = (struct duplication_data*)extra_data;
-    /*const int Ndm = temp->Ndm;*/
     struct dmpart* dmparts = (struct dmpart*)data;
     const ptrdiff_t offset = dmparts - temp->dmparts;
     struct gpart* gparts = temp->gparts + offset;
@@ -1906,7 +1048,6 @@
     struct duplication_data data;
     data.gparts = gparts;
     data.dmparts = dmparts;
-    /*data.Ndm = Ndarkmatter;*/
     threadpool_map(tp, io_duplicate_darkmatter_gparts_mapper, dmparts, Ndarkmatter,
                    sizeof(struct dmpart), threadpool_auto_chunk_size, &data);
 }
@@ -2529,71 +1670,10 @@
  * @param gparts The array of loaded gparts.
  * @param Ngparts Number of loaded gparts.
  */
-<<<<<<< HEAD
 void io_set_ids_to_one(struct gpart* gparts, const size_t Ngparts) {
   for (size_t i = 0; i < Ngparts; i++) gparts[i].id_or_neg_offset = 1;
 }
-=======
-int get_ptype_fields(const int ptype, struct io_props* list,
-                     const int with_cosmology, const int with_fof,
-                     const int with_stf) {
-
-  int num_fields = 0;
-
-  switch (ptype) {
-
-    case swift_type_gas:
-      hydro_write_particles(NULL, NULL, list, &num_fields);
-      num_fields += chemistry_write_particles(NULL, list + num_fields);
-      num_fields +=
-          cooling_write_particles(NULL, NULL, list + num_fields, NULL);
-      num_fields += tracers_write_particles(NULL, NULL, list + num_fields,
-                                            with_cosmology);
-      num_fields +=
-          star_formation_write_particles(NULL, NULL, list + num_fields);
-      if (with_fof)
-        num_fields += fof_write_parts(NULL, NULL, list + num_fields);
-      if (with_stf)
-        num_fields += velociraptor_write_parts(NULL, NULL, list + num_fields);
-      break;
-
-    case swift_type_dark_matter:
-      darkmatter_write_particles(NULL, list, &num_fields);
-      num_fields += sidm_write_dmparts(NULL, list + num_fields);
-      if (with_fof) num_fields += fof_write_gparts(NULL, list + num_fields);
-      if (with_stf)
-        num_fields += velociraptor_write_gparts(NULL, list + num_fields);
-      break;
-
-    case swift_type_dark_matter_background:
-      darkmatter_write_particles(NULL, list, &num_fields);
-      if (with_fof) num_fields += fof_write_gparts(NULL, list + num_fields);
-      if (with_stf)
-        num_fields += velociraptor_write_gparts(NULL, list + num_fields);
-      break;
-
-    case 3:
-      break;
-
-    case swift_type_stars:
-      stars_write_particles(NULL, list, &num_fields, with_cosmology);
-      num_fields += chemistry_write_sparticles(NULL, list + num_fields);
-      num_fields +=
-          tracers_write_sparticles(NULL, list + num_fields, with_cosmology);
-      num_fields += star_formation_write_sparticles(NULL, list + num_fields);
-      if (with_fof) num_fields += fof_write_sparts(NULL, list + num_fields);
-      if (with_stf)
-        num_fields += velociraptor_write_sparts(NULL, list + num_fields);
-      break;
-
-    case swift_type_black_hole:
-      black_holes_write_particles(NULL, list, &num_fields, with_cosmology);
-      num_fields += chemistry_write_bparticles(NULL, list + num_fields);
-      if (with_fof) num_fields += fof_write_bparts(NULL, list + num_fields);
-      if (with_stf)
-        num_fields += velociraptor_write_bparts(NULL, list + num_fields);
-      break;
->>>>>>> 4e26a0e3
+
 
 /**
  * @brief Select the fields to write to snapshots for the gas particles.
@@ -2652,6 +1732,33 @@
  * @param num_fields (return) The number of fields to write.
  * @param list (return) The list of fields to write.
  */
+void io_select_dark_matter_fields(const struct dmpart* const dmparts,
+                         const struct velociraptor_gpart_data* gpart_group_data,
+                         const int with_fof, const int with_stf,
+                         const struct engine* const e, int* const num_fields,
+                         struct io_props* const list) {
+
+    darkmatter_write_dmparts(dmparts, list, num_fields);
+    *num_fields += sidm_write_dmparts(dmparts, list + *num_fields);
+    if (with_fof) {
+        *num_fields += fof_write_dmparts(dmparts, list + *num_fields);
+    }
+    if (with_stf) {
+        *num_fields += velociraptor_write_gparts(gpart_group_data, list + *num_fields);
+    }
+}
+
+
+/**
+ * @brief Select the fields to write to snapshots for the DM particles.
+ *
+ * @param gparts The #gpart's
+ * @param with_fof Are we running FoF?
+ * @param with_stf Are we running with structure finding?
+ * @param e The #engine (to access scheme properties).
+ * @param num_fields (return) The number of fields to write.
+ * @param list (return) The list of fields to write.
+ */
 void io_select_dm_fields(const struct gpart* const gparts,
                          const struct velociraptor_gpart_data* gpart_group_data,
                          const int with_fof, const int with_stf,
@@ -2659,7 +1766,7 @@
                          struct io_props* const list) {
 
   darkmatter_write_particles(gparts, list, num_fields);
-  if (with_fof) {
+    if (with_fof) {
     *num_fields += fof_write_gparts(gparts, list + *num_fields);
   }
   if (with_stf) {
