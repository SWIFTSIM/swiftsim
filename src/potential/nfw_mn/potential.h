--- conflicted
+++ resolved
@@ -203,11 +203,7 @@
   const float term2 = logf(1.0f + r / potential->r_s);
 
   /* Now for the MN disk */
-<<<<<<< HEAD
-  const float MN_term = (potential->Rdisk + sqrtf(potential->Zdisk + dz * dz));
-=======
   const float MN_term = potential->Rdisk + sqrtf(potential->Zdisk + dz * dz);
->>>>>>> 88090fe3
   const float MN_pot = -potential->Mdisk / sqrtf(R2 + MN_term * MN_term);
 
   return term1 * term2 + MN_pot;
