--- conflicted
+++ resolved
@@ -117,24 +117,6 @@
 }
 
 /**
-<<<<<<< HEAD
- * @brief Computes the gravitational potential energy of a particle in an
- * isothermal potential.
- *
- * @param potential The #external_potential used in the run.
- * @param phys_const Physical constants in internal units.
- * @param p Pointer to the particle data.
- */
-
-__attribute__((always_inline)) INLINE static float
-external_gravity_get_potential_energy(
-    const struct external_potential* potential,
-    const struct phys_const* const phys_const, struct part* p) {
-
-  const float dx = p->x[0] - potential->x;
-  const float dy = p->x[1] - potential->y;
-  const float dz = p->x[2] - potential->z;
-=======
  * @brief Computes the gravitational potential energy of a particle in a point
  * mass potential.
  *
@@ -142,6 +124,7 @@
  * @param phys_const Physical constants in internal units.
  * @param g Pointer to the particle data.
  */
+
 __attribute__((always_inline)) INLINE static float
 external_gravity_get_potential_energy(
     const struct external_potential* potential,
@@ -150,7 +133,6 @@
   const float dx = g->x[0] - potential->x;
   const float dy = g->x[1] - potential->y;
   const float dz = g->x[2] - potential->z;
->>>>>>> f733b66d
   const float rinv = 1. / sqrtf(dx * dx + dy * dy + dz * dz);
   return -phys_const->const_newton_G * potential->mass * r_inv;
 }
