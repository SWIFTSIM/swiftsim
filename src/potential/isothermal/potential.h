--- conflicted
+++ resolved
@@ -107,39 +107,14 @@
   const float dy = g->x[1] - potential->y;
   const float dz = g->x[2] - potential->z;
 
-<<<<<<< HEAD
-  const float rinv2 = 1. / (dx * dx + dy * dy + dz * dz);
-=======
   const float rinv2 = 1.f / (dx * dx + dy * dy + dz * dz);
->>>>>>> f733b66d
 
   const double term = -potential->vrot2_over_G * rinv2;
 
-  g->a_grav[0] = term * dx;
-  g->a_grav[1] = term * dy;
-  g->a_grav[2] = term * dz;
-}
+  g->a_grav[0] += term * dx;
+  g->a_grav[1] += term * dy;
+  g->a_grav[2] += term * dz;
 
-/**
- * @brief Computes the gravitational potential energy of a particle in an
- * isothermal potential.
- *
- * @param potential The #external_potential used in the run.
- * @param phys_const Physical constants in internal units.
- * @param p Pointer to the particle data.
- */
-
-__attribute__((always_inline)) INLINE static float
-external_gravity_get_potential_energy(
-    const struct external_potential* potential,
-    const struct phys_const* const phys_const, struct part* p) {
-
-  const float dx = p->x[0] - potential->x;
-  const float dy = p->x[1] - potential->y;
-  const float dz = p->x[2] - potential->z;
-
-  return potential->vrot * potential->vrot * 0.5 *
-         log(dx * dx + dy * dy * dz * dz);
 }
 
 /**
