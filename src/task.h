--- conflicted
+++ resolved
@@ -44,11 +44,8 @@
   task_type_grav_mm,
   task_type_grav_up,
   task_type_grav_down,
-<<<<<<< HEAD
+  task_type_psort,
   task_type_rewait,
-=======
-  task_type_psort,
->>>>>>> 9f1fd7ec
   task_type_count
 };
 
