/*******************************************************************************
 * This file is part of SWIFT.
 * Copyright (c) 2012 Pedro Gonnet (pedro.gonnet@durham.ac.uk)
 *                    Matthieu Schaller (matthieu.schaller@durham.ac.uk)
 *               2015 Peter W. Draper (p.w.draper@durham.ac.uk)
 *               2016 John A. Regan (john.a.regan@durham.ac.uk)
 *                    Tom Theuns (tom.theuns@durham.ac.uk)
 *
 * This program is free software: you can redistribute it and/or modify
 * it under the terms of the GNU Lesser General Public License as published
 * by the Free Software Foundation, either version 3 of the License, or
 * (at your option) any later version.
 *
 * This program is distributed in the hope that it will be useful,
 * but WITHOUT ANY WARRANTY; without even the implied warranty of
 * MERCHANTABILITY or FITNESS FOR A PARTICULAR PURPOSE.  See the
 * GNU General Public License for more details.
 *
 * You should have received a copy of the GNU Lesser General Public License
 * along with this program.  If not, see <http://www.gnu.org/licenses/>.
 *
 ******************************************************************************/
#ifndef SWIFT_TASK_H
#define SWIFT_TASK_H

#include "../config.h"

/* Includes. */
#include "align.h"
#include "cell.h"
#include "cycle.h"

#define task_align 128

/**
 * @brief The different task types.
 *
 * Be sure to update the taskID_names array in tasks.c if you modify this list!
 */
enum task_types {
  task_type_none = 0,
  task_type_sort,
  task_type_self,
  task_type_pair,
  task_type_sub_self,
  task_type_sub_pair,
<<<<<<< HEAD
=======
  task_type_init,
  task_type_init_grav,
>>>>>>> 055253a9
  task_type_ghost,
  task_type_extra_ghost,
  task_type_drift,
  task_type_kick1,
  task_type_kick2,
  task_type_timestep,
  task_type_send,
  task_type_recv,
  task_type_grav_top_level,
  task_type_grav_long_range,
  task_type_grav_mm,
  task_type_grav_down,
  task_type_cooling,
  task_type_sourceterms,
  task_type_count
} __attribute__((packed));

/**
 * @brief The different task sub-types (for pairs, selfs and sub-tasks).
 */
enum task_subtypes {
  task_subtype_none = 0,
  task_subtype_density,
  task_subtype_gradient,
  task_subtype_force,
  task_subtype_grav,
  task_subtype_external_grav,
  task_subtype_tend,
  task_subtype_xv,
  task_subtype_rho,
  task_subtype_gpart,
  task_subtype_multipole,
  task_subtype_spart,
  task_subtype_count
} __attribute__((packed));

/**
 * @brief The type of particles/objects this task acts upon in a given cell.
 */
enum task_actions {
  task_action_none,
  task_action_part,
  task_action_gpart,
  task_action_all,
  task_action_multipole,
  task_action_count
};

/**
 * @brief Names of the task types.
 */
extern const char *taskID_names[];

/**
 * @brief Names of the task sub-types.
 */
extern const char *subtaskID_names[];

/**
 * @brief A task to be run by the #scheduler.
 */
struct task {

  /*! Pointers to the cells this task acts upon */
  struct cell *ci, *cj;

  /*! List of tasks unlocked by this one */
  struct task **unlock_tasks;

#ifdef WITH_MPI

  /*! Buffer for this task's communications */
  void *buff;

  /*! MPI request corresponding to this task */
  MPI_Request req;

#endif

  /*! Flags used to carry additional information (e.g. sort directions) */
  int flags;

  /*! Rank of a task in the order */
  int rank;

  /*! Weight of the task */
  int weight;

#if defined(WITH_MPI) && defined(HAVE_METIS)
  /*! Individual cost estimate for this task. */
  int cost;
#endif

  /*! Number of tasks unlocked by this one */
  short int nr_unlock_tasks;

  /*! Number of unsatisfied dependencies */
  short int wait;

  /*! Type of the task */
  enum task_types type;

  /*! Sub-type of the task (for the tasks that have one */
  enum task_subtypes subtype;

  /*! Should the scheduler skip this task ? */
  char skip;

  /*! Does this task require the particles to be tightly in the cell ? */
  char tight;

  /*! Is this task implicit (i.e. does not do anything) ? */
  char implicit;

#ifdef SWIFT_DEBUG_TASKS
  /*! ID of the queue or runner owning this task */
  short int rid;

  /*! Start and end time of this task */
  ticks tic, toc;
#endif

#ifdef SWIFT_DEBUG_CHECKS
  /* When was this task last run? */
  integertime_t ti_run;
#endif /* SWIFT_DEBUG_CHECKS */

} SWIFT_STRUCT_ALIGN;

/* Function prototypes. */
void task_unlock(struct task *t);
float task_overlap(const struct task *ta, const struct task *tb);
int task_lock(struct task *t);
void task_do_rewait(struct task *t);
void task_print(const struct task *t);

#endif /* SWIFT_TASK_H */<|MERGE_RESOLUTION|>--- conflicted
+++ resolved
@@ -44,11 +44,7 @@
   task_type_pair,
   task_type_sub_self,
   task_type_sub_pair,
-<<<<<<< HEAD
-=======
-  task_type_init,
   task_type_init_grav,
->>>>>>> 055253a9
   task_type_ghost,
   task_type_extra_ghost,
   task_type_drift,
