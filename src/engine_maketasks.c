--- conflicted
+++ resolved
@@ -1825,19 +1825,6 @@
     if (t->type == task_type_none) continue;
     if (t->type == task_type_stars_resort) continue;
     if (t->type == task_type_star_formation) continue;
-<<<<<<< HEAD
-
-#ifdef WITH_LOGGER
-    struct task *const ci_super_kick2_or_logger = ci->super->logger;
-    struct task *const cj_super_kick2_or_logger =
-        (cj == NULL) ? NULL : cj->super->logger;
-#else
-    struct task *const ci_super_kick2_or_logger = ci->super->kick2;
-    struct task *const cj_super_kick2_or_logger =
-        (cj == NULL) ? NULL : cj->super->kick2;
-#endif
-=======
->>>>>>> a4312b8a
 
     /* Sort tasks depend on the drift of the cell (gas version). */
     if (t_type == task_type_sort && ci->nodeID == nodeID) {
