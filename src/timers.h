/*******************************************************************************
 * This file is part of SWIFT.
 * Copyright (c) 2012 Pedro Gonnet (pedro.gonnet@durham.ac.uk)
 *                    Matthieu Schaller (matthieu.schaller@durham.ac.uk)
 *               2016 John A. Regan (john.a.regan@durham.ac.uk)
 *                    Tom Theuns (tom.theuns@durham.ac.uk)
 *
 * This program is free software: you can redistribute it and/or modify
 * it under the terms of the GNU Lesser General Public License as published
 * by the Free Software Foundation, either version 3 of the License, or
 * (at your option) any later version.
 *
 * This program is distributed in the hope that it will be useful,
 * but WITHOUT ANY WARRANTY; without even the implied warranty of
 * MERCHANTABILITY or FITNESS FOR A PARTICULAR PURPOSE.  See the
 * GNU General Public License for more details.
 *
 * You should have received a copy of the GNU Lesser General Public License
 * along with this program.  If not, see <http://www.gnu.org/licenses/>.
 *
 ******************************************************************************/
#ifndef SWIFT_TIMERS_H
#define SWIFT_TIMERS_H

/* Includes. */
#include "atomic.h"
#include "cycle.h"
#include "inline.h"

<<<<<<< HEAD
/* The timers themselves.
   If you modify this list, be sure to change timers_names in timers.c as
   well! */
=======
/**
 * @brief The timers themselves.
 *
 * If you modify this list, be sure to change timers_names in timers.c as
 * well!
 **/
>>>>>>> 8d7f64a6
enum {
  timer_none = 0,
  timer_prepare,
  timer_init,
  timer_drift,
  timer_kick1,
  timer_kick2,
  timer_timestep,
  timer_endforce,
  timer_dosort,
  timer_doself_density,
  timer_doself_gradient,
  timer_doself_force,
  timer_doself_grav_pp,
  timer_dopair_density,
  timer_dopair_gradient,
  timer_dopair_force,
  timer_dopair_grav_pm,
  timer_dopair_grav_mm,
  timer_dopair_grav_pp,
  timer_dograv_external,
  timer_dograv_down,
  timer_dograv_long_range,
  timer_dosource,
  timer_dosub_self_density,
  timer_dosub_self_gradient,
  timer_dosub_self_force,
  timer_dosub_self_grav,
  timer_dosub_pair_density,
  timer_dosub_pair_gradient,
  timer_dosub_pair_force,
  timer_dosub_pair_grav,
  timer_dopair_subset,
  timer_do_ghost,
  timer_do_extra_ghost,
  timer_dorecv_part,
  timer_dorecv_gpart,
  timer_dorecv_spart,
  timer_gettask,
  timer_qget,
  timer_qsteal,
  timer_runners,
  timer_step,
  timer_do_cooling,
  timer_count,
};

/* The timers. */
extern ticks timers[timer_count];

/* The timer names. */
extern char *timers_names[];

/* Mask for all timers. */
#define timers_mask_all ((1ull << timer_count) - 1)

/* Define the timer macros. */
#ifdef TIMER
#define TIMER_TIC_ND tic = getticks();
#define TIMER_TIC2_ND ticks tic2 = getticks();
#define TIMER_TIC ticks tic = getticks();
#define TIMER_TOC(t) timers_toc(t, tic)
#define TIMER_TIC2 ticks tic2 = getticks();
#define TIMER_TOC2(t) timers_toc(t, tic2)
INLINE static ticks timers_toc(unsigned int t, ticks tic) {
  ticks d = (getticks() - tic);
  atomic_add(&timers[t], d);
  return d;
}
#else
#define TIMER_TIC
#define TIMER_TOC(t)
#define TIMER_TIC2
#define TIMER_TOC2(t)
#endif

/* Function prototypes. */
void timers_reset(unsigned long long mask);

#endif /* SWIFT_TIMERS_H */<|MERGE_RESOLUTION|>--- conflicted
+++ resolved
@@ -27,18 +27,12 @@
 #include "cycle.h"
 #include "inline.h"
 
-<<<<<<< HEAD
-/* The timers themselves.
-   If you modify this list, be sure to change timers_names in timers.c as
-   well! */
-=======
 /**
  * @brief The timers themselves.
  *
  * If you modify this list, be sure to change timers_names in timers.c as
  * well!
  **/
->>>>>>> 8d7f64a6
 enum {
   timer_none = 0,
   timer_prepare,
