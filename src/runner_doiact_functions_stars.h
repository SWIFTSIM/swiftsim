/*******************************************************************************
 * This file is part of SWIFT.
 * Copyright (c) 2012 Pedro Gonnet (pedro.gonnet@durham.ac.uk)
 *               2016 Matthieu Schaller (matthieu.schaller@durham.ac.uk)
 *
 * This program is free software: you can redistribute it and/or modify
 * it under the terms of the GNU Lesser General Public License as published
 * by the Free Software Foundation, either version 3 of the License, or
 * (at your option) any later version.
 *
 * This program is distributed in the hope that it will be useful,
 * but WITHOUT ANY WARRANTY; without even the implied warranty of
 * MERCHANTABILITY or FITNESS FOR A PARTICULAR PURPOSE.  See the
 * GNU General Public License for more details.
 *
 * You should have received a copy of the GNU Lesser General Public License
 * along with this program.  If not, see <http://www.gnu.org/licenses/>.
 *
 ******************************************************************************/

/* Before including this file, define FUNCTION, which is the
   name of the interaction function. This creates the interaction functions
   runner_dopair_FUNCTION, runner_dopair_FUNCTION_naive, runner_doself_FUNCTION,
   and runner_dosub_FUNCTION calling the pairwise interaction function
   runner_iact_FUNCTION. */

#include "runner_doiact_stars.h"

/**
 * @brief Calculate the number density of #part around the #spart
 *
 * @param r runner task
 * @param c cell
 * @param timer 1 if the time is to be recorded.
 */
void DOSELF1_STARS(struct runner *r, struct cell *c, int timer) {

#ifdef SWIFT_DEBUG_CHECKS
  if (c->nodeID != engine_rank) error("Should be run on a different node");
#endif

  TIMER_TIC;

  const struct engine *e = r->e;
  const int with_cosmology = e->policy & engine_policy_cosmology;
  const integertime_t ti_current = e->ti_current;
  const struct cosmology *cosmo = e->cosmology;

  /* Anything to do here? */
  if (c->hydro.count == 0 || c->stars.count == 0) return;
  if (!cell_is_active_stars(c, e)) return;

  /* Cosmological terms */
  const float a = cosmo->a;
  const float H = cosmo->H;

  const int scount = c->stars.count;
  const int count = c->hydro.count;
  struct spart *restrict sparts = c->stars.parts;
  struct part *restrict parts = c->hydro.parts;
#if (FUNCTION_TASK_LOOP == TASK_LOOP_FEEDBACK)
  struct xpart *restrict xparts = c->hydro.xparts;
#endif

  /* Loop over the sparts in ci. */
  for (int sid = 0; sid < scount; sid++) {

    /* Get a hold of the ith spart in ci. */
    struct spart *restrict si = &sparts[sid];

    /* Skip inactive particles */
    if (!spart_is_active(si, e)) continue;

    /* Skip inactive particles */
    if (!feedback_is_active(si, e->time, cosmo, with_cosmology)) continue;

    const float hi = si->h;
    const float hig2 = hi * hi * kernel_gamma2;
    const float six[3] = {(float)(si->x[0] - c->loc[0]),
                          (float)(si->x[1] - c->loc[1]),
                          (float)(si->x[2] - c->loc[2])};

    /* Loop over the parts in cj. */
    for (int pjd = 0; pjd < count; pjd++) {

      /* Get a pointer to the jth particle. */
      struct part *restrict pj = &parts[pjd];
#if (FUNCTION_TASK_LOOP == TASK_LOOP_FEEDBACK)
      struct xpart *restrict xpj = &xparts[pjd];
#endif
      const float hj = pj->h;

      /* Early abort? */
      if (part_is_inhibited(pj, e)) continue;

      /* Compute the pairwise distance. */
      const float pjx[3] = {(float)(pj->x[0] - c->loc[0]),
                            (float)(pj->x[1] - c->loc[1]),
                            (float)(pj->x[2] - c->loc[2])};
      float dx[3] = {six[0] - pjx[0], six[1] - pjx[1], six[2] - pjx[2]};
      const float r2 = dx[0] * dx[0] + dx[1] * dx[1] + dx[2] * dx[2];

#ifdef SWIFT_DEBUG_CHECKS
      /* Check that particles have been drifted to the current time */
      if (pj->ti_drift != e->ti_current)
        error("Particle pj not drifted to current time");
#endif

      if (r2 < hig2) {
        IACT_STARS(r2, dx, hi, hj, si, pj, a, H);
#if (FUNCTION_TASK_LOOP == TASK_LOOP_DENSITY)
        runner_iact_nonsym_feedback_density(r2, dx, hi, hj, si, pj, NULL, cosmo,
                                            ti_current);
#elif (FUNCTION_TASK_LOOP == TASK_LOOP_FEEDBACK)
        runner_iact_nonsym_feedback_apply(r2, dx, hi, hj, si, pj, xpj, cosmo,
                                          ti_current, e->time, e->step);
#endif
      }
    } /* loop over the parts in ci. */
  }   /* loop over the sparts in ci. */

  TIMER_TOC(TIMER_DOSELF_STARS);
}

/**
 * @brief Calculate the number density of cj #part around the ci #spart
 *
 * @param r runner task
 * @param ci The first #cell
 * @param cj The second #cell
 */
void DO_NONSYM_PAIR1_STARS_NAIVE(struct runner *r, struct cell *restrict ci,
                                 struct cell *restrict cj) {

#ifdef SWIFT_DEBUG_CHECKS
#if (FUNCTION_TASK_LOOP == TASK_LOOP_DENSITY)
  if (ci->nodeID != engine_rank) error("Should be run on a different node");
#else
  if (cj->nodeID != engine_rank) error("Should be run on a different node");
#endif
#endif

  const struct engine *e = r->e;
  const int with_cosmology = e->policy & engine_policy_cosmology;
  const integertime_t ti_current = e->ti_current;
  const struct cosmology *cosmo = e->cosmology;

  /* Anything to do here? */
  if (cj->hydro.count == 0 || ci->stars.count == 0) return;
  if (!cell_is_active_stars(ci, e)) return;

  /* Cosmological terms */
  const float a = cosmo->a;
  const float H = cosmo->H;

  const int scount_i = ci->stars.count;
  const int count_j = cj->hydro.count;
  struct spart *restrict sparts_i = ci->stars.parts;
  struct part *restrict parts_j = cj->hydro.parts;
#if (FUNCTION_TASK_LOOP == TASK_LOOP_FEEDBACK)
  struct xpart *restrict xparts_j = cj->hydro.xparts;
#endif

  /* Get the relative distance between the pairs, wrapping. */
  double shift[3] = {0.0, 0.0, 0.0};
  for (int k = 0; k < 3; k++) {
    if (cj->loc[k] - ci->loc[k] < -e->s->dim[k] / 2)
      shift[k] = e->s->dim[k];
    else if (cj->loc[k] - ci->loc[k] > e->s->dim[k] / 2)
      shift[k] = -e->s->dim[k];
  }

  /* Loop over the sparts in ci. */
  for (int sid = 0; sid < scount_i; sid++) {

    /* Get a hold of the ith spart in ci. */
    struct spart *restrict si = &sparts_i[sid];

    /* Skip inactive particles */
    if (!spart_is_active(si, e)) continue;

    /* Skip inactive particles */
    if (!feedback_is_active(si, e->time, cosmo, with_cosmology)) continue;

    const float hi = si->h;
    const float hig2 = hi * hi * kernel_gamma2;
    const float six[3] = {(float)(si->x[0] - (cj->loc[0] + shift[0])),
                          (float)(si->x[1] - (cj->loc[1] + shift[1])),
                          (float)(si->x[2] - (cj->loc[2] + shift[2]))};

    /* Loop over the parts in cj. */
    for (int pjd = 0; pjd < count_j; pjd++) {

      /* Get a pointer to the jth particle. */
      struct part *restrict pj = &parts_j[pjd];
#if (FUNCTION_TASK_LOOP == TASK_LOOP_FEEDBACK)
      struct xpart *restrict xpj = &xparts_j[pjd];
#endif
      const float hj = pj->h;

      /* Skip inhibited particles. */
      if (part_is_inhibited(pj, e)) continue;

      /* Compute the pairwise distance. */
      const float pjx[3] = {(float)(pj->x[0] - cj->loc[0]),
                            (float)(pj->x[1] - cj->loc[1]),
                            (float)(pj->x[2] - cj->loc[2])};
      float dx[3] = {six[0] - pjx[0], six[1] - pjx[1], six[2] - pjx[2]};
      const float r2 = dx[0] * dx[0] + dx[1] * dx[1] + dx[2] * dx[2];

#ifdef SWIFT_DEBUG_CHECKS
      /* Check that particles have been drifted to the current time */
      if (pj->ti_drift != e->ti_current)
        error("Particle pj not drifted to current time");
#endif

      if (r2 < hig2) {
        IACT_STARS(r2, dx, hi, hj, si, pj, a, H);

#if (FUNCTION_TASK_LOOP == TASK_LOOP_DENSITY)
        runner_iact_nonsym_feedback_density(r2, dx, hi, hj, si, pj, NULL, cosmo,
                                            ti_current);
#elif (FUNCTION_TASK_LOOP == TASK_LOOP_FEEDBACK)
        runner_iact_nonsym_feedback_apply(r2, dx, hi, hj, si, pj, xpj, cosmo,
                                          ti_current, e->time, e->step);
#endif
      }
    } /* loop over the parts in cj. */
  }   /* loop over the parts in ci. */
}

/**
 * @brief Compute the interactions between a cell pair.
 *
 * @param r The #runner.
 * @param ci The first #cell.
 * @param cj The second #cell.
 * @param sid The direction of the pair.
 * @param shift The shift vector to apply to the particles in ci.
 */
void DO_SYM_PAIR1_STARS(struct runner *r, struct cell *ci, struct cell *cj,
                        const int sid, const double *shift) {

  TIMER_TIC;

  const struct engine *e = r->e;
  const int with_cosmology = e->policy & engine_policy_cosmology;
  const integertime_t ti_current = e->ti_current;
  const struct cosmology *cosmo = e->cosmology;

  /* Cosmological terms */
  const float a = cosmo->a;
  const float H = cosmo->H;

  /* Get the cutoff shift. */
  double rshift = 0.0;
  for (int k = 0; k < 3; k++) rshift += shift[k] * runner_shift[sid][k];

#if (FUNCTION_TASK_LOOP == TASK_LOOP_DENSITY)
  const int do_ci_stars = (ci->nodeID == e->nodeID) && (ci->stars.count != 0) &&
                          (cj->hydro.count != 0) && cell_is_active_stars(ci, e);
  const int do_cj_stars = (cj->nodeID == e->nodeID) && (cj->stars.count != 0) &&
                          (ci->hydro.count != 0) && cell_is_active_stars(cj, e);
#else
  /* here we are updating the hydro -> switch ci, cj for local */
  const int do_ci_stars = (cj->nodeID == e->nodeID) && (ci->stars.count != 0) &&
                          (cj->hydro.count != 0) && cell_is_active_stars(ci, e);
  const int do_cj_stars = (ci->nodeID == e->nodeID) && (cj->stars.count != 0) &&
                          (ci->hydro.count != 0) && cell_is_active_stars(cj, e);
#endif

  if (do_ci_stars) {

    /* Pick-out the sorted lists. */
    const struct sort_entry *restrict sort_j = cj->hydro.sort[sid];
    const struct sort_entry *restrict sort_i = ci->stars.sort[sid];

#ifdef SWIFT_DEBUG_CHECKS
    /* Some constants used to checks that the parts are in the right frame */
    const float shift_threshold_x =
        2. * ci->width[0] +
        2. * max(ci->stars.dx_max_part, cj->hydro.dx_max_part);
    const float shift_threshold_y =
        2. * ci->width[1] +
        2. * max(ci->stars.dx_max_part, cj->hydro.dx_max_part);
    const float shift_threshold_z =
        2. * ci->width[2] +
        2. * max(ci->stars.dx_max_part, cj->hydro.dx_max_part);
#endif /* SWIFT_DEBUG_CHECKS */

    /* Get some other useful values. */
    const double hi_max = ci->stars.h_max * kernel_gamma - rshift;
    const int count_i = ci->stars.count;
    const int count_j = cj->hydro.count;
    struct spart *restrict sparts_i = ci->stars.parts;
    struct part *restrict parts_j = cj->hydro.parts;
#if (FUNCTION_TASK_LOOP == TASK_LOOP_FEEDBACK)
    struct xpart *restrict xparts_j = cj->hydro.xparts;
#endif
    const double dj_min = sort_j[0].d;
    const float dx_max = (ci->stars.dx_max_sort + cj->hydro.dx_max_sort);
    const float hydro_dx_max_rshift = cj->hydro.dx_max_sort - rshift;

    /* Loop over the sparts in ci. */
    for (int pid = count_i - 1;
         pid >= 0 && sort_i[pid].d + hi_max + dx_max > dj_min; pid--) {

      /* Get a hold of the ith part in ci. */
      struct spart *restrict spi = &sparts_i[sort_i[pid].i];
      const float hi = spi->h;

      /* Skip inactive particles */
      if (!spart_is_active(spi, e)) continue;

      /* Skip inactive particles */
      if (!feedback_is_active(spi, e->time, cosmo, with_cosmology)) continue;

      /* Compute distance from the other cell. */
      const double px[3] = {spi->x[0], spi->x[1], spi->x[2]};
      float dist = px[0] * runner_shift[sid][0] + px[1] * runner_shift[sid][1] +
                   px[2] * runner_shift[sid][2];

      /* Is there anything we need to interact with ? */
      const double di = dist + hi * kernel_gamma + hydro_dx_max_rshift;
      if (di < dj_min) continue;

      /* Get some additional information about pi */
      const float hig2 = hi * hi * kernel_gamma2;
      const float pix = spi->x[0] - (cj->loc[0] + shift[0]);
      const float piy = spi->x[1] - (cj->loc[1] + shift[1]);
      const float piz = spi->x[2] - (cj->loc[2] + shift[2]);

      /* Loop over the parts in cj. */
      for (int pjd = 0; pjd < count_j && sort_j[pjd].d < di; pjd++) {

        /* Recover pj */
        struct part *pj = &parts_j[sort_j[pjd].i];
#if (FUNCTION_TASK_LOOP == TASK_LOOP_FEEDBACK)
        struct xpart *xpj = &xparts_j[sort_j[pjd].i];
#endif

        /* Skip inhibited particles. */
        if (part_is_inhibited(pj, e)) continue;

        const float hj = pj->h;
        const float pjx = pj->x[0] - cj->loc[0];
        const float pjy = pj->x[1] - cj->loc[1];
        const float pjz = pj->x[2] - cj->loc[2];

        /* Compute the pairwise distance. */
        float dx[3] = {pix - pjx, piy - pjy, piz - pjz};
        const float r2 = dx[0] * dx[0] + dx[1] * dx[1] + dx[2] * dx[2];

#ifdef SWIFT_DEBUG_CHECKS
        /* Check that particles are in the correct frame after the shifts */
        if (pix > shift_threshold_x || pix < -shift_threshold_x)
          error(
              "Invalid particle position in X for pi (pix=%e ci->width[0]=%e)",
              pix, ci->width[0]);
        if (piy > shift_threshold_y || piy < -shift_threshold_y)
          error(
              "Invalid particle position in Y for pi (piy=%e ci->width[1]=%e)",
              piy, ci->width[1]);
        if (piz > shift_threshold_z || piz < -shift_threshold_z)
          error(
              "Invalid particle position in Z for pi (piz=%e ci->width[2]=%e)",
              piz, ci->width[2]);
        if (pjx > shift_threshold_x || pjx < -shift_threshold_x)
          error(
              "Invalid particle position in X for pj (pjx=%e ci->width[0]=%e)",
              pjx, ci->width[0]);
        if (pjy > shift_threshold_y || pjy < -shift_threshold_y)
          error(
              "Invalid particle position in Y for pj (pjy=%e ci->width[1]=%e)",
              pjy, ci->width[1]);
        if (pjz > shift_threshold_z || pjz < -shift_threshold_z)
          error(
              "Invalid particle position in Z for pj (pjz=%e ci->width[2]=%e)",
              pjz, ci->width[2]);

        /* Check that particles have been drifted to the current time */
        if (spi->ti_drift != e->ti_current)
          error("Particle spi not drifted to current time");
        if (pj->ti_drift != e->ti_current)
          error("Particle pj not drifted to current time");
#endif

        /* Hit or miss? */
        if (r2 < hig2) {
          IACT_STARS(r2, dx, hi, hj, spi, pj, a, H);

#if (FUNCTION_TASK_LOOP == TASK_LOOP_DENSITY)
          runner_iact_nonsym_feedback_density(r2, dx, hi, hj, spi, pj, NULL,
                                              cosmo, ti_current);
#elif (FUNCTION_TASK_LOOP == TASK_LOOP_FEEDBACK)
          runner_iact_nonsym_feedback_apply(r2, dx, hi, hj, spi, pj, xpj, cosmo,
                                            ti_current, e->time, e->step);
#endif
        }
      } /* loop over the parts in cj. */
    }   /* loop over the parts in ci. */
  }     /* do_ci_stars */

  if (do_cj_stars) {
    /* Pick-out the sorted lists. */
    const struct sort_entry *restrict sort_i = ci->hydro.sort[sid];
    const struct sort_entry *restrict sort_j = cj->stars.sort[sid];

#ifdef SWIFT_DEBUG_CHECKS
    /* Some constants used to checks that the parts are in the right frame */
    const float shift_threshold_x =
        2. * ci->width[0] +
        2. * max(ci->hydro.dx_max_part, cj->stars.dx_max_part);
    const float shift_threshold_y =
        2. * ci->width[1] +
        2. * max(ci->hydro.dx_max_part, cj->stars.dx_max_part);
    const float shift_threshold_z =
        2. * ci->width[2] +
        2. * max(ci->hydro.dx_max_part, cj->stars.dx_max_part);
#endif /* SWIFT_DEBUG_CHECKS */

    /* Get some other useful values. */
    const double hj_max = cj->hydro.h_max * kernel_gamma;
    const int count_i = ci->hydro.count;
    const int count_j = cj->stars.count;
    struct part *restrict parts_i = ci->hydro.parts;
    struct xpart *restrict xparts_i = ci->hydro.xparts;
    struct spart *restrict sparts_j = cj->stars.parts;
    const double di_max = sort_i[count_i - 1].d - rshift;
    const float dx_max = (ci->hydro.dx_max_sort + cj->stars.dx_max_sort);
    const float hydro_dx_max_rshift = ci->hydro.dx_max_sort - rshift;

    /* Loop over the parts in cj. */
    for (int pjd = 0; pjd < count_j && sort_j[pjd].d - hj_max - dx_max < di_max;
         pjd++) {

      /* Get a hold of the jth part in cj. */
      struct spart *spj = &sparts_j[sort_j[pjd].i];
      const float hj = spj->h;

      /* Skip inactive particles */
      if (!spart_is_active(spj, e)) continue;

      /* Skip inactive particles */
      if (!feedback_is_active(spj, e->time, cosmo, with_cosmology)) continue;

      /* Compute distance from the other cell. */
      const double px[3] = {spj->x[0], spj->x[1], spj->x[2]};
      float dist = px[0] * runner_shift[sid][0] + px[1] * runner_shift[sid][1] +
                   px[2] * runner_shift[sid][2];

      /* Is there anything we need to interact with ? */
      const double dj = dist - hj * kernel_gamma - hydro_dx_max_rshift;
      if (dj - rshift > di_max) continue;

      /* Get some additional information about pj */
      const float hjg2 = hj * hj * kernel_gamma2;
      const float pjx = spj->x[0] - cj->loc[0];
      const float pjy = spj->x[1] - cj->loc[1];
      const float pjz = spj->x[2] - cj->loc[2];

      /* Loop over the parts in ci. */
      for (int pid = count_i - 1; pid >= 0 && sort_i[pid].d > dj; pid--) {

        /* Recover pi */
        struct part *pi = &parts_i[sort_i[pid].i];
        struct xpart *xpi = &xparts_i[sort_i[pid].i];

        /* Skip inhibited particles. */
        if (part_is_inhibited(pi, e)) continue;

        const float hi = pi->h;
        const float pix = pi->x[0] - (cj->loc[0] + shift[0]);
        const float piy = pi->x[1] - (cj->loc[1] + shift[1]);
        const float piz = pi->x[2] - (cj->loc[2] + shift[2]);

        /* Compute the pairwise distance. */
        float dx[3] = {pjx - pix, pjy - piy, pjz - piz};
        const float r2 = dx[0] * dx[0] + dx[1] * dx[1] + dx[2] * dx[2];

#ifdef SWIFT_DEBUG_CHECKS
        /* Check that particles are in the correct frame after the shifts */
        if (pix > shift_threshold_x || pix < -shift_threshold_x)
          error(
              "Invalid particle position in X for pi (pix=%e ci->width[0]=%e)",
              pix, ci->width[0]);
        if (piy > shift_threshold_y || piy < -shift_threshold_y)
          error(
              "Invalid particle position in Y for pi (piy=%e ci->width[1]=%e)",
              piy, ci->width[1]);
        if (piz > shift_threshold_z || piz < -shift_threshold_z)
          error(
              "Invalid particle position in Z for pi (piz=%e ci->width[2]=%e)",
              piz, ci->width[2]);
        if (pjx > shift_threshold_x || pjx < -shift_threshold_x)
          error(
              "Invalid particle position in X for pj (pjx=%e ci->width[0]=%e)",
              pjx, ci->width[0]);
        if (pjy > shift_threshold_y || pjy < -shift_threshold_y)
          error(
              "Invalid particle position in Y for pj (pjy=%e ci->width[1]=%e)",
              pjy, ci->width[1]);
        if (pjz > shift_threshold_z || pjz < -shift_threshold_z)
          error(
              "Invalid particle position in Z for pj (pjz=%e ci->width[2]=%e)",
              pjz, ci->width[2]);

        /* Check that particles have been drifted to the current time */
        if (pi->ti_drift != e->ti_current)
          error("Particle pi not drifted to current time");
        if (spj->ti_drift != e->ti_current)
          error("Particle spj not drifted to current time");
#endif

        /* Hit or miss? */
        if (r2 < hjg2) {

          IACT_STARS(r2, dx, hj, hi, spj, pi, a, H);

#if (FUNCTION_TASK_LOOP == TASK_LOOP_DENSITY)
          runner_iact_nonsym_feedback_density(r2, dx, hj, hi, spj, pi, xpi,
                                              cosmo, ti_current);
#elif (FUNCTION_TASK_LOOP == TASK_LOOP_FEEDBACK)
          runner_iact_nonsym_feedback_apply(r2, dx, hj, hi, spj, pi, xpi, cosmo,
                                            ti_current, e->time, e->step);
#endif
        }
      } /* loop over the parts in ci. */
    }   /* loop over the parts in cj. */
  }     /* Cell cj is active */

  TIMER_TOC(TIMER_DOPAIR_STARS);
}

void DOPAIR1_STARS_NAIVE(struct runner *r, struct cell *restrict ci,
                         struct cell *restrict cj, int timer) {

  TIMER_TIC;

#if (FUNCTION_TASK_LOOP == TASK_LOOP_DENSITY)
  const int do_ci_stars = ci->nodeID == r->e->nodeID;
  const int do_cj_stars = cj->nodeID == r->e->nodeID;
#else
  /* here we are updating the hydro -> switch ci, cj */
  const int do_ci_stars = cj->nodeID == r->e->nodeID;
  const int do_cj_stars = ci->nodeID == r->e->nodeID;
#endif
  if (do_ci_stars && ci->stars.count != 0 && cj->hydro.count != 0)
    DO_NONSYM_PAIR1_STARS_NAIVE(r, ci, cj);
  if (do_cj_stars && cj->stars.count != 0 && ci->hydro.count != 0)
    DO_NONSYM_PAIR1_STARS_NAIVE(r, cj, ci);

  TIMER_TOC(TIMER_DOPAIR_STARS);
}

/**
 * @brief Compute the interactions between a cell pair, but only for the
 *      given indices in ci.
 *
 * Version using a brute-force algorithm.
 *
 * @param r The #runner.
 * @param ci The first #cell.
 * @param sparts_i The #part to interact with @c cj.
 * @param ind The list of indices of particles in @c ci to interact with.
 * @param scount The number of particles in @c ind.
 * @param cj The second #cell.
 * @param sid The direction of the pair.
 * @param flipped Flag to check whether the cells have been flipped or not.
 * @param shift The shift vector to apply to the particles in ci.
 */
void DOPAIR1_SUBSET_STARS(struct runner *r, struct cell *restrict ci,
                          struct spart *restrict sparts_i, int *restrict ind,
                          int scount, struct cell *restrict cj, const int sid,
                          const int flipped, const double *shift) {

  const struct engine *e = r->e;
  const struct cosmology *cosmo = e->cosmology;

  /* Cosmological terms */
  const float a = cosmo->a;
  const float H = cosmo->H;

  const int count_j = cj->hydro.count;
  struct part *restrict parts_j = cj->hydro.parts;

  /* Early abort? */
  if (count_j == 0) return;

  /* Pick-out the sorted lists. */
  const struct sort_entry *restrict sort_j = cj->hydro.sort[sid];
  const float dxj = cj->hydro.dx_max_sort;

  /* Sparts are on the left? */
  if (!flipped) {

    /* Loop over the sparts_i. */
    for (int pid = 0; pid < scount; pid++) {

      /* Get a hold of the ith spart in ci. */
      struct spart *restrict spi = &sparts_i[ind[pid]];
      const double pix = spi->x[0] - (shift[0]);
      const double piy = spi->x[1] - (shift[1]);
      const double piz = spi->x[2] - (shift[2]);
      const float hi = spi->h;
      const float hig2 = hi * hi * kernel_gamma2;
      const double di = hi * kernel_gamma + dxj + pix * runner_shift[sid][0] +
                        piy * runner_shift[sid][1] + piz * runner_shift[sid][2];

      /* Loop over the parts in cj. */
      for (int pjd = 0; pjd < count_j && sort_j[pjd].d < di; pjd++) {

        /* Get a pointer to the jth particle. */
        struct part *restrict pj = &parts_j[sort_j[pjd].i];

        /* Skip inhibited particles. */
        if (part_is_inhibited(pj, e)) continue;

        const double pjx = pj->x[0];
        const double pjy = pj->x[1];
        const double pjz = pj->x[2];
        const float hj = pj->h;

        /* Compute the pairwise distance. */
        float dx[3] = {(float)(pix - pjx), (float)(piy - pjy),
                       (float)(piz - pjz)};
        const float r2 = dx[0] * dx[0] + dx[1] * dx[1] + dx[2] * dx[2];

#ifdef SWIFT_DEBUG_CHECKS
        /* Check that particles have been drifted to the current time */
        if (spi->ti_drift != e->ti_current)
          error("Particle pi not drifted to current time");
        if (pj->ti_drift != e->ti_current)
          error("Particle pj not drifted to current time");
#endif

        /* Hit or miss? */
        if (r2 < hig2) {
          IACT_STARS(r2, dx, hi, hj, spi, pj, a, H);

#if (FUNCTION_TASK_LOOP == TASK_LOOP_DENSITY)
          runner_iact_nonsym_feedback_density(r2, dx, hi, hj, spi, pj, NULL,
                                              cosmo, e->ti_current);
#elif (FUNCTION_TASK_LOOP == TASK_LOOP_FEEDBACK)
<<<<<<< HEAD
          runner_iact_nonsym_feedback_apply(r2, dx, hi, hj, spi, pj, xpj, cosmo,
                                            ti_current, e->time, e->step);
=======
          error("No subset feedback iact functions do (or should) exist!");
          /* runner_iact_nonsym_feedback_apply(r2, dx, hi, hj, spi, pj, xpj,
           * cosmo, ti_current); */
>>>>>>> a4312b8a
#endif
        }
      } /* loop over the parts in cj. */
    }   /* loop over the sparts in ci. */
  }

  /* Sparts are on the right. */
  else {

    /* Loop over the sparts_i. */
    for (int pid = 0; pid < scount; pid++) {

      /* Get a hold of the ith spart in ci. */
      struct spart *restrict spi = &sparts_i[ind[pid]];
      const double pix = spi->x[0] - (shift[0]);
      const double piy = spi->x[1] - (shift[1]);
      const double piz = spi->x[2] - (shift[2]);
      const float hi = spi->h;
      const float hig2 = hi * hi * kernel_gamma2;
      const double di = -hi * kernel_gamma - dxj + pix * runner_shift[sid][0] +
                        piy * runner_shift[sid][1] + piz * runner_shift[sid][2];

      /* Loop over the parts in cj. */
      for (int pjd = count_j - 1; pjd >= 0 && di < sort_j[pjd].d; pjd--) {

        /* Get a pointer to the jth particle. */
        struct part *restrict pj = &parts_j[sort_j[pjd].i];

        /* Skip inhibited particles. */
        if (part_is_inhibited(pj, e)) continue;

        const double pjx = pj->x[0];
        const double pjy = pj->x[1];
        const double pjz = pj->x[2];
        const float hj = pj->h;

        /* Compute the pairwise distance. */
        float dx[3] = {(float)(pix - pjx), (float)(piy - pjy),
                       (float)(piz - pjz)};
        const float r2 = dx[0] * dx[0] + dx[1] * dx[1] + dx[2] * dx[2];

#ifdef SWIFT_DEBUG_CHECKS
        /* Check that particles have been drifted to the current time */
        if (spi->ti_drift != e->ti_current)
          error("Particle pi not drifted to current time");
        if (pj->ti_drift != e->ti_current)
          error("Particle pj not drifted to current time");
#endif

        /* Hit or miss? */
        if (r2 < hig2) {
          IACT_STARS(r2, dx, hi, hj, spi, pj, a, H);

#if (FUNCTION_TASK_LOOP == TASK_LOOP_DENSITY)
          runner_iact_nonsym_feedback_density(r2, dx, hi, hj, spi, pj, NULL,
                                              cosmo, e->ti_current);
#elif (FUNCTION_TASK_LOOP == TASK_LOOP_FEEDBACK)
<<<<<<< HEAD
          runner_iact_nonsym_feedback_apply(r2, dx, hi, hj, spi, pj, xpj, cosmo,
                                            ti_current, e->time, e->step);
=======
          error("No subset feedback iact functions do (or should) exist!");
          /* runner_iact_nonsym_feedback_apply(r2, dx, hi, hj, spi, pj, xpj,
           * cosmo, ti_current); */
>>>>>>> a4312b8a
#endif
        }
      } /* loop over the parts in cj. */
    }   /* loop over the sparts in ci. */
  }
}

/**
 * @brief Compute the interactions between a cell pair, but only for the
 *      given indices in ci.
 *
 * Version using a brute-force algorithm.
 *
 * @param r The #runner.
 * @param ci The first #cell.
 * @param sparts_i The #part to interact with @c cj.
 * @param ind The list of indices of particles in @c ci to interact with.
 * @param scount The number of particles in @c ind.
 * @param cj The second #cell.
 * @param shift The shift vector to apply to the particles in ci.
 */
void DOPAIR1_SUBSET_STARS_NAIVE(struct runner *r, struct cell *restrict ci,
                                struct spart *restrict sparts_i,
                                int *restrict ind, int scount,
                                struct cell *restrict cj, const double *shift) {

#ifdef SWIFT_DEBUG_CHECKS
  if (ci->nodeID != engine_rank) error("Should be run on a different node");
#endif

  const struct engine *e = r->e;
  const struct cosmology *cosmo = e->cosmology;

  /* Cosmological terms */
  const float a = cosmo->a;
  const float H = cosmo->H;

  const int count_j = cj->hydro.count;
  struct part *restrict parts_j = cj->hydro.parts;

  /* Early abort? */
  if (count_j == 0) return;

  /* Loop over the parts_i. */
  for (int pid = 0; pid < scount; pid++) {

    /* Get a hold of the ith part in ci. */
    struct spart *restrict spi = &sparts_i[ind[pid]];

    const double pix = spi->x[0] - (shift[0]);
    const double piy = spi->x[1] - (shift[1]);
    const double piz = spi->x[2] - (shift[2]);
    const float hi = spi->h;
    const float hig2 = hi * hi * kernel_gamma2;

#ifdef SWIFT_DEBUG_CHECKS
    if (!spart_is_active(spi, e))
      error("Trying to correct smoothing length of inactive particle !");
#endif

    /* Loop over the parts in cj. */
    for (int pjd = 0; pjd < count_j; pjd++) {

      /* Get a pointer to the jth particle. */
      struct part *restrict pj = &parts_j[pjd];

      /* Skip inhibited particles */
      if (part_is_inhibited(pj, e)) continue;

      const double pjx = pj->x[0];
      const double pjy = pj->x[1];
      const double pjz = pj->x[2];
      const float hj = pj->h;

      /* Compute the pairwise distance. */
      float dx[3] = {(float)(pix - pjx), (float)(piy - pjy),
                     (float)(piz - pjz)};
      const float r2 = dx[0] * dx[0] + dx[1] * dx[1] + dx[2] * dx[2];

#ifdef SWIFT_DEBUG_CHECKS
      /* Check that particles have been drifted to the current time */
      if (pj->ti_drift != e->ti_current)
        error("Particle pj not drifted to current time");
#endif
      /* Hit or miss? */
      if (r2 < hig2) {
        IACT_STARS(r2, dx, hi, hj, spi, pj, a, H);

#if (FUNCTION_TASK_LOOP == TASK_LOOP_DENSITY)
        runner_iact_nonsym_feedback_density(r2, dx, hi, hj, spi, pj, NULL,
                                            cosmo, e->ti_current);
#elif (FUNCTION_TASK_LOOP == TASK_LOOP_FEEDBACK)
<<<<<<< HEAD
        runner_iact_nonsym_feedback_apply(r2, dx, hi, hj, spi, pj, xpj, cosmo,
                                          ti_current, e->time, e->step);
=======
        error("No subset feedback iact functions do (or should) exist! .");
        /* runner_iact_nonsym_feedback_apply(r2, dx, hi, hj, spi, pj, xpj,
         * cosmo, ti_current); */
>>>>>>> a4312b8a
#endif
      }
    } /* loop over the parts in cj. */
  }   /* loop over the parts in ci. */
}

/**
 * @brief Compute the interactions between a cell pair, but only for the
 *      given indices in ci.
 *
 * @param r The #runner.
 * @param ci The first #cell.
 * @param sparts The #spart to interact.
 * @param ind The list of indices of particles in @c ci to interact with.
 * @param scount The number of particles in @c ind.
 */
void DOSELF1_SUBSET_STARS(struct runner *r, struct cell *restrict ci,
                          struct spart *restrict sparts, int *restrict ind,
                          int scount) {
#ifdef SWIFT_DEBUG_CHECKS
  if (ci->nodeID != engine_rank) error("Should be run on a different node");
#endif

  const struct engine *e = r->e;
  const struct cosmology *cosmo = e->cosmology;

  /* Cosmological terms */
  const float a = cosmo->a;
  const float H = cosmo->H;

  const int count_i = ci->hydro.count;
  struct part *restrict parts_j = ci->hydro.parts;

  /* Early abort? */
  if (count_i == 0) return;

  /* Loop over the parts in ci. */
  for (int spid = 0; spid < scount; spid++) {

    /* Get a hold of the ith part in ci. */
    struct spart *spi = &sparts[ind[spid]];
    const float spix[3] = {(float)(spi->x[0] - ci->loc[0]),
                           (float)(spi->x[1] - ci->loc[1]),
                           (float)(spi->x[2] - ci->loc[2])};
    const float hi = spi->h;
    const float hig2 = hi * hi * kernel_gamma2;

#ifdef SWIFT_DEBUG_CHECKS
    if (!spart_is_active(spi, e))
      error("Inactive particle in subset function!");
#endif

    /* Loop over the parts in cj. */
    for (int pjd = 0; pjd < count_i; pjd++) {

      /* Get a pointer to the jth particle. */
      struct part *restrict pj = &parts_j[pjd];

      /* Early abort? */
      if (part_is_inhibited(pj, e)) continue;

      /* Compute the pairwise distance. */
      const float pjx[3] = {(float)(pj->x[0] - ci->loc[0]),
                            (float)(pj->x[1] - ci->loc[1]),
                            (float)(pj->x[2] - ci->loc[2])};
      float dx[3] = {spix[0] - pjx[0], spix[1] - pjx[1], spix[2] - pjx[2]};
      const float r2 = dx[0] * dx[0] + dx[1] * dx[1] + dx[2] * dx[2];

#ifdef SWIFT_DEBUG_CHECKS
      /* Check that particles have been drifted to the current time */
      if (pj->ti_drift != e->ti_current)
        error("Particle pj not drifted to current time");
#endif

      /* Hit or miss? */
      if (r2 < hig2) {
        IACT_STARS(r2, dx, hi, pj->h, spi, pj, a, H);
#if (FUNCTION_TASK_LOOP == TASK_LOOP_DENSITY)
        runner_iact_nonsym_feedback_density(r2, dx, hi, pj->h, spi, pj, NULL,
                                            cosmo, e->ti_current);
#elif (FUNCTION_TASK_LOOP == TASK_LOOP_FEEDBACK)
<<<<<<< HEAD
        runner_iact_nonsym_feedback_apply(r2, dx, hi, pj->h, spi, pj, xpj,
                                          cosmo, ti_current, e->time, e->step);
=======
        error("No subset feedback iact functions do (or should) exist!");
        /* runner_iact_nonsym_feedback_apply(r2, dx, hi, pj->h, spi, pj, xpj, */
        /*                                   cosmo, e, ti_current); */
>>>>>>> a4312b8a
#endif
      }
    } /* loop over the parts in cj. */
  }   /* loop over the parts in ci. */
}

/**
 * @brief Determine which version of DOSELF1_SUBSET_STARS needs to be called
 * depending on the optimisation level.
 *
 * @param r The #runner.
 * @param ci The first #cell.
 * @param sparts The #spart to interact.
 * @param ind The list of indices of particles in @c ci to interact with.
 * @param scount The number of particles in @c ind.
 */
void DOSELF1_SUBSET_BRANCH_STARS(struct runner *r, struct cell *restrict ci,
                                 struct spart *restrict sparts,
                                 int *restrict ind, int scount) {

  DOSELF1_SUBSET_STARS(r, ci, sparts, ind, scount);
}

/**
 * @brief Determine which version of DOPAIR1_SUBSET_STARS needs to be called
 * depending on the orientation of the cells or whether DOPAIR1_SUBSET_STARS
 * needs to be called at all.
 *
 * @param r The #runner.
 * @param ci The first #cell.
 * @param sparts_i The #spart to interact with @c cj.
 * @param ind The list of indices of particles in @c ci to interact with.
 * @param scount The number of particles in @c ind.
 * @param cj The second #cell.
 */
void DOPAIR1_SUBSET_BRANCH_STARS(struct runner *r, struct cell *restrict ci,
                                 struct spart *restrict sparts_i,
                                 int *restrict ind, int scount,
                                 struct cell *restrict cj) {

  const struct engine *e = r->e;

  /* Anything to do here? */
  if (cj->hydro.count == 0) return;

  /* Get the relative distance between the pairs, wrapping. */
  double shift[3] = {0.0, 0.0, 0.0};
  for (int k = 0; k < 3; k++) {
    if (cj->loc[k] - ci->loc[k] < -e->s->dim[k] / 2)
      shift[k] = e->s->dim[k];
    else if (cj->loc[k] - ci->loc[k] > e->s->dim[k] / 2)
      shift[k] = -e->s->dim[k];
  }

#ifdef SWIFT_USE_NAIVE_INTERACTIONS_STARS
  DOPAIR1_SUBSET_STARS_NAIVE(r, ci, sparts_i, ind, scount, cj, shift);
#else
  /* Get the sorting index. */
  int sid = 0;
  for (int k = 0; k < 3; k++)
    sid = 3 * sid + ((cj->loc[k] - ci->loc[k] + shift[k] < 0)
                         ? 0
                         : (cj->loc[k] - ci->loc[k] + shift[k] > 0) ? 2 : 1);

  /* Switch the cells around? */
  const int flipped = runner_flip[sid];
  sid = sortlistID[sid];

  /* Has the cell cj been sorted? */
  if (!(cj->hydro.sorted & (1 << sid)) ||
      cj->hydro.dx_max_sort_old > space_maxreldx * cj->dmin)
    error("Interacting unsorted cells.");

  DOPAIR1_SUBSET_STARS(r, ci, sparts_i, ind, scount, cj, sid, flipped, shift);
#endif
}

void DOSUB_SUBSET_STARS(struct runner *r, struct cell *ci, struct spart *sparts,
                        int *ind, int scount, struct cell *cj, int gettimer) {

  const struct engine *e = r->e;
  struct space *s = e->s;

  /* Should we even bother? */
  if (!cell_is_active_stars(ci, e) &&
      (cj == NULL || !cell_is_active_stars(cj, e)))
    return;

  /* Find out in which sub-cell of ci the parts are. */
  struct cell *sub = NULL;
  if (ci->split) {
    for (int k = 0; k < 8; k++) {
      if (ci->progeny[k] != NULL) {
        if (&sparts[ind[0]] >= &ci->progeny[k]->stars.parts[0] &&
            &sparts[ind[0]] <
                &ci->progeny[k]->stars.parts[ci->progeny[k]->stars.count]) {
          sub = ci->progeny[k];
          break;
        }
      }
    }
  }

  /* Is this a single cell? */
  if (cj == NULL) {

    /* Recurse? */
    if (cell_can_recurse_in_self_stars_task(ci)) {

      /* Loop over all progeny. */
      DOSUB_SUBSET_STARS(r, sub, sparts, ind, scount, NULL, 0);
      for (int j = 0; j < 8; j++)
        if (ci->progeny[j] != sub && ci->progeny[j] != NULL)
          DOSUB_SUBSET_STARS(r, sub, sparts, ind, scount, ci->progeny[j], 0);

    }

    /* Otherwise, compute self-interaction. */
    else
      DOSELF1_SUBSET_BRANCH_STARS(r, ci, sparts, ind, scount);
  } /* self-interaction. */

  /* Otherwise, it's a pair interaction. */
  else {

    /* Recurse? */
    if (cell_can_recurse_in_pair_stars_task(ci, cj) &&
        cell_can_recurse_in_pair_stars_task(cj, ci)) {

      /* Get the type of pair and flip ci/cj if needed. */
      double shift[3] = {0.0, 0.0, 0.0};
      const int sid = space_getsid(s, &ci, &cj, shift);

      struct cell_split_pair *csp = &cell_split_pairs[sid];
      for (int k = 0; k < csp->count; k++) {
        const int pid = csp->pairs[k].pid;
        const int pjd = csp->pairs[k].pjd;
        if (ci->progeny[pid] == sub && cj->progeny[pjd] != NULL)
          DOSUB_SUBSET_STARS(r, ci->progeny[pid], sparts, ind, scount,
                             cj->progeny[pjd], 0);
        if (ci->progeny[pid] != NULL && cj->progeny[pjd] == sub)
          DOSUB_SUBSET_STARS(r, cj->progeny[pjd], sparts, ind, scount,
                             ci->progeny[pid], 0);
      }
    }

    /* Otherwise, compute the pair directly. */
    else if (cell_is_active_stars(ci, e) && cj->hydro.count > 0) {

      /* Do any of the cells need to be drifted first? */
      if (cell_is_active_stars(ci, e)) {
        if (!cell_are_spart_drifted(ci, e)) error("Cell should be drifted!");
        if (!cell_are_part_drifted(cj, e)) error("Cell should be drifted!");
      }

      DOPAIR1_SUBSET_BRANCH_STARS(r, ci, sparts, ind, scount, cj);
    }

  } /* otherwise, pair interaction. */
}

/**
 * @brief Determine which version of DOSELF1_STARS needs to be called depending
 * on the optimisation level.
 *
 * @param r #runner
 * @param c #cell c
 *
 */
void DOSELF1_BRANCH_STARS(struct runner *r, struct cell *c) {

  const struct engine *restrict e = r->e;

  /* Anything to do here? */
  if (c->stars.count == 0) return;

  /* Anything to do here? */
  if (!cell_is_active_stars(c, e)) return;

  /* Did we mess up the recursion? */
  if (c->stars.h_max_old * kernel_gamma > c->dmin)
    error("Cell smaller than smoothing length");

  DOSELF1_STARS(r, c, 1);
}

#define RUNNER_CHECK_SORT(TYPE, PART, cj, ci, sid)                          \
  ({                                                                        \
    const struct sort_entry *restrict sort_j = cj->TYPE.sort[sid];          \
                                                                            \
    for (int pjd = 0; pjd < cj->TYPE.count; pjd++) {                        \
      const struct PART *p = &cj->TYPE.parts[sort_j[pjd].i];                \
      if (PART##_is_inhibited(p, e)) continue;                              \
                                                                            \
      const float d = p->x[0] * runner_shift[sid][0] +                      \
                      p->x[1] * runner_shift[sid][1] +                      \
                      p->x[2] * runner_shift[sid][2];                       \
      if ((fabsf(d - sort_j[pjd].d) - cj->TYPE.dx_max_sort) >               \
              1.0e-4 * max(fabsf(d), cj->TYPE.dx_max_sort_old) &&           \
          (fabsf(d - sort_j[pjd].d) - cj->TYPE.dx_max_sort) >               \
              cj->width[0] * 1.0e-10)                                       \
        error(                                                              \
            "particle shift diff exceeds dx_max_sort in cell cj. "          \
            "cj->nodeID=%d "                                                \
            "ci->nodeID=%d d=%e sort_j[pjd].d=%e cj->" #TYPE                \
            ".dx_max_sort=%e "                                              \
            "cj->" #TYPE                                                    \
            ".dx_max_sort_old=%e, cellID=%i super->cellID=%i"               \
            "cj->depth=%d cj->maxdepth=%d",                                 \
            cj->nodeID, ci->nodeID, d, sort_j[pjd].d, cj->TYPE.dx_max_sort, \
            cj->TYPE.dx_max_sort_old, cj->cellID, cj->hydro.super->cellID,  \
            cj->depth, cj->maxdepth);                                       \
    }                                                                       \
  })

/**
 * @brief Determine which version of DOPAIR1_STARS needs to be called depending
 * on the orientation of the cells or whether DOPAIR1_STARS needs to be called
 * at all.
 *
 * @param r #runner
 * @param ci #cell ci
 * @param cj #cell cj
 *
 */
void DOPAIR1_BRANCH_STARS(struct runner *r, struct cell *ci, struct cell *cj) {

  const struct engine *restrict e = r->e;

  /* Get the sort ID. */
  double shift[3] = {0.0, 0.0, 0.0};
  const int sid = space_getsid(e->s, &ci, &cj, shift);

  const int ci_active = cell_is_active_stars(ci, e);
  const int cj_active = cell_is_active_stars(cj, e);
#if (FUNCTION_TASK_LOOP == TASK_LOOP_DENSITY)
  const int do_ci_stars = ci->nodeID == e->nodeID;
  const int do_cj_stars = cj->nodeID == e->nodeID;
#else
  /* here we are updating the hydro -> switch ci, cj */
  const int do_ci_stars = cj->nodeID == e->nodeID;
  const int do_cj_stars = ci->nodeID == e->nodeID;
#endif
  const int do_ci = (ci->stars.count != 0 && cj->hydro.count != 0 &&
                     ci_active && do_ci_stars);
  const int do_cj = (cj->stars.count != 0 && ci->hydro.count != 0 &&
                     cj_active && do_cj_stars);

  /* Anything to do here? */
  if (!do_ci && !do_cj) return;

  /* Check that cells are drifted. */
  if (do_ci &&
      (!cell_are_spart_drifted(ci, e) || !cell_are_part_drifted(cj, e)))
    error("Interacting undrifted cells.");

  /* Have the cells been sorted? */
  if (do_ci && (!(ci->stars.sorted & (1 << sid)) ||
                ci->stars.dx_max_sort_old > space_maxreldx * ci->dmin))
    error("Interacting unsorted cells.");

  if (do_ci && (!(cj->hydro.sorted & (1 << sid)) ||
                cj->hydro.dx_max_sort_old > space_maxreldx * cj->dmin))
    error("Interacting unsorted cells.");

  if (do_cj &&
      (!cell_are_part_drifted(ci, e) || !cell_are_spart_drifted(cj, e)))
    error("Interacting undrifted cells.");

  /* Have the cells been sorted? */
  if (do_cj && (!(ci->hydro.sorted & (1 << sid)) ||
                ci->hydro.dx_max_sort_old > space_maxreldx * ci->dmin))
    error("Interacting unsorted cells.");

  if (do_cj && (!(cj->stars.sorted & (1 << sid)) ||
                cj->stars.dx_max_sort_old > space_maxreldx * cj->dmin))
    error("Interacting unsorted cells.");

#ifdef SWIFT_DEBUG_CHECKS
  if (do_ci) {
    // MATTHIEU: This test is faulty. To be fixed...
    // RUNNER_CHECK_SORT(hydro, part, cj, ci, sid);
    RUNNER_CHECK_SORT(stars, spart, ci, cj, sid);
  }

  if (do_cj) {
    // MATTHIEU: This test is faulty. To be fixed...
    // RUNNER_CHECK_SORT(hydro, part, ci, cj, sid);
    RUNNER_CHECK_SORT(stars, spart, cj, ci, sid);
  }
#endif /* SWIFT_DEBUG_CHECKS */

#ifdef SWIFT_USE_NAIVE_INTERACTIONS_STARS
  DOPAIR1_STARS_NAIVE(r, ci, cj, 1);
#else
  DO_SYM_PAIR1_STARS(r, ci, cj, sid, shift);
#endif
}

/**
 * @brief Compute grouped sub-cell interactions for pairs
 *
 * @param r The #runner.
 * @param ci The first #cell.
 * @param cj The second #cell.
 * @param gettimer Do we have a timer ?
 *
 * @todo Hard-code the sid on the recursive calls to avoid the
 * redundant computations to find the sid on-the-fly.
 */
void DOSUB_PAIR1_STARS(struct runner *r, struct cell *ci, struct cell *cj,
                       int gettimer) {

  TIMER_TIC;

  struct space *s = r->e->s;
  const struct engine *e = r->e;

  /* Should we even bother? */
  const int should_do_ci = ci->stars.count != 0 && cj->hydro.count != 0 &&
                           cell_is_active_stars(ci, e);
  const int should_do_cj = cj->stars.count != 0 && ci->hydro.count != 0 &&
                           cell_is_active_stars(cj, e);
  if (!should_do_ci && !should_do_cj) return;

  /* Get the type of pair and flip ci/cj if needed. */
  double shift[3];
  const int sid = space_getsid(s, &ci, &cj, shift);

  /* Recurse? */
  if (cell_can_recurse_in_pair_stars_task(ci, cj) &&
      cell_can_recurse_in_pair_stars_task(cj, ci)) {
    struct cell_split_pair *csp = &cell_split_pairs[sid];
    for (int k = 0; k < csp->count; k++) {
      const int pid = csp->pairs[k].pid;
      const int pjd = csp->pairs[k].pjd;
      if (ci->progeny[pid] != NULL && cj->progeny[pjd] != NULL)
        DOSUB_PAIR1_STARS(r, ci->progeny[pid], cj->progeny[pjd], 0);
    }
  }

  /* Otherwise, compute the pair directly. */
  else {

#if (FUNCTION_TASK_LOOP == TASK_LOOP_DENSITY)
    const int do_ci_stars = ci->nodeID == e->nodeID;
    const int do_cj_stars = cj->nodeID == e->nodeID;
#else
    /* here we are updating the hydro -> switch ci, cj */
    const int do_ci_stars = cj->nodeID == e->nodeID;
    const int do_cj_stars = ci->nodeID == e->nodeID;
#endif
    const int do_ci = ci->stars.count != 0 && cj->hydro.count != 0 &&
                      cell_is_active_stars(ci, e) && do_ci_stars;
    const int do_cj = cj->stars.count != 0 && ci->hydro.count != 0 &&
                      cell_is_active_stars(cj, e) && do_cj_stars;

    if (do_ci) {

      /* Make sure both cells are drifted to the current timestep. */
      if (!cell_are_spart_drifted(ci, e))
        error("Interacting undrifted cells (sparts).");

      if (!cell_are_part_drifted(cj, e))
        error("Interacting undrifted cells (parts).");

      /* Do any of the cells need to be sorted first? */
      if (!(ci->stars.sorted & (1 << sid)) ||
          ci->stars.dx_max_sort_old > ci->dmin * space_maxreldx) {
        error("Interacting unsorted cell (sparts).");
      }

      if (!(cj->hydro.sorted & (1 << sid)) ||
          cj->hydro.dx_max_sort_old > cj->dmin * space_maxreldx)
        error("Interacting unsorted cell (parts). %i", cj->nodeID);
    }

    if (do_cj) {

      /* Make sure both cells are drifted to the current timestep. */
      if (!cell_are_part_drifted(ci, e))
        error("Interacting undrifted cells (parts).");

      if (!cell_are_spart_drifted(cj, e))
        error("Interacting undrifted cells (sparts).");

      /* Do any of the cells need to be sorted first? */
      if (!(ci->hydro.sorted & (1 << sid)) ||
          ci->hydro.dx_max_sort_old > ci->dmin * space_maxreldx) {
        error("Interacting unsorted cell (parts).");
      }

      if (!(cj->stars.sorted & (1 << sid)) ||
          cj->stars.dx_max_sort_old > cj->dmin * space_maxreldx) {
        error("Interacting unsorted cell (sparts).");
      }
    }

    if (do_ci || do_cj) DOPAIR1_BRANCH_STARS(r, ci, cj);
  }

  TIMER_TOC(TIMER_DOSUB_PAIR_STARS);
}

/**
 * @brief Compute grouped sub-cell interactions for self tasks
 *
 * @param r The #runner.
 * @param ci The first #cell.
 * @param gettimer Do we have a timer ?
 */
void DOSUB_SELF1_STARS(struct runner *r, struct cell *ci, int gettimer) {

  TIMER_TIC;

#ifdef SWIFT_DEBUG_CHECKS
  if (ci->nodeID != engine_rank)
    error("This function should not be called on foreign cells");
#endif

  /* Should we even bother? */
  if (ci->hydro.count == 0 || ci->stars.count == 0 ||
      !cell_is_active_stars(ci, r->e))
    return;

  /* Recurse? */
  if (cell_can_recurse_in_self_stars_task(ci)) {

    /* Loop over all progeny. */
    for (int k = 0; k < 8; k++)
      if (ci->progeny[k] != NULL) {
        DOSUB_SELF1_STARS(r, ci->progeny[k], 0);
        for (int j = k + 1; j < 8; j++)
          if (ci->progeny[j] != NULL)
            DOSUB_PAIR1_STARS(r, ci->progeny[k], ci->progeny[j], 0);
      }
  }

  /* Otherwise, compute self-interaction. */
  else {

    /* Drift the cell to the current timestep if needed. */
    if (!cell_are_spart_drifted(ci, r->e)) error("Interacting undrifted cell.");

    DOSELF1_BRANCH_STARS(r, ci);
  }

  TIMER_TOC(TIMER_DOSUB_SELF_STARS);
}<|MERGE_RESOLUTION|>--- conflicted
+++ resolved
@@ -642,14 +642,9 @@
           runner_iact_nonsym_feedback_density(r2, dx, hi, hj, spi, pj, NULL,
                                               cosmo, e->ti_current);
 #elif (FUNCTION_TASK_LOOP == TASK_LOOP_FEEDBACK)
-<<<<<<< HEAD
-          runner_iact_nonsym_feedback_apply(r2, dx, hi, hj, spi, pj, xpj, cosmo,
-                                            ti_current, e->time, e->step);
-=======
           error("No subset feedback iact functions do (or should) exist!");
           /* runner_iact_nonsym_feedback_apply(r2, dx, hi, hj, spi, pj, xpj,
            * cosmo, ti_current); */
->>>>>>> a4312b8a
 #endif
         }
       } /* loop over the parts in cj. */
@@ -707,14 +702,9 @@
           runner_iact_nonsym_feedback_density(r2, dx, hi, hj, spi, pj, NULL,
                                               cosmo, e->ti_current);
 #elif (FUNCTION_TASK_LOOP == TASK_LOOP_FEEDBACK)
-<<<<<<< HEAD
-          runner_iact_nonsym_feedback_apply(r2, dx, hi, hj, spi, pj, xpj, cosmo,
-                                            ti_current, e->time, e->step);
-=======
           error("No subset feedback iact functions do (or should) exist!");
           /* runner_iact_nonsym_feedback_apply(r2, dx, hi, hj, spi, pj, xpj,
            * cosmo, ti_current); */
->>>>>>> a4312b8a
 #endif
         }
       } /* loop over the parts in cj. */
@@ -807,14 +797,9 @@
         runner_iact_nonsym_feedback_density(r2, dx, hi, hj, spi, pj, NULL,
                                             cosmo, e->ti_current);
 #elif (FUNCTION_TASK_LOOP == TASK_LOOP_FEEDBACK)
-<<<<<<< HEAD
-        runner_iact_nonsym_feedback_apply(r2, dx, hi, hj, spi, pj, xpj, cosmo,
-                                          ti_current, e->time, e->step);
-=======
         error("No subset feedback iact functions do (or should) exist! .");
         /* runner_iact_nonsym_feedback_apply(r2, dx, hi, hj, spi, pj, xpj,
          * cosmo, ti_current); */
->>>>>>> a4312b8a
 #endif
       }
     } /* loop over the parts in cj. */
@@ -834,6 +819,7 @@
 void DOSELF1_SUBSET_STARS(struct runner *r, struct cell *restrict ci,
                           struct spart *restrict sparts, int *restrict ind,
                           int scount) {
+
 #ifdef SWIFT_DEBUG_CHECKS
   if (ci->nodeID != engine_rank) error("Should be run on a different node");
 #endif
@@ -847,7 +833,6 @@
 
   const int count_i = ci->hydro.count;
   struct part *restrict parts_j = ci->hydro.parts;
-
   /* Early abort? */
   if (count_i == 0) return;
 
@@ -896,14 +881,9 @@
         runner_iact_nonsym_feedback_density(r2, dx, hi, pj->h, spi, pj, NULL,
                                             cosmo, e->ti_current);
 #elif (FUNCTION_TASK_LOOP == TASK_LOOP_FEEDBACK)
-<<<<<<< HEAD
-        runner_iact_nonsym_feedback_apply(r2, dx, hi, pj->h, spi, pj, xpj,
-                                          cosmo, ti_current, e->time, e->step);
-=======
         error("No subset feedback iact functions do (or should) exist!");
         /* runner_iact_nonsym_feedback_apply(r2, dx, hi, pj->h, spi, pj, xpj, */
         /*                                   cosmo, e, ti_current); */
->>>>>>> a4312b8a
 #endif
       }
     } /* loop over the parts in cj. */
