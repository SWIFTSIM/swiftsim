/*******************************************************************************
 * This file is part of SWIFT.
 * Copyright (c) 2016 Matthieu Schaller (matthieu.schaller@durham.ac.uk)
 *
 * This program is free software: you can redistribute it and/or modify
 * it under the terms of the GNU Lesser General Public License as published
 * by the Free Software Foundation, either version 3 of the License, or
 * (at your option) any later version.
 *
 * This program is distributed in the hope that it will be useful,
 * but WITHOUT ANY WARRANTY; without even the implied warranty of
 * MERCHANTABILITY or FITNESS FOR A PARTICULAR PURPOSE.  See the
 * GNU General Public License for more details.
 *
 * You should have received a copy of the GNU Lesser General Public License
 * along with this program.  If not, see <http://www.gnu.org/licenses/>.
 *
 ******************************************************************************/
#ifndef SWIFT_CHEMISTRY_NONE_H
#define SWIFT_CHEMISTRY_NONE_H

/**
 * @file src/chemistry/none/chemistry.h
 * @brief Empty infrastructure for the cases without chemistry function
 */

/* Some standard headers. */
#include <float.h>
#include <math.h>

/* Local includes. */
#include "chemistry_struct.h"
#include "cosmology.h"
#include "error.h"
#include "hydro.h"
#include "parser.h"
#include "part.h"
#include "physical_constants.h"
#include "units.h"

/**
 * @brief Return a string containing the name of a given #chemistry_element.
 */
__attribute__((always_inline)) INLINE static const char*
chemistry_get_element_name(enum chemistry_element elem) {

  static const char* chemistry_element_names[chemistry_element_count] = {};

  return chemistry_element_names[elem];
}

/**
 * @brief Initialises the chemistry properties.
 *
 * Nothing to do here.
 *
 * @param parameter_file The parsed parameter file.
 * @param us The current internal system of units.
 * @param phys_const The physical constants in internal units.
 * @param data The global chemistry information (to be filled).
 */
static INLINE void chemistry_init_backend(struct swift_params* parameter_file,
                                          const struct unit_system* us,
                                          const struct phys_const* phys_const,
                                          struct chemistry_global_data* data) {}

/**
 * @brief Prints the properties of the chemistry model to stdout.
 *
 * @brief The #chemistry_global_data containing information about the current
 * model.
 */
static INLINE void chemistry_print_backend(
    const struct chemistry_global_data* data) {

  message("Chemistry function is 'No chemistry'.");
}

/**
 * @brief Finishes the density calculation.
 *
 * @param p The particle to act upon
 * @param cd The global chemistry information.
 * @param cosmo The current cosmological model.
 */
__attribute__((always_inline)) INLINE static void chemistry_end_density(
    struct part* restrict p, const struct chemistry_global_data* cd,
    const struct cosmology* cosmo) {}

/**
 * @brief Sets all particle fields to sensible values when the #part has 0 ngbs.
 *
 * @param p The particle to act upon
 * @param xp The extended particle data to act upon
 * @param cd #chemistry_global_data containing chemistry informations.
 * @param cosmo The current cosmological model.
 */
__attribute__((always_inline)) INLINE static void
chemistry_part_has_no_neighbours(struct part* restrict p,
                                 struct xpart* restrict xp,
                                 const struct chemistry_global_data* cd,
                                 const struct cosmology* cosmo) {}

/**
 * @brief Sets the chemistry properties of the (x-)particles to a valid start
 * state.
 *
 * Nothing to do here.
 *
 * @param phys_const The physical constant in internal units.
 * @param us The unit system.
 * @param cosmo The current cosmological model.
 * @param data The global chemistry information used for this run.
 * @param p Pointer to the particle data.
 * @param xp Pointer to the extended particle data.
 */
__attribute__((always_inline)) INLINE static void chemistry_first_init_part(
    const struct phys_const* restrict phys_const,
    const struct unit_system* restrict us,
    const struct cosmology* restrict cosmo,
    const struct chemistry_global_data* data, const struct part* restrict p,
    struct xpart* restrict xp) {}

/**
 * @brief Sets the chemistry properties of the (x-)particles to a valid start
 * state.
 *
 * Nothing to do here.
 *
 * @param p Pointer to the particle data.
 * @param data The global chemistry information.
 */
__attribute__((always_inline)) INLINE static void chemistry_init_part(
    struct part* restrict p, const struct chemistry_global_data* data) {}

/**
<<<<<<< HEAD
 * @brief Updates the metal mass fractions after diffusion at the end of the <FORCE LOOP>
 *
 * @param p The particle to act upon.
 */
__attribute__((always_inline)) INLINE static void chemistry_end_force(struct part* restrict p, const struct cosmology* cosmo) {}

=======
 * @brief Sets the chemistry properties of the sparticles to a valid start
 * state.
 *
 * @param phys_const The physical constants in internal units.
 * @param us The internal system of units.
 * @param cosmo The current cosmological model.
 * @param data The global chemistry information.
 * @param sp Pointer to the sparticle data.
 * @param xp Pointer to the extended particle data.
 */
__attribute__((always_inline)) INLINE static void chemistry_first_init_spart(
    const struct chemistry_global_data* data, struct spart* restrict sp) {}
>>>>>>> ffe12ff2
#endif /* SWIFT_CHEMISTRY_NONE_H */<|MERGE_RESOLUTION|>--- conflicted
+++ resolved
@@ -134,25 +134,11 @@
     struct part* restrict p, const struct chemistry_global_data* data) {}
 
 /**
-<<<<<<< HEAD
  * @brief Updates the metal mass fractions after diffusion at the end of the <FORCE LOOP>
  *
  * @param p The particle to act upon.
  */
 __attribute__((always_inline)) INLINE static void chemistry_end_force(struct part* restrict p, const struct cosmology* cosmo) {}
 
-=======
- * @brief Sets the chemistry properties of the sparticles to a valid start
- * state.
- *
- * @param phys_const The physical constants in internal units.
- * @param us The internal system of units.
- * @param cosmo The current cosmological model.
- * @param data The global chemistry information.
- * @param sp Pointer to the sparticle data.
- * @param xp Pointer to the extended particle data.
- */
-__attribute__((always_inline)) INLINE static void chemistry_first_init_spart(
-    const struct chemistry_global_data* data, struct spart* restrict sp) {}
->>>>>>> ffe12ff2
+
 #endif /* SWIFT_CHEMISTRY_NONE_H */