/*******************************************************************************
 * This file is part of SWIFT.
 * Copyright (c) 2019 Matthieu Schaller (schaller@strw.leidenunuiv.nl)
 *               2020 Camila Correa (c.a.correa@uva.nl)
 *
 * This program is free software: you can redistribute it and/or modify
 * it under the terms of the GNU Lesser General Public License as published
 * by the Free Software Foundation, either version 3 of the License, or
 * (at your option) any later version.
 *
 * This program is distributed in the hope that it will be useful,
 * but WITHOUT ANY WARRANTY; without even the implied warranty of
 * MERCHANTABILITY or FITNESS FOR A PARTICULAR PURPOSE.  See the
 * GNU General Public License for more details.
 *
 * You should have received a copy of the GNU Lesser General Public License
 * along with this program.  If not, see <http://www.gnu.org/licenses/>.
 *
 ******************************************************************************/
#ifndef SWIFT_CHEMISTRY_COLIBRE_H
#define SWIFT_CHEMISTRY_COLIBRE_H

/**
 * @file src/chemistry/COLIBRE/chemistry.h
 * @brief Empty infrastructure for the cases without chemistry function
 */

/* Some standard headers. */
#include <float.h>
#include <math.h>

/* Local includes. */
#include "chemistry_struct.h"
#include "error.h"
#include "hydro.h"
#include "parser.h"
#include "part.h"
#include "physical_constants.h"
#include "units.h"

/**
 * @brief Return a string containing the name of a given #chemistry_element.
 */
__attribute__((always_inline)) INLINE static const char*
chemistry_get_element_name(enum chemistry_element elem) {

  static const char* chemistry_element_names[chemistry_element_count] = {
      "Hydrogen", "Helium",    "Carbon",  "Nitrogen", "Oxygen",
      "Neon",     "Magnesium", "Silicon", "Iron",     "Europium"};

  return chemistry_element_names[elem];
}

/**
 * @brief Prepares a particle for the smooth metal calculation.
 *
 * Zeroes all the relevant arrays in preparation for the sums taking place in
 * the various smooth metallicity tasks
 *
 * @param p The particle to act upon
 * @param cd #chemistry_global_data containing chemistry informations.
 */
__attribute__((always_inline)) INLINE static void chemistry_init_part(
    struct part* restrict p, const struct chemistry_global_data* cd) {

  struct chemistry_part_data* cpd = &p->chemistry_data;

  for (int elem = 0; elem < chemistry_element_count; ++elem) {
    cpd->diffusion_rate[elem] = 0.0f;
  }

  for (int k = 0; k < 3; k++) {
    cpd->shear_tensor[0][k] = 0.0f;
    cpd->shear_tensor[1][k] = 0.0f;
    cpd->shear_tensor[2][k] = 0.0f;
  }

  /* Initializing dmetal arrays for calculation in force loop */
  for (int elem = 0; elem < chemistry_element_count; ++elem) {
    cpd->dmetal_mass_fraction[elem] = 0.0f;
  }

  /* Also have total metallicity ready for loop */
  cpd->dmetal_mass_fraction_total = 0.0f;

  /* and the metals from the different channels */
  cpd->diron_mass_fraction_from_SNIa = 0.0f;
  cpd->dmetal_mass_fraction_from_SNIa = 0.0f;
  cpd->dmetal_mass_fraction_from_AGB = 0.0f;
  cpd->dmetal_mass_fraction_from_SNII = 0.0f;
  cpd->dH_He_mass_fraction_from_AGB = 0.0f;
  cpd->dH_He_mass_fraction_from_SNII = 0.0f;
  cpd->dEu_mass_fraction_from_NSM = 0.0f;
  cpd->dEu_mass_fraction_from_CEJSN = 0.0f;
  cpd->dEu_mass_fraction_from_collapsar = 0.0f;
}

/**
 * @brief Finishes the calculation of the velocity shear tensor,
 * and calculates the diffusion coefficient at the end of the density loop.
 *
 * @param p The particle to act upon.
 * @param cosmo The current cosmological model.
 */
__attribute__((always_inline)) INLINE static void chemistry_end_density(
    struct part* restrict p, const struct chemistry_global_data* cd,
    const struct cosmology* cosmo) {

  /* Some smoothing length multiples. */
  const float h = p->h;
  const float h_inv = 1.0f / h;                       /* 1/h */
  const float h_inv_dim = pow_dimension(h_inv);       /* 1/h^d */
  const float h_inv_dim_plus_one = h_inv_dim * h_inv; /* 1/h^(d+1) */
  const float rho = hydro_get_comoving_density(p);
  const float rho_inv = 1.0f / rho; /* 1 / rho */

  /* Convert Velocity shear tensor to physical coordinates */
  const float common_factor = h_inv_dim_plus_one * rho_inv * cosmo->a2_inv;
  for (int k = 0; k < 3; k++) {
    for (int j = 0; j < 3; j++) {
      p->chemistry_data.shear_tensor[k][j] *= common_factor;
    }
  }

  /* Now add Hubble flow to diagonal terms */
  p->chemistry_data.shear_tensor[0][0] += cosmo->H;
  p->chemistry_data.shear_tensor[1][1] += cosmo->H;
  p->chemistry_data.shear_tensor[2][2] += cosmo->H;

  /* Calculate the trace of the shear tensor divided by 3 */
  float TShearTensorN = p->chemistry_data.shear_tensor[0][0] +
                        p->chemistry_data.shear_tensor[1][1] +
                        p->chemistry_data.shear_tensor[2][2];
  TShearTensorN *= (1.0f / 3.0f);

  /* Define a new shear_tensor "shear_tensor_S" */
  float shear_tensor_S[3][3];
  for (int k = 0; k < 3; k++) {
    shear_tensor_S[k][0] = 0.5 * (p->chemistry_data.shear_tensor[k][0] +
                                  p->chemistry_data.shear_tensor[0][k]);
    shear_tensor_S[k][1] = 0.5 * (p->chemistry_data.shear_tensor[k][1] +
                                  p->chemistry_data.shear_tensor[1][k]);
    shear_tensor_S[k][2] = 0.5 * (p->chemistry_data.shear_tensor[k][2] +
                                  p->chemistry_data.shear_tensor[2][k]);
  }
  shear_tensor_S[0][0] -= TShearTensorN;
  shear_tensor_S[1][1] -= TShearTensorN;
  shear_tensor_S[2][2] -= TShearTensorN;

  /* Norm of shear tensor S */
  float NormTensor2 = 0.0f;
  for (int k = 0; k < 3; k++) {
    NormTensor2 += shear_tensor_S[k][0] * shear_tensor_S[k][0] +
                   shear_tensor_S[k][1] * shear_tensor_S[k][1] +
                   shear_tensor_S[k][2] * shear_tensor_S[k][2];
  }
  const float NormTensor = sqrtf(NormTensor2);

  /* We can now combine to get the diffusion coefficient (in physical
   * coordinates)
   * This is rho a^-3 * Norm tensor (physical already) * a^2 * h^2 */
  p->chemistry_data.diffusion_coefficient =
      cd->diffusion_constant * rho * NormTensor * h * h * cosmo->a_inv;
}

/**
 * @brief Sets all particle fields to sensible values when the #part has 0 ngbs.
 *
 * Set all the fields such that no diffusion occurs.
 *
 * @param p The particle to act upon
 * @param xp The extended particle data to act upon
 * @param cd #chemistry_global_data containing chemistry informations.
 * @param cosmo The current cosmological model.
 */
__attribute__((always_inline)) INLINE static void
chemistry_part_has_no_neighbours(struct part* restrict p,
                                 struct xpart* restrict xp,
                                 const struct chemistry_global_data* cd,
                                 const struct cosmology* cosmo) {

  /* Getting ready for diffusion rate calculation in the force loop */
  for (int elem = 0; elem < chemistry_element_count; ++elem) {
    p->chemistry_data.diffusion_rate[elem] = 0.0f;
    p->chemistry_data.dmetal_mass_fraction[elem] = 0.0f;
  }

  /* Also have total metallicity ready for loop */
  p->chemistry_data.dmetal_mass_fraction_total = 0.0f;

  /* and the metals from the different channels */
  p->chemistry_data.dmetal_mass_fraction_from_SNIa = 0.0f;
  p->chemistry_data.dmetal_mass_fraction_from_AGB = 0.0f;
  p->chemistry_data.dmetal_mass_fraction_from_SNII = 0.0f;
  p->chemistry_data.diron_mass_fraction_from_SNIa = 0.0f;
  p->chemistry_data.dEu_mass_fraction_from_NSM = 0.0f;
  p->chemistry_data.dEu_mass_fraction_from_CEJSN = 0.0f;
  p->chemistry_data.dEu_mass_fraction_from_collapsar = 0.0f;
  p->chemistry_data.dH_He_mass_fraction_from_AGB = 0.0f;
  p->chemistry_data.dH_He_mass_fraction_from_SNII = 0.0f;

  for (int k = 0; k < 3; k++) {
    p->chemistry_data.shear_tensor[0][k] = 0.0f;
    p->chemistry_data.shear_tensor[1][k] = 0.0f;
    p->chemistry_data.shear_tensor[2][k] = 0.0f;
  }
}

/**
 * @brief Sets the chemistry properties of the (x-)particles to a valid start
 * state.
 *
 * @param phys_const The physical constants in internal units.
 * @param us The internal system of units.
 * @param cosmo The current cosmological model.
 * @param data The global chemistry information.
 * @param p Pointer to the particle data.
 * @param xp Pointer to the extended particle data.
 */
__attribute__((always_inline)) INLINE static void chemistry_first_init_part(
    const struct phys_const* restrict phys_const,
    const struct unit_system* restrict us,
    const struct cosmology* restrict cosmo,
    const struct chemistry_global_data* data, struct part* restrict p,
    struct xpart* restrict xp) {

  /* Zero initial values to initial metal masses */
  p->chemistry_data.initial_metal_mass = 0.0f;
  p->chemistry_data.initial_iron_mass = 0.0f;
    
  // Add initialization of all other fields in chemistry_part_data struct.
  if (data->initial_metal_mass_fraction_total != -1) {
    p->chemistry_data.metal_mass_fraction_total =
        data->initial_metal_mass_fraction_total;
      
    const double mass = hydro_get_mass(p);
    p->chemistry_data.initial_metal_mass = data->initial_metal_mass_fraction_total * mass;
    p->chemistry_data.initial_iron_mass = data->initial_metal_mass_fraction[chemistry_element_Fe] * mass;

    for (int elem = 0; elem < chemistry_element_count; ++elem) {
      p->chemistry_data.metal_mass_fraction[elem] =
          data->initial_metal_mass_fraction[elem];
    }
  }
<<<<<<< HEAD
    
=======

  const double mass = hydro_get_mass(p);
  p->chemistry_data.initial_metal_mass =
      data->initial_metal_mass_fraction_total * mass;
>>>>>>> bd8122a1

  chemistry_init_part(p, data);

  /* Setting diffusion coefficient to zero initial value */
  p->chemistry_data.diffusion_coefficient = 0.0f;

  /* Dummy initial values to weighted redshits */
  p->chemistry_data.metal_weighted_redshift = -1.f;
  p->chemistry_data.iron_weighted_redshift = -1.f;

  p->chemistry_data.mass_from_NSM = 0.0f;
  p->chemistry_data.mass_from_CEJSN = 0.0f;
  p->chemistry_data.mass_from_collapsar = 0.0f;

  /* Zero initial values for metal/iron mass times redshift trackers*/
  p->chemistry_data.metal_diffused_redshift = 0.0f;
  p->chemistry_data.iron_diffused_redshift = 0.0f;
  p->chemistry_data.track_of_metal_mass_total = 0.0f;
  p->chemistry_data.track_of_iron_mass = 0.0f;
}

/**
 * @brief Initialises the chemistry properties.
 *
 * @param parameter_file The parsed parameter file.
 * @param us The current internal system of units.
 * @param phys_const The physical constants in internal units.
 * @param data The properties to initialise.
 */
static INLINE void chemistry_init_backend(struct swift_params* parameter_file,
                                          const struct unit_system* us,
                                          const struct phys_const* phys_const,
                                          struct chemistry_global_data* data) {

  /* Read the total metallicity */
  data->initial_metal_mass_fraction_total = parser_get_opt_param_float(
      parameter_file, "COLIBREChemistry:init_abundance_metal", -1);

  if (data->initial_metal_mass_fraction_total != -1) {
    /* Read the individual mass fractions */
    for (int elem = 0; elem < chemistry_element_count; ++elem) {
      char buffer[50];
      sprintf(buffer, "COLIBREChemistry:init_abundance_%s",
              chemistry_get_element_name((enum chemistry_element)elem));

      data->initial_metal_mass_fraction[elem] =
          parser_get_param_float(parameter_file, buffer);
    }

    /* Let's check that things make sense (broadly) */

    /* H + He + Z should be ~1 */
    float total_frac = data->initial_metal_mass_fraction[chemistry_element_H] +
                       data->initial_metal_mass_fraction[chemistry_element_He] +
                       data->initial_metal_mass_fraction_total;

    if (total_frac < 0.98 || total_frac > 1.02)
      error("The abundances provided seem odd! H + He + Z = %f =/= 1.",
            total_frac);

    /* Sum of metal elements should be <= Z */
    total_frac = 0.f;
    for (int elem = 0; elem < chemistry_element_count; ++elem) {
      if (elem != chemistry_element_H && elem != chemistry_element_He) {
        total_frac += data->initial_metal_mass_fraction[elem];
      }
    }

    if (total_frac > 1.02 * data->initial_metal_mass_fraction_total)
      error(
          "The abundances provided seem odd! \\sum metal elements (%f) > Z "
          "(%f)",
          total_frac, data->initial_metal_mass_fraction_total);

    /* Sum of all elements should be <= 1 */
    total_frac = 0.f;
    for (int elem = 0; elem < chemistry_element_count; ++elem) {
      total_frac += data->initial_metal_mass_fraction[elem];
    }

    if (total_frac > 1.02)
      error("The abundances provided seem odd! \\sum elements (%f) > 1",
            total_frac);
  }

  /* Read diffusion constant */
  data->diffusion_constant = parser_get_param_float(
      parameter_file, "COLIBREChemistry:metal_diffusion_constant");

  /* Read time-step limiter */
  data->chemistry_time_limiter = parser_get_param_float(
      parameter_file, "COLIBREChemistry:metal_diffusion_timestep_mult");
}

/**
 * @brief Sets the chemistry properties of the sparticles to a valid start
 * state.
 *
 * @param data The global chemistry information.
 * @param sp Pointer to the sparticle data.
 */
__attribute__((always_inline)) INLINE static void chemistry_first_init_spart(
    const struct chemistry_global_data* data, struct spart* restrict sp) {

  /* Initialize mass fractions for total metals and each metal individually */
  if (data->initial_metal_mass_fraction_total != -1) {
    sp->chemistry_data.metal_mass_fraction_total =
        data->initial_metal_mass_fraction_total;

    for (int elem = 0; elem < chemistry_element_count; ++elem)
      sp->chemistry_data.metal_mass_fraction[elem] =
          data->initial_metal_mass_fraction[elem];
  }
}

/**
 * @brief Prints the properties of the chemistry model to stdout.
 *
 * @brief The #chemistry_global_data containing information about the current
 * model.
 */
static INLINE void chemistry_print_backend(
    const struct chemistry_global_data* data) {

  message("Chemistry model is 'COLIBRE' tracking %d elements.",
          chemistry_element_count);
}

/**
 * @brief Updates the metal mass fractions after diffusion at the end of the
 * force loop.
 *
 * @param p The particle to act upon.
 */
__attribute__((always_inline)) INLINE static void chemistry_end_force(
    struct part* p, const struct cosmology* cosmo, const int with_cosmology,
    const double time) {

  /* Diffuse each element individually */
  for (int elem = 0; elem < chemistry_element_count; ++elem) {
    p->chemistry_data.metal_mass_fraction[elem] +=
        p->chemistry_data.dmetal_mass_fraction[elem];
  }

  /* Diffuse the total metal mass fraction */
  p->chemistry_data.metal_mass_fraction_total +=
      p->chemistry_data.dmetal_mass_fraction_total;

  /* And diffuse the various trackers of metal fractions from stellar FB */
  p->chemistry_data.metal_mass_fraction_from_SNIa +=
      p->chemistry_data.dmetal_mass_fraction_from_SNIa;

  p->chemistry_data.iron_mass_fraction_from_SNIa +=
      p->chemistry_data.diron_mass_fraction_from_SNIa;

  const double current_mass = hydro_get_mass(p);

  /* Update metal mass from SNIa for consistency */
  p->chemistry_data.mass_from_SNIa =
      p->chemistry_data.metal_mass_fraction_from_SNIa * current_mass;

  /* Update gas mass from AGN channel for consistency */
  float mass_fraction_from_AGB = p->chemistry_data.mass_from_AGB / current_mass;
  float H_He_fraction_from_AGB =
      mass_fraction_from_AGB - p->chemistry_data.metal_mass_fraction_from_AGB;

  /* First let's update fractions after diffusion */
  H_He_fraction_from_AGB += p->chemistry_data.dH_He_mass_fraction_from_AGB;
  p->chemistry_data.metal_mass_fraction_from_AGB +=
      p->chemistry_data.dmetal_mass_fraction_from_AGB;
  mass_fraction_from_AGB =
      H_He_fraction_from_AGB + p->chemistry_data.metal_mass_fraction_from_AGB;

  /* Update mass from AGB  */
  p->chemistry_data.mass_from_AGB = mass_fraction_from_AGB * current_mass;

  /* Update gas mass from SNII channel for consistency */
  float mass_fraction_from_SNII =
      p->chemistry_data.mass_from_SNII / current_mass;
  float H_He_fraction_from_SNII =
      mass_fraction_from_SNII - p->chemistry_data.metal_mass_fraction_from_SNII;

  /* First let's update fractions after diffusion */
  H_He_fraction_from_SNII += p->chemistry_data.dH_He_mass_fraction_from_SNII;
  p->chemistry_data.metal_mass_fraction_from_SNII +=
      p->chemistry_data.dmetal_mass_fraction_from_SNII;
  mass_fraction_from_SNII =
      H_He_fraction_from_SNII + p->chemistry_data.metal_mass_fraction_from_SNII;

  /* Update mass from SNII  */
  p->chemistry_data.mass_from_SNII = mass_fraction_from_SNII * current_mass;

  /* Take ztime, it is either redshift or time, depending on with_cosmology */
  double ztime;
  if (with_cosmology) {
    ztime = cosmo->z;
  } else {
    ztime = time;
  }

  /* Calculate metal mass (gain/lost through diffusion) times redshift */
  double delta_metal_mass =
      p->chemistry_data.dmetal_mass_fraction_total * current_mass;
  p->chemistry_data.metal_diffused_redshift += delta_metal_mass * ztime;

  /* Calculate iron mass (gain/lost through diffusion) times redshift */
  double delta_iron_mass_from_SNIa =
      p->chemistry_data.diron_mass_fraction_from_SNIa * current_mass;
  p->chemistry_data.iron_diffused_redshift += delta_iron_mass_from_SNIa * ztime;

  /* Update europium mass for channels NSM, CEJSN and collapsars  */
  const double current_Eu_mass =
      current_mass *
      p->chemistry_data.metal_mass_fraction[chemistry_element_Eu];

  p->chemistry_data.mass_from_NSM +=
      p->chemistry_data.dEu_mass_fraction_from_NSM * current_Eu_mass;

  p->chemistry_data.mass_from_CEJSN +=
      p->chemistry_data.dEu_mass_fraction_from_CEJSN * current_Eu_mass;

  p->chemistry_data.mass_from_collapsar +=
      p->chemistry_data.dEu_mass_fraction_from_collapsar * current_Eu_mass;

  /* Make sure the total metallicity is >= 0 */
  p->chemistry_data.metal_mass_fraction_total =
      max(p->chemistry_data.metal_mass_fraction_total, 0.f);
}

/**
 * @brief Computes the metal diffution time-step.
 *
 * @param phys_const The physical constants in internal units.
 * @param cosmo The current cosmological model.
 * @param us The internal system of units.
 * @param p Pointer to the particle data.
 */
__attribute__((always_inline)) INLINE static float chemistry_timestep(
    const struct phys_const* restrict phys_const,
    const struct cosmology* restrict cosmo,
    const struct unit_system* restrict us,
    const struct hydro_props* hydro_props,
    const struct chemistry_global_data* cd, const struct part* restrict p) {

  /* h and rho in physical units */
  const float h_phys = cosmo->a * p->h;
  const float rho_phys = p->rho * cosmo->a3_inv;

  /*Diff. coeff. in physical units */
  const float coeff = p->chemistry_data.diffusion_coefficient;

  const float dt_diff = cd->chemistry_time_limiter * h_phys * h_phys *
                        rho_phys / (coeff + FLT_MIN);

  /* Convert back to co-moving coordinates */
  return dt_diff * cosmo->a2_inv;
}

/**
 * @brief Initialise the chemistry properties of a black hole with
 * the chemistry properties of the gas it is born from.
 *
 * Black holes don't store fractions so we need to use element masses.
 *
 * @param bp_data The black hole data to initialise.
 * @param p_data The gas data to use.
 * @param gas_mass The mass of the gas particle.
 */
__attribute__((always_inline)) INLINE static void chemistry_bpart_from_part(
    struct chemistry_bpart_data* bp_data,
    const struct chemistry_part_data* p_data, const double gas_mass) {

  bp_data->metal_mass_total = p_data->metal_mass_fraction_total * gas_mass;
  for (int i = 0; i < chemistry_element_count; ++i) {
    bp_data->metal_mass[i] = p_data->metal_mass_fraction[i] * gas_mass;
  }
  bp_data->mass_from_SNIa = p_data->mass_from_SNIa;
  bp_data->mass_from_SNII = p_data->mass_from_SNII;
  bp_data->mass_from_AGB = p_data->mass_from_AGB;
  bp_data->metal_mass_from_SNIa =
      p_data->metal_mass_fraction_from_SNIa * gas_mass;
  bp_data->metal_mass_from_SNII =
      p_data->metal_mass_fraction_from_SNII * gas_mass;
  bp_data->metal_mass_from_AGB =
      p_data->metal_mass_fraction_from_AGB * gas_mass;
  bp_data->iron_mass_from_SNIa =
      p_data->iron_mass_fraction_from_SNIa * gas_mass;
  bp_data->mass_from_NSM = p_data->mass_from_NSM;
  bp_data->mass_from_CEJSN = p_data->mass_from_CEJSN;
  bp_data->mass_from_collapsar = p_data->mass_from_collapsar;
}

/**
 * @brief Add the chemistry data of a gas particle to a black hole.
 *
 * Black holes don't store fractions so we need to add element masses.
 *
 * @param bp_data The black hole data to add to.
 * @param p_data The gas data to use.
 * @param gas_mass The mass of the gas particle.
 */
__attribute__((always_inline)) INLINE static void chemistry_add_part_to_bpart(
    struct chemistry_bpart_data* bp_data,
    const struct chemistry_part_data* p_data, const double gas_mass) {

  bp_data->metal_mass_total += p_data->metal_mass_fraction_total * gas_mass;
  for (int i = 0; i < chemistry_element_count; ++i) {
    bp_data->metal_mass[i] += p_data->metal_mass_fraction[i] * gas_mass;
  }
  bp_data->mass_from_SNIa += p_data->mass_from_SNIa;
  bp_data->mass_from_SNII += p_data->mass_from_SNII;
  bp_data->mass_from_AGB += p_data->mass_from_AGB;
  bp_data->metal_mass_from_SNIa +=
      p_data->metal_mass_fraction_from_SNIa * gas_mass;
  bp_data->metal_mass_from_SNII +=
      p_data->metal_mass_fraction_from_SNII * gas_mass;
  bp_data->metal_mass_from_AGB +=
      p_data->metal_mass_fraction_from_AGB * gas_mass;
  bp_data->iron_mass_from_SNIa +=
      p_data->iron_mass_fraction_from_SNIa * gas_mass;
  bp_data->mass_from_NSM += p_data->mass_from_NSM;
  bp_data->mass_from_CEJSN += p_data->mass_from_CEJSN;
  bp_data->mass_from_collapsar += p_data->mass_from_collapsar;
}

/**
 * @brief Add the chemistry data of a black hole to another one.
 *
 * @param bp_data The black hole data to add to.
 * @param swallowed_data The black hole data to use.
 */
__attribute__((always_inline)) INLINE static void chemistry_add_bpart_to_bpart(
    struct chemistry_bpart_data* bp_data,
    const struct chemistry_bpart_data* swallowed_data) {

  bp_data->metal_mass_total += swallowed_data->metal_mass_total;
  for (int i = 0; i < chemistry_element_count; ++i) {
    bp_data->metal_mass[i] += swallowed_data->metal_mass[i];
  }
  bp_data->mass_from_SNIa += swallowed_data->mass_from_SNIa;
  bp_data->mass_from_SNII += swallowed_data->mass_from_SNII;
  bp_data->mass_from_AGB += swallowed_data->mass_from_AGB;
  bp_data->metal_mass_from_SNIa += swallowed_data->metal_mass_from_SNIa;
  bp_data->metal_mass_from_SNII += swallowed_data->metal_mass_from_SNII;
  bp_data->metal_mass_from_AGB += swallowed_data->metal_mass_from_AGB;
  bp_data->iron_mass_from_SNIa += swallowed_data->iron_mass_from_SNIa;
  bp_data->mass_from_NSM += swallowed_data->mass_from_NSM;
  bp_data->mass_from_CEJSN += swallowed_data->mass_from_CEJSN;
  bp_data->mass_from_collapsar += swallowed_data->mass_from_collapsar;
}

/**
 * @brief Split the metal content of a particle into n pieces
 *
 * We only need to split the fields that are not fractions.
 *
 * @param p The #part.
 * @param n The number of pieces to split into.
 */
__attribute__((always_inline)) INLINE static void chemistry_split_part(
    struct part* p, const double n) {
  p->chemistry_data.mass_from_SNIa /= n;
  p->chemistry_data.mass_from_SNII /= n;
  p->chemistry_data.mass_from_AGB /= n;
  p->chemistry_data.mass_from_NSM /= n;
  p->chemistry_data.mass_from_CEJSN /= n;
  p->chemistry_data.mass_from_collapsar /= n;
}

/**
 * @brief Returns the total metallicity (metal mass fraction) of the
 * star particle to be used in feedback/enrichment related routines.
 *
 * @param sp Pointer to the particle data.
 */
__attribute__((always_inline)) INLINE static float
chemistry_get_total_metal_mass_fraction_for_feedback(
    const struct spart* restrict sp) {

  return sp->chemistry_data.metal_mass_fraction_total;
}

/**
 * @brief Returns the abundance array (metal mass fractions) of the
 * star particle to be used in feedback/enrichment related routines.
 *
 * @param sp Pointer to the particle data.
 */
__attribute__((always_inline)) INLINE static float const*
chemistry_get_metal_mass_fraction_for_feedback(
    const struct spart* restrict sp) {

  return sp->chemistry_data.metal_mass_fraction;
}

/**
 * @brief Returns the total metallicity (metal mass fraction) of the
 * gas particle to be used in cooling related routines.
 *
 * @param p Pointer to the particle data.
 */
__attribute__((always_inline)) INLINE static float
chemistry_get_total_metal_mass_fraction_for_cooling(
    const struct part* restrict p) {

  return p->chemistry_data.metal_mass_fraction_total;
}

/**
 * @brief Returns the abundance array (metal mass fractions) of the
 * gas particle to be used in cooling related routines.
 *
 * @param p Pointer to the particle data.
 */
__attribute__((always_inline)) INLINE static float const*
chemistry_get_metal_mass_fraction_for_cooling(const struct part* restrict p) {

  return p->chemistry_data.metal_mass_fraction;
}

/**
 * @brief Returns the total metallicity (metal mass fraction) of the
 * gas particle to be used in star formation related routines.
 *
 * @param p Pointer to the particle data.
 */
__attribute__((always_inline)) INLINE static float
chemistry_get_total_metal_mass_fraction_for_star_formation(
    const struct part* restrict p) {

  return p->chemistry_data.metal_mass_fraction_total;
}

/**
 * @brief Returns the abundance array (metal mass fractions) of the
 * gas particle to be used in star formation related routines.
 *
 * @param p Pointer to the particle data.
 */
__attribute__((always_inline)) INLINE static float const*
chemistry_get_metal_mass_fraction_for_star_formation(
    const struct part* restrict p) {

  return p->chemistry_data.metal_mass_fraction;
}

#endif /* SWIFT_CHEMISTRY_COLIBRE_H */<|MERGE_RESOLUTION|>--- conflicted
+++ resolved
@@ -242,14 +242,10 @@
           data->initial_metal_mass_fraction[elem];
     }
   }
-<<<<<<< HEAD
-    
-=======
 
   const double mass = hydro_get_mass(p);
   p->chemistry_data.initial_metal_mass =
       data->initial_metal_mass_fraction_total * mass;
->>>>>>> bd8122a1
 
   chemistry_init_part(p, data);
 
