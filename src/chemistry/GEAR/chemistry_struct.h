/*******************************************************************************
 * This file is part of SWIFT.
 * Copyright (c) 2016 Matthieu Schaller (matthieu.schaller@durham.ac.uk)
 *
 * This program is free software: you can redistribute it and/or modify
 * it under the terms of the GNU Lesser General Public License as published
 * by the Free Software Foundation, either version 3 of the License, or
 * (at your option) any later version.
 *
 * This program is distributed in the hope that it will be useful,
 * but WITHOUT ANY WARRANTY; without even the implied warranty of
 * MERCHANTABILITY or FITNESS FOR A PARTICULAR PURPOSE.  See the
 * GNU General Public License for more details.
 *
 * You should have received a copy of the GNU Lesser General Public License
 * along with this program.  If not, see <http://www.gnu.org/licenses/>.
 *
 ******************************************************************************/
#ifndef SWIFT_CHEMISTRY_STRUCT_GEAR_H
#define SWIFT_CHEMISTRY_STRUCT_GEAR_H

/**
 * @brief The individual elements traced in the model.
 */
enum chemistry_element {
  chemistry_element_O = 0,
  chemistry_element_Mg,
  chemistry_element_S,
  chemistry_element_Fe,
  chemistry_element_Zn,
  chemistry_element_Sr,
  chemistry_element_Y,
  chemistry_element_Ba,
  chemistry_element_Eu,
  chemistry_element_count
};

/**
 * @brief Global chemical abundance information.
 */
struct chemistry_global_data {

  /* Initial metallicity Z */
  float initial_metallicity;
};

/**
 * @brief Properties of the chemistry function.
 */
struct chemistry_part_data {

  /*! Fraction of the particle mass in a given element */
  float metal_mass_fraction[chemistry_element_count];

  /*! Smoothed fraction of the particle mass in a given element */
  float smoothed_metal_mass_fraction[chemistry_element_count];

  float Z;
};

<<<<<<< HEAD
struct diffusion_part_data {};
=======
/**
 * @brief Chemical abundances traced by the #bpart in the GEAR model.
 */
struct chemistry_bpart_data {};
>>>>>>> 6f84948d

#endif /* SWIFT_CHEMISTRY_STRUCT_GEAR_H */<|MERGE_RESOLUTION|>--- conflicted
+++ resolved
@@ -58,13 +58,14 @@
   float Z;
 };
 
-<<<<<<< HEAD
+/**
+ * @brief Diffusion arrays used in the COLIBRE model.
+ */
 struct diffusion_part_data {};
-=======
+
 /**
  * @brief Chemical abundances traced by the #bpart in the GEAR model.
  */
 struct chemistry_bpart_data {};
->>>>>>> 6f84948d
 
 #endif /* SWIFT_CHEMISTRY_STRUCT_GEAR_H */