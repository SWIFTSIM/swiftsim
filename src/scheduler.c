/*******************************************************************************
 * This file is part of SWIFT.
 * Copyright (c) 2012 Pedro Gonnet (pedro.gonnet@durham.ac.uk)
 *                    Matthieu Schaller (matthieu.schaller@durham.ac.uk)
 *               2016 Peter W. Draper (p.w.draper@durham.ac.uk)
 *
 * This program is free software: you can redistribute it and/or modify
 * it under the terms of the GNU Lesser General Public License as published
 * by the Free Software Foundation, either version 3 of the License, or
 * (at your option) any later version.
 *
 * This program is distributed in the hope that it will be useful,
 * but WITHOUT ANY WARRANTY; without even the implied warranty of
 * MERCHANTABILITY or FITNESS FOR A PARTICULAR PURPOSE.  See the
 * GNU General Public License for more details.
 *
 * You should have received a copy of the GNU Lesser General Public License
 * along with this program.  If not, see <http://www.gnu.org/licenses/>.
 *
 ******************************************************************************/

/* Config parameters. */
#include "../config.h"

/* Some standard headers. */
#include <limits.h>
#include <math.h>
#include <pthread.h>
#include <stdio.h>
#include <stdlib.h>
#include <string.h>
#include <sys/stat.h>

/* MPI headers. */
#ifdef WITH_MPI
#include <mpi.h>
#endif

/* This object's header. */
#include "scheduler.h"

/* Local headers. */
#include "atomic.h"
#include "cycle.h"
#include "engine.h"
#include "error.h"
#include "intrinsics.h"
#include "kernel_hydro.h"
#include "memuse.h"
#include "mpiuse.h"
#include "queue.h"
#include "sort_part.h"
#include "space.h"
#include "space_getsid.h"
#include "task.h"
#include "timers.h"
#include "version.h"

/**
 * @brief Re-set the list of active tasks.
 */
void scheduler_clear_active(struct scheduler *s) { s->active_count = 0; }

/**
 * @brief Increase the space available for unlocks. Only call when
 *        current index == s->size_unlock;
 */
static void scheduler_extend_unlocks(struct scheduler *s) {
  /* Allocate the new buffer. */
  const int size_unlocks_new = s->size_unlocks * 2;
  struct task **unlocks_new = (struct task **)swift_malloc(
      "unlocks", sizeof(struct task *) * size_unlocks_new);
  int *unlock_ind_new =
      (int *)swift_malloc("unlock_ind", sizeof(int) * size_unlocks_new);
  if (unlocks_new == NULL || unlock_ind_new == NULL)
    error("Failed to re-allocate unlocks.");

  /* Wait for all writes to the old buffer to complete. */
  while (s->completed_unlock_writes < s->size_unlocks)
    ;

  /* Copy the buffers. */
  memcpy(unlocks_new, s->unlocks, sizeof(struct task *) * s->size_unlocks);
  memcpy(unlock_ind_new, s->unlock_ind, sizeof(int) * s->size_unlocks);
  swift_free("unlocks", s->unlocks);
  swift_free("unlock_ind", s->unlock_ind);
  s->unlocks = unlocks_new;
  s->unlock_ind = unlock_ind_new;

  /* Publish the new buffer size. */
  s->size_unlocks = size_unlocks_new;
}

/**
 * @brief Add an unlock_task to the given task.
 *
 * @param s The #scheduler.
 * @param ta The unlocking #task.
 * @param tb The #task that will be unlocked.

 */
void scheduler_addunlock(struct scheduler *s, struct task *ta,
                         struct task *tb) {
#ifdef SWIFT_DEBUG_CHECKS
  if (ta == NULL) error("Unlocking task is NULL.");
  if (tb == NULL) error("Unlocked task is NULL.");
#endif

  /* Get an index at which to store this unlock. */
  const int ind = atomic_inc(&s->nr_unlocks);

  /* Does the buffer need to be grown? */
  if (ind == s->size_unlocks) scheduler_extend_unlocks(s);

#ifdef SWIFT_DEBUG_CHECKS
  if (ind > s->size_unlocks * 2)
    message("unlocks guard enabled: %d / %d", ind, s->size_unlocks);
#endif

  /* Wait for there to actually be space at my index. */
  while (ind > s->size_unlocks)
    ;

  /* Guard against case when more than (old) s->size_unlocks unlocks
   * are now pending. */
  if (ind == s->size_unlocks) scheduler_extend_unlocks(s);

  /* Write the unlock to the scheduler. */
  s->unlocks[ind] = tb;
  s->unlock_ind[ind] = ta - s->tasks;
  atomic_inc(&s->completed_unlock_writes);
}

/**
 * @brief compute the number of similar dependencies
 *
 * @param s The #scheduler
 * @param ta The #task
 * @param tb The dependent #task
 *
 * @return Number of dependencies
 */
int scheduler_get_number_relation(const struct scheduler *s,
                                  const struct task *ta,
                                  const struct task *tb) {
  int count = 0;

  /* loop over all tasks */
  for (int i = 0; i < s->nr_tasks; i++) {
    const struct task *ta_tmp = &s->tasks[i];

    /* and their dependencies */
    for (int j = 0; j < ta->nr_unlock_tasks; j++) {
      const struct task *tb_tmp = ta->unlock_tasks[j];

      if (ta->type == ta_tmp->type && ta->subtype == ta_tmp->subtype &&
          tb->type == tb_tmp->type && tb->subtype == tb_tmp->subtype) {
        count += 1;
      }
    }
  }
  return count;
}

/* Conservative number of dependencies per task type */
#define MAX_NUMBER_DEP 128

/**
 * @brief Informations about all the task dependencies of
 *   a single task.
 */
struct task_dependency {
  /* Main task */
  /* ID of the task */
  int type_in;

  /* ID of the subtask */
  int subtype_in;

  /* Is the task implicit */
  int implicit_in;

  /* Dependent task */
  /* ID of the dependent task */
  int type_out[MAX_NUMBER_DEP];

  /* ID of the dependent subtask */
  int subtype_out[MAX_NUMBER_DEP];

  /* Is the dependent task implicit */
  int implicit_out[MAX_NUMBER_DEP];

  /* Statistics */
  /* number of link between the two task type */
  int number_link[MAX_NUMBER_DEP];

  /* number of ranks having this relation */
  int number_rank[MAX_NUMBER_DEP];
};

#ifdef WITH_MPI

/**
 * @brief Define the #task_dependency for MPI
 *
 * @param tstype The MPI_Datatype to initialize
 */
void task_dependency_define(MPI_Datatype *tstype) {
  /* Define the variables */
  const int count = 8;
  int blocklens[count];
  MPI_Datatype types[count];
  MPI_Aint disps[count];

  /* all the type are int */
  for (int i = 0; i < count; i++) {
    types[i] = MPI_INT;
  }

  /* Task in */
  disps[0] = offsetof(struct task_dependency, type_in);
  blocklens[0] = 1;
  disps[1] = offsetof(struct task_dependency, subtype_in);
  blocklens[1] = 1;
  disps[2] = offsetof(struct task_dependency, implicit_in);
  blocklens[2] = 1;

  /* Task out */
  disps[3] = offsetof(struct task_dependency, type_out);
  blocklens[3] = MAX_NUMBER_DEP;
  disps[4] = offsetof(struct task_dependency, subtype_out);
  blocklens[4] = MAX_NUMBER_DEP;
  disps[5] = offsetof(struct task_dependency, implicit_out);
  blocklens[5] = MAX_NUMBER_DEP;

  /* statistics */
  disps[6] = offsetof(struct task_dependency, number_link);
  blocklens[6] = MAX_NUMBER_DEP;
  disps[7] = offsetof(struct task_dependency, number_rank);
  blocklens[7] = MAX_NUMBER_DEP;

  /* define it for MPI */
  MPI_Type_create_struct(count, blocklens, disps, types, tstype);
  MPI_Type_commit(tstype);
}

/**
 * @brief Sum operator of #task_dependency for MPI
 *
 * @param in_p The #task_dependency to add
 * @param out_p The #task_dependency where in_p is added
 * @param len The length of the arrays
 * @param type The MPI datatype
 */
void task_dependency_sum(void *in_p, void *out_p, int *len,
                         MPI_Datatype *type) {
  /* change pointer type */
  struct task_dependency *in = (struct task_dependency *)in_p;
  struct task_dependency *out = (struct task_dependency *)out_p;

  /* Loop over all the current objects */
  for (int i = 0; i < *len; i++) {
    /* loop over all the object set in invals */
    for (int j = 0; j < MAX_NUMBER_DEP; j++) {
      /* Have we reached the end of the links? */
      if (in[i].number_link[j] == -1) {
        break;
      }

      /* get a few variables */
      int tb_type = in[i].type_out[j];
      int tb_subtype = in[i].subtype_out[j];

#ifdef SWIFT_DEBUG_CHECKS
      /* Check tasks */
      if (tb_type >= task_type_count) {
        error("Unknown task type %i", tb_type);
      }

      if (tb_subtype >= task_subtype_count) {
        error("Unknown subtask type %i", tb_subtype);
      }
#endif

      /* find the corresponding id */
      int k = 0;
      while (k < MAX_NUMBER_DEP) {
        /* have we reached the end of the links? */
        if (out[i].number_link[k] == -1) {
          /* reset the counter in order to be safe */
          out[i].number_link[k] = 0;
          out[i].number_rank[k] = 0;

          /* set the relation */
          out[i].type_in = in[i].type_in;
          out[i].subtype_in = in[i].subtype_in;
          out[i].implicit_in = in[i].implicit_in;

          out[i].type_out[k] = in[i].type_out[j];
          out[i].subtype_out[k] = in[i].subtype_out[j];
          out[i].implicit_out[k] = in[i].implicit_out[j];
          break;
        }

        /* do we have the same relation? */
        if (out[i].type_out[k] == tb_type &&
            out[i].subtype_out[k] == tb_subtype) {
          break;
        }

        k++;
      }

      /* Check if we are still in the memory */
      if (k == MAX_NUMBER_DEP) {
        error("Not enough memory, please increase MAX_NUMBER_DEP");
      }

#ifdef SWIFT_DEBUG_CHECKS
      /* Check if correct relation */
      if (out[i].type_in != in[i].type_in ||
          out[i].subtype_in != in[i].subtype_in ||
          out[i].implicit_in != in[i].implicit_in ||
          out[i].type_out[k] != in[i].type_out[j] ||
          out[i].subtype_out[k] != in[i].subtype_out[j] ||
          out[i].implicit_out[k] != in[i].implicit_out[j]) {
        error("Tasks do not correspond");
      }
#endif

      /* sum the contributions */
      out[i].number_link[k] += in[i].number_link[j];
      out[i].number_rank[k] += in[i].number_rank[j];
    }
  }

  return;
}

#endif  // WITH_MPI

/**
 * @brief Write a dot file with the task dependencies.
 *
 * Run plot_task_dependencies.sh for an example of how to use it
 * to generate the figure.
 *
 * @param s The #scheduler we are working in.
 * @param verbose Are we verbose about this?
 */
void scheduler_write_dependencies(struct scheduler *s, int verbose) {
  const ticks tic = getticks();

  /* Number of possible relations between tasks */
  const int nber_tasks = task_type_count * task_subtype_count;

  /* To get the table for a task:
   * ind = (ta * task_subtype_count + sa)
   * where ta is the value of task_type and sa is the value of
   * task_subtype  */
  struct task_dependency *task_dep = (struct task_dependency *)malloc(
      nber_tasks * sizeof(struct task_dependency));

  if (task_dep == NULL)
    error("Error allocating memory for task-dependency graph (table).");

  /* Reset counter */
  for (int i = 0; i < nber_tasks; i++) {
    for (int j = 0; j < MAX_NUMBER_DEP; j++) {
      /* Use number_link as indicator of the existance of a relation */
      task_dep[i].number_link[j] = -1;
    }
  }

  /* loop over all tasks */
  for (int i = 0; i < s->nr_tasks; i++) {
    const struct task *ta = &s->tasks[i];

    /* Current index */
    const int ind = ta->type * task_subtype_count + ta->subtype;

    struct task_dependency *cur = &task_dep[ind];

    /* Set ta */
    cur->type_in = ta->type;
    cur->subtype_in = ta->subtype;
    cur->implicit_in = ta->implicit;

    /* and their dependencies */
    for (int j = 0; j < ta->nr_unlock_tasks; j++) {
      const struct task *tb = ta->unlock_tasks[j];

      int k = 0;
      while (k < MAX_NUMBER_DEP) {
        /* not written yet */
        if (cur->number_link[k] == -1) {
          /* set tb */
          cur->type_out[k] = tb->type;
          cur->subtype_out[k] = tb->subtype;
          cur->implicit_out[k] = tb->implicit;

          /* statistics */
          const int count = scheduler_get_number_relation(s, ta, tb);
          cur->number_link[k] = count;
          cur->number_rank[k] = 1;

          break;
        }

        /* already written */
        if (cur->type_out[k] == tb->type &&
            cur->subtype_out[k] == tb->subtype) {
          break;
        }

        k += 1;
      }

      /* MAX_NUMBER_DEP is too small */
      if (k == MAX_NUMBER_DEP)
        error("Not enough memory, please increase MAX_NUMBER_DEP");
    }
  }

#ifdef WITH_MPI
  /* create MPI operator */
  MPI_Datatype data_type;
  task_dependency_define(&data_type);

  MPI_Op sum;
  MPI_Op_create(task_dependency_sum, /* commute */ 1, &sum);

  /* create recv buffer */
  struct task_dependency *recv = NULL;

  if (s->nodeID == 0) {
    recv = (struct task_dependency *)malloc(nber_tasks *
                                            sizeof(struct task_dependency));

    /* reset counter */
    for (int i = 0; i < nber_tasks; i++) {
      for (int j = 0; j < MAX_NUMBER_DEP; j++) {
        /* Use number_link as indicator of the existance of a relation */
        recv[i].number_link[j] = -1;
      }
    }
  }

  /* Do the reduction */
  int test =
      MPI_Reduce(task_dep, recv, nber_tasks, data_type, sum, 0, MPI_COMM_WORLD);
  if (test != MPI_SUCCESS) error("MPI reduce failed");

  /* free some memory */
  if (s->nodeID == 0) {
    free(task_dep);
    task_dep = recv;
  }
#endif

  if (s->nodeID == 0) {
    /* Create file */
    const char *filename = "dependency_graph.csv";
    FILE *f = fopen(filename, "w");
    if (f == NULL) error("Error opening dependency graph file.");

    /* Write header */
    fprintf(f, "# %s\n", git_revision());
    fprintf(
        f,
        "task_in,task_out,implicit_in,implicit_out,mpi_in,mpi_out,cluster_in,"
        "cluster_out,number_link,number_rank\n");

    for (int i = 0; i < nber_tasks; i++) {
      for (int j = 0; j < MAX_NUMBER_DEP; j++) {
        /* Does this link exists */
        if (task_dep[i].number_link[j] == -1) {
          continue;
        }

        /* Define a few variables */
        const int ta_type = task_dep[i].type_in;
        const int ta_subtype = task_dep[i].subtype_in;
        const int ta_implicit = task_dep[i].implicit_in;

        const int tb_type = task_dep[i].type_out[j];
        const int tb_subtype = task_dep[i].subtype_out[j];
        const int tb_implicit = task_dep[i].implicit_out[j];

        const int count = task_dep[i].number_link[j];
        const int number_rank = task_dep[i].number_rank[j];

        /* text to write */
        char ta_name[200];
        char tb_name[200];

        /* construct line */
        task_get_full_name(ta_type, ta_subtype, ta_name);
        task_get_full_name(tb_type, tb_subtype, tb_name);

        /* Check if MPI */
        int ta_mpi = 0;
        if (ta_type == task_type_send || ta_type == task_type_recv) ta_mpi = 1;

        int tb_mpi = 0;
        if (tb_type == task_type_send || tb_type == task_type_recv) tb_mpi = 1;

        /* Get group name */
        char ta_cluster[20];
        char tb_cluster[20];
        task_get_group_name(ta_type, ta_subtype, ta_cluster);
        task_get_group_name(tb_type, tb_subtype, tb_cluster);

        fprintf(f, "%s,%s,%d,%d,%d,%d,%s,%s,%d,%d\n", ta_name, tb_name,
                ta_implicit, tb_implicit, ta_mpi, tb_mpi, ta_cluster,
                tb_cluster, count, number_rank);
      }
    }
    /* Close the file */
    fclose(f);
  }

  /* Be clean */
  free(task_dep);
#ifdef WITH_MPI
  MPI_Type_free(&data_type);
  MPI_Op_free(&sum);
#endif

  if (verbose)
    message("Printing task graph took %.3f %s.",
            clocks_from_ticks(getticks() - tic), clocks_getunit());
}

/**
 * @brief Split a hydrodynamic task if too large.
 *
 * @param t The #task
 * @param s The #scheduler we are working in.
 */
static void scheduler_splittask_hydro(struct task *t, struct scheduler *s) {
  /* Are we considering both stars and hydro when splitting? */
  /* Note this is not very clean as the scheduler should not really
     access the engine... */
  const int with_feedback = (s->space->e->policy & engine_policy_feedback);
  const int with_stars = (s->space->e->policy & engine_policy_stars);
  const int with_black_holes =
      (s->space->e->policy & engine_policy_black_holes);

  /* Iterate on this task until we're done with it. */
  int redo = 1;
  while (redo) {
    /* Reset the redo flag. */
    redo = 0;

    /* Is this a non-empty self-task? */
    const int is_self =
        (t->type == task_type_self) && (t->ci != NULL) &&
        ((t->ci->hydro.count > 0) || (with_stars && t->ci->stars.count > 0) ||
         (with_black_holes && t->ci->black_holes.count > 0));

    /* Is this a non-empty pair-task? */
    const int is_pair = (t->type == task_type_pair) && (t->ci != NULL) &&
                        (t->cj != NULL) &&
                        ((t->ci->hydro.count > 0) ||
                         (with_feedback && t->ci->stars.count > 0) ||
                         (with_black_holes && t->ci->black_holes.count > 0)) &&
                        ((t->cj->hydro.count > 0) ||
                         (with_feedback && t->cj->stars.count > 0) ||
                         (with_black_holes && t->cj->black_holes.count > 0));

    /* Empty task? */
    if (!is_self && !is_pair) {
      t->type = task_type_none;
      t->subtype = task_subtype_none;
      t->ci = NULL;
      t->cj = NULL;
      t->skip = 1;
      break;
    }

    /* Self-interaction? */
    if (t->type == task_type_self) {
      /* Get a handle on the cell involved. */
      struct cell *ci = t->ci;

      /* Foreign task? */
      if (!cell_is_local(ci)) {
        t->skip = 1;
        break;
      }

      /* Is this cell even split and the task does not violate h ? */
      if (cell_can_split_self_hydro_task(ci)) {
        /* Make a sub? */
        if (scheduler_dosub && (ci->hydro.count < space_subsize_self_hydro) &&
            (ci->stars.count < space_subsize_self_stars)) {
          /* convert to a self-subtask. */
          t->type = task_type_sub_self;

          /* Otherwise, make tasks explicitly. */
        } else {
          /* Take a step back (we're going to recycle the current task)... */
          redo = 1;

          /* Add the self tasks. */
          int first_child = 0;
          while (ci->progeny[first_child] == NULL) first_child++;

          t->ci = ci->progeny[first_child];
          cell_set_flag(t->ci, cell_flag_has_tasks);

          for (int k = first_child + 1; k < 8; k++) {
            /* Do we have a non-empty progenitor? */
            if (ci->progeny[k] != NULL &&
                (ci->progeny[k]->hydro.count ||
                 (with_stars && ci->progeny[k]->stars.count))) {
              scheduler_splittask_hydro(
                  scheduler_addtask(s, task_type_self, t->subtype, 0, 0,
                                    ci->progeny[k], NULL),
                  s);
            }
          }

          /* Make a task for each pair of progeny */
          for (int j = 0; j < 8; j++) {
            /* Do we have a non-empty progenitor? */
            if (ci->progeny[j] != NULL &&
                (ci->progeny[j]->hydro.count ||
                 (with_feedback && ci->progeny[j]->stars.count))) {
              for (int k = j + 1; k < 8; k++) {
                /* Do we have a second non-empty progenitor? */
                if (ci->progeny[k] != NULL &&
                    (ci->progeny[k]->hydro.count ||
                     (with_feedback && ci->progeny[k]->stars.count))) {
                  scheduler_splittask_hydro(
                      scheduler_addtask(s, task_type_pair, t->subtype,
                                        sub_sid_flag[j][k], 0, ci->progeny[j],
                                        ci->progeny[k]),
                      s);
                }
              }
            }
          }
        }

      } /* Cell is split */

    } /* Self interaction */

    /* Pair interaction? */
    else if (t->type == task_type_pair) {
      /* Get a handle on the cells involved. */
      struct cell *ci = t->ci;
      struct cell *cj = t->cj;

      /* Foreign task? */
      if (!cell_is_local(ci) && !cell_is_local(cj)) {
        t->skip = 1;
        break;
      }

      /* Get the sort ID, use space_getsid and not t->flags
         to make sure we get ci and cj swapped if needed. */
      double shift[3];
      const int sid = space_getsid(s->space, &ci, &cj, shift);

#ifdef SWIFT_DEBUG_CHECKS
      if (sid != t->flags)
        error("Got pair task with incorrect flags: sid=%d flags=%lld", sid,
              t->flags);
#endif

      /* Should this task be split-up? */
      if (cell_can_split_pair_hydro_task(ci) &&
          cell_can_split_pair_hydro_task(cj)) {

        const int h_count_i = ci->hydro.count;
        const int h_count_j = cj->hydro.count;

        const int s_count_i = ci->stars.count;
        const int s_count_j = cj->stars.count;

        int do_sub_hydro = 1;
        int do_sub_stars_i = 1;
        int do_sub_stars_j = 1;
        if (h_count_i > 0 && h_count_j > 0) {

          /* Note: Use division to avoid integer overflow. */
          do_sub_hydro =
              h_count_i * sid_scale[sid] < space_subsize_pair_hydro / h_count_j;
        }
        if (s_count_i > 0 && h_count_j > 0) {

          /* Note: Use division to avoid integer overflow. */
          do_sub_stars_i =
              s_count_i * sid_scale[sid] < space_subsize_pair_stars / h_count_j;
        }
        if (s_count_j > 0 && h_count_i > 0) {

          /* Note: Use division to avoid integer overflow. */
          do_sub_stars_j =
              s_count_j * sid_scale[sid] < space_subsize_pair_stars / h_count_i;
        }

        /* Replace by a single sub-task? */
        if (scheduler_dosub &&
            (do_sub_hydro && do_sub_stars_i && do_sub_stars_j) &&
            !sort_is_corner(sid)) {

          /* Make this task a sub task. */
          t->type = task_type_sub_pair;

          /* Otherwise, split it. */
        } else {
          /* Take a step back (we're going to recycle the current task)... */
          redo = 1;

          /* Loop over the sub-cell pairs for the current sid and add new tasks
           * for them. */
          struct cell_split_pair *csp = &cell_split_pairs[sid];

          t->ci = ci->progeny[csp->pairs[0].pid];
          t->cj = cj->progeny[csp->pairs[0].pjd];
          if (t->ci != NULL) cell_set_flag(t->ci, cell_flag_has_tasks);
          if (t->cj != NULL) cell_set_flag(t->cj, cell_flag_has_tasks);

          t->flags = csp->pairs[0].sid;
          for (int k = 1; k < csp->count; k++) {
            scheduler_splittask_hydro(
                scheduler_addtask(s, task_type_pair, t->subtype,
                                  csp->pairs[k].sid, 0,
                                  ci->progeny[csp->pairs[k].pid],
                                  cj->progeny[csp->pairs[k].pjd]),
                s);
          }
        }

        /* Otherwise, break it up if it is too large? */
      } else if (scheduler_doforcesplit && ci->split && cj->split &&
                 (ci->hydro.count > space_maxsize / cj->hydro.count)) {
        // message( "force splitting pair with %i and %i parts." ,
        // ci->hydro.count , cj->hydro.count );

        /* Replace the current task. */
        t->type = task_type_none;

        for (int j = 0; j < 8; j++)
          if (ci->progeny[j] != NULL && ci->progeny[j]->hydro.count)
            for (int k = 0; k < 8; k++)
              if (cj->progeny[k] != NULL && cj->progeny[k]->hydro.count) {
                struct task *tl =
                    scheduler_addtask(s, task_type_pair, t->subtype, 0, 0,
                                      ci->progeny[j], cj->progeny[k]);
                scheduler_splittask_hydro(tl, s);
                tl->flags = space_getsid(s->space, &t->ci, &t->cj, shift);
              }
      }
    } /* pair interaction? */
  }   /* iterate over the current task. */
}

/**
 * @brief Split a gravity task if too large.
 *
 * @param t The #task
 * @param s The #scheduler we are working in.
 */
static void scheduler_splittask_gravity(struct task *t, struct scheduler *s) {
  const struct space *sp = s->space;
  struct engine *e = sp->e;

  /* Iterate on this task until we're done with it. */
  int redo = 1;
  while (redo) {
    /* Reset the redo flag. */
    redo = 0;

    /* Non-splittable task? */
    if ((t->ci == NULL) || (t->type == task_type_pair && t->cj == NULL)) {
      t->type = task_type_none;
      t->subtype = task_subtype_none;
      t->ci = NULL;
      t->cj = NULL;
      t->skip = 1;
      break;
    }

    /* Self-interaction? */
    if (t->type == task_type_self) {
      /* Get a handle on the cell involved. */
      const struct cell *ci = t->ci;

      /* Foreign task? */
      if (!cell_is_local(ci)) {
        t->skip = 1;
        break;
      }

      /* Should we split this task? */
      if (cell_can_split_self_gravity_task(ci)) {
        if (scheduler_dosub && ci->grav.count < space_subsize_self_grav) {
          /* Otherwise, split it. */
        } else {
          /* Take a step back (we're going to recycle the current task)... */
          redo = 1;

          /* Add the self tasks. */
          int first_child = 0;
          while (ci->progeny[first_child] == NULL) first_child++;

          t->ci = ci->progeny[first_child];
          cell_set_flag(t->ci, cell_flag_has_tasks);

          for (int k = first_child + 1; k < 8; k++)
            if (ci->progeny[k] != NULL)
              scheduler_splittask_gravity(
                  scheduler_addtask(s, task_type_self, t->subtype, 0, 0,
                                    ci->progeny[k], NULL),
                  s);

          /* Make a task for each pair of progeny */
          if (t->subtype != task_subtype_external_grav) {
            for (int j = 0; j < 8; j++)
              if (ci->progeny[j] != NULL)
                for (int k = j + 1; k < 8; k++)
                  if (ci->progeny[k] != NULL)
                    scheduler_splittask_gravity(
                        scheduler_addtask(s, task_type_pair, t->subtype,
                                          sub_sid_flag[j][k], 0, ci->progeny[j],
                                          ci->progeny[k]),
                        s);

          } /* Self-gravity only */
        }   /* Make tasks explicitly */
      }     /* Cell is split */
    }       /* Self interaction */

    /* Pair interaction? */
    else if (t->type == task_type_pair) {
      /* Get a handle on the cells involved. */
      struct cell *ci = t->ci;
      struct cell *cj = t->cj;

      /* Foreign task? */
      if (!cell_is_local(ci) && !cell_is_local(cj)) {
        t->skip = 1;
        break;
      }

      /* Should this task be split-up? */
      if (cell_can_split_pair_gravity_task(ci) &&
          cell_can_split_pair_gravity_task(cj)) {
        const long long gcount_i = ci->grav.count;
        const long long gcount_j = cj->grav.count;

        /* Replace by a single sub-task? */
        if (scheduler_dosub &&
            gcount_i * gcount_j < ((long long)space_subsize_pair_grav)) {
          /* Otherwise, split it. */
        } else {
          /* Turn the task into a M-M task that will take care of all the
           * progeny pairs */
          t->type = task_type_grav_mm;
          t->subtype = task_subtype_none;
          t->flags = 0;

          /* Make a task for every other pair of progeny */
          for (int i = 0; i < 8; i++) {
            if (ci->progeny[i] != NULL) {
              for (int j = 0; j < 8; j++) {
                if (cj->progeny[j] != NULL) {
                  /* Can we use a M-M interaction here? */
                  if (cell_can_use_pair_mm_rebuild(ci->progeny[i],
                                                   cj->progeny[j], e, sp)) {
                    /* Flag this pair as being treated by the M-M task.
                     * We use the 64 bits in the task->flags field to store
                     * this information. The corresponding taks will unpack
                     * the information and operate according to the choices
                     * made here. */
                    const int flag = i * 8 + j;
                    t->flags |= (1ULL << flag);

                  } else {
                    /* Ok, we actually have to create a task */
                    scheduler_splittask_gravity(
                        scheduler_addtask(s, task_type_pair, task_subtype_grav,
                                          0, 0, ci->progeny[i], cj->progeny[j]),
                        s);
                  }
                }
              }
            }
          }

          /* Can none of the progenies use M-M calculations? */
          if (t->flags == 0) {
            t->type = task_type_none;
            t->subtype = task_subtype_none;
            t->ci = NULL;
            t->cj = NULL;
            t->skip = 1;
          }

        } /* Split the pair */
      }
    } /* pair interaction? */
  }   /* iterate over the current task. */
}

/**
 * @brief Split a FOF task if too large.
 *
 * @param t The #task
 * @param s The #scheduler we are working in.
 */
static void scheduler_splittask_fof(struct task *t, struct scheduler *s) {

  /* Iterate on this task until we're done with it. */
  int redo = 1;
  while (redo) {

    /* Reset the redo flag. */
    redo = 0;

    /* Non-splittable task? */
    if ((t->ci == NULL) || (t->type == task_type_fof_pair && t->cj == NULL) ||
        t->ci->grav.count == 0 || (t->cj != NULL && t->cj->grav.count == 0)) {
      t->type = task_type_none;
      t->subtype = task_subtype_none;
      t->ci = NULL;
      t->cj = NULL;
      t->skip = 1;
      break;
    }

    /* Self-interaction? */
    if (t->type == task_type_fof_self) {

      /* Get a handle on the cell involved. */
      struct cell *ci = t->ci;

      /* Foreign task? */
      if (!cell_is_local(ci)) {
        t->skip = 1;
        break;
      }

      /* Is this cell even split? */
      if (cell_can_split_self_fof_task(ci)) {

        /* Take a step back (we're going to recycle the current task)... */
        redo = 1;

        /* Add the self tasks. */
        int first_child = 0;
        while (ci->progeny[first_child] == NULL) first_child++;
        t->ci = ci->progeny[first_child];
        for (int k = first_child + 1; k < 8; k++)
          if (ci->progeny[k] != NULL && ci->progeny[k]->grav.count)
            scheduler_splittask_fof(
                scheduler_addtask(s, task_type_fof_self, t->subtype, 0, 0,
                                  ci->progeny[k], NULL),
                s);

        /* Make a task for each pair of progeny */
        for (int j = 0; j < 8; j++)
          if (ci->progeny[j] != NULL && ci->progeny[j]->grav.count)
            for (int k = j + 1; k < 8; k++)
              if (ci->progeny[k] != NULL && ci->progeny[k]->grav.count)
                scheduler_splittask_fof(
                    scheduler_addtask(s, task_type_fof_pair, t->subtype, 0, 0,
                                      ci->progeny[j], ci->progeny[k]),
                    s);
      } /* Cell is split */

    } /* Self interaction */

  } /* iterate over the current task. */
}

/**
 * @brief Mapper function to split FOF tasks that may be too large.
 *
 * @param map_data the tasks to process
 * @param num_elements the number of tasks.
 * @param extra_data The #scheduler we are working in.
 */
void scheduler_splittasks_fof_mapper(void *map_data, int num_elements,
                                     void *extra_data) {
  /* Extract the parameters. */
  struct scheduler *s = (struct scheduler *)extra_data;
  struct task *tasks = (struct task *)map_data;

  for (int ind = 0; ind < num_elements; ind++) {
    struct task *t = &tasks[ind];

    /* Invoke the correct splitting strategy */
    if (t->type == task_type_fof_self || t->type == task_type_fof_pair) {
      scheduler_splittask_fof(t, s);
    }
  }
}

/**
 * @brief Mapper function to split non-FOF tasks that may be too large.
 *
 * @param map_data the tasks to process
 * @param num_elements the number of tasks.
 * @param extra_data The #scheduler we are working in.
 */
void scheduler_splittasks_mapper(void *map_data, int num_elements,
                                 void *extra_data) {
  /* Extract the parameters. */
  struct scheduler *s = (struct scheduler *)extra_data;
  struct task *tasks = (struct task *)map_data;

  for (int ind = 0; ind < num_elements; ind++) {
    struct task *t = &tasks[ind];

    /* Invoke the correct splitting strategy */
    if (t->subtype == task_subtype_density) {
      scheduler_splittask_hydro(t, s);
    } else if (t->subtype == task_subtype_external_grav) {
      scheduler_splittask_gravity(t, s);
    } else if (t->subtype == task_subtype_grav) {
      scheduler_splittask_gravity(t, s);
    } else if (t->type == task_type_grav_mesh) {
      /* For future use */
    } else {
#ifdef SWIFT_DEBUG_CHECKS
      error("Unexpected task sub-type %s/%s", taskID_names[t->type],
            subtaskID_names[t->subtype]);
#endif
    }
  }
}

/**
 * @brief Splits all the tasks in the scheduler that are too large.
 *
 * @param s The #scheduler.
 * @param fof_tasks Are we splitting the FOF tasks (1)? Or the regular tasks
 * (0)?
 * @param verbose Are we talkative?
 */
void scheduler_splittasks(struct scheduler *s, const int fof_tasks,
                          const int verbose) {

  if (verbose) {
    message("space_subsize_self_hydro= %d", space_subsize_self_hydro);
    message("space_subsize_pair_hydro= %d", space_subsize_pair_hydro);
    message("space_subsize_self_stars= %d", space_subsize_self_stars);
    message("space_subsize_pair_stars= %d", space_subsize_pair_stars);
    message("space_subsize_self_grav= %d", space_subsize_self_grav);
    message("space_subsize_pair_grav= %d", space_subsize_pair_grav);
  }

  if (fof_tasks) {
    /* Call the mapper on each current task. */
    threadpool_map(s->threadpool, scheduler_splittasks_fof_mapper, s->tasks,
                   s->nr_tasks, sizeof(struct task), 0, s);

  } else {
    /* Call the mapper on each current task. */
    threadpool_map(s->threadpool, scheduler_splittasks_mapper, s->tasks,
                   s->nr_tasks, sizeof(struct task), 0, s);
  }
}

/**
 * @brief Add a #task to the #scheduler.
 *
 * @param s The #scheduler we are working in.
 * @param type The type of the task.
 * @param subtype The sub-type of the task.
 * @param flags The flags of the task.
 * @param implicit If true, only use this task to unlock dependencies, i.e.
 *        this task is never enqueued.
 * @param ci The first cell to interact.
 * @param cj The second cell to interact.
 */
struct task *scheduler_addtask(struct scheduler *s, enum task_types type,
                               enum task_subtypes subtype, int flags,
                               int implicit, struct cell *ci, struct cell *cj) {
  /* Get the next free task. */
  const int ind = atomic_inc(&s->tasks_next);

  /* Overflow? */
  if (ind >= s->size)
    error(
        "Task list overflow (%d). Need to increase "
        "Scheduler:tasks_per_cell.",
        ind);

  /* Get a pointer to the new task. */
  struct task *t = &s->tasks[ind];

  /* Copy the data. */
  t->type = type;
  t->subtype = subtype;
  t->flags = flags;
  t->wait = 0;
  t->ci = ci;
  t->cj = cj;
  t->skip = 1; /* Mark tasks as skip by default. */
  t->implicit = implicit;
  t->weight = 0;
  t->rank = 0;
  t->nr_unlock_tasks = 0;
#ifdef SWIFT_DEBUG_TASKS
  t->rid = -1;
#endif
  t->tic = 0;
  t->toc = 0;
#ifdef SWIFT_DEBUG_CHECKS
  t->ti_run = -1;
#endif

  if (ci != NULL) cell_set_flag(ci, cell_flag_has_tasks);
  if (cj != NULL) cell_set_flag(cj, cell_flag_has_tasks);

  /* Add an index for it. */
  // lock_lock( &s->lock );
  s->tasks_ind[atomic_inc(&s->nr_tasks)] = ind;
  // lock_unlock_blind( &s->lock );

  /* Return a pointer to the new task. */
  return t;
}

/**
 * @brief Set the unlock pointers in each task.
 *
 * @param s The #scheduler.
 */
void scheduler_set_unlocks(struct scheduler *s) {
  /* Store the counts for each task. */
  int *counts;
  if ((counts = (int *)swift_malloc("counts", sizeof(int) * s->nr_tasks)) ==
      NULL)
    error("Failed to allocate temporary counts array.");
  bzero(counts, sizeof(int) * s->nr_tasks);
  for (int k = 0; k < s->nr_unlocks; k++) {
    counts[s->unlock_ind[k]] += 1;

    /* Check that we are not overflowing */
    if (counts[s->unlock_ind[k]] < 0)
      error(
          "Task (type=%s/%s) unlocking more than %lld other tasks!\n"
          "This likely a result of having tasks at vastly different levels"
          "in the tree.\nYou may want to play with the 'Scheduler' "
          "parameters to modify the task splitting strategy and reduce"
          "the difference in task depths.",
          taskID_names[s->tasks[s->unlock_ind[k]].type],
          subtaskID_names[s->tasks[s->unlock_ind[k]].subtype],
          (1LL << (8 * sizeof(int) - 1)) - 1);
  }

  /* Compute the offset for each unlock block. */
  int *offsets;
  if ((offsets = (int *)swift_malloc("offsets",
                                     sizeof(int) * (s->nr_tasks + 1))) == NULL)
    error("Failed to allocate temporary offsets array.");
  offsets[0] = 0;
  for (int k = 0; k < s->nr_tasks; k++) {
    offsets[k + 1] = offsets[k] + counts[k];

#ifdef SWIFT_DEBUG_CHECKS
    /* Check that we are not overflowing */
    if (offsets[k + 1] < 0) error("Task unlock offset array overflowing");
#endif
  }

  /* Create and fill a temporary array with the sorted unlocks. */
  struct task **unlocks;
  if ((unlocks = (struct task **)swift_malloc(
           "unlocks", sizeof(struct task *) * s->size_unlocks)) == NULL)
    error("Failed to allocate temporary unlocks array.");
  for (int k = 0; k < s->nr_unlocks; k++) {
    const int ind = s->unlock_ind[k];
    unlocks[offsets[ind]] = s->unlocks[k];
    offsets[ind] += 1;
  }

  /* Swap the unlocks. */
  swift_free("unlocks", s->unlocks);
  s->unlocks = unlocks;

  /* Re-set the offsets. */
  offsets[0] = 0;
  for (int k = 1; k < s->nr_tasks; k++)
    offsets[k] = offsets[k - 1] + counts[k - 1];

  /* Set the unlocks in the tasks. */
  for (int k = 0; k < s->nr_tasks; k++) {
    struct task *t = &s->tasks[k];
    t->nr_unlock_tasks = counts[k];
    t->unlock_tasks = &s->unlocks[offsets[k]];
  }

#ifdef SWIFT_DEBUG_CHECKS
  /* Verify that there are no duplicate unlocks. */
  for (int k = 0; k < s->nr_tasks; k++) {
    struct task *t = &s->tasks[k];
    for (int i = 0; i < t->nr_unlock_tasks; i++) {
      for (int j = i + 1; j < t->nr_unlock_tasks; j++) {
        if (t->unlock_tasks[i] == t->unlock_tasks[j])
          error("duplicate unlock! t->type=%s/%s unlocking type=%s/%s",
                taskID_names[t->type], subtaskID_names[t->subtype],
                taskID_names[t->unlock_tasks[i]->type],
                subtaskID_names[t->unlock_tasks[i]->subtype]);
      }
    }
  }
#endif

  /* Clean up. */
  swift_free("counts", counts);
  swift_free("offsets", offsets);
}

/**
 * @brief Sort the tasks in topological order over all queues.
 *
 * @param s The #scheduler.
 */
void scheduler_ranktasks(struct scheduler *s) {
  struct task *tasks = s->tasks;
  int *tid = s->tasks_ind;
  const int nr_tasks = s->nr_tasks;

  /* Run through the tasks and get all the waits right. */
  for (int i = 0; i < nr_tasks; i++) {
    struct task *t = &tasks[i];

    // Increment the waits of the dependances
    for (int k = 0; k < t->nr_unlock_tasks; k++) {
      t->unlock_tasks[k]->wait++;
    }
  }

  /* Load the tids of tasks with no waits. */
  int left = 0;
  for (int k = 0; k < nr_tasks; k++)
    if (tasks[k].wait == 0) {
      tid[left] = k;
      left += 1;
    }

  /* Main loop. */
  for (int j = 0, rank = 0; j < nr_tasks; rank++) {
    /* Did we get anything? */
    if (j == left) error("Unsatisfiable task dependencies detected.");

    /* Unlock the next layer of tasks. */
    const int left_old = left;
    for (; j < left_old; j++) {
      struct task *t = &tasks[tid[j]];
      t->rank = rank;
      /* message( "task %i of type %s has rank %i." , i ,
          (t->type == task_type_self) ? "self" : (t->type == task_type_pair) ?
         "pair" : "sort" , rank ); */
      for (int k = 0; k < t->nr_unlock_tasks; k++) {
        struct task *u = t->unlock_tasks[k];
        if (--u->wait == 0) {
          tid[left] = u - tasks;
          left += 1;
        }
      }
    }

    /* Move back to the old left (like Sanders!). */
    j = left_old;
  }

#ifdef SWIFT_DEBUG_CHECKS
  /* Verify that the tasks were ranked correctly. */
  for (int k = 1; k < s->nr_tasks; k++)
    if (tasks[tid[k - 1]].rank > tasks[tid[k]].rank)
      error("Task ranking failed.");
#endif
}

/**
 * @brief (Re)allocate the task arrays.
 *
 * @param s The #scheduler.
 * @param size The maximum number of tasks in the #scheduler.
 */
void scheduler_reset(struct scheduler *s, int size) {

  /* Do we need to re-allocate? */
  if (size > s->size) {
    /* Free existing task lists if necessary. */
    scheduler_free_tasks(s);

    /* Allocate the new lists. */
    if (swift_memalign("tasks", (void **)&s->tasks, task_align,
                       size * sizeof(struct task)) != 0)
      error("Failed to allocate task array.");

    if ((s->tasks_ind = (int *)swift_malloc("tasks_ind", sizeof(int) * size)) ==
        NULL)
      error("Failed to allocate task lists.");

    if ((s->tid_active =
             (int *)swift_malloc("tid_active", sizeof(int) * size)) == NULL)
      error("Failed to allocate aactive task lists.");
  }

  /* Reset the counters. */
  s->size = size;
  s->nr_tasks = 0;
  s->tasks_next = 0;
  s->waiting = 0;
  s->nr_unlocks = 0;
  s->completed_unlock_writes = 0;
  s->active_count = 0;

  /* Set the task pointers in the queues. */
  for (int k = 0; k < s->nr_queues; k++) s->queues[k].tasks = s->tasks;
}

/**
 * @brief Compute the task weights
 *
 * @param s The #scheduler.
 * @param verbose Are we talkative?
 */
void scheduler_reweight(struct scheduler *s, int verbose) {
  const int nr_tasks = s->nr_tasks;
  int *tid = s->tasks_ind;
  struct task *tasks = s->tasks;
  const float wscale = 0.001f;
  const ticks tic = getticks();

  /* Run through the tasks backwards and set their weights. */
  for (int k = nr_tasks - 1; k >= 0; k--) {
    struct task *t = &tasks[tid[k]];
    float cost = 0.f;
    t->weight = 0.f;

    for (int j = 0; j < t->nr_unlock_tasks; j++)
      if (t->unlock_tasks[j]->weight > t->weight)
        t->weight = t->unlock_tasks[j]->weight;

    const float count_i = (t->ci != NULL) ? t->ci->hydro.count : 0.f;
    const float count_j = (t->cj != NULL) ? t->cj->hydro.count : 0.f;
    const float gcount_i = (t->ci != NULL) ? t->ci->grav.count : 0.f;
    const float gcount_j = (t->cj != NULL) ? t->cj->grav.count : 0.f;
    const float scount_i = (t->ci != NULL) ? t->ci->stars.count : 0.f;
    const float scount_j = (t->cj != NULL) ? t->cj->stars.count : 0.f;
    const float bcount_i = (t->ci != NULL) ? t->ci->black_holes.count : 0.f;
    const float bcount_j = (t->cj != NULL) ? t->cj->black_holes.count : 0.f;

    switch (t->type) {
      case task_type_sort:
        cost = wscale * intrinsics_popcount(t->flags) * count_i *
               (sizeof(int) * 8 - intrinsics_clz(t->ci->hydro.count));
        break;

      case task_type_stars_sort:
        cost = wscale * intrinsics_popcount(t->flags) * scount_i *
               (sizeof(int) * 8 - intrinsics_clz(t->ci->stars.count));
        break;

      case task_type_self:
        if (t->subtype == task_subtype_grav) {
          cost = 1.f * (wscale * gcount_i) * gcount_i;
        } else if (t->subtype == task_subtype_external_grav)
          cost = 1.f * wscale * gcount_i;
        else if (t->subtype == task_subtype_stars_density)
          cost = 1.f * wscale * scount_i * count_i;
        else if (t->subtype == task_subtype_stars_feedback)
          cost = 1.f * wscale * scount_i * count_i;
        else if (t->subtype == task_subtype_bh_density)
          cost = 1.f * wscale * bcount_i * count_i;
        else if (t->subtype == task_subtype_bh_feedback)
          cost = 1.f * wscale * bcount_i * count_i;
        else  // hydro loops
          cost = 1.f * (wscale * count_i) * count_i;
        break;

      case task_type_pair:
        if (t->subtype == task_subtype_grav) {
          if (!cell_is_local(t->ci) || !cell_is_local(t->cj))
            cost = 3.f * (wscale * gcount_i) * gcount_j;
          else
            cost = 2.f * (wscale * gcount_i) * gcount_j;

        } else if (t->subtype == task_subtype_stars_density ||
                   t->subtype == task_subtype_stars_feedback) {
          if (!cell_is_local(t->ci))
            cost = 3.f * wscale * count_i * scount_j * sid_scale[t->flags];
          else if (!cell_is_local(t->cj))
            cost = 3.f * wscale * scount_i * count_j * sid_scale[t->flags];
          else
            cost = 2.f * wscale * (scount_i * count_j + scount_j * count_i) *
                   sid_scale[t->flags];

        } else if (t->subtype == task_subtype_bh_density ||
                   t->subtype == task_subtype_bh_feedback) {
          if (!cell_is_local(t->ci))
            cost = 3.f * wscale * count_i * bcount_j * sid_scale[t->flags];
          else if (!cell_is_local(t->cj))
            cost = 3.f * wscale * bcount_i * count_j * sid_scale[t->flags];
          else
            cost = 2.f * wscale * (bcount_i * count_j + bcount_j * count_i) *
                   sid_scale[t->flags];

        } else {  // hydro loops
          if (!cell_is_local(t->ci) || !cell_is_local(t->cj))
            cost = 3.f * (wscale * count_i) * count_j * sid_scale[t->flags];
          else
            cost = 2.f * (wscale * count_i) * count_j * sid_scale[t->flags];
        }
        break;

      case task_type_sub_pair:
#ifdef SWIFT_DEBUG_CHECKS
        if (t->flags < 0) error("Negative flag value!");
#endif
        if (t->subtype == task_subtype_stars_density ||
            t->subtype == task_subtype_stars_feedback) {
          if (!cell_is_local(t->ci)) {
            cost = 3.f * (wscale * count_i) * scount_j * sid_scale[t->flags];
          } else if (!cell_is_local(t->cj)) {
            cost = 3.f * (wscale * scount_i) * count_j * sid_scale[t->flags];
          } else {
            cost = 2.f * wscale * (scount_i * count_j + scount_j * count_i) *
                   sid_scale[t->flags];
          }

        } else if (t->subtype == task_subtype_bh_density ||
                   t->subtype == task_subtype_bh_feedback) {
          if (!cell_is_local(t->ci)) {
            cost = 3.f * (wscale * count_i) * bcount_j * sid_scale[t->flags];
          } else if (!cell_is_local(t->cj)) {
            cost = 3.f * (wscale * bcount_i) * count_j * sid_scale[t->flags];
          } else {
            cost = 2.f * wscale * (bcount_i * count_j + bcount_j * count_i) *
                   sid_scale[t->flags];
          }

        } else {  // hydro loops
          if (!cell_is_local(t->ci) || !cell_is_local(t->cj)) {
            cost = 3.f * (wscale * count_i) * count_j * sid_scale[t->flags];
          } else {
            cost = 2.f * (wscale * count_i) * count_j * sid_scale[t->flags];
          }
        }
        break;

      case task_type_sub_self:
        if (t->subtype == task_subtype_stars_density) {
          cost = 1.f * (wscale * scount_i) * count_i;
        } else if (t->subtype == task_subtype_stars_feedback) {
          cost = 1.f * (wscale * scount_i) * count_i;
        } else if (t->subtype == task_subtype_bh_density) {
          cost = 1.f * (wscale * bcount_i) * count_i;
        } else if (t->subtype == task_subtype_bh_feedback) {
          cost = 1.f * (wscale * bcount_i) * count_i;
        } else {
          cost = 1.f * (wscale * count_i) * count_i;
        }
        break;
      case task_type_ghost:
        if (t->ci == t->ci->hydro.super) cost = wscale * count_i;
        break;
      case task_type_extra_ghost:
        if (t->ci == t->ci->hydro.super) cost = wscale * count_i;
        break;
      case task_type_stars_ghost:
        if (t->ci == t->ci->hydro.super) cost = wscale * scount_i;
        break;
      case task_type_bh_density_ghost:
        if (t->ci == t->ci->hydro.super) cost = wscale * bcount_i;
        break;
      case task_type_drift_part:
        cost = wscale * count_i;
        break;
      case task_type_drift_gpart:
        cost = wscale * gcount_i;
        break;
      case task_type_drift_spart:
        cost = wscale * scount_i;
        break;
      case task_type_drift_bpart:
        cost = wscale * bcount_i;
        break;
      case task_type_init_grav:
        cost = wscale * gcount_i;
        break;
      case task_type_grav_down:
        cost = wscale * gcount_i;
        break;
      case task_type_grav_long_range:
        cost = wscale * gcount_i;
        break;
      case task_type_grav_mm:
        cost = wscale * (gcount_i + gcount_j);
        break;
      case task_type_end_hydro_force:
        cost = wscale * count_i;
        break;
      case task_type_end_grav_force:
        cost = wscale * gcount_i;
        break;
      case task_type_cooling:
        cost = wscale * count_i;
        break;
      case task_type_star_formation:
        cost = wscale * (count_i + scount_i);
        break;
      case task_type_kick1:
        cost = wscale * (count_i + gcount_i + scount_i + bcount_i);
        break;
      case task_type_kick2:
        cost = wscale * (count_i + gcount_i + scount_i + bcount_i);
        break;
      case task_type_timestep:
        cost = wscale * (count_i + gcount_i + scount_i + bcount_i);
        break;
      case task_type_send:
        if (count_i < 1e5)
          cost = 10.f * (wscale * count_i) * count_i;
        else
          cost = 2e9;
        break;
      case task_type_recv:
        if (count_i < 1e5)
          cost = 5.f * (wscale * count_i) * count_i;
        else
          cost = 1e9;
        break;
      default:
        cost = 0;
        break;
    }
    t->weight += cost;
  }

  if (verbose)
    message("took %.3f %s.", clocks_from_ticks(getticks() - tic),
            clocks_getunit());

  /* int min = tasks[0].weight, max = tasks[0].weight;
  for ( int k = 1 ; k < nr_tasks ; k++ )
      if ( tasks[k].weight < min )
          min = tasks[k].weight;
      else if ( tasks[k].weight > max )
          max = tasks[k].weight;
  message( "task weights are in [ %i , %i ]." , min , max ); */
}

/**
 * @brief #threadpool_map function which runs through the task
 *        graph and re-computes the task wait counters.
 */
void scheduler_rewait_mapper(void *map_data, int num_elements,
                             void *extra_data) {
  struct scheduler *s = (struct scheduler *)extra_data;
  const int *tid = (int *)map_data;

  for (int ind = 0; ind < num_elements; ind++) {
    struct task *t = &s->tasks[tid[ind]];

    /* Ignore skipped tasks. */
    if (t->skip) continue;

    /* Increment the task's own wait counter for the enqueueing. */
    atomic_inc(&t->wait);

#ifdef SWIFT_DEBUG_CHECKS
    /* Check that we don't have more waits that what can be stored. */
    if (t->wait < 0)
      error("Task (type=%s/%s) unlocked by more than %lld tasks!",
            taskID_names[t->type], subtaskID_names[t->subtype],
            (1LL << (8 * sizeof(t->wait) - 1)) - 1);
#endif

    /* Sets the waits of the dependances */
    for (int k = 0; k < t->nr_unlock_tasks; k++) {
      struct task *u = t->unlock_tasks[k];
      atomic_inc(&u->wait);
    }
  }
}

void scheduler_enqueue_mapper(void *map_data, int num_elements,
                              void *extra_data) {
  struct scheduler *s = (struct scheduler *)extra_data;
  const int *tid = (int *)map_data;
  struct task *tasks = s->tasks;
  for (int ind = 0; ind < num_elements; ind++) {
    struct task *t = &tasks[tid[ind]];
    if (atomic_dec(&t->wait) == 1 && !t->skip) {
      scheduler_enqueue(s, t);
    }
  }
  pthread_cond_broadcast(&s->sleep_cond);
}

/**
 * @brief Start the scheduler, i.e. fill the queues with ready tasks.
 *
 * @param s The #scheduler.
 */
void scheduler_start(struct scheduler *s) {

  /* Re-wait the tasks. */
  if (s->active_count > 1000) {
    threadpool_map(s->threadpool, scheduler_rewait_mapper, s->tid_active,
                   s->active_count, sizeof(int), 0, s);
  } else {
    scheduler_rewait_mapper(s->tid_active, s->active_count, s);
  }

  /* Loop over the tasks and enqueue whoever is ready. */
  if (s->active_count > 1000) {
    threadpool_map(s->threadpool, scheduler_enqueue_mapper, s->tid_active,
                   s->active_count, sizeof(int), 0, s);
  } else {
    scheduler_enqueue_mapper(s->tid_active, s->active_count, s);
  }

  /* Clear the list of active tasks. */
  s->active_count = 0;

  /* To be safe, fire of one last sleep_cond in a safe way. */
  pthread_mutex_lock(&s->sleep_mutex);
  pthread_cond_broadcast(&s->sleep_cond);
  pthread_mutex_unlock(&s->sleep_mutex);
}

/**
 * @brief Put a task on one of the queues.
 *
 * @param s The #scheduler.
 * @param t The #task.
 */
void scheduler_enqueue(struct scheduler *s, struct task *t) {
  /* The target queue for this task. */
  int qid = -1;

  /* Ignore skipped tasks */
  if (t->skip) return;

  /* If this is an implicit task, just pretend it's done. */
  if (t->implicit) {
#ifdef SWIFT_DEBUG_CHECKS
    t->ti_run = s->space->e->ti_current;
#endif
    t->skip = 1;
    for (int j = 0; j < t->nr_unlock_tasks; j++) {
      struct task *t2 = t->unlock_tasks[j];
      if (atomic_dec(&t2->wait) == 1) scheduler_enqueue(s, t2);
    }
  }

  /* Otherwise, look for a suitable queue. */
  else {
#ifdef WITH_MPI
    int err = MPI_SUCCESS;
#endif

    /* Find the previous owner for each task type, and do
       any pre-processing needed. */
    switch (t->type) {
      case task_type_self:
      case task_type_sub_self:
        if (t->subtype == task_subtype_grav ||
            t->subtype == task_subtype_external_grav)
          qid = t->ci->grav.super->owner;
        else
          qid = t->ci->hydro.super->owner;
        break;
      case task_type_sort:
      case task_type_ghost:
      case task_type_drift_part:
        qid = t->ci->hydro.super->owner;
        break;
      case task_type_drift_gpart:
        qid = t->ci->grav.super->owner;
        break;
      case task_type_kick1:
      case task_type_kick2:
      case task_type_stars_ghost:
      case task_type_logger:
      case task_type_stars_sort:
      case task_type_timestep:
        qid = t->ci->super->owner;
        break;
      case task_type_pair:
      case task_type_sub_pair:
        qid = t->ci->super->owner;
        if (qid < 0 ||
            s->queues[qid].count > s->queues[t->cj->super->owner].count)
          qid = t->cj->super->owner;
        break;
      case task_type_recv:
#ifdef WITH_MPI
      {
        size_t size = 0;              /* Size in bytes. */
        size_t count = 0;             /* Number of elements to receive */
        MPI_Datatype type = MPI_BYTE; /* Type of the elements */
        void *buff = NULL;            /* Buffer to accept elements */

<<<<<<< HEAD
        switch (t->subtype) {
          case task_subtype_tend_part:
            count = size =
                t->ci->mpi.pcell_size * sizeof(struct pcell_step_hydro);
            buff = t->buff = malloc(count);
            break;
          case task_subtype_tend_gpart:
            count = size =
                t->ci->mpi.pcell_size * sizeof(struct pcell_step_grav);
            buff = t->buff = malloc(count);
            break;
          case task_subtype_tend_spart:
            count = size =
                t->ci->mpi.pcell_size * sizeof(struct pcell_step_stars);
            buff = t->buff = malloc(count);
            break;
          case task_subtype_tend_bpart:
            count = size =
                t->ci->mpi.pcell_size * sizeof(struct pcell_step_black_holes);
            buff = t->buff = malloc(count);
            break;
          case task_subtype_part_swallow:
            count = size =
                t->ci->hydro.count * sizeof(struct black_holes_part_data);
            buff = t->buff = malloc(count);
            break;
          case task_subtype_bpart_merger:
            count = size = sizeof(struct black_holes_bpart_data) *
                           t->ci->black_holes.count;
            buff = t->buff = malloc(count);
            break;
          case task_subtype_xv:
          case task_subtype_rho:
          case task_subtype_gradient:
            count = t->ci->hydro.count;
            size = count * sizeof(struct part);
            type = part_mpi_type;
            buff = t->ci->hydro.parts;
            break;
          case task_subtype_gpart:
            count = t->ci->grav.count;
            size = count * sizeof(struct gpart);
            type = gpart_mpi_type;
            buff = t->ci->grav.parts;
            break;
          case task_subtype_spart:
            count = t->ci->stars.count;
            size = count * sizeof(struct spart);
            type = spart_mpi_type;
            buff = t->ci->stars.parts;
            break;
          case task_subtype_bpart_rho:
          case task_subtype_bpart_swallow:
          case task_subtype_bpart_feedback:
            count = t->ci->black_holes.count;
            size = count * sizeof(struct bpart);
            type = bpart_mpi_type;
            buff = t->ci->black_holes.parts;
            break;
          case task_subtype_multipole:
            count = t->ci->mpi.pcell_size;
            size = count * sizeof(struct gravity_tensors);
            type = multipole_mpi_type;
            buff = t->buff = malloc(size);
            break;
          case task_subtype_sf_counts:
            count = size = t->ci->mpi.pcell_size * sizeof(struct pcell_sf);
            buff = t->buff = malloc(count);
            break;
          default:
            error("Unknown communication sub-type");
=======
        if (t->subtype == task_subtype_tend_part) {

          count = size =
              t->ci->mpi.pcell_size * sizeof(struct pcell_step_hydro);
          buff = t->buff = malloc(count);

        } else if (t->subtype == task_subtype_tend_gpart) {

          count = size = t->ci->mpi.pcell_size * sizeof(struct pcell_step_grav);
          buff = t->buff = malloc(count);

        } else if (t->subtype == task_subtype_tend_spart) {

          count = size =
              t->ci->mpi.pcell_size * sizeof(struct pcell_step_stars);
          buff = t->buff = malloc(count);

        } else if (t->subtype == task_subtype_tend_bpart) {

          count = size =
              t->ci->mpi.pcell_size * sizeof(struct pcell_step_black_holes);
          buff = t->buff = malloc(count);

        } else if (t->subtype == task_subtype_part_swallow) {

          count = size =
              t->ci->hydro.count * sizeof(struct black_holes_part_data);
          buff = t->buff = malloc(count);

        } else if (t->subtype == task_subtype_bpart_merger) {
          count = size =
              sizeof(struct black_holes_bpart_data) * t->ci->black_holes.count;
          buff = t->buff = malloc(count);

        } else if (t->subtype == task_subtype_xv ||
                   t->subtype == task_subtype_rho ||
                   t->subtype == task_subtype_gradient ||
                   t->subtype == task_subtype_limiter) {

          count = t->ci->hydro.count;
          size = count * sizeof(struct part);
          type = part_mpi_type;
          buff = t->ci->hydro.parts;

        } else if (t->subtype == task_subtype_gpart) {

          count = t->ci->grav.count;
          size = count * sizeof(struct gpart);
          type = gpart_mpi_type;
          buff = t->ci->grav.parts;

        } else if (t->subtype == task_subtype_spart) {

          count = t->ci->stars.count;
          size = count * sizeof(struct spart);
          type = spart_mpi_type;
          buff = t->ci->stars.parts;

        } else if (t->subtype == task_subtype_bpart_rho ||
                   t->subtype == task_subtype_bpart_swallow ||
                   t->subtype == task_subtype_bpart_feedback) {

          count = t->ci->black_holes.count;
          size = count * sizeof(struct bpart);
          type = bpart_mpi_type;
          buff = t->ci->black_holes.parts;

        } else if (t->subtype == task_subtype_multipole) {

          count = t->ci->mpi.pcell_size;
          size = count * sizeof(struct gravity_tensors);
          type = multipole_mpi_type;
          buff = t->buff = malloc(size);

        } else if (t->subtype == task_subtype_sf_counts) {

          count = size = t->ci->mpi.pcell_size * sizeof(struct pcell_sf);
          buff = t->buff = malloc(count);

        } else {
          error("Unknown communication sub-type");
>>>>>>> ab352b59
        }

        err = MPI_Irecv(buff, count, type, t->ci->nodeID, t->ci->mpi.tag,
                        subtaskMPI_comms[t->subtype], &t->req);

        if (err != MPI_SUCCESS) {
          mpi_error(err, "Failed to emit irecv for particle data.");
        }

        /* And log, if logging enabled. */
        mpiuse_log_allocation(t->type, t->subtype, &t->req, 1, size,
                              t->ci->nodeID, t->flags);

        qid = 1 % s->nr_queues;
      }
#else
        error("SWIFT was not compiled with MPI support.");
#endif
      break;
      case task_type_send:
#ifdef WITH_MPI
      {
        size_t size = 0;              /* Size in bytes. */
        size_t count = 0;             /* Number of elements to send */
        MPI_Datatype type = MPI_BYTE; /* Type of the elements */
        void *buff = NULL;            /* Buffer to send */

<<<<<<< HEAD
        switch (t->subtype) {
          case task_subtype_tend_part:
            size = count =
                t->ci->mpi.pcell_size * sizeof(struct pcell_step_hydro);
            buff = t->buff = malloc(size);
            cell_pack_end_step_hydro(t->ci, (struct pcell_step_hydro *)buff);
            break;
          case task_subtype_tend_gpart:
            size = count =
                t->ci->mpi.pcell_size * sizeof(struct pcell_step_grav);
            buff = t->buff = malloc(size);
            cell_pack_end_step_grav(t->ci, (struct pcell_step_grav *)buff);
            break;
          case task_subtype_tend_spart:
            size = count =
                t->ci->mpi.pcell_size * sizeof(struct pcell_step_stars);
            buff = t->buff = malloc(size);
            cell_pack_end_step_stars(t->ci, (struct pcell_step_stars *)buff);
            break;
          case task_subtype_tend_bpart:
            size = count =
                t->ci->mpi.pcell_size * sizeof(struct pcell_step_black_holes);
            buff = t->buff = malloc(size);
            cell_pack_end_step_black_holes(
                t->ci, (struct pcell_step_black_holes *)buff);
            break;
          case task_subtype_part_swallow:
            size = count =
                t->ci->hydro.count * sizeof(struct black_holes_part_data);
            buff = t->buff = malloc(size);
            cell_pack_part_swallow(t->ci, (struct black_holes_part_data *)buff);
            break;
          case task_subtype_bpart_merger:
            size = count = sizeof(struct black_holes_bpart_data) *
                           t->ci->black_holes.count;
            buff = t->buff = malloc(size);
            cell_pack_bpart_swallow(t->ci,
                                    (struct black_holes_bpart_data *)t->buff);
            break;
          case task_subtype_xv:
          case task_subtype_rho:
          case task_subtype_gradient:
            count = t->ci->hydro.count;
            size = count * sizeof(struct part);
            type = part_mpi_type;
            buff = t->ci->hydro.parts;
            break;
          case task_subtype_gpart:
            count = t->ci->grav.count;
            size = count * sizeof(struct gpart);
            type = gpart_mpi_type;
            buff = t->ci->grav.parts;
            break;
          case task_subtype_spart:
            count = t->ci->stars.count;
            size = count * sizeof(struct spart);
            type = spart_mpi_type;
            buff = t->ci->stars.parts;
            break;
          case task_subtype_bpart_rho:
          case task_subtype_bpart_swallow:
          case task_subtype_bpart_feedback:
            count = t->ci->black_holes.count;
            size = count * sizeof(struct bpart);
            type = bpart_mpi_type;
            buff = t->ci->black_holes.parts;
            break;
          case task_subtype_multipole:
            count = t->ci->mpi.pcell_size;
            size = count * sizeof(struct gravity_tensors);
            type = multipole_mpi_type;
            buff = t->buff = malloc(size);
            cell_pack_multipoles(t->ci, (struct gravity_tensors *)buff);
            break;
          case task_subtype_sf_counts:
            size = count = t->ci->mpi.pcell_size * sizeof(struct pcell_sf);
            buff = t->buff = malloc(size);
            cell_pack_sf_counts(t->ci, (struct pcell_sf *)t->buff);
            break;
          default:
            error("Unknown communication sub-type");
=======
        if (t->subtype == task_subtype_tend_part) {

          size = count =
              t->ci->mpi.pcell_size * sizeof(struct pcell_step_hydro);
          buff = t->buff = malloc(size);
          cell_pack_end_step_hydro(t->ci, (struct pcell_step_hydro *)buff);

        } else if (t->subtype == task_subtype_tend_gpart) {

          size = count = t->ci->mpi.pcell_size * sizeof(struct pcell_step_grav);
          buff = t->buff = malloc(size);
          cell_pack_end_step_grav(t->ci, (struct pcell_step_grav *)buff);

        } else if (t->subtype == task_subtype_tend_spart) {

          size = count =
              t->ci->mpi.pcell_size * sizeof(struct pcell_step_stars);
          buff = t->buff = malloc(size);
          cell_pack_end_step_stars(t->ci, (struct pcell_step_stars *)buff);

        } else if (t->subtype == task_subtype_tend_bpart) {

          size = count =
              t->ci->mpi.pcell_size * sizeof(struct pcell_step_black_holes);
          buff = t->buff = malloc(size);
          cell_pack_end_step_black_holes(t->ci,
                                         (struct pcell_step_black_holes *)buff);

        } else if (t->subtype == task_subtype_part_swallow) {

          size = count =
              t->ci->hydro.count * sizeof(struct black_holes_part_data);
          buff = t->buff = malloc(size);
          cell_pack_part_swallow(t->ci, (struct black_holes_part_data *)buff);

        } else if (t->subtype == task_subtype_bpart_merger) {

          size = count =
              sizeof(struct black_holes_bpart_data) * t->ci->black_holes.count;
          buff = t->buff = malloc(size);
          cell_pack_bpart_swallow(t->ci,
                                  (struct black_holes_bpart_data *)t->buff);

        } else if (t->subtype == task_subtype_xv ||
                   t->subtype == task_subtype_rho ||
                   t->subtype == task_subtype_gradient ||
                   t->subtype == task_subtype_limiter) {

          count = t->ci->hydro.count;
          size = count * sizeof(struct part);
          type = part_mpi_type;
          buff = t->ci->hydro.parts;

        } else if (t->subtype == task_subtype_gpart) {

          count = t->ci->grav.count;
          size = count * sizeof(struct gpart);
          type = gpart_mpi_type;
          buff = t->ci->grav.parts;

        } else if (t->subtype == task_subtype_spart) {

          count = t->ci->stars.count;
          size = count * sizeof(struct spart);
          type = spart_mpi_type;
          buff = t->ci->stars.parts;

        } else if (t->subtype == task_subtype_bpart_rho ||
                   t->subtype == task_subtype_bpart_swallow ||
                   t->subtype == task_subtype_bpart_feedback) {

          count = t->ci->black_holes.count;
          size = count * sizeof(struct bpart);
          type = bpart_mpi_type;
          buff = t->ci->black_holes.parts;

        } else if (t->subtype == task_subtype_multipole) {

          count = t->ci->mpi.pcell_size;
          size = count * sizeof(struct gravity_tensors);
          type = multipole_mpi_type;
          buff = t->buff = malloc(size);
          cell_pack_multipoles(t->ci, (struct gravity_tensors *)buff);

        } else if (t->subtype == task_subtype_sf_counts) {

          size = count = t->ci->mpi.pcell_size * sizeof(struct pcell_sf);
          buff = t->buff = malloc(size);
          cell_pack_sf_counts(t->ci, (struct pcell_sf *)t->buff);

        } else {
          error("Unknown communication sub-type");
>>>>>>> ab352b59
        }

        if (size > s->mpi_message_limit) {
          err = MPI_Isend(buff, count, type, t->cj->nodeID, t->ci->mpi.tag,
                          subtaskMPI_comms[t->subtype], &t->req);
        } else {
          err = MPI_Issend(buff, count, type, t->cj->nodeID, t->ci->mpi.tag,
                           subtaskMPI_comms[t->subtype], &t->req);
        }

        if (err != MPI_SUCCESS) {
          mpi_error(err, "Failed to emit isend for particle data.");
        }

        /* And log, if logging enabled. */
        mpiuse_log_allocation(t->type, t->subtype, &t->req, 1, size,
                              t->cj->nodeID, t->flags);

        qid = 0;
      }
#else
        error("SWIFT was not compiled with MPI support.");
#endif
      break;
      default:
        qid = -1;
    }

    if (qid >= s->nr_queues) error("Bad computed qid.");

    /* If no previous owner, pick a random queue. */
    /* Note that getticks() is random enough */
    if (qid < 0) qid = getticks() % s->nr_queues;

    /* Increase the waiting counter. */
    atomic_inc(&s->waiting);

    /* Insert the task into that queue. */
    queue_insert(&s->queues[qid], t);
  }
}

/**
 * @brief Take care of a tasks dependencies.
 *
 * @param s The #scheduler.
 * @param t The finished #task.
 *
 * @return A pointer to the next task, if a suitable one has
 *         been identified.
 */
struct task *scheduler_done(struct scheduler *s, struct task *t) {
  /* Release whatever locks this task held. */
  if (!t->implicit) task_unlock(t);

  /* Loop through the dependencies and add them to a queue if
     they are ready. */
  for (int k = 0; k < t->nr_unlock_tasks; k++) {
    struct task *t2 = t->unlock_tasks[k];
    if (t2->skip) continue;

    const int res = atomic_dec(&t2->wait);
    if (res < 1) {
      error("Negative wait!");
    } else if (res == 1) {
      scheduler_enqueue(s, t2);
    }
  }

  /* Task definitely done, signal any sleeping runners. */
  if (!t->implicit) {
    t->toc = getticks();
    pthread_mutex_lock(&s->sleep_mutex);
    atomic_dec(&s->waiting);
    pthread_cond_broadcast(&s->sleep_cond);
    pthread_mutex_unlock(&s->sleep_mutex);
  }

  /* Mark the task as skip. */
  t->skip = 1;

  /* Return the next best task. Note that we currently do not
     implement anything that does this, as getting it to respect
     priorities is too tricky and currently unnecessary. */
  return NULL;
}

/**
 * @brief Resolve a single dependency by hand.
 *
 * @param s The #scheduler.
 * @param t The dependent #task.
 *
 * @return A pointer to the next task, if a suitable one has
 *         been identified.
 */
struct task *scheduler_unlock(struct scheduler *s, struct task *t) {
  /* Loop through the dependencies and add them to a queue if
     they are ready. */
  for (int k = 0; k < t->nr_unlock_tasks; k++) {
    struct task *t2 = t->unlock_tasks[k];
    const int res = atomic_dec(&t2->wait);
    if (res < 1) {
      error("Negative wait!");
    } else if (res == 1) {
      scheduler_enqueue(s, t2);
    }
  }

  /* Task definitely done. */
  if (!t->implicit) {
    t->toc = getticks();
    pthread_mutex_lock(&s->sleep_mutex);
    atomic_dec(&s->waiting);
    pthread_cond_broadcast(&s->sleep_cond);
    pthread_mutex_unlock(&s->sleep_mutex);
  }

  /* Return the next best task. Note that we currently do not
     implement anything that does this, as getting it to respect
     priorities is too tricky and currently unnecessary. */
  return NULL;
}

/**
 * @brief Get a task, preferably from the given queue.
 *
 * @param s The #scheduler.
 * @param qid The ID of the preferred #queue.
 * @param prev the previous task that was run.
 *
 * @return A pointer to a #task or @c NULL if there are no available tasks.
 */
struct task *scheduler_gettask(struct scheduler *s, int qid,
                               const struct task *prev) {
  struct task *res = NULL;
  const int nr_queues = s->nr_queues;
  unsigned int seed = qid;

  /* Check qid. */
  if (qid >= nr_queues || qid < 0) error("Bad queue ID.");

  /* Loop as long as there are tasks... */
  while (s->waiting > 0 && res == NULL) {
    /* Try more than once before sleeping. */
    for (int tries = 0; res == NULL && s->waiting && tries < scheduler_maxtries;
         tries++) {
      /* Try to get a task from the suggested queue. */
      if (s->queues[qid].count > 0 || s->queues[qid].count_incoming > 0) {
        TIMER_TIC
        res = queue_gettask(&s->queues[qid], prev, 0);
        TIMER_TOC(timer_qget);
        if (res != NULL) break;
      }

      /* If unsuccessful, try stealing from the other queues. */
      if (s->flags & scheduler_flag_steal) {
        int count = 0, qids[nr_queues];
        for (int k = 0; k < nr_queues; k++)
          if (s->queues[k].count > 0 || s->queues[k].count_incoming > 0) {
            qids[count++] = k;
          }
        for (int k = 0; k < scheduler_maxsteal && count > 0; k++) {
          const int ind = rand_r(&seed) % count;
          TIMER_TIC
          res = queue_gettask(&s->queues[qids[ind]], prev, 0);
          TIMER_TOC(timer_qsteal);
          if (res != NULL)
            break;
          else
            qids[ind] = qids[--count];
        }
        if (res != NULL) break;
      }
    }

/* If we failed, take a short nap. */
#ifdef WITH_MPI
    if (res == NULL && qid > 1)
#else
    if (res == NULL)
#endif
    {
      pthread_mutex_lock(&s->sleep_mutex);
      res = queue_gettask(&s->queues[qid], prev, 1);
      if (res == NULL && s->waiting > 0) {
        pthread_cond_wait(&s->sleep_cond, &s->sleep_mutex);
      }
      pthread_mutex_unlock(&s->sleep_mutex);
    }
  }

  /* Start the timer on this task, if we got one. */
  if (res != NULL) {
    res->tic = getticks();
#ifdef SWIFT_DEBUG_TASKS
    res->rid = qid;
#endif
  }

  /* No milk today. */
  return res;
}

/**
 * @brief Initialize the #scheduler.
 *
 * @param s The #scheduler.
 * @param space The #space we are working with
 * @param nr_tasks The number of tasks to allocate initially.
 * @param nr_queues The number of queues in this scheduler.
 * @param flags The #scheduler flags.
 * @param nodeID The MPI rank
 * @param tp Parallel processing threadpool.
 */
void scheduler_init(struct scheduler *s, struct space *space, int nr_tasks,
                    int nr_queues, unsigned int flags, int nodeID,
                    struct threadpool *tp) {
  /* Init the lock. */
  lock_init(&s->lock);

  /* Allocate the queues. */
  if (swift_memalign("queues", (void **)&s->queues, queue_struct_align,
                     sizeof(struct queue) * nr_queues) != 0)
    error("Failed to allocate queues.");

  /* Initialize each queue. */
  for (int k = 0; k < nr_queues; k++) queue_init(&s->queues[k], NULL);

  /* Init the sleep mutex and cond. */
  if (pthread_cond_init(&s->sleep_cond, NULL) != 0 ||
      pthread_mutex_init(&s->sleep_mutex, NULL) != 0)
    error("Failed to initialize sleep barrier.");

  /* Init the unlocks. */
  if ((s->unlocks = (struct task **)swift_malloc(
           "unlocks", sizeof(struct task *) * scheduler_init_nr_unlocks)) ==
          NULL ||
      (s->unlock_ind = (int *)swift_malloc(
           "unlock_ind", sizeof(int) * scheduler_init_nr_unlocks)) == NULL)
    error("Failed to allocate unlocks.");
  s->nr_unlocks = 0;
  s->size_unlocks = scheduler_init_nr_unlocks;

  /* Set the scheduler variables. */
  s->nr_queues = nr_queues;
  s->flags = flags;
  s->space = space;
  s->nodeID = nodeID;
  s->threadpool = tp;

  /* Init the tasks array. */
  s->size = 0;
  s->tasks = NULL;
  s->tasks_ind = NULL;
  pthread_key_create(&s->local_seed_pointer, NULL);
  scheduler_reset(s, nr_tasks);
}

/**
 * @brief Prints the list of tasks to a file
 *
 * @param s The #scheduler
 * @param fileName Name of the file to write to
 */
void scheduler_print_tasks(const struct scheduler *s, const char *fileName) {
  const int nr_tasks = s->nr_tasks, *tid = s->tasks_ind;
  struct task *t, *tasks = s->tasks;

  FILE *file = fopen(fileName, "w");

  fprintf(file, "# Rank  Name  Subname  unlocks  waits\n");

  for (int k = nr_tasks - 1; k >= 0; k--) {
    t = &tasks[tid[k]];
    if (t->skip) continue;
    fprintf(file, "%d %s %s %d %d\n", k, taskID_names[t->type],
            subtaskID_names[t->subtype], t->nr_unlock_tasks, t->wait);
  }

  fclose(file);
}

/**
 * @brief Frees up the memory allocated for this #scheduler
 */
void scheduler_clean(struct scheduler *s) {
  scheduler_free_tasks(s);
  swift_free("unlocks", s->unlocks);
  swift_free("unlock_ind", s->unlock_ind);
  for (int i = 0; i < s->nr_queues; ++i) queue_clean(&s->queues[i]);
  swift_free("queues", s->queues);
}

/**
 * @brief Free the task arrays allocated by this #scheduler.
 */
void scheduler_free_tasks(struct scheduler *s) {
  if (s->tasks != NULL) {
    swift_free("tasks", s->tasks);
    s->tasks = NULL;
  }
  if (s->tasks_ind != NULL) {
    swift_free("tasks_ind", s->tasks_ind);
    s->tasks_ind = NULL;
  }
  if (s->tid_active != NULL) {
    swift_free("tid_active", s->tid_active);
    s->tid_active = NULL;
  }
  s->size = 0;
}

/**
 * @brief write down each task level
 */
void scheduler_write_task_level(const struct scheduler *s) {
  /* init */
  const int max_depth = 30;
  const struct task *tasks = s->tasks;
  int nr_tasks = s->nr_tasks;

  /* Init counter */
  int size = task_type_count * task_subtype_count * max_depth;
  int *count = (int *)malloc(size * sizeof(int));
  if (count == NULL) error("Failed to allocate memory");

  for (int i = 0; i < size; i++) count[i] = 0;

  /* Count tasks */
  for (int i = 0; i < nr_tasks; i++) {
    const struct task *t = &tasks[i];
    if (t->ci) {
      if ((int)t->ci->depth >= max_depth)
        error("Cell is too deep, you need to increase max_depth");

      int ind = t->type * task_subtype_count * max_depth;
      ind += t->subtype * max_depth;
      ind += (int)t->ci->depth;

      count[ind] += 1;
    }
  }

  /* Open file */
  char filename[200] = "task_level.txt";
  FILE *f = fopen(filename, "w");
  if (f == NULL) error("Error opening task level file.");

  /* Print header */
  fprintf(f, "# task_type, task_subtype, depth, count\n");

  /* Print tasks level */
  for (int i = 0; i < size; i++) {
    if (count[i] == 0) continue;

    int type = i / (task_subtype_count * max_depth);
    int subtype = i - task_subtype_count * max_depth * type;
    subtype /= max_depth;
    int depth = i - task_subtype_count * max_depth * type;
    depth -= subtype * max_depth;
    fprintf(f, "%s %s %i %i\n", taskID_names[type], subtaskID_names[subtype],
            depth, count[i]);
  }

  /* clean up */
  fclose(f);
  free(count);
}<|MERGE_RESOLUTION|>--- conflicted
+++ resolved
@@ -1707,7 +1707,6 @@
         MPI_Datatype type = MPI_BYTE; /* Type of the elements */
         void *buff = NULL;            /* Buffer to accept elements */
 
-<<<<<<< HEAD
         switch (t->subtype) {
           case task_subtype_tend_part:
             count = size =
@@ -1742,6 +1741,7 @@
           case task_subtype_xv:
           case task_subtype_rho:
           case task_subtype_gradient:
+          case task_subtype_limiter:
             count = t->ci->hydro.count;
             size = count * sizeof(struct part);
             type = part_mpi_type;
@@ -1779,89 +1779,6 @@
             break;
           default:
             error("Unknown communication sub-type");
-=======
-        if (t->subtype == task_subtype_tend_part) {
-
-          count = size =
-              t->ci->mpi.pcell_size * sizeof(struct pcell_step_hydro);
-          buff = t->buff = malloc(count);
-
-        } else if (t->subtype == task_subtype_tend_gpart) {
-
-          count = size = t->ci->mpi.pcell_size * sizeof(struct pcell_step_grav);
-          buff = t->buff = malloc(count);
-
-        } else if (t->subtype == task_subtype_tend_spart) {
-
-          count = size =
-              t->ci->mpi.pcell_size * sizeof(struct pcell_step_stars);
-          buff = t->buff = malloc(count);
-
-        } else if (t->subtype == task_subtype_tend_bpart) {
-
-          count = size =
-              t->ci->mpi.pcell_size * sizeof(struct pcell_step_black_holes);
-          buff = t->buff = malloc(count);
-
-        } else if (t->subtype == task_subtype_part_swallow) {
-
-          count = size =
-              t->ci->hydro.count * sizeof(struct black_holes_part_data);
-          buff = t->buff = malloc(count);
-
-        } else if (t->subtype == task_subtype_bpart_merger) {
-          count = size =
-              sizeof(struct black_holes_bpart_data) * t->ci->black_holes.count;
-          buff = t->buff = malloc(count);
-
-        } else if (t->subtype == task_subtype_xv ||
-                   t->subtype == task_subtype_rho ||
-                   t->subtype == task_subtype_gradient ||
-                   t->subtype == task_subtype_limiter) {
-
-          count = t->ci->hydro.count;
-          size = count * sizeof(struct part);
-          type = part_mpi_type;
-          buff = t->ci->hydro.parts;
-
-        } else if (t->subtype == task_subtype_gpart) {
-
-          count = t->ci->grav.count;
-          size = count * sizeof(struct gpart);
-          type = gpart_mpi_type;
-          buff = t->ci->grav.parts;
-
-        } else if (t->subtype == task_subtype_spart) {
-
-          count = t->ci->stars.count;
-          size = count * sizeof(struct spart);
-          type = spart_mpi_type;
-          buff = t->ci->stars.parts;
-
-        } else if (t->subtype == task_subtype_bpart_rho ||
-                   t->subtype == task_subtype_bpart_swallow ||
-                   t->subtype == task_subtype_bpart_feedback) {
-
-          count = t->ci->black_holes.count;
-          size = count * sizeof(struct bpart);
-          type = bpart_mpi_type;
-          buff = t->ci->black_holes.parts;
-
-        } else if (t->subtype == task_subtype_multipole) {
-
-          count = t->ci->mpi.pcell_size;
-          size = count * sizeof(struct gravity_tensors);
-          type = multipole_mpi_type;
-          buff = t->buff = malloc(size);
-
-        } else if (t->subtype == task_subtype_sf_counts) {
-
-          count = size = t->ci->mpi.pcell_size * sizeof(struct pcell_sf);
-          buff = t->buff = malloc(count);
-
-        } else {
-          error("Unknown communication sub-type");
->>>>>>> ab352b59
         }
 
         err = MPI_Irecv(buff, count, type, t->ci->nodeID, t->ci->mpi.tag,
@@ -1889,7 +1806,6 @@
         MPI_Datatype type = MPI_BYTE; /* Type of the elements */
         void *buff = NULL;            /* Buffer to send */
 
-<<<<<<< HEAD
         switch (t->subtype) {
           case task_subtype_tend_part:
             size = count =
@@ -1932,6 +1848,7 @@
           case task_subtype_xv:
           case task_subtype_rho:
           case task_subtype_gradient:
+          case task_subtype_limiter:
             count = t->ci->hydro.count;
             size = count * sizeof(struct part);
             type = part_mpi_type;
@@ -1971,100 +1888,6 @@
             break;
           default:
             error("Unknown communication sub-type");
-=======
-        if (t->subtype == task_subtype_tend_part) {
-
-          size = count =
-              t->ci->mpi.pcell_size * sizeof(struct pcell_step_hydro);
-          buff = t->buff = malloc(size);
-          cell_pack_end_step_hydro(t->ci, (struct pcell_step_hydro *)buff);
-
-        } else if (t->subtype == task_subtype_tend_gpart) {
-
-          size = count = t->ci->mpi.pcell_size * sizeof(struct pcell_step_grav);
-          buff = t->buff = malloc(size);
-          cell_pack_end_step_grav(t->ci, (struct pcell_step_grav *)buff);
-
-        } else if (t->subtype == task_subtype_tend_spart) {
-
-          size = count =
-              t->ci->mpi.pcell_size * sizeof(struct pcell_step_stars);
-          buff = t->buff = malloc(size);
-          cell_pack_end_step_stars(t->ci, (struct pcell_step_stars *)buff);
-
-        } else if (t->subtype == task_subtype_tend_bpart) {
-
-          size = count =
-              t->ci->mpi.pcell_size * sizeof(struct pcell_step_black_holes);
-          buff = t->buff = malloc(size);
-          cell_pack_end_step_black_holes(t->ci,
-                                         (struct pcell_step_black_holes *)buff);
-
-        } else if (t->subtype == task_subtype_part_swallow) {
-
-          size = count =
-              t->ci->hydro.count * sizeof(struct black_holes_part_data);
-          buff = t->buff = malloc(size);
-          cell_pack_part_swallow(t->ci, (struct black_holes_part_data *)buff);
-
-        } else if (t->subtype == task_subtype_bpart_merger) {
-
-          size = count =
-              sizeof(struct black_holes_bpart_data) * t->ci->black_holes.count;
-          buff = t->buff = malloc(size);
-          cell_pack_bpart_swallow(t->ci,
-                                  (struct black_holes_bpart_data *)t->buff);
-
-        } else if (t->subtype == task_subtype_xv ||
-                   t->subtype == task_subtype_rho ||
-                   t->subtype == task_subtype_gradient ||
-                   t->subtype == task_subtype_limiter) {
-
-          count = t->ci->hydro.count;
-          size = count * sizeof(struct part);
-          type = part_mpi_type;
-          buff = t->ci->hydro.parts;
-
-        } else if (t->subtype == task_subtype_gpart) {
-
-          count = t->ci->grav.count;
-          size = count * sizeof(struct gpart);
-          type = gpart_mpi_type;
-          buff = t->ci->grav.parts;
-
-        } else if (t->subtype == task_subtype_spart) {
-
-          count = t->ci->stars.count;
-          size = count * sizeof(struct spart);
-          type = spart_mpi_type;
-          buff = t->ci->stars.parts;
-
-        } else if (t->subtype == task_subtype_bpart_rho ||
-                   t->subtype == task_subtype_bpart_swallow ||
-                   t->subtype == task_subtype_bpart_feedback) {
-
-          count = t->ci->black_holes.count;
-          size = count * sizeof(struct bpart);
-          type = bpart_mpi_type;
-          buff = t->ci->black_holes.parts;
-
-        } else if (t->subtype == task_subtype_multipole) {
-
-          count = t->ci->mpi.pcell_size;
-          size = count * sizeof(struct gravity_tensors);
-          type = multipole_mpi_type;
-          buff = t->buff = malloc(size);
-          cell_pack_multipoles(t->ci, (struct gravity_tensors *)buff);
-
-        } else if (t->subtype == task_subtype_sf_counts) {
-
-          size = count = t->ci->mpi.pcell_size * sizeof(struct pcell_sf);
-          buff = t->buff = malloc(size);
-          cell_pack_sf_counts(t->ci, (struct pcell_sf *)t->buff);
-
-        } else {
-          error("Unknown communication sub-type");
->>>>>>> ab352b59
         }
 
         if (size > s->mpi_message_limit) {
