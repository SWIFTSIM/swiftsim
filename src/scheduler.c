--- conflicted
+++ resolved
@@ -918,17 +918,7 @@
           } else
             t->weight += 1 * wscale * t->ci->count * t->ci->count;
           break;
-        case task_type_ghost1:
-<<<<<<< HEAD
-        case task_type_ghost2:
-=======
-          if (t->ci == t->ci->super) t->weight += wscale * t->ci->count;
-          break;
-        case task_type_ghost2:
-          if (t->ci == t->ci->super) t->weight += wscale * t->ci->count;
-          break;
->>>>>>> 736c36ce
-        case task_type_ghost3:
+        case task_type_ghost:
           if (t->ci == t->ci->super) t->weight += wscale * t->ci->count;
           break;
         case task_type_kick:
@@ -1087,9 +1077,7 @@
     switch (t->type) {
       case task_type_self:
       case task_type_sort:
-      case task_type_ghost1:
-      case task_type_ghost2:
-      case task_type_ghost3:  
+      case task_type_ghost:
       case task_type_kick:
       case task_type_drift:
       case task_type_init:
