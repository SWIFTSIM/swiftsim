--- conflicted
+++ resolved
@@ -42,11 +42,7 @@
  * generator.
  * In case new numbers need to be added other possible
  * numbers could be:
-<<<<<<< HEAD
  * 57931781LL
-=======
- * 5947309451
->>>>>>> aaa7b6ba
  */
 enum random_number_type {
   random_number_star_formation = 0LL,
