/*******************************************************************************
 * This file is part of SWIFT.
 * Copyright (c) 2018 Matthieu Schaller (schaller@strw.leidenuniv.nl)
 *               2019 Folkert Nobels    (nobels@strw.leidenuniv.nl)
 *
 * This program is free software: you can redistribute it and/or modify
 * it under the terms of the GNU Lesser General Public License as published
 * by the Free Software Foundation, either version 3 of the License, or
 * (at your option) any later version.
 *
 * This program is distributed in the hope that it will be useful,
 * but WITHOUT ANY WARRANTY; without even the implied warranty of
 * MERCHANTABILITY or FITNESS FOR A PARTICULAR PURPOSE.  See the
 * GNU General Public License for more details.
 *
 * You should have received a copy of the GNU Lesser General Public License
 * along with this program.  If not, see <http://www.gnu.org/licenses/>.
 *
 *******************************************************************************/
#ifndef SWIFT_RANDOM_H
#define SWIFT_RANDOM_H

/* Code configuration */
#include "../config.h"

/* Standard header */
#include <stdint.h>
#include <stdlib.h>
#include <string.h>
#include <sys/types.h>

/**
 * @brief The categories of random number generated.
 *
 * The values of the fields are carefully chose numbers
 * the numbers are very large primes such that the IDs
 * will not have a prime factorization with this coefficient
 * this results in a very high period for the random number
 * generator.
 * Only change when you know what you are doing, changing
 * the numbers to bad values will break the random number
 * generator, number types are not allowed to be too close
 * to each other as this will produce correlations
 * spatially.
 * In case new numbers need to be added other possible
 * numbers could be (tested numbers):
 * 57931781LL, 3434345177LL, 7714389049LL, 2315180537LL,
 * 3298327511LL, 4312564057LL, 5165786851LL, 6311114273LL,
 * 8899891613LL, 10594523341LL, 11134675471LL
 *
 */
enum random_number_type {
  random_number_star_formation = 0LL,
  random_number_stellar_feedback_1 = 3947008991LL,
  random_number_stellar_feedback_2 = 6977309513LL,
<<<<<<< HEAD
  random_number_stellar_feedback_3 = 3947008999LL,
  random_number_isotropic_feedback_ray_theta = 3947119021LL,
  random_number_isotropic_feedback_ray_phi = 3956119019LL,
=======
  random_number_stellar_feedback_3 = 9762399103LL,
>>>>>>> 851d837e
  random_number_stellar_enrichment = 2936881973LL,
  random_number_BH_feedback = 1640531371LL,
  random_number_BH_swallow = 4947009007LL,
  random_number_stellar_winds = 5947309451LL,
  random_number_HII_regions = 8134165677LL,
  random_number_enrichment_1 = 7245742351LL,
  random_number_enrichment_2 = 1156895281LL,
  random_number_enrichment_3 = 2189989727LL
};

#ifndef __APPLE__

#include <errno.h>
#include <ieee754.h>
#include <limits.h>

/* Inline the default RNG functions to avoid costly function calls. These
   functions are minor modifications, but functional equivalents, of their glibc
   counterparts. */

INLINE static int inl_rand_r(uint32_t *seed) {
  uint32_t next = *seed;
  int result;
  next *= 1103515245;
  next += 12345;
  result = (uint32_t)(next / 65536) % 2048;
  next *= 1103515245;
  next += 12345;
  result <<= 10;
  result ^= (uint32_t)(next / 65536) % 1024;
  next *= 1103515245;
  next += 12345;
  result <<= 10;
  result ^= (uint32_t)(next / 65536) % 1024;
  *seed = next;
  return result;
}

INLINE static void inl_drand48_iterate(uint16_t xsubi[3]) {
  uint64_t X;
  uint64_t result;
  const uint64_t __a = 0x5deece66dull;
  const uint16_t __c = 0xb;

  /* Do the real work.  We choose a data type which contains at least
     48 bits.  Because we compute the modulus it does not care how
     many bits really are computed.  */
  X = (uint64_t)xsubi[2] << 32 | (uint32_t)xsubi[1] << 16 | xsubi[0];
  result = X * __a + __c;
  xsubi[0] = result & 0xffff;
  xsubi[1] = (result >> 16) & 0xffff;
  xsubi[2] = (result >> 32) & 0xffff;
}

INLINE static double inl_erand48(uint16_t xsubi[3]) {
  union ieee754_double temp;

  /* Compute next state.  */
  inl_drand48_iterate(xsubi);

  /* Construct a positive double with the 48 random bits distributed over
     its fractional part so the resulting FP number is [0.0,1.0).  */
  temp.ieee.negative = 0;
  temp.ieee.exponent = IEEE754_DOUBLE_BIAS;
  temp.ieee.mantissa0 = (xsubi[2] << 4) | (xsubi[1] >> 12);
  temp.ieee.mantissa1 = (((uint32_t)xsubi[1] & 0xfff) << 20) | (xsubi[0] << 4);

  /* Please note the lower 4 bits of mantissa1 are always 0.  */
  return temp.d - 1.0;
}

#else

/* In the case of OSX, we default to the platform's
   default implementation. */

INLINE static int inl_rand_r(uint32_t *seed) { return rand_r(seed); }

INLINE static double inl_erand48(uint16_t xsubi[3]) { return erand48(xsubi); }

#endif

/**
 * @brief Returns a pseudo-random number in the range [0, 1[.
 *
 * We generate numbers that are always reproducible for a given particle ID and
 * simulation time (on the integer time-line). If more than one number per
 * time-step per particle is needed, additional randomness can be obtained by
 * using the type argument.
 *
 * @param id The ID of the particle for which to generate a number.
 * @param ti_current The time (on the time-line) for which to generate a number.
 * @param type The #random_number_type to generate.
 * @return a random number in the interval [0, 1.[.
 */
INLINE static double random_unit_interval(int64_t id,
                                          const integertime_t ti_current,
                                          const enum random_number_type type) {

  /* Start by packing the state into a sequence of 16-bit seeds for rand_r. */
  uint16_t buff[9];
  id += type;
  memcpy(&buff[0], &id, 8);
  memcpy(&buff[4], &ti_current, 8);

  /* The inputs give 16 bytes of state, but we need a multiple of 6 for the
     calls to erand48(), so we add an additional aribrary constant two-byte
     value to get 18 bytes of state. */
  buff[8] = 6178;

  /* Use the random seed to generate a new random number */
  buff[0] = buff[0] ^ (uint16_t)SWIFT_RANDOM_SEED_XOR;

  /* Shuffle the buffer values, this will be our source of entropy for
     the erand48 generator. */
  uint32_t seed16 = 0;
  for (int k = 0; k < 9; k++) {
    seed16 ^= buff[k];
    inl_rand_r(&seed16);
  }
  for (int k = 0; k < 9; k++) buff[k] ^= inl_rand_r(&seed16) & 0xffff;

  /* Do three steps of erand48() over the state generated previously. */
  uint16_t seed48[3] = {0, 0, 0};
  for (int k = 0; k < 3; k++) {
    for (int j = 0; j < 3; j++) seed48[j] ^= buff[3 * k + j];
    inl_erand48(seed48);
  }

  /* Generate one final value, this is our output. */
  return inl_erand48(seed48);
}

/**
 * @brief Returns a pseudo-random number in the range [0, 1[.
 *
 * We generate numbers that are always reproducible for a given pair of particle
 * IDs and simulation time (on the integer time-line). If more than one number
 * per time-step per particle is needed, additional randomness can be obtained
 * by using the type argument.
 *
 * @param id_star The ID of the first particle for which to generate a number.
 * @param id_gas The ID of the second particle for which to generate a number.
 * @param ti_current The time (on the time-line) for which to generate a number.
 * @param type The #random_number_type to generate.
 * @return a random number in the interval [0, 1.[.
 */
INLINE static double random_unit_interval_two_IDs(
    int64_t id_star, int64_t id_gas, const integertime_t ti_current,
    const enum random_number_type type) {

  /* We need to combine the gas and star IDs such that we do not get correlation
   * for same id_star + id_gas pairs, because of this we combine everything
   * nonlinearly */
  int64_t input_id = (id_star * id_gas + id_star * ti_current +
                      id_gas * ti_current * ti_current) %
                     INT64_MAX;

  return random_unit_interval(input_id, ti_current, type);
}

/**
 * @brief Returns a pseudo-random number in the range [0, 1[.
 *
 * We generate numbers that are always reproducible for a given stellar particle
 * ID, ray index and simulation time (on the integer time-line). If more than one
 * number per time-step per particle is needed, additional randomness can be
 * obtained by using the type argument.
 *
 * @param id_star The ID of the (stellar) particle for which to generate a number.
 * @param ray_idx The index of the ray used in the isotropic feedback
 * @param ti_current The time (on the time-line) for which to generate a number.
 * @param type The #random_number_type to generate.
 * @return a random number in the interval [0, 1.[.
 */
INLINE static double random_unit_interval_star_ID_and_ray_idx(
    int64_t id_star, const int ray_idx, const integertime_t ti_current,
    const enum random_number_type type) {

    /* For better mixing, we apply a non-liner, y=x^3, mapping to ray_idx and
    then cast (long long) on it to convert its type to that required
    by the function we are calling */
    return random_unit_interval_two_IDs(id_star, (long long)pow((double)ray_idx, 3.0),
                                        ti_current, type);
}

#endif /* SWIFT_RANDOM_H */<|MERGE_RESOLUTION|>--- conflicted
+++ resolved
@@ -53,13 +53,9 @@
   random_number_star_formation = 0LL,
   random_number_stellar_feedback_1 = 3947008991LL,
   random_number_stellar_feedback_2 = 6977309513LL,
-<<<<<<< HEAD
   random_number_stellar_feedback_3 = 3947008999LL,
   random_number_isotropic_feedback_ray_theta = 3947119021LL,
   random_number_isotropic_feedback_ray_phi = 3956119019LL,
-=======
-  random_number_stellar_feedback_3 = 9762399103LL,
->>>>>>> 851d837e
   random_number_stellar_enrichment = 2936881973LL,
   random_number_BH_feedback = 1640531371LL,
   random_number_BH_swallow = 4947009007LL,
