--- conflicted
+++ resolved
@@ -44,8 +44,9 @@
   const double time_base = e->time_base;
   const integertime_t t_current = e->ti_current;
   const int with_cosmology = (e->policy & engine_policy_cosmology);
+#endif
+
   TIMER_TIC;
-#endif
 
   /* Anything to do here? */
   if (!cell_is_active_hydro(ci, e) && !cell_is_active_hydro(cj, e)) return;
@@ -250,13 +251,9 @@
           runner_iact_star_formation(r2, dx, hi, hj, pi, pj, a, H);
 #endif
 #if (FUNCTION_TASK_LOOP == TASK_LOOP_FORCE)
-<<<<<<< HEAD
-          runner_iact_timebin(r2, dx, hj, hi, pj, pi, a, H);
+          runner_iact_timebin(r2, dx, hi, hj, pi, pj, a, H);
           runner_iact_diffusion(r2, dx, hi, hj, pi, pj, a, H, time_base,
                                 t_current, cosmo, with_cosmology);
-=======
-          runner_iact_timebin(r2, dx, hi, hj, pi, pj, a, H);
->>>>>>> 052b2ba4
 #endif
         } else if (pi_active) {
 
@@ -1127,8 +1124,6 @@
 #endif
 #if (FUNCTION_TASK_LOOP == TASK_LOOP_FORCE)
           runner_iact_nonsym_timebin(r2, dx, hi, hj, pi, pj, a, H);
-          runner_iact_nonsym_diffusion(r2, dx, hi, hj, pi, pj, a, H, time_base,
-                                       t_current, cosmo, with_cosmology);
 #endif
         }
       } /* loop over the parts in cj. */
@@ -1221,8 +1216,6 @@
 #endif
 #if (FUNCTION_TASK_LOOP == TASK_LOOP_FORCE)
           runner_iact_nonsym_timebin(r2, dx, hj, hi, pj, pi, a, H);
-          runner_iact_nonsym_diffusion(r2, dx, hj, hi, pj, pi, a, H, time_base,
-                                       t_current, cosmo, with_cosmology);
 #endif
         }
       } /* loop over the parts in ci. */
@@ -1339,11 +1332,7 @@
 
   const struct engine *restrict e = r->e;
   const struct cosmology *restrict cosmo = e->cosmology;
-#if (FUNCTION_TASK_LOOP == TASK_LOOP_FORCE)
-  const double time_base = e->time_base;
-  const integertime_t t_current = e->ti_current;
-  const int with_cosmology = (e->policy & engine_policy_cosmology);
-#endif
+
   TIMER_TIC;
 
   /* Get the cutoff shift. */
@@ -1531,8 +1520,6 @@
 #endif
 #if (FUNCTION_TASK_LOOP == TASK_LOOP_FORCE)
           runner_iact_nonsym_timebin(r2, dx, hj, hi, pj, pi, a, H);
-          runner_iact_nonsym_diffusion(r2, dx, hj, hi, pj, pi, a, H, time_base,
-                                       t_current, cosmo, with_cosmology);
 #endif
         }
       } /* loop over the active parts in cj. */
@@ -1608,8 +1595,6 @@
 #endif
 #if (FUNCTION_TASK_LOOP == TASK_LOOP_FORCE)
             runner_iact_timebin(r2, dx, hi, hj, pi, pj, a, H);
-            runner_iact_diffusion(r2, dx, hi, hj, pi, pj, a, H, time_base,
-                                  t_current, cosmo, with_cosmology);
 #endif
           } else {
             IACT_NONSYM(r2, dx, hi, hj, pi, pj, a, H);
@@ -1620,9 +1605,6 @@
 #endif
 #if (FUNCTION_TASK_LOOP == TASK_LOOP_FORCE)
             runner_iact_nonsym_timebin(r2, dx, hi, hj, pi, pj, a, H);
-            runner_iact_nonsym_diffusion(r2, dx, hi, hj, pi, pj, a, H,
-                                         time_base, t_current, cosmo,
-                                         with_cosmology);
 #endif
           }
         }
