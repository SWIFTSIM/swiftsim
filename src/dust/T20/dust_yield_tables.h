#ifndef SWIFT_DUST_T20_TABLES_H
#define SWIFT_DUST_T20_TABLES_H

/* Config parameters. */
#include "config.h"

#ifdef HAVE_HDF5
#include <hdf5.h>
#endif

/* Avoid cyclic inclusions */
struct dustevo_props;
struct feedback_props;

/*! Number of elements considered for the SNII yields */
#define eagle_feedback_SNII_N_elements 11

/*! Number of mass bins considered for the SNII yields */
#define eagle_feedback_SNII_N_masses 11

/*! Number of metallicity bins considered for the SNII yields */
#define eagle_feedback_SNII_N_metals 5

/*! Number of elements considered for the AGB yields */
#define eagle_feedback_AGB_N_elements 11

/*! Number of mass bins considered for the AGB yields */
#define eagle_feedback_AGB_N_masses 23

/*! Number of metallicity bins considered for the AGB yields */
#define eagle_feedback_AGB_N_metals 3

/*! CC: Number of elements to be read from the yield tables */
#define enrichment_of_N_elements_from_yield_tables 9

/*! Number of bins used to define the IMF */
#define eagle_feedback_N_imf_bins 200

/*! Number of mass bins along the metal axis of the lifetime table */
#define t20_dust_N_grains 2

<<<<<<< HEAD
static INLINE void read_colibre_depletion(hid_t id, float **log_depletion_fractions,
					  const int table_cooling_N_redshifts,
					  const int table_cooling_N_temperature,
					  const int table_cooling_N_metallicity,
					  const int table_cooling_N_density,
					  const int table_cooling_N_elementtypes) {

  hid_t dataset;
  herr_t status;

  if (posix_memalign(
	  (void **)log_depletion_fractions, SWIFT_STRUCT_ALIGNMENT,
          table_cooling_N_redshifts * table_cooling_N_temperature *
	  table_cooling_N_metallicity * table_cooling_N_density *
	  (table_cooling_N_elementtypes - 1) * sizeof(float)) != 0)
    error("Failed to allocate depletion array\n");

  dataset = H5Dopen(id, "/Tdep/Depletion", H5P_DEFAULT);
  status = H5Dread(dataset, H5T_NATIVE_FLOAT, H5S_ALL, H5S_ALL, H5P_DEFAULT,
                   *log_depletion_fractions);
  if (status < 0) error("error reading dust depletion (temperature)\n");
  status = H5Dclose(dataset);
  if (status < 0) error("error closing cooling dataset");
}

static INLINE void depletion_correct_rates(float *cooling_array_heating_rate,
					   float *cooling_array_cooling_rate,
					   float *log_depletion_fractions,
					   const int table_cooling_N_redshifts,
					   const int table_cooling_N_temperature,
					   const int table_cooling_N_metallicity,
					   const int table_cooling_N_density,
					   const int table_cooling_N_elementtypes,
					   const int table_cooling_N_cooltypes,
					   const int table_cooling_N_heattypes){
  /* index for depletion array */
  int idx = 0;

  /* indices for rate arrays */
  int idx_cool = 0;
  int idx_heat = 0;

  /* size difference of last array dimension relative to depletion array */
  int cool_len_diff = table_cooling_N_cooltypes - (table_cooling_N_elementtypes-1);
  int heat_len_diff = table_cooling_N_heattypes - (table_cooling_N_elementtypes-1);

  // iterate through cooling and heating table dimensions 
  for (int i = 0; i < table_cooling_N_redshifts; i++) {
    for (int j = 0; j < table_cooling_N_temperature; j++) {
      for (int k = 0; k < table_cooling_N_metallicity; k++) {
	for (int l = 0; l < table_cooling_N_density; l++) {
	  for (int m = 0; m < (table_cooling_N_elementtypes-1); m++) {
	    // For each cooling and heating rate we divide out by the
	    // fraction of element m in the gas phase to remove
	    // implicit depletion 
	    const float logfgas = log10f(1.-exp10f(log_depletion_fractions[idx]));

	    cooling_array_heating_rate[idx_heat] -= logfgas;
	    cooling_array_cooling_rate[idx_cool] -= logfgas;
	    
	    /* increment indices */
	    idx = idx + 1;
	    idx_cool = idx_cool + 1; 
	    idx_heat = idx_heat + 1;
	  }
	  // increment cooling and heating arrays to skip non named element channels
	  idx_cool = idx_cool + cool_len_diff;
	  idx_heat = idx_heat + heat_len_diff;
	}
      }
    }
  } 
  message("Scaled implicit dust depletion out of Colibre cooling tables.");
}

static INLINE void initialise_dyield_tables(struct feedback_props *fp, 
					    struct dustevo_props *dp) {

  /* allocate memory */
  if (posix_memalign((void **)&dp->dyield_SNII.yield_IMF_resampled, 
		     SWIFT_STRUCT_ALIGNMENT,
		     eagle_feedback_SNII_N_metals * grain_species_count * 
		     eagle_feedback_N_imf_bins* sizeof(double)) != 0)
    error("Failed to allocate SNII dust yield array\n");

  if (posix_memalign((void **)&dp->dyield_AGB.yield_IMF_resampled, 
		     SWIFT_STRUCT_ALIGNMENT,
		     eagle_feedback_AGB_N_metals * grain_species_count * 
		     eagle_feedback_N_imf_bins* sizeof(double)) != 0)
    error("Failed to allocate AGB dust yield array\n");

  /* zero arrays */
  memset(dp->dyield_SNII.yield_IMF_resampled, 0.,
  	 eagle_feedback_SNII_N_metals * grain_species_count * eagle_feedback_N_imf_bins *sizeof(double));
  memset(dp->dyield_AGB.yield_IMF_resampled, 0.,
  	 eagle_feedback_AGB_N_metals * grain_species_count * eagle_feedback_N_imf_bins *sizeof(double));

}

static INLINE void print_dyield_tables(struct feedback_props *fp,
				       struct dustevo_props *dp) {
  
  message("downsampled printing of SNII grain yield table:");

  int dyield_index_3d;

  for (int grain = 0; grain < grain_species_count; grain++) {
    for (int i = 0; i < eagle_feedback_SNII_N_metals; i++) {
      for (int k = 0; k < eagle_feedback_N_imf_bins; k++) {
  	dyield_index_3d =
  	  row_major_index_3d(i,
  			     grain,
  			     k,
  			     eagle_feedback_SNII_N_metals,
  			     grain_species_count,
  			     eagle_feedback_N_imf_bins);

  	  if (dyield_index_3d % 20 == 0) {
  	    message("\t\t Grain %d | Metallicity %f | Mass %f | Index %d | Yield %f",
  		    grain,
  		    exp10f(fp->yield_SNII.metallicity[i]),
  		    exp10f(fp->yield_mass_bins[k]),
  		    dyield_index_3d,
  		    dp->dyield_SNII.yield_IMF_resampled[dyield_index_3d]);
  	  }
      }
    }
  }

  message("downsampled printing of AGB grain yield table:");

  for (int grain = 0; grain < grain_species_count; grain++) {
    for (int i = 0; i < eagle_feedback_AGB_N_metals; i++) {
      for (int k = 0; k < eagle_feedback_N_imf_bins; k++) {
  	dyield_index_3d =
  	  row_major_index_3d(i,
  			     grain,
  			     k,
  			     eagle_feedback_AGB_N_metals,
  			     grain_species_count,
  			     eagle_feedback_N_imf_bins);

  	  if (dyield_index_3d % 20 == 0) {
  	    message("\t\t Grain %d | Metallicity %f | Mass %f | Index %d | Yield %f",
  		    grain,
  		    exp10f(fp->yield_AGB.metallicity[i]),
  		    exp10f(fp->yield_mass_bins[k]),
  		    dyield_index_3d,
  		    dp->dyield_AGB.yield_IMF_resampled[dyield_index_3d]);
  	  }
      }
    }
  }
}


/**
 * @brief reads yield tables, flattens and stores them in stars_props data
 * struct
 *
 * @param feedback_props the #feedback_props data struct to read the table into.
 */
INLINE static void read_AGB_dyield_tables(struct dustevo_props *dp) {

#ifdef HAVE_HDF5

  /* filenames to read HDF5 files */
  char fname[256], setname[100];

  hid_t file_id, dataset, dataset2, datatype, dataspace;
  herr_t status;

  /* Allocate array to store AGB dyield tables */
  if (swift_memalign("feedback-tables",
                     (void **)&dp->dyield_AGB.yield,
                     SWIFT_STRUCT_ALIGNMENT,
                     eagle_feedback_AGB_N_metals * eagle_feedback_AGB_N_masses *
                         t20_dust_N_grains * sizeof(double)) != 0) {
    error("Failed to allocate AGB yield array");
  }

  /* Read AGB tables */
  sprintf(fname, "%s/AGB_dustyield.hdf5", dp->AGB_dyield_path);
  file_id = H5Fopen(fname, H5F_ACC_RDONLY, H5P_DEFAULT);
  if (file_id < 0) error("unable to open file %s\n", fname);	      

  double temp_yield_AGB[grain_species_count]
    		       [eagle_feedback_AGB_N_masses];
  char *metallicity_yield_table_name_AGB[eagle_feedback_AGB_N_metals];

  /* read metallicity names */
  datatype = H5Tcopy(H5T_C_S1);
  H5Tset_size(datatype, H5T_VARIABLE);
  dataset2 = H5Dopen(file_id, "Yield_names", H5P_DEFAULT);
  dataspace = H5Dget_space(dataset2);

  status = H5Dread(dataset2, datatype, H5S_ALL, H5S_ALL, H5P_DEFAULT,
                   metallicity_yield_table_name_AGB);
  if (status < 0) error("error reading yield table names");


  /* read AGB yield tables */
  for (int i = 0; i < eagle_feedback_AGB_N_metals; i++) {
    /* read yields to temporary array */
    sprintf(setname, "/Yields/%s/Yield", metallicity_yield_table_name_AGB[i]);
    dataset = H5Dopen(file_id, setname, H5P_DEFAULT);
    status = H5Dread(dataset, H5T_NATIVE_DOUBLE, H5S_ALL, H5S_ALL, H5P_DEFAULT,
                     temp_yield_AGB);
    if (status < 0) error("error reading AGB yield");
    status = H5Dclose(dataset);
    if (status < 0) error("error closing dataset");
    /* Flatten the temporary tables that were read, store in stars_props */
    for (int k = 0; k < eagle_feedback_AGB_N_masses; k++) {

      for (int j = 0; j < grain_species_count; j++) {
        const int flat_index_Z = row_major_index_3d(
            i, j, k, eagle_feedback_AGB_N_metals, grain_species_count,
            eagle_feedback_AGB_N_masses);
        dp->dyield_AGB.yield[flat_index_Z] = temp_yield_AGB[j][k];
      }
    }
  }
  
  /* Release the memory allocated by HDF5 for the strings */
  status = H5Dvlen_reclaim(datatype, dataspace, H5P_DEFAULT,
                           metallicity_yield_table_name_AGB);
  if (status < 0) error("error freeing string memory");
  status = H5Dclose(dataset2);
  if (status < 0) error("error closing dataset");
  status = H5Tclose(datatype);
  if (status < 0) error("error closing datatype");
  status = H5Sclose(dataspace);
  if (status < 0) error("error closing dataspace");

  status = H5Fclose(file_id);
  if (status < 0) error("error closing file");
#endif
}

/**
 * @brief resamples yields based on IMF mass bins
 *
 * @param feedback_props the #feedback_props data struct.
 */
INLINE static void resample_AGB_dyield(struct feedback_props *fp,
				       struct dustevo_props *dp) {

  int flat_index_3d  ;


  /* Declare temporary tables to accumulate yields */
  double AGB_yield[eagle_feedback_AGB_N_masses];
  float result;

  /* Resample yields for each element tracked in COLIBRE */
  for (enum grain_species grain = 0;
       grain < grain_species_count; grain++) {

    for (int i = 0; i < eagle_feedback_AGB_N_metals; i++) {
      for (int j = 0; j < eagle_feedback_AGB_N_masses; j++) {
	flat_index_3d = row_major_index_3d(
					   i, grain, j, eagle_feedback_AGB_N_metals,
					   grain_species_count, eagle_feedback_AGB_N_masses);
	AGB_yield[j] = dp->dyield_AGB.yield[flat_index_3d] *
	  exp(M_LN10 * (-fp->yield_AGB.mass[j]));
      }

      for (int j = 0; j < eagle_feedback_N_imf_bins; j++) {
	if (fp->yield_mass_bins[j] <
	    fp->yield_AGB.mass[0])
	  result = AGB_yield[0];
	else if (fp->yield_mass_bins[j] >
		 fp->yield_AGB
		 .mass[eagle_feedback_AGB_N_masses - 1])
	  result = AGB_yield[eagle_feedback_AGB_N_masses - 1];
	else
	  result = interpolate_1D_non_uniform(
					      fp->yield_AGB.mass, AGB_yield,
					      eagle_feedback_AGB_N_masses,
					      fp->yield_mass_bins[j]);

	flat_index_3d =
	  row_major_index_3d(i, grain, j, eagle_feedback_AGB_N_metals,
			     grain_species_count,
			     eagle_feedback_N_imf_bins);
	dp->dyield_AGB.yield_IMF_resampled[flat_index_3d] =
	  exp(M_LN10 * fp->yield_mass_bins[j]) * result;
	
      }
    }
  }  
}


static INLINE void compute_SNII_dyield(struct feedback_props *fp, 
				       struct dustevo_props *dp) {

  message("Budgeting SNII dust yield from total metal yields using a Zhukovska, Gail & Trieloff (2008) prescription");

  /* variables to store temporary values in calculation */
  double rel_yield, base_yield, dust_yield/*, dust_yield_O*/;
  float solar_metalfrac, c_frac, elfrac;/* , mu_elem_inv */; 
  int yield_index_3d, yield_index_2d/* , yield_index_3d_O */;
  int dyield_index_3d/* , dyield_index_3d_O */;
  int eldx;
  const char* elname;
  
  /* first pass through each grain composition to find bottlenecked yield for each grain type */
  for (int grain = 0; grain < grain_species_count; grain++) {
    for (int elem = 0; elem < dp->grain_element_count[grain]; elem++) {
      
      /* get constituent element chemistry index */
      eldx = dp->grain_element_indices[grain][elem];

      /* fraction of grain molecular mass constituted by this element */
      elfrac = dp->grain_element_mfrac[grain][elem];

      /* get element-specific constants here */
      solar_metalfrac = dp->abundance_pattern[eldx];
      c_frac = dp->condensation_frac[eldx];

      for (int i = 0; i < eagle_feedback_SNII_N_metals; i++) {
	for (int k = 0; k < eagle_feedback_N_imf_bins; k++) {

	  /* indices for the resampled gas yield (3d), ejecta (2d) and dust yield (3d) arrays */
	  yield_index_3d =
	    row_major_index_3d(i,eldx,k,
			       eagle_feedback_SNII_N_metals,
			       enrichment_of_N_elements_from_yield_tables,
			       eagle_feedback_N_imf_bins);

	  yield_index_2d =
	    row_major_index_2d(i,k,
			       eagle_feedback_SNII_N_metals,
			       eagle_feedback_N_imf_bins);
	  dyield_index_3d =
	    row_major_index_3d(i,grain,k,
	  		       eagle_feedback_SNII_N_metals,
	  		       grain_species_count,
	  		       eagle_feedback_N_imf_bins);	  

	   
	  /* throughput metal mass in the ejecta */
	  base_yield = solar_metalfrac * \
	    exp10f(fp->yield_SNII.metallicity[i]) * \
	    fp->yield_SNII.ejecta_IMF_resampled[yield_index_2d];
	   
	  /* the additional ejected metal mass produced or destroyed by star */
	  rel_yield = fp->yield_SNII.yield_IMF_resampled[yield_index_3d];

	  /* ejected metal mass condensing in the dust phase */
	  dust_yield = (rel_yield+base_yield) * c_frac / elfrac;

	  /* if dust yield is unset or estimated larger than predicted for this element, set */
	    if (dp->dyield_SNII.yield_IMF_resampled[dyield_index_3d] != 0){
	      dp->dyield_SNII.yield_IMF_resampled[dyield_index_3d] = 
		min(dp->dyield_SNII.yield_IMF_resampled[dyield_index_3d], dust_yield);
	    }
	    else {
	      dp->dyield_SNII.yield_IMF_resampled[dyield_index_3d] = dust_yield;
	    }
	  
	  if (yield_index_3d % 50 == -1) {
	    message("\t Index %d :: Dindex %d :: :: Mass %f :: Metallicity %f :: Orig Yield %f :: Dust Yield %f :: Mod Yield %f",
		    //elname,
		    yield_index_3d, dyield_index_3d, 
		    exp10f(fp->yield_mass_bins[k]), 
		    exp10f(fp->yield_SNII.metallicity[i]), 
		    rel_yield, 
		    dp->dyield_SNII.yield_IMF_resampled[dyield_index_3d],
		    fp->yield_SNII.yield_IMF_resampled[yield_index_3d]);
		     

	  }
	}  
      }
    }
    
    for (int elem = 0; elem < dp->grain_element_count[grain]; elem++) {
     
      /* get constituent element chemistry index */
      eldx = dp->grain_element_indices[grain][elem];

      /* fraction of grain molecular mass constituted by this element */
      elfrac = dp->grain_element_mfrac[grain][elem];

      /* print constituent element */
      elname = chemistry_get_element_name((enum chemistry_element)eldx);
      message("\t Synthesise dust from element: %s", elname);

      for (int i = 0; i < eagle_feedback_SNII_N_metals; i++) {
	for (int k = 0; k < eagle_feedback_N_imf_bins; k++) {

	  /* indices for the resampled gas yield (3d) and dust yield (3d) arrays */
	  yield_index_3d =
	    row_major_index_3d(i,eldx,k,
			       eagle_feedback_SNII_N_metals,
			       enrichment_of_N_elements_from_yield_tables,
			       eagle_feedback_N_imf_bins);
	  dyield_index_3d =
	    row_major_index_3d(i,grain,k,
	  		       eagle_feedback_SNII_N_metals,
	  		       grain_species_count,
	  		       eagle_feedback_N_imf_bins);	  

	   
	    /* subtract metal mass in grains from gas yields */
	    fp->yield_SNII.yield_IMF_resampled[yield_index_3d] =
	      fp->yield_SNII.yield_IMF_resampled[yield_index_3d] - 
	      (dp->dyield_SNII.yield_IMF_resampled[dyield_index_3d] * elfrac);
	}
      }
    }
  }
}

static INLINE void compute_AGB_dyield(struct feedback_props *fp, 
				       struct dustevo_props *dp) {
  message("Reading AGB dust yield from %s", dp->AGB_dyield_path);
  read_AGB_dyield_tables(dp);
  resample_AGB_dyield(fp, dp); 

  message("Budgeting AGB dust yield from tabulated metal yields");
  /* variables to store temporary values in calculation */
  double dust_contr, elfrac;
  int yield_index_3d;
  int dyield_index_3d;
  int eldx;
  const char* elname;
  
  /* iterate through each grain composition*/
  for (int grain = 0; grain < grain_species_count; grain++) {
    for (int elem = 0; elem < dp->grain_element_count[grain]; elem++) {
      
      /* get constituent element chemistry index */
      eldx = dp->grain_element_indices[grain][elem];
=======
void read_colibre_depletion(hid_t id, float **log_depletion_fractions,
				  const int table_cooling_N_redshifts,
				  const int table_cooling_N_temperature,
				  const int table_cooling_N_metallicity,
				  const int table_cooling_N_density,
				  const int table_cooling_N_elementtypes);
>>>>>>> da52adbe

void depletion_correct_rates(float *cooling_array_heating_rate,
				   float *cooling_array_cooling_rate,
				   float *log_depletion_fractions,
				   const int table_cooling_N_redshifts,
				   const int table_cooling_N_temperature,
				   const int table_cooling_N_metallicity,
				   const int table_cooling_N_density,
				   const int table_cooling_N_elementtypes,
				   const int table_cooling_N_cooltypes,
				   const int table_cooling_N_heattypes);

void initialise_dyield_tables(struct feedback_props *fp, 
				    struct dustevo_props *dp);

void print_dyield_tables(struct feedback_props *fp,
			       struct dustevo_props *dp);

void read_AGB_dyield_tables(struct dustevo_props *dp);

void resample_AGB_dyield(struct feedback_props *fp,
			       struct dustevo_props *dp);


void compute_SNII_dyield(struct feedback_props *fp, 
			       struct dustevo_props *dp);

void compute_AGB_dyield(struct feedback_props *fp, 
				      struct dustevo_props *dp);


#endif /* SWIFT_DUST_T20_TABLES_H */<|MERGE_RESOLUTION|>--- conflicted
+++ resolved
@@ -36,454 +36,12 @@
 /*! Number of bins used to define the IMF */
 #define eagle_feedback_N_imf_bins 200
 
-/*! Number of mass bins along the metal axis of the lifetime table */
-#define t20_dust_N_grains 2
-
-<<<<<<< HEAD
-static INLINE void read_colibre_depletion(hid_t id, float **log_depletion_fractions,
-					  const int table_cooling_N_redshifts,
-					  const int table_cooling_N_temperature,
-					  const int table_cooling_N_metallicity,
-					  const int table_cooling_N_density,
-					  const int table_cooling_N_elementtypes) {
-
-  hid_t dataset;
-  herr_t status;
-
-  if (posix_memalign(
-	  (void **)log_depletion_fractions, SWIFT_STRUCT_ALIGNMENT,
-          table_cooling_N_redshifts * table_cooling_N_temperature *
-	  table_cooling_N_metallicity * table_cooling_N_density *
-	  (table_cooling_N_elementtypes - 1) * sizeof(float)) != 0)
-    error("Failed to allocate depletion array\n");
-
-  dataset = H5Dopen(id, "/Tdep/Depletion", H5P_DEFAULT);
-  status = H5Dread(dataset, H5T_NATIVE_FLOAT, H5S_ALL, H5S_ALL, H5P_DEFAULT,
-                   *log_depletion_fractions);
-  if (status < 0) error("error reading dust depletion (temperature)\n");
-  status = H5Dclose(dataset);
-  if (status < 0) error("error closing cooling dataset");
-}
-
-static INLINE void depletion_correct_rates(float *cooling_array_heating_rate,
-					   float *cooling_array_cooling_rate,
-					   float *log_depletion_fractions,
-					   const int table_cooling_N_redshifts,
-					   const int table_cooling_N_temperature,
-					   const int table_cooling_N_metallicity,
-					   const int table_cooling_N_density,
-					   const int table_cooling_N_elementtypes,
-					   const int table_cooling_N_cooltypes,
-					   const int table_cooling_N_heattypes){
-  /* index for depletion array */
-  int idx = 0;
-
-  /* indices for rate arrays */
-  int idx_cool = 0;
-  int idx_heat = 0;
-
-  /* size difference of last array dimension relative to depletion array */
-  int cool_len_diff = table_cooling_N_cooltypes - (table_cooling_N_elementtypes-1);
-  int heat_len_diff = table_cooling_N_heattypes - (table_cooling_N_elementtypes-1);
-
-  // iterate through cooling and heating table dimensions 
-  for (int i = 0; i < table_cooling_N_redshifts; i++) {
-    for (int j = 0; j < table_cooling_N_temperature; j++) {
-      for (int k = 0; k < table_cooling_N_metallicity; k++) {
-	for (int l = 0; l < table_cooling_N_density; l++) {
-	  for (int m = 0; m < (table_cooling_N_elementtypes-1); m++) {
-	    // For each cooling and heating rate we divide out by the
-	    // fraction of element m in the gas phase to remove
-	    // implicit depletion 
-	    const float logfgas = log10f(1.-exp10f(log_depletion_fractions[idx]));
-
-	    cooling_array_heating_rate[idx_heat] -= logfgas;
-	    cooling_array_cooling_rate[idx_cool] -= logfgas;
-	    
-	    /* increment indices */
-	    idx = idx + 1;
-	    idx_cool = idx_cool + 1; 
-	    idx_heat = idx_heat + 1;
-	  }
-	  // increment cooling and heating arrays to skip non named element channels
-	  idx_cool = idx_cool + cool_len_diff;
-	  idx_heat = idx_heat + heat_len_diff;
-	}
-      }
-    }
-  } 
-  message("Scaled implicit dust depletion out of Colibre cooling tables.");
-}
-
-static INLINE void initialise_dyield_tables(struct feedback_props *fp, 
-					    struct dustevo_props *dp) {
-
-  /* allocate memory */
-  if (posix_memalign((void **)&dp->dyield_SNII.yield_IMF_resampled, 
-		     SWIFT_STRUCT_ALIGNMENT,
-		     eagle_feedback_SNII_N_metals * grain_species_count * 
-		     eagle_feedback_N_imf_bins* sizeof(double)) != 0)
-    error("Failed to allocate SNII dust yield array\n");
-
-  if (posix_memalign((void **)&dp->dyield_AGB.yield_IMF_resampled, 
-		     SWIFT_STRUCT_ALIGNMENT,
-		     eagle_feedback_AGB_N_metals * grain_species_count * 
-		     eagle_feedback_N_imf_bins* sizeof(double)) != 0)
-    error("Failed to allocate AGB dust yield array\n");
-
-  /* zero arrays */
-  memset(dp->dyield_SNII.yield_IMF_resampled, 0.,
-  	 eagle_feedback_SNII_N_metals * grain_species_count * eagle_feedback_N_imf_bins *sizeof(double));
-  memset(dp->dyield_AGB.yield_IMF_resampled, 0.,
-  	 eagle_feedback_AGB_N_metals * grain_species_count * eagle_feedback_N_imf_bins *sizeof(double));
-
-}
-
-static INLINE void print_dyield_tables(struct feedback_props *fp,
-				       struct dustevo_props *dp) {
-  
-  message("downsampled printing of SNII grain yield table:");
-
-  int dyield_index_3d;
-
-  for (int grain = 0; grain < grain_species_count; grain++) {
-    for (int i = 0; i < eagle_feedback_SNII_N_metals; i++) {
-      for (int k = 0; k < eagle_feedback_N_imf_bins; k++) {
-  	dyield_index_3d =
-  	  row_major_index_3d(i,
-  			     grain,
-  			     k,
-  			     eagle_feedback_SNII_N_metals,
-  			     grain_species_count,
-  			     eagle_feedback_N_imf_bins);
-
-  	  if (dyield_index_3d % 20 == 0) {
-  	    message("\t\t Grain %d | Metallicity %f | Mass %f | Index %d | Yield %f",
-  		    grain,
-  		    exp10f(fp->yield_SNII.metallicity[i]),
-  		    exp10f(fp->yield_mass_bins[k]),
-  		    dyield_index_3d,
-  		    dp->dyield_SNII.yield_IMF_resampled[dyield_index_3d]);
-  	  }
-      }
-    }
-  }
-
-  message("downsampled printing of AGB grain yield table:");
-
-  for (int grain = 0; grain < grain_species_count; grain++) {
-    for (int i = 0; i < eagle_feedback_AGB_N_metals; i++) {
-      for (int k = 0; k < eagle_feedback_N_imf_bins; k++) {
-  	dyield_index_3d =
-  	  row_major_index_3d(i,
-  			     grain,
-  			     k,
-  			     eagle_feedback_AGB_N_metals,
-  			     grain_species_count,
-  			     eagle_feedback_N_imf_bins);
-
-  	  if (dyield_index_3d % 20 == 0) {
-  	    message("\t\t Grain %d | Metallicity %f | Mass %f | Index %d | Yield %f",
-  		    grain,
-  		    exp10f(fp->yield_AGB.metallicity[i]),
-  		    exp10f(fp->yield_mass_bins[k]),
-  		    dyield_index_3d,
-  		    dp->dyield_AGB.yield_IMF_resampled[dyield_index_3d]);
-  	  }
-      }
-    }
-  }
-}
-
-
-/**
- * @brief reads yield tables, flattens and stores them in stars_props data
- * struct
- *
- * @param feedback_props the #feedback_props data struct to read the table into.
- */
-INLINE static void read_AGB_dyield_tables(struct dustevo_props *dp) {
-
-#ifdef HAVE_HDF5
-
-  /* filenames to read HDF5 files */
-  char fname[256], setname[100];
-
-  hid_t file_id, dataset, dataset2, datatype, dataspace;
-  herr_t status;
-
-  /* Allocate array to store AGB dyield tables */
-  if (swift_memalign("feedback-tables",
-                     (void **)&dp->dyield_AGB.yield,
-                     SWIFT_STRUCT_ALIGNMENT,
-                     eagle_feedback_AGB_N_metals * eagle_feedback_AGB_N_masses *
-                         t20_dust_N_grains * sizeof(double)) != 0) {
-    error("Failed to allocate AGB yield array");
-  }
-
-  /* Read AGB tables */
-  sprintf(fname, "%s/AGB_dustyield.hdf5", dp->AGB_dyield_path);
-  file_id = H5Fopen(fname, H5F_ACC_RDONLY, H5P_DEFAULT);
-  if (file_id < 0) error("unable to open file %s\n", fname);	      
-
-  double temp_yield_AGB[grain_species_count]
-    		       [eagle_feedback_AGB_N_masses];
-  char *metallicity_yield_table_name_AGB[eagle_feedback_AGB_N_metals];
-
-  /* read metallicity names */
-  datatype = H5Tcopy(H5T_C_S1);
-  H5Tset_size(datatype, H5T_VARIABLE);
-  dataset2 = H5Dopen(file_id, "Yield_names", H5P_DEFAULT);
-  dataspace = H5Dget_space(dataset2);
-
-  status = H5Dread(dataset2, datatype, H5S_ALL, H5S_ALL, H5P_DEFAULT,
-                   metallicity_yield_table_name_AGB);
-  if (status < 0) error("error reading yield table names");
-
-
-  /* read AGB yield tables */
-  for (int i = 0; i < eagle_feedback_AGB_N_metals; i++) {
-    /* read yields to temporary array */
-    sprintf(setname, "/Yields/%s/Yield", metallicity_yield_table_name_AGB[i]);
-    dataset = H5Dopen(file_id, setname, H5P_DEFAULT);
-    status = H5Dread(dataset, H5T_NATIVE_DOUBLE, H5S_ALL, H5S_ALL, H5P_DEFAULT,
-                     temp_yield_AGB);
-    if (status < 0) error("error reading AGB yield");
-    status = H5Dclose(dataset);
-    if (status < 0) error("error closing dataset");
-    /* Flatten the temporary tables that were read, store in stars_props */
-    for (int k = 0; k < eagle_feedback_AGB_N_masses; k++) {
-
-      for (int j = 0; j < grain_species_count; j++) {
-        const int flat_index_Z = row_major_index_3d(
-            i, j, k, eagle_feedback_AGB_N_metals, grain_species_count,
-            eagle_feedback_AGB_N_masses);
-        dp->dyield_AGB.yield[flat_index_Z] = temp_yield_AGB[j][k];
-      }
-    }
-  }
-  
-  /* Release the memory allocated by HDF5 for the strings */
-  status = H5Dvlen_reclaim(datatype, dataspace, H5P_DEFAULT,
-                           metallicity_yield_table_name_AGB);
-  if (status < 0) error("error freeing string memory");
-  status = H5Dclose(dataset2);
-  if (status < 0) error("error closing dataset");
-  status = H5Tclose(datatype);
-  if (status < 0) error("error closing datatype");
-  status = H5Sclose(dataspace);
-  if (status < 0) error("error closing dataspace");
-
-  status = H5Fclose(file_id);
-  if (status < 0) error("error closing file");
-#endif
-}
-
-/**
- * @brief resamples yields based on IMF mass bins
- *
- * @param feedback_props the #feedback_props data struct.
- */
-INLINE static void resample_AGB_dyield(struct feedback_props *fp,
-				       struct dustevo_props *dp) {
-
-  int flat_index_3d  ;
-
-
-  /* Declare temporary tables to accumulate yields */
-  double AGB_yield[eagle_feedback_AGB_N_masses];
-  float result;
-
-  /* Resample yields for each element tracked in COLIBRE */
-  for (enum grain_species grain = 0;
-       grain < grain_species_count; grain++) {
-
-    for (int i = 0; i < eagle_feedback_AGB_N_metals; i++) {
-      for (int j = 0; j < eagle_feedback_AGB_N_masses; j++) {
-	flat_index_3d = row_major_index_3d(
-					   i, grain, j, eagle_feedback_AGB_N_metals,
-					   grain_species_count, eagle_feedback_AGB_N_masses);
-	AGB_yield[j] = dp->dyield_AGB.yield[flat_index_3d] *
-	  exp(M_LN10 * (-fp->yield_AGB.mass[j]));
-      }
-
-      for (int j = 0; j < eagle_feedback_N_imf_bins; j++) {
-	if (fp->yield_mass_bins[j] <
-	    fp->yield_AGB.mass[0])
-	  result = AGB_yield[0];
-	else if (fp->yield_mass_bins[j] >
-		 fp->yield_AGB
-		 .mass[eagle_feedback_AGB_N_masses - 1])
-	  result = AGB_yield[eagle_feedback_AGB_N_masses - 1];
-	else
-	  result = interpolate_1D_non_uniform(
-					      fp->yield_AGB.mass, AGB_yield,
-					      eagle_feedback_AGB_N_masses,
-					      fp->yield_mass_bins[j]);
-
-	flat_index_3d =
-	  row_major_index_3d(i, grain, j, eagle_feedback_AGB_N_metals,
-			     grain_species_count,
-			     eagle_feedback_N_imf_bins);
-	dp->dyield_AGB.yield_IMF_resampled[flat_index_3d] =
-	  exp(M_LN10 * fp->yield_mass_bins[j]) * result;
-	
-      }
-    }
-  }  
-}
-
-
-static INLINE void compute_SNII_dyield(struct feedback_props *fp, 
-				       struct dustevo_props *dp) {
-
-  message("Budgeting SNII dust yield from total metal yields using a Zhukovska, Gail & Trieloff (2008) prescription");
-
-  /* variables to store temporary values in calculation */
-  double rel_yield, base_yield, dust_yield/*, dust_yield_O*/;
-  float solar_metalfrac, c_frac, elfrac;/* , mu_elem_inv */; 
-  int yield_index_3d, yield_index_2d/* , yield_index_3d_O */;
-  int dyield_index_3d/* , dyield_index_3d_O */;
-  int eldx;
-  const char* elname;
-  
-  /* first pass through each grain composition to find bottlenecked yield for each grain type */
-  for (int grain = 0; grain < grain_species_count; grain++) {
-    for (int elem = 0; elem < dp->grain_element_count[grain]; elem++) {
-      
-      /* get constituent element chemistry index */
-      eldx = dp->grain_element_indices[grain][elem];
-
-      /* fraction of grain molecular mass constituted by this element */
-      elfrac = dp->grain_element_mfrac[grain][elem];
-
-      /* get element-specific constants here */
-      solar_metalfrac = dp->abundance_pattern[eldx];
-      c_frac = dp->condensation_frac[eldx];
-
-      for (int i = 0; i < eagle_feedback_SNII_N_metals; i++) {
-	for (int k = 0; k < eagle_feedback_N_imf_bins; k++) {
-
-	  /* indices for the resampled gas yield (3d), ejecta (2d) and dust yield (3d) arrays */
-	  yield_index_3d =
-	    row_major_index_3d(i,eldx,k,
-			       eagle_feedback_SNII_N_metals,
-			       enrichment_of_N_elements_from_yield_tables,
-			       eagle_feedback_N_imf_bins);
-
-	  yield_index_2d =
-	    row_major_index_2d(i,k,
-			       eagle_feedback_SNII_N_metals,
-			       eagle_feedback_N_imf_bins);
-	  dyield_index_3d =
-	    row_major_index_3d(i,grain,k,
-	  		       eagle_feedback_SNII_N_metals,
-	  		       grain_species_count,
-	  		       eagle_feedback_N_imf_bins);	  
-
-	   
-	  /* throughput metal mass in the ejecta */
-	  base_yield = solar_metalfrac * \
-	    exp10f(fp->yield_SNII.metallicity[i]) * \
-	    fp->yield_SNII.ejecta_IMF_resampled[yield_index_2d];
-	   
-	  /* the additional ejected metal mass produced or destroyed by star */
-	  rel_yield = fp->yield_SNII.yield_IMF_resampled[yield_index_3d];
-
-	  /* ejected metal mass condensing in the dust phase */
-	  dust_yield = (rel_yield+base_yield) * c_frac / elfrac;
-
-	  /* if dust yield is unset or estimated larger than predicted for this element, set */
-	    if (dp->dyield_SNII.yield_IMF_resampled[dyield_index_3d] != 0){
-	      dp->dyield_SNII.yield_IMF_resampled[dyield_index_3d] = 
-		min(dp->dyield_SNII.yield_IMF_resampled[dyield_index_3d], dust_yield);
-	    }
-	    else {
-	      dp->dyield_SNII.yield_IMF_resampled[dyield_index_3d] = dust_yield;
-	    }
-	  
-	  if (yield_index_3d % 50 == -1) {
-	    message("\t Index %d :: Dindex %d :: :: Mass %f :: Metallicity %f :: Orig Yield %f :: Dust Yield %f :: Mod Yield %f",
-		    //elname,
-		    yield_index_3d, dyield_index_3d, 
-		    exp10f(fp->yield_mass_bins[k]), 
-		    exp10f(fp->yield_SNII.metallicity[i]), 
-		    rel_yield, 
-		    dp->dyield_SNII.yield_IMF_resampled[dyield_index_3d],
-		    fp->yield_SNII.yield_IMF_resampled[yield_index_3d]);
-		     
-
-	  }
-	}  
-      }
-    }
-    
-    for (int elem = 0; elem < dp->grain_element_count[grain]; elem++) {
-     
-      /* get constituent element chemistry index */
-      eldx = dp->grain_element_indices[grain][elem];
-
-      /* fraction of grain molecular mass constituted by this element */
-      elfrac = dp->grain_element_mfrac[grain][elem];
-
-      /* print constituent element */
-      elname = chemistry_get_element_name((enum chemistry_element)eldx);
-      message("\t Synthesise dust from element: %s", elname);
-
-      for (int i = 0; i < eagle_feedback_SNII_N_metals; i++) {
-	for (int k = 0; k < eagle_feedback_N_imf_bins; k++) {
-
-	  /* indices for the resampled gas yield (3d) and dust yield (3d) arrays */
-	  yield_index_3d =
-	    row_major_index_3d(i,eldx,k,
-			       eagle_feedback_SNII_N_metals,
-			       enrichment_of_N_elements_from_yield_tables,
-			       eagle_feedback_N_imf_bins);
-	  dyield_index_3d =
-	    row_major_index_3d(i,grain,k,
-	  		       eagle_feedback_SNII_N_metals,
-	  		       grain_species_count,
-	  		       eagle_feedback_N_imf_bins);	  
-
-	   
-	    /* subtract metal mass in grains from gas yields */
-	    fp->yield_SNII.yield_IMF_resampled[yield_index_3d] =
-	      fp->yield_SNII.yield_IMF_resampled[yield_index_3d] - 
-	      (dp->dyield_SNII.yield_IMF_resampled[dyield_index_3d] * elfrac);
-	}
-      }
-    }
-  }
-}
-
-static INLINE void compute_AGB_dyield(struct feedback_props *fp, 
-				       struct dustevo_props *dp) {
-  message("Reading AGB dust yield from %s", dp->AGB_dyield_path);
-  read_AGB_dyield_tables(dp);
-  resample_AGB_dyield(fp, dp); 
-
-  message("Budgeting AGB dust yield from tabulated metal yields");
-  /* variables to store temporary values in calculation */
-  double dust_contr, elfrac;
-  int yield_index_3d;
-  int dyield_index_3d;
-  int eldx;
-  const char* elname;
-  
-  /* iterate through each grain composition*/
-  for (int grain = 0; grain < grain_species_count; grain++) {
-    for (int elem = 0; elem < dp->grain_element_count[grain]; elem++) {
-      
-      /* get constituent element chemistry index */
-      eldx = dp->grain_element_indices[grain][elem];
-=======
 void read_colibre_depletion(hid_t id, float **log_depletion_fractions,
 				  const int table_cooling_N_redshifts,
 				  const int table_cooling_N_temperature,
 				  const int table_cooling_N_metallicity,
 				  const int table_cooling_N_density,
 				  const int table_cooling_N_elementtypes);
->>>>>>> da52adbe
 
 void depletion_correct_rates(float *cooling_array_heating_rate,
 				   float *cooling_array_cooling_rate,
@@ -497,22 +55,22 @@
 				   const int table_cooling_N_heattypes);
 
 void initialise_dyield_tables(struct feedback_props *fp, 
-				    struct dustevo_props *dp);
+			      struct dustevo_props *dp);
 
 void print_dyield_tables(struct feedback_props *fp,
-			       struct dustevo_props *dp);
+			 struct dustevo_props *dp);
 
 void read_AGB_dyield_tables(struct dustevo_props *dp);
 
 void resample_AGB_dyield(struct feedback_props *fp,
-			       struct dustevo_props *dp);
+			 struct dustevo_props *dp);
 
 
 void compute_SNII_dyield(struct feedback_props *fp, 
-			       struct dustevo_props *dp);
+			 struct dustevo_props *dp);
 
 void compute_AGB_dyield(struct feedback_props *fp, 
-				      struct dustevo_props *dp);
+			struct dustevo_props *dp);
 
 
 #endif /* SWIFT_DUST_T20_TABLES_H */