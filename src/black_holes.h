/*******************************************************************************
 * This file is part of SWIFT.
 * Coypright (c) 2019 Matthieu Schaller (schaller@strw.leidenuniv.nl)
 *
 * This program is free software: you can redistribute it and/or modify
 * it under the terms of the GNU Lesser General Public License as published
 * by the Free Software Foundation, either version 3 of the License, or
 * (at your option) any later version.
 *
 * This program is distributed in the hope that it will be useful,
 * but WITHOUT ANY WARRANTY; without even the implied warranty of
 * MERCHANTABILITY or FITNESS FOR A PARTICULAR PURPOSE.  See the
 * GNU General Public License for more details.
 *
 * You should have received a copy of the GNU Lesser General Public License
 * along with this program.  If not, see <http://www.gnu.org/licenses/>.
 *
 ******************************************************************************/
#ifndef SWIFT_BLACK_HOLES_H
#define SWIFT_BLACK_HOLES_H

/* Config parameters. */
#include "../config.h"

/* Select the correct BH model */
#if defined(BLACK_HOLES_NONE)
#include "./black_holes/Default/black_holes.h"
#include "./black_holes/Default/black_holes_iact.h"
#elif defined(BLACK_HOLES_EAGLE)
#include "./black_holes/EAGLE/black_holes.h"
#include "./black_holes/EAGLE/black_holes_iact.h"
#elif defined(BLACK_HOLES_COLIBRE)
#include "./black_holes/COLIBRE/black_holes.h"
#include "./black_holes/COLIBRE/black_holes_iact.h"
#else
<<<<<<< HEAD
#error "Invalid choice of BH model"
=======
#error "Invalid choice of black hole model"
>>>>>>> 8aa22642
#endif

#endif<|MERGE_RESOLUTION|>--- conflicted
+++ resolved
@@ -33,11 +33,7 @@
 #include "./black_holes/COLIBRE/black_holes.h"
 #include "./black_holes/COLIBRE/black_holes_iact.h"
 #else
-<<<<<<< HEAD
-#error "Invalid choice of BH model"
-=======
 #error "Invalid choice of black hole model"
->>>>>>> 8aa22642
 #endif
 
 #endif