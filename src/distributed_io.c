/*******************************************************************************
 * This file is part of SWIFT.
 * Copyright (c) 2019 Matthieu Schaller (schaller@strw.leidenuniv.nl)
 *
 * This program is free software: you can redistribute it and/or modify
 * it under the terms of the GNU Lesser General Public License as published
 * by the Free Software Foundation, either version 3 of the License, or
 * (at your option) any later version.
 *
 * This program is distributed in the hope that it will be useful,
 * but WITHOUT ANY WARRANTY; without even the implied warranty of
 * MERCHANTABILITY or FITNESS FOR A PARTICULAR PURPOSE.  See the
 * GNU General Public License for more details.
 *
 * You should have received a copy of the GNU Lesser General Public License
 * along with this program.  If not, see <http://www.gnu.org/licenses/>.
 *
 ******************************************************************************/

/* Config parameters. */
#include "../config.h"

#if defined(HAVE_HDF5) && defined(WITH_MPI)

/* Some standard headers. */
#include <hdf5.h>
#include <math.h>
#include <stddef.h>
#include <stdio.h>
#include <stdlib.h>
#include <string.h>
#include <sys/stat.h>
#include <time.h>

/* This object's header. */
#include "distributed_io.h"

/* Local includes. */
#include "black_holes_io.h"
#include "chemistry_io.h"
#include "common_io.h"
#include "cooling_io.h"
#include "dimension.h"
#include "engine.h"
#include "error.h"
#include "fof_io.h"
#include "gravity_io.h"
#include "gravity_properties.h"
#include "hydro_io.h"
#include "hydro_properties.h"
#include "io_properties.h"
#include "memuse.h"
#include "part.h"
#include "part_type.h"
#include "star_formation_io.h"
#include "stars_io.h"
#include "tools.h"
#include "tracers_io.h"
#include "units.h"
#include "velociraptor_io.h"
#include "xmf.h"

/**
 * @brief Writes a data array in given HDF5 group.
 *
 * @param e The #engine we are writing from.
 * @param grp The group in which to write.
 * @param fileName The name of the file in which the data is written
 * @param xmfFile The FILE used to write the XMF description
 * @param partTypeGroupName The name of the group containing the particles in
 * the HDF5 file.
 * @param props The #io_props of the field to read
 * @param N The number of particles to write.
 * @param internal_units The #unit_system used internally
 * @param snapshot_units The #unit_system used in the snapshots
 *
 * @todo A better version using HDF5 hyper-slabs to write the file directly from
 * the part array will be written once the structures have been stabilized.
 */
void write_distributed_array(const struct engine* e, hid_t grp,
                             const char* fileName,
                             const char* partTypeGroupName,
                             const struct io_props props, const size_t N,
                             const struct unit_system* internal_units,
                             const struct unit_system* snapshot_units) {

  const size_t typeSize = io_sizeof_type(props.type);
  const size_t num_elements = N * props.dimension;

  /* message("Writing '%s' array...", props.name); */

  /* Allocate temporary buffer */
  void* temp = NULL;
  if (swift_memalign("writebuff", (void**)&temp, IO_BUFFER_ALIGNMENT,
                     num_elements * typeSize) != 0)
    error("Unable to allocate temporary i/o buffer");

  /* Copy the particle data to the temporary buffer */
  io_copy_temp_buffer(temp, e, props, N, internal_units, snapshot_units);

  /* Create data space */
  hid_t h_space;
  if (N > 0)
    h_space = H5Screate(H5S_SIMPLE);
  else
    h_space = H5Screate(H5S_NULL);

  if (h_space < 0)
    error("Error while creating data space for field '%s'.", props.name);

  int rank;
  hsize_t shape[2];
  hsize_t chunk_shape[2];

  if (props.dimension > 1) {
    rank = 2;
    shape[0] = N;
    shape[1] = props.dimension;
    chunk_shape[0] = 1 << 20; /* Just a guess...*/
    chunk_shape[1] = props.dimension;
  } else {
    rank = 1;
    shape[0] = N;
    shape[1] = 0;
    chunk_shape[0] = 1 << 20; /* Just a guess...*/
    chunk_shape[1] = 0;
  }

  /* Make sure the chunks are not larger than the dataset */
  if (chunk_shape[0] > N) chunk_shape[0] = N;

  /* Change shape of data space */
  hid_t h_err = H5Sset_extent_simple(h_space, rank, shape, shape);
  if (h_err < 0)
    error("Error while changing data space shape for field '%s'.", props.name);

  /* Dataset properties */
  const hid_t h_prop = H5Pcreate(H5P_DATASET_CREATE);

  /* Create filters and set compression level if we have something to write */
  if (N > 0) {

    /* Set chunk size */
    h_err = H5Pset_chunk(h_prop, rank, chunk_shape);
    if (h_err < 0)
      error("Error while setting chunk size (%llu, %llu) for field '%s'.",
            chunk_shape[0], chunk_shape[1], props.name);

    /* Impose check-sum to verify data corruption */
    h_err = H5Pset_fletcher32(h_prop);
    if (h_err < 0)
      error("Error while setting checksum options for field '%s'.", props.name);

    /* Impose data compression */
    if (e->snapshot_compression > 0) {
      h_err = H5Pset_shuffle(h_prop);
      if (h_err < 0)
        error("Error while setting shuffling options for field '%s'.",
              props.name);

      h_err = H5Pset_deflate(h_prop, e->snapshot_compression);
      if (h_err < 0)
        error("Error while setting compression options for field '%s'.",
              props.name);
    }
  }

  /* Create dataset */
  const hid_t h_data = H5Dcreate(grp, props.name, io_hdf5_type(props.type),
                                 h_space, H5P_DEFAULT, h_prop, H5P_DEFAULT);
  if (h_data < 0) error("Error while creating dataspace '%s'.", props.name);

  /* Write temporary buffer to HDF5 dataspace */
  h_err = H5Dwrite(h_data, io_hdf5_type(props.type), h_space, H5S_ALL,
                   H5P_DEFAULT, temp);
  if (h_err < 0) error("Error while writing data array '%s'.", props.name);

  /* Write unit conversion factors for this data set */
  char buffer[FIELD_BUFFER_SIZE] = {0};
  units_cgs_conversion_string(buffer, snapshot_units, props.units,
                              props.scale_factor_exponent);
  float baseUnitsExp[5];
  units_get_base_unit_exponents_array(baseUnitsExp, props.units);
  io_write_attribute_f(h_data, "U_M exponent", baseUnitsExp[UNIT_MASS]);
  io_write_attribute_f(h_data, "U_L exponent", baseUnitsExp[UNIT_LENGTH]);
  io_write_attribute_f(h_data, "U_t exponent", baseUnitsExp[UNIT_TIME]);
  io_write_attribute_f(h_data, "U_I exponent", baseUnitsExp[UNIT_CURRENT]);
  io_write_attribute_f(h_data, "U_T exponent", baseUnitsExp[UNIT_TEMPERATURE]);
  io_write_attribute_f(h_data, "h-scale exponent", 0.f);
  io_write_attribute_f(h_data, "a-scale exponent", props.scale_factor_exponent);
  io_write_attribute_s(h_data, "Expression for physical CGS units", buffer);

  /* Write the actual number this conversion factor corresponds to */
  const double factor =
      units_cgs_conversion_factor(snapshot_units, props.units);
  io_write_attribute_d(
      h_data,
      "Conversion factor to CGS (not including cosmological corrections)",
      factor);
  io_write_attribute_d(
      h_data,
      "Conversion factor to physical CGS (including cosmological corrections)",
      factor * pow(e->cosmology->a, props.scale_factor_exponent));

#ifdef SWIFT_DEBUG_CHECKS
  if (strlen(props.description) == 0)
    error("Invalid (empty) description of the field '%s'", props.name);
#endif

  /* Write the full description */
  io_write_attribute_s(h_data, "Description", props.description);

  /* Free and close everything */
  swift_free("writebuff", temp);
  H5Pclose(h_prop);
  H5Dclose(h_data);
  H5Sclose(h_space);
}

/**
 * @brief Writes a snapshot distributed into multiple files.
 *
 * @param e The engine containing all the system.
 * @param internal_units The #unit_system used internally
 * @param snapshot_units The #unit_system used in the snapshots
 * @param mpi_rank The rank number of the calling MPI rank.
 * @param mpi_size the number of MPI ranks.
 * @param comm The communicator used by the MPI ranks.
 * @param info The MPI information object.
 *
 * Creates a series of HDF5 output files (1 per MPI node) as a snapshot.
 * Writes the particles contained in the engine.
 * If such files already exist, it is erased and replaced by the new one.
 * The companion XMF file is also updated accordingly.
 */
void write_output_distributed(struct engine* e,
                              const struct unit_system* internal_units,
                              const struct unit_system* snapshot_units,
                              const int mpi_rank, const int mpi_size,
                              MPI_Comm comm, MPI_Info info) {

  hid_t h_file = 0, h_grp = 0;
  int numFiles = mpi_size;
  const struct part* parts = e->s->parts;
  const struct xpart* xparts = e->s->xparts;
  const struct gpart* gparts = e->s->gparts;
  const struct spart* sparts = e->s->sparts;
  const struct bpart* bparts = e->s->bparts;
  struct swift_params* params = e->parameter_file;
  const int with_cosmology = e->policy & engine_policy_cosmology;
  const int with_cooling = e->policy & engine_policy_cooling;
  const int with_temperature = e->policy & engine_policy_temperature;
  const int with_fof = e->policy & engine_policy_fof;
  const int with_DM_background = e->s->with_DM_background;
#ifdef HAVE_VELOCIRAPTOR
  const int with_stf = (e->policy & engine_policy_structure_finding) &&
                       (e->s->gpart_group_data != NULL);
#else
  const int with_stf = 0;
#endif

  /* Number of particles currently in the arrays */
  const size_t Ntot = e->s->nr_gparts;
  const size_t Ngas = e->s->nr_parts;
  const size_t Nstars = e->s->nr_sparts;
  const size_t Nblackholes = e->s->nr_bparts;

  size_t Ndm_background = 0;
  if (with_DM_background) {
    Ndm_background = io_count_dm_background_gparts(gparts, Ntot);
  }

  /* Number of particles that we will write in this file.
   * Recall that background particles are never inhibited and have no extras */
  const size_t Ntot_written =
      e->s->nr_gparts - e->s->nr_inhibited_gparts - e->s->nr_extra_gparts;
  const size_t Ngas_written =
      e->s->nr_parts - e->s->nr_inhibited_parts - e->s->nr_extra_parts;
  const size_t Nstars_written =
      e->s->nr_sparts - e->s->nr_inhibited_sparts - e->s->nr_extra_sparts;
  const size_t Nblackholes_written =
      e->s->nr_bparts - e->s->nr_inhibited_bparts - e->s->nr_extra_bparts;
  const size_t Nbaryons_written =
      Ngas_written + Nstars_written + Nblackholes_written;
  const size_t Ndm_written =
      Ntot_written > 0 ? Ntot_written - Nbaryons_written - Ndm_background : 0;

  int snap_count = -1;
  if (e->snapshot_int_time_label_on)
    snap_count = (int)round(e->time);
  else if (e->snapshot_invoke_stf)
    snap_count = e->stf_output_count;
  else
    snap_count = e->snapshot_output_count;

  int number_digits = -1;
  if (e->snapshot_int_time_label_on)
    number_digits = 6;
  else
    number_digits = 4;

  /* Directory and file name */
  char dirName[1024];
  char fileName[1024];

  if (strnlen(e->snapshot_subdir, PARSER_MAX_LINE_SIZE) > 0) {
    sprintf(dirName, "%s/%s_%0*d", e->snapshot_subdir, e->snapshot_base_name,
            number_digits, snap_count);

    sprintf(fileName, "%s/%s_%0*d/%s_%0*d.%d.hdf5", e->snapshot_subdir,
            e->snapshot_base_name, number_digits, snap_count,
            e->snapshot_base_name, number_digits, snap_count, mpi_rank);

  } else {
    sprintf(dirName, "%s_%0*d", e->snapshot_base_name, number_digits,
            snap_count);

    sprintf(fileName, "%s_%0*d/%s_%0*d.%d.hdf5", e->snapshot_base_name,
            number_digits, snap_count, e->snapshot_base_name, number_digits,
            snap_count, mpi_rank);
  }

  /* Create the directory */
  if (mpi_rank == 0) safe_checkdir(dirName, /*create=*/1);
  MPI_Barrier(comm);

  /* Compute offset in the file and total number of particles */
  const long long N[swift_type_count] = {Ngas_written,   Ndm_written,
                                         Ndm_background, 0,
                                         Nstars_written, Nblackholes_written};

  /* Gather the total number of particles to write */
  long long N_total[swift_type_count] = {0};
  MPI_Allreduce(N, N_total, swift_type_count, MPI_LONG_LONG_INT, MPI_SUM, comm);

  /* Open file */
  /* message("Opening file '%s'.", fileName); */
  h_file = H5Fcreate(fileName, H5F_ACC_TRUNC, H5P_DEFAULT, H5P_DEFAULT);
  if (h_file < 0) error("Error while opening file '%s'.", fileName);

  /* Open header to write simulation properties */
  /* message("Writing file header..."); */
  h_grp = H5Gcreate(h_file, "/Header", H5P_DEFAULT, H5P_DEFAULT, H5P_DEFAULT);
  if (h_grp < 0) error("Error while creating file header\n");

  /* Convert basic output information to snapshot units */
  const double factor_time =
      units_conversion_factor(internal_units, snapshot_units, UNIT_CONV_TIME);
  const double factor_length =
      units_conversion_factor(internal_units, snapshot_units, UNIT_CONV_LENGTH);
  const double dblTime = e->time * factor_time;
  const double dim[3] = {e->s->dim[0] * factor_length,
                         e->s->dim[1] * factor_length,
                         e->s->dim[2] * factor_length};

  /* Print the relevant information and print status */
  io_write_attribute(h_grp, "BoxSize", DOUBLE, dim, 3);
  io_write_attribute(h_grp, "Time", DOUBLE, &dblTime, 1);
  const int dimension = (int)hydro_dimension;
  io_write_attribute(h_grp, "Dimension", INT, &dimension, 1);
  io_write_attribute(h_grp, "Redshift", DOUBLE, &e->cosmology->z, 1);
  io_write_attribute(h_grp, "Scale-factor", DOUBLE, &e->cosmology->a, 1);
  io_write_attribute_s(h_grp, "Code", "SWIFT");
  io_write_attribute_s(h_grp, "RunName", e->run_name);

  /* Store the time at which the snapshot was written */
  time_t tm = time(NULL);
  struct tm* timeinfo = localtime(&tm);
  char snapshot_date[64];
  strftime(snapshot_date, 64, "%T %F %Z", timeinfo);
  io_write_attribute_s(h_grp, "Snapshot date", snapshot_date);

  /* GADGET-2 legacy values */
  /* Number of particles of each type */
  unsigned int numParticles[swift_type_count] = {0};
  unsigned int numParticlesHighWord[swift_type_count] = {0};
  for (int ptype = 0; ptype < swift_type_count; ++ptype) {
    numParticles[ptype] = (unsigned int)N_total[ptype];
    numParticlesHighWord[ptype] = (unsigned int)(N_total[ptype] >> 32);
  }
  io_write_attribute(h_grp, "NumPart_ThisFile", LONGLONG, N, swift_type_count);
  io_write_attribute(h_grp, "NumPart_Total", UINT, numParticles,
                     swift_type_count);
  io_write_attribute(h_grp, "NumPart_Total_HighWord", UINT,
                     numParticlesHighWord, swift_type_count);
  double MassTable[swift_type_count] = {0};
  io_write_attribute(h_grp, "MassTable", DOUBLE, MassTable, swift_type_count);
  unsigned int flagEntropy[swift_type_count] = {0};
  flagEntropy[0] = writeEntropyFlag();
  io_write_attribute(h_grp, "Flag_Entropy_ICs", UINT, flagEntropy,
                     swift_type_count);
  io_write_attribute_i(h_grp, "NumFilesPerSnapshot", numFiles);
  io_write_attribute_i(h_grp, "ThisFile", mpi_rank);

  /* Close header */
  H5Gclose(h_grp);

  /* Write all the meta-data */
  io_write_meta_data(h_file, e, internal_units, snapshot_units);

  /* Now write the top-level cell structure
   * We use a global offset of 0 here. This means that the cells will write
   * their offset with respect to the start of the file they belong to and
   * not a global offset */
  long long global_offsets[swift_type_count] = {0};
  h_grp = H5Gcreate(h_file, "/Cells", H5P_DEFAULT, H5P_DEFAULT, H5P_DEFAULT);
  if (h_grp < 0) error("Error while creating cells group");

  /* Write the location of the particles in the arrays */
  io_write_cell_offsets(h_grp, e->s->cdim, e->s->dim, e->s->pos_dithering,
                        e->s->cells_top, e->s->nr_cells, e->s->width, mpi_rank,
                        /*distributed=*/1, N_total, global_offsets,
                        internal_units, snapshot_units);
  H5Gclose(h_grp);

  /* Loop over all particle types */
  for (int ptype = 0; ptype < swift_type_count; ptype++) {

    /* Don't do anything if no particle of this kind */
    if (numParticles[ptype] == 0) continue;

    /* Open the particle group in the file */
    char partTypeGroupName[PARTICLE_GROUP_BUFFER_SIZE];
    snprintf(partTypeGroupName, PARTICLE_GROUP_BUFFER_SIZE, "/PartType%d",
             ptype);
    h_grp = H5Gcreate(h_file, partTypeGroupName, H5P_DEFAULT, H5P_DEFAULT,
                      H5P_DEFAULT);
    if (h_grp < 0) error("Error while creating particle group.\n");

    /* Add an alias name for convenience */
    char aliasName[PARTICLE_GROUP_BUFFER_SIZE];
    snprintf(aliasName, PARTICLE_GROUP_BUFFER_SIZE, "/%sParticles",
             part_type_names[ptype]);
    hid_t h_err = H5Lcreate_soft(partTypeGroupName, h_grp, aliasName,
                                 H5P_DEFAULT, H5P_DEFAULT);
    if (h_err < 0) error("Error while creating alias for particle group.\n");

    /* Write the number of particles as an attribute */
    io_write_attribute_l(h_grp, "NumberOfParticles", N[ptype]);

    int num_fields = 0;
    struct io_props list[100];
    size_t Nparticles = 0;

    struct part* parts_written = NULL;
    struct xpart* xparts_written = NULL;
    struct gpart* gparts_written = NULL;
    struct velociraptor_gpart_data* gpart_group_data_written = NULL;
    struct spart* sparts_written = NULL;
    struct bpart* bparts_written = NULL;

    /* Write particle fields from the particle structure */
    switch (ptype) {

      case swift_type_gas: {
        if (Ngas == Ngas_written) {

          /* No inhibted particles: easy case */
          Nparticles = Ngas;
          hydro_write_particles(parts, xparts, list, &num_fields);
          num_fields += chemistry_write_particles(parts, list + num_fields,
                                                  with_cosmology);
          if (with_cooling || with_temperature) {
            num_fields += cooling_write_particles(
                parts, xparts, list + num_fields, e->cooling_func);
          }
          if (with_fof) {
            num_fields += fof_write_parts(parts, xparts, list + num_fields);
          }
          if (with_stf) {
            num_fields +=
                velociraptor_write_parts(parts, xparts, list + num_fields);
          }
          num_fields += tracers_write_particles(
              parts, xparts, list + num_fields, with_cosmology);
          num_fields +=
              star_formation_write_particles(parts, xparts, list + num_fields);

        } else {

          /* Ok, we need to fish out the particles we want */
          Nparticles = Ngas_written;

          /* Allocate temporary arrays */
          if (swift_memalign("parts_written", (void**)&parts_written,
                             part_align,
                             Ngas_written * sizeof(struct part)) != 0)
            error("Error while allocating temporary memory for parts");
          if (swift_memalign("xparts_written", (void**)&xparts_written,
                             xpart_align,
                             Ngas_written * sizeof(struct xpart)) != 0)
            error("Error while allocating temporary memory for xparts");

          /* Collect the particles we want to write */
          io_collect_parts_to_write(parts, xparts, parts_written,
                                    xparts_written, Ngas, Ngas_written);

          /* Select the fields to write */
          hydro_write_particles(parts_written, xparts_written, list,
                                &num_fields);
          num_fields += chemistry_write_particles(
              parts_written, list + num_fields, with_cosmology);
          if (with_cooling || with_temperature) {
            num_fields +=
                cooling_write_particles(parts_written, xparts_written,
                                        list + num_fields, e->cooling_func);
          }
          if (with_fof) {
            num_fields += fof_write_parts(parts_written, xparts_written,
                                          list + num_fields);
          }
          if (with_stf) {
            num_fields += velociraptor_write_parts(
                parts_written, xparts_written, list + num_fields);
          }
          num_fields += tracers_write_particles(
              parts_written, xparts_written, list + num_fields, with_cosmology);
          num_fields += star_formation_write_particles(
              parts_written, xparts_written, list + num_fields);
        }
      } break;

      case swift_type_dark_matter: {
        if (Ntot == Ndm_written) {

          /* This is a DM-only run without background or inhibited particles */
          Nparticles = Ntot;
          darkmatter_write_particles(gparts, list, &num_fields);
          if (with_fof) {
            num_fields += fof_write_gparts(gparts, list + num_fields);
          }
          if (with_stf) {
            num_fields += velociraptor_write_gparts(e->s->gpart_group_data,
                                                    list + num_fields);
          }
        } else {

          /* Ok, we need to fish out the particles we want */
          Nparticles = Ndm_written;

          /* Allocate temporary array */
          if (swift_memalign("gparts_written", (void**)&gparts_written,
                             gpart_align,
                             Ndm_written * sizeof(struct gpart)) != 0)
            error("Error while allocating temporary memory for gparts");

          if (with_stf) {
            if (swift_memalign(
                    "gpart_group_written", (void**)&gpart_group_data_written,
                    gpart_align,
                    Ndm_written * sizeof(struct velociraptor_gpart_data)) != 0)
              error(
                  "Error while allocating temporary memory for gparts STF "
                  "data");
          }

          /* Collect the non-inhibited DM particles from gpart */
          io_collect_gparts_to_write(gparts, e->s->gpart_group_data,
                                     gparts_written, gpart_group_data_written,
                                     Ntot, Ndm_written, with_stf);

          /* Select the fields to write */
          darkmatter_write_particles(gparts_written, list, &num_fields);
          if (with_fof) {
            num_fields += fof_write_gparts(gparts_written, list + num_fields);
          }
          if (with_stf) {
            num_fields += velociraptor_write_gparts(gpart_group_data_written,
                                                    list + num_fields);
          }
        }
      } break;

      case swift_type_dark_matter_background: {

        /* Ok, we need to fish out the particles we want */
        Nparticles = Ndm_background;

        /* Allocate temporary array */
        if (swift_memalign("gparts_written", (void**)&gparts_written,
                           gpart_align,
                           Ndm_background * sizeof(struct gpart)) != 0)
          error("Error while allocating temporart memory for gparts");

        if (with_stf) {
          if (swift_memalign(
                  "gpart_group_written", (void**)&gpart_group_data_written,
                  gpart_align,
                  Ndm_background * sizeof(struct velociraptor_gpart_data)) != 0)
            error(
                "Error while allocating temporart memory for gparts STF "
                "data");
        }

        /* Collect the non-inhibited DM particles from gpart */
        io_collect_gparts_background_to_write(
            gparts, e->s->gpart_group_data, gparts_written,
            gpart_group_data_written, Ntot, Ndm_background, with_stf);

        /* Select the fields to write */
        darkmatter_write_particles(gparts_written, list, &num_fields);
        if (with_fof) {
          num_fields += fof_write_gparts(gparts_written, list + num_fields);
        }
        if (with_stf) {
          num_fields += velociraptor_write_gparts(gpart_group_data_written,
                                                  list + num_fields);
        }
      } break;

      case swift_type_stars: {
        if (Nstars == Nstars_written) {

          /* No inhibted particles: easy case */
          Nparticles = Nstars;
          stars_write_particles(sparts, list, &num_fields, with_cosmology);
          num_fields += chemistry_write_sparticles(sparts, list + num_fields);
          num_fields += tracers_write_sparticles(sparts, list + num_fields,
                                                 with_cosmology);
          if (with_fof) {
            num_fields += fof_write_sparts(sparts, list + num_fields);
          }
          if (with_stf) {
            num_fields += velociraptor_write_sparts(sparts, list + num_fields);
          }
        } else {

          /* Ok, we need to fish out the particles we want */
          Nparticles = Nstars_written;

          /* Allocate temporary arrays */
          if (swift_memalign("sparts_written", (void**)&sparts_written,
                             spart_align,
                             Nstars_written * sizeof(struct spart)) != 0)
            error("Error while allocating temporary memory for sparts");

          /* Collect the particles we want to write */
          io_collect_sparts_to_write(sparts, sparts_written, Nstars,
                                     Nstars_written);

          /* Select the fields to write */
          stars_write_particles(sparts_written, list, &num_fields,
                                with_cosmology);
          num_fields +=
              chemistry_write_sparticles(sparts_written, list + num_fields);
          num_fields += tracers_write_sparticles(
              sparts_written, list + num_fields, with_cosmology);
          if (with_fof) {
            num_fields += fof_write_sparts(sparts_written, list + num_fields);
          }
          if (with_stf) {
            num_fields +=
                velociraptor_write_sparts(sparts_written, list + num_fields);
          }
        }
      } break;

      case swift_type_black_hole: {
        if (Nblackholes == Nblackholes_written) {

          /* No inhibted particles: easy case */
          Nparticles = Nblackholes;
          black_holes_write_particles(bparts, list, &num_fields,
                                      with_cosmology);
          num_fields += chemistry_write_bparticles(bparts, list + num_fields);
          if (with_fof) {
            num_fields += fof_write_bparts(bparts, list + num_fields);
          }
          if (with_stf) {
            num_fields += velociraptor_write_bparts(bparts, list + num_fields);
          }
        } else {

          /* Ok, we need to fish out the particles we want */
          Nparticles = Nblackholes_written;

          /* Allocate temporary arrays */
          if (swift_memalign("bparts_written", (void**)&bparts_written,
                             bpart_align,
                             Nblackholes_written * sizeof(struct bpart)) != 0)
            error("Error while allocating temporary memory for bparts");

          /* Collect the particles we want to write */
          io_collect_bparts_to_write(bparts, bparts_written, Nblackholes,
                                     Nblackholes_written);

          /* Select the fields to write */
          black_holes_write_particles(bparts_written, list, &num_fields,
                                      with_cosmology);
          num_fields +=
              chemistry_write_bparticles(bparts_written, list + num_fields);
          if (with_fof) {
            num_fields += fof_write_bparts(bparts_written, list + num_fields);
          }
          if (with_stf) {
            num_fields +=
                velociraptor_write_bparts(bparts_written, list + num_fields);
          }
        }
      } break;

      default:
        error("Particle Type %d not yet supported. Aborting", ptype);
    }

<<<<<<< HEAD
    /* Check whether the user has cancelled (by default) the entire 
=======
    /* Check whether the user has cancelled (by default) the entire
>>>>>>> e51bb143
     * particle type */
    char field_all[PARSER_MAX_LINE_SIZE];
    if (e->type_next_snapshot > 0)
      sprintf(field_all, "SelectOutput%d:TypeDefault_%s",
              e->type_next_snapshot, part_type_names[ptype]);
    else
<<<<<<< HEAD
      sprintf(field_all, "SelectOutput:TypeDefault_%s", part_type_names[ptype]);      
=======
      sprintf(field_all, "SelectOutput:TypeDefault_%s", part_type_names[ptype]);
>>>>>>> e51bb143
    const int ptype_default_should_write = parser_get_opt_param_int(params,
      field_all, 1);

    /* Write everything that is not cancelled */
    for (int i = 0; i < num_fields; ++i) {

      /* Did the user cancel this field? */
      char field[PARSER_MAX_LINE_SIZE];
      if (e->type_next_snapshot > 0)
        sprintf(field, "SelectOutput%d:%.*s_%s",
                e->type_next_snapshot, FIELD_BUFFER_SIZE, list[i].name,
                part_type_names[ptype]);
      else
        sprintf(field, "SelectOutput:%.*s_%s", FIELD_BUFFER_SIZE, list[i].name,
                part_type_names[ptype]);

      int should_write = parser_get_opt_param_int(
        params, field, ptype_default_should_write);
<<<<<<< HEAD

=======
>>>>>>> e51bb143
      if (should_write)
        write_distributed_array(e, h_grp, fileName, partTypeGroupName, list[i],
                                Nparticles, internal_units, snapshot_units);
    }

    /* Free temporary arrays */
    if (parts_written) swift_free("parts_written", parts_written);
    if (xparts_written) swift_free("xparts_written", xparts_written);
    if (gparts_written) swift_free("gparts_written", gparts_written);
    if (gpart_group_data_written)
      swift_free("gpart_group_written", gpart_group_data_written);
    if (sparts_written) swift_free("sparts_written", sparts_written);
    if (bparts_written) swift_free("bparts_written", bparts_written);

    /* Close particle group */
    H5Gclose(h_grp);
  }

  /* message("Done writing particles..."); */

  /* Close file */
  H5Fclose(h_file);

  e->snapshot_output_count++;
  if (e->snapshot_invoke_stf) e->stf_output_count++;
}

#endif /* HAVE_HDF5 && WITH_MPI */<|MERGE_RESOLUTION|>--- conflicted
+++ resolved
@@ -703,22 +703,14 @@
         error("Particle Type %d not yet supported. Aborting", ptype);
     }
 
-<<<<<<< HEAD
-    /* Check whether the user has cancelled (by default) the entire 
-=======
     /* Check whether the user has cancelled (by default) the entire
->>>>>>> e51bb143
      * particle type */
     char field_all[PARSER_MAX_LINE_SIZE];
     if (e->type_next_snapshot > 0)
       sprintf(field_all, "SelectOutput%d:TypeDefault_%s",
               e->type_next_snapshot, part_type_names[ptype]);
     else
-<<<<<<< HEAD
-      sprintf(field_all, "SelectOutput:TypeDefault_%s", part_type_names[ptype]);      
-=======
       sprintf(field_all, "SelectOutput:TypeDefault_%s", part_type_names[ptype]);
->>>>>>> e51bb143
     const int ptype_default_should_write = parser_get_opt_param_int(params,
       field_all, 1);
 
@@ -737,10 +729,6 @@
 
       int should_write = parser_get_opt_param_int(
         params, field, ptype_default_should_write);
-<<<<<<< HEAD
-
-=======
->>>>>>> e51bb143
       if (should_write)
         write_distributed_array(e, h_grp, fileName, partTypeGroupName, list[i],
                                 Nparticles, internal_units, snapshot_units);
