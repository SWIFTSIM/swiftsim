--- conflicted
+++ resolved
@@ -1409,13 +1409,8 @@
             sprintf(field, "SelectOutput:%.*s_%s", FIELD_BUFFER_SIZE, list[i].name,
                     part_type_names[ptype]);
 
-<<<<<<< HEAD
-          int should_write = parser_get_opt_param_int(params, field, 
-						      ptype_default_should_write);
-=======
           int should_write = parser_get_opt_param_int(params, field,
                                                       ptype_default_should_write);
->>>>>>> e51bb143
 
           if (should_write)
             write_array_serial(e, h_grp, fileName, xmfFile, partTypeGroupName,
