/*******************************************************************************
 * This file is part of SWIFT.
 * Copyright (c) 2012 Pedro Gonnet (pedro.gonnet@durham.ac.uk)
 *                    Matthieu Schaller (matthieu.schaller@durham.ac.uk)
 *               2015 Peter W. Draper (p.w.draper@durham.ac.uk)
 *               2016 John A. Regan (john.a.regan@durham.ac.uk)
 *                    Tom Theuns (tom.theuns@durham.ac.uk)
 *
 * This program is free software: you can redistribute it and/or modify
 * it under the terms of the GNU Lesser General Public License as published
 * by the Free Software Foundation, either version 3 of the License, or
 * (at your option) any later version.
 *
 * This program is distributed in the hope that it will be useful,
 * but WITHOUT ANY WARRANTY; without even the implied warranty of
 * MERCHANTABILITY or FITNESS FOR A PARTICULAR PURPOSE.  See the
 * GNU General Public License for more details.
 *
 * You should have received a copy of the GNU Lesser General Public License
 * along with this program.  If not, see <http://www.gnu.org/licenses/>.
 *
 ******************************************************************************/

/* Config parameters. */
#include "../config.h"

/* Some standard headers. */
#include <float.h>
#include <limits.h>
#include <math.h>
#include <stdlib.h>
#include <string.h>

/* MPI headers. */
#ifdef WITH_MPI
#include <mpi.h>
#endif

/* This object's header. */
#include "space.h"

/* Local headers. */
#include "atomic.h"
#include "const.h"
#include "cooling.h"
#include "engine.h"
#include "error.h"
#include "gravity.h"
#include "hydro.h"
#include "kernel_hydro.h"
#include "lock.h"
#include "memswap.h"
#include "minmax.h"
#include "multipole.h"
#include "runner.h"
#include "stars.h"
#include "threadpool.h"
#include "tools.h"

/* Split size. */
int space_splitsize = space_splitsize_default;
int space_subsize = space_subsize_default;
int space_maxsize = space_maxsize_default;
int space_maxcount = space_maxcount_default;

/* Map shift vector to sortlist. */
const int sortlistID[27] = {
    /* ( -1 , -1 , -1 ) */ 0,
    /* ( -1 , -1 ,  0 ) */ 1,
    /* ( -1 , -1 ,  1 ) */ 2,
    /* ( -1 ,  0 , -1 ) */ 3,
    /* ( -1 ,  0 ,  0 ) */ 4,
    /* ( -1 ,  0 ,  1 ) */ 5,
    /* ( -1 ,  1 , -1 ) */ 6,
    /* ( -1 ,  1 ,  0 ) */ 7,
    /* ( -1 ,  1 ,  1 ) */ 8,
    /* (  0 , -1 , -1 ) */ 9,
    /* (  0 , -1 ,  0 ) */ 10,
    /* (  0 , -1 ,  1 ) */ 11,
    /* (  0 ,  0 , -1 ) */ 12,
    /* (  0 ,  0 ,  0 ) */ 0,
    /* (  0 ,  0 ,  1 ) */ 12,
    /* (  0 ,  1 , -1 ) */ 11,
    /* (  0 ,  1 ,  0 ) */ 10,
    /* (  0 ,  1 ,  1 ) */ 9,
    /* (  1 , -1 , -1 ) */ 8,
    /* (  1 , -1 ,  0 ) */ 7,
    /* (  1 , -1 ,  1 ) */ 6,
    /* (  1 ,  0 , -1 ) */ 5,
    /* (  1 ,  0 ,  0 ) */ 4,
    /* (  1 ,  0 ,  1 ) */ 3,
    /* (  1 ,  1 , -1 ) */ 2,
    /* (  1 ,  1 ,  0 ) */ 1,
    /* (  1 ,  1 ,  1 ) */ 0};

/**
 * @brief Interval stack necessary for parallel particle sorting.
 */
struct qstack {
  volatile ptrdiff_t i, j;
  volatile int min, max;
  volatile int ready;
};

/**
 * @brief Parallel particle-sorting stack
 */
struct parallel_sort {
  struct part *parts;
  struct gpart *gparts;
  struct xpart *xparts;
  struct spart *sparts;
  int *ind;
  struct qstack *stack;
  unsigned int stack_size;
  volatile unsigned int first, last, waiting;
};

/**
 * @brief Information required to compute the particle cell indices.
 */
struct index_data {
  struct space *s;
  struct cell *cells;
  int *ind;
};

/**
 * @brief Get the shift-id of the given pair of cells, swapping them
 *      if need be.
 *
 * @param s The space
 * @param ci Pointer to first #cell.
 * @param cj Pointer second #cell.
 * @param shift Vector from ci to cj.
 *
 * @return The shift ID and set shift, may or may not swap ci and cj.
 */
int space_getsid(struct space *s, struct cell **ci, struct cell **cj,
                 double *shift) {

  /* Get the relative distance between the pairs, wrapping. */
  const int periodic = s->periodic;
  double dx[3];
  for (int k = 0; k < 3; k++) {
    dx[k] = (*cj)->loc[k] - (*ci)->loc[k];
    if (periodic && dx[k] < -s->dim[k] / 2)
      shift[k] = s->dim[k];
    else if (periodic && dx[k] > s->dim[k] / 2)
      shift[k] = -s->dim[k];
    else
      shift[k] = 0.0;
    dx[k] += shift[k];
  }

  /* Get the sorting index. */
  int sid = 0;
  for (int k = 0; k < 3; k++)
    sid = 3 * sid + ((dx[k] < 0.0) ? 0 : ((dx[k] > 0.0) ? 2 : 1));

  /* Switch the cells around? */
  if (runner_flip[sid]) {
    struct cell *temp = *ci;
    *ci = *cj;
    *cj = temp;
    for (int k = 0; k < 3; k++) shift[k] = -shift[k];
  }
  sid = sortlistID[sid];

  /* Return the sort ID. */
  return sid;
}

/**
 * @brief Recursively dismantle a cell tree.
 *
 * @param s The #space.
 * @param c The #cell to recycle.
 * @param rec_begin Pointer to the start of the list of cells to recycle.
 * @param rec_end Pointer to the end of the list of cells to recycle.
 */
void space_rebuild_recycle_rec(struct space *s, struct cell *c,
                               struct cell **cell_rec_begin,
                               struct cell **cell_rec_end,
                               struct multipole **multipole_rec_begin,
                               struct multipole **multipole_rec_end) {
  if (c->split)
    for (int k = 0; k < 8; k++)
      if (c->progeny[k] != NULL) {
        space_rebuild_recycle_rec(s, c->progeny[k], cell_rec_begin,
                                  cell_rec_end, multipole_rec_begin,
                                  multipole_rec_end);

        c->progeny[k]->next = *cell_rec_begin;
        *cell_rec_begin = c->progeny[k];
        c->progeny[k]->multipole->next = *multipole_rec_begin;
        *multipole_rec_begin = c->progeny[k]->multipole;

        if (*cell_rec_end == NULL) *cell_rec_end = *cell_rec_begin;
        if (*multipole_rec_end == NULL)
          *multipole_rec_end = *multipole_rec_begin;

        c->progeny[k]->multipole = NULL;
        c->progeny[k] = NULL;
      }
}

void space_rebuild_recycle_mapper(void *map_data, int num_elements,
                                  void *extra_data) {

  struct space *s = (struct space *)extra_data;
  struct cell *cells = (struct cell *)map_data;

  for (int k = 0; k < num_elements; k++) {
    struct cell *c = &cells[k];
    struct cell *cell_rec_begin = NULL, *cell_rec_end = NULL;
    struct multipole *multipole_rec_begin = NULL, *multipole_rec_end = NULL;
    space_rebuild_recycle_rec(s, c, &cell_rec_begin, &cell_rec_end,
                              &multipole_rec_begin, &multipole_rec_end);
    if (cell_rec_begin != NULL)
      space_recycle_list(s, cell_rec_begin, cell_rec_end, multipole_rec_begin,
                         multipole_rec_end);
    c->sorts = NULL;
    c->nr_tasks = 0;
    c->density = NULL;
    c->gradient = NULL;
    c->force = NULL;
    c->grav = NULL;
    c->dx_max = 0.0f;
    c->sorted = 0;
    c->count = 0;
    c->gcount = 0;
    c->scount = 0;
    c->init = NULL;
    c->extra_ghost = NULL;
    c->ghost = NULL;
    c->kick1 = NULL;
    c->kick2 = NULL;
    c->timestep = NULL;
    c->drift = NULL;
    c->cooling = NULL;
    c->sourceterms = NULL;
    c->super = c;
    if (c->sort != NULL) {
      free(c->sort);
      c->sort = NULL;
    }
#if WITH_MPI
    c->recv_xv = NULL;
    c->recv_rho = NULL;
    c->recv_gradient = NULL;
    c->recv_ti = NULL;

    c->send_xv = NULL;
    c->send_rho = NULL;
    c->send_gradient = NULL;
    c->send_ti = NULL;
#endif
  }
}

/**
 * @brief Re-build the top-level cell grid.
 *
 * @param s The #space.
 * @param verbose Print messages to stdout or not.
 */
void space_regrid(struct space *s, int verbose) {

  const size_t nr_parts = s->nr_parts;
  const ticks tic = getticks();
  const integertime_t ti_old = (s->e != NULL) ? s->e->ti_old : 0;

  /* Run through the cells and get the current h_max. */
  // tic = getticks();
  float h_max = s->cell_min / kernel_gamma / space_stretch;
  if (nr_parts > 0) {
    if (s->cells_top != NULL) {
      for (int k = 0; k < s->nr_cells; k++) {
        if (s->cells_top[k].nodeID == engine_rank &&
            s->cells_top[k].h_max > h_max) {
          h_max = s->cells_top[k].h_max;
        }
      }
    } else {
      for (size_t k = 0; k < nr_parts; k++) {
        if (s->parts[k].h > h_max) h_max = s->parts[k].h;
      }
    }
  }

/* If we are running in parallel, make sure everybody agrees on
   how large the largest cell should be. */
#ifdef WITH_MPI
  {
    float buff;
    if (MPI_Allreduce(&h_max, &buff, 1, MPI_FLOAT, MPI_MAX, MPI_COMM_WORLD) !=
        MPI_SUCCESS)
      error("Failed to aggregate the rebuild flag across nodes.");
    h_max = buff;
  }
#endif
  if (verbose) message("h_max is %.3e (cell_min=%.3e).", h_max, s->cell_min);

  /* Get the new putative cell dimensions. */
  const int cdim[3] = {
      floor(s->dim[0] /
            fmax(h_max * kernel_gamma * space_stretch, s->cell_min)),
      floor(s->dim[1] /
            fmax(h_max * kernel_gamma * space_stretch, s->cell_min)),
      floor(s->dim[2] /
            fmax(h_max * kernel_gamma * space_stretch, s->cell_min))};

  /* Check if we have enough cells for periodicity. */
  if (s->periodic && (cdim[0] < 3 || cdim[1] < 3 || cdim[2] < 3))
    error(
        "Must have at least 3 cells in each spatial dimension when periodicity "
        "is switched on.\nThis error is often caused by any of the "
        "followings:\n"
        " - too few particles to generate a sensible grid,\n"
        " - the initial value of 'Scheduler:max_top_level_cells' is too "
        "small,\n"
        " - the (minimal) time-step is too large leading to particles with "
        "predicted smoothing lengths too large for the box size,\n"
        " - particle with velocities so large that they move by more than two "
        "box sizes per time-step.\n");

  /* Check if we have enough cells for gravity. */
  if (s->gravity && (cdim[0] < 8 || cdim[1] < 8 || cdim[2] < 8))
    error(
        "Must have at least 8 cells in each spatial dimension when gravity "
        "is switched on.");

/* In MPI-Land, changing the top-level cell size requires that the
 * global partition is recomputed and the particles redistributed.
 * Be prepared to do that. */
#ifdef WITH_MPI
  double oldwidth[3];
  double oldcdim[3];
  int *oldnodeIDs = NULL;
  if (cdim[0] < s->cdim[0] || cdim[1] < s->cdim[1] || cdim[2] < s->cdim[2]) {

    /* Capture state of current space. */
    oldcdim[0] = s->cdim[0];
    oldcdim[1] = s->cdim[1];
    oldcdim[2] = s->cdim[2];
    oldwidth[0] = s->width[0];
    oldwidth[1] = s->width[1];
    oldwidth[2] = s->width[2];

    if ((oldnodeIDs = (int *)malloc(sizeof(int) * s->nr_cells)) == NULL)
      error("Failed to allocate temporary nodeIDs.");

    int cid = 0;
    for (int i = 0; i < s->cdim[0]; i++) {
      for (int j = 0; j < s->cdim[1]; j++) {
        for (int k = 0; k < s->cdim[2]; k++) {
          cid = cell_getid(oldcdim, i, j, k);
          oldnodeIDs[cid] = s->cells_top[cid].nodeID;
        }
      }
    }
  }

#endif

  /* Do we need to re-build the upper-level cells? */
  // tic = getticks();
  if (s->cells_top == NULL || cdim[0] < s->cdim[0] || cdim[1] < s->cdim[1] ||
      cdim[2] < s->cdim[2]) {

/* Be verbose about this. */
#ifdef SWIFT_DEBUG_CHECKS
    message("re)griding space cdim=(%d %d %d)", cdim[0], cdim[1], cdim[2]);
    fflush(stdout);
#endif

    /* Free the old cells, if they were allocated. */
    if (s->cells_top != NULL) {
      threadpool_map(&s->e->threadpool, space_rebuild_recycle_mapper,
                     s->cells_top, s->nr_cells, sizeof(struct cell), 100, s);
      free(s->cells_top);
      free(s->multipoles_top);
      s->maxdepth = 0;
    }

    /* Set the new cell dimensions only if smaller. */
    for (int k = 0; k < 3; k++) {
      s->cdim[k] = cdim[k];
      s->width[k] = s->dim[k] / cdim[k];
      s->iwidth[k] = 1.0 / s->width[k];
    }
    const float dmin = min(s->width[0], min(s->width[1], s->width[2]));

    /* Allocate the highest level of cells. */
    s->tot_cells = s->nr_cells = cdim[0] * cdim[1] * cdim[2];
    if (posix_memalign((void *)&s->cells_top, cell_align,
                       s->nr_cells * sizeof(struct cell)) != 0)
      error("Failed to allocate top-level cells.");
    bzero(s->cells_top, s->nr_cells * sizeof(struct cell));

    /* Allocate the multipoles for the top-level cells. */
    if (s->gravity) {
      if (posix_memalign((void *)&s->multipoles_top, multipole_align,
                         s->nr_cells * sizeof(struct multipole)) != 0)
        error("Failed to allocate top-level multipoles.");
      bzero(s->multipoles_top, s->nr_cells * sizeof(struct multipole));
    }

    /* Set the cells' locks */
    for (int k = 0; k < s->nr_cells; k++) {
      if (lock_init(&s->cells_top[k].lock) != 0)
        error("Failed to init spinlock for hydro.");
      if (lock_init(&s->cells_top[k].glock) != 0)
        error("Failed to init spinlock for gravity.");
      if (lock_init(&s->cells_top[k].mlock) != 0)
        error("Failed to init spinlock for multipoles.");
      if (lock_init(&s->cells_top[k].slock) != 0)
        error("Failed to init spinlock for stars.");
    }

    /* Set the cell location and sizes. */
    for (int i = 0; i < cdim[0]; i++)
      for (int j = 0; j < cdim[1]; j++)
        for (int k = 0; k < cdim[2]; k++) {
          const size_t cid = cell_getid(cdim, i, j, k);
          struct cell *restrict c = &s->cells_top[cid];
          c->loc[0] = i * s->width[0];
          c->loc[1] = j * s->width[1];
          c->loc[2] = k * s->width[2];
          c->width[0] = s->width[0];
          c->width[1] = s->width[1];
          c->width[2] = s->width[2];
          c->dmin = dmin;
          c->depth = 0;
          c->count = 0;
          c->gcount = 0;
          c->scount = 0;
          c->super = c;
<<<<<<< HEAD
          c->ti_old = ti_current;
          if (s->gravity) c->multipole = &s->multipoles_top[cid];
=======
          c->ti_old = ti_old;
          lock_init(&c->lock);
>>>>>>> 21ca4347
        }

    /* Be verbose about the change. */
    if (verbose)
      message("set cell dimensions to [ %i %i %i ].", cdim[0], cdim[1],
              cdim[2]);

#ifdef WITH_MPI
    if (oldnodeIDs != NULL) {
      /* We have changed the top-level cell dimension, so need to redistribute
       * cells around the nodes. We repartition using the old space node
       * positions as a grid to resample. */
      if (s->e->nodeID == 0)
        message(
            "basic cell dimensions have increased - recalculating the "
            "global partition.");

      if (!partition_space_to_space(oldwidth, oldcdim, oldnodeIDs, s)) {

        /* Failed, try another technique that requires no settings. */
        message("Failed to get a new partition, trying less optimal method");
        struct partition initial_partition;
#ifdef HAVE_METIS
        initial_partition.type = INITPART_METIS_NOWEIGHT;
#else
        initial_partition.type = INITPART_VECTORIZE;
#endif
        partition_initial_partition(&initial_partition, s->e->nodeID,
                                    s->e->nr_nodes, s);
      }

      /* Re-distribute the particles to their new nodes. */
      engine_redistribute(s->e);

      /* Make the proxies. */
      engine_makeproxies(s->e);

      /* Finished with these. */
      free(oldnodeIDs);
    }
#endif /* WITH_MPI */

    // message( "rebuilding upper-level cells took %.3f %s." ,
    // clocks_from_ticks(double)(getticks() - tic), clocks_getunit());

  }      /* re-build upper-level cells? */
  else { /* Otherwise, just clean up the cells. */

    /* Free the old cells, if they were allocated. */
    threadpool_map(&s->e->threadpool, space_rebuild_recycle_mapper,
                   s->cells_top, s->nr_cells, sizeof(struct cell), 100, s);
    s->maxdepth = 0;
  }

  if (verbose)
    message("took %.3f %s.", clocks_from_ticks(getticks() - tic),
            clocks_getunit());
}

/**
 * @brief Re-build the cells as well as the tasks.
 *
 * @param s The #space in which to update the cells.
 * @param verbose Print messages to stdout or not
 *
 */
void space_rebuild(struct space *s, int verbose) {

  const ticks tic = getticks();

/* Be verbose about this. */
#ifdef SWIFT_DEBUG_CHECKS
  if (s->e->nodeID == 0 || verbose) message("re)building space");
  fflush(stdout);
#endif

  /* Re-grid if necessary, or just re-set the cell data. */
  space_regrid(s, verbose);

  size_t nr_parts = s->nr_parts;
  size_t nr_gparts = s->nr_gparts;
  size_t nr_sparts = s->nr_sparts;
  struct cell *restrict cells_top = s->cells_top;
  const integertime_t ti_old = (s->e != NULL) ? s->e->ti_old : 0;

  /* Run through the particles and get their cell index. Allocates
     an index that is larger than the number of particles to avoid
     re-allocating after shuffling. */
  const size_t ind_size = s->size_parts + 100;
  int *ind;
  if ((ind = (int *)malloc(sizeof(int) * ind_size)) == NULL)
    error("Failed to allocate temporary particle indices.");
  if (s->size_parts > 0) space_parts_get_cell_index(s, ind, cells_top, verbose);

  /* Run through the gravity particles and get their cell index. */
  const size_t gind_size = s->size_gparts + 100;
  int *gind;
  if ((gind = (int *)malloc(sizeof(int) * gind_size)) == NULL)
    error("Failed to allocate temporary g-particle indices.");
  if (s->size_gparts > 0)
    space_gparts_get_cell_index(s, gind, cells_top, verbose);

  /* Run through the star particles and get their cell index. */
  const size_t sind_size = s->size_sparts + 100;
  int *sind;
  if ((sind = (int *)malloc(sizeof(int) * sind_size)) == NULL)
    error("Failed to allocate temporary s-particle indices.");
  if (s->size_sparts > 0)
    space_sparts_get_cell_index(s, sind, cells_top, verbose);

#ifdef WITH_MPI
  const int local_nodeID = s->e->nodeID;

  /* Move non-local parts to the end of the list. */
  for (size_t k = 0; k < nr_parts;) {
    if (cells_top[ind[k]].nodeID != local_nodeID) {
      nr_parts -= 1;
      /* Swap the particle */
      const struct part tp = s->parts[k];
      s->parts[k] = s->parts[nr_parts];
      s->parts[nr_parts] = tp;
      /* Swap the link with the gpart */
      if (s->parts[k].gpart != NULL) {
        s->parts[k].gpart->id_or_neg_offset = -k;
      }
      if (s->parts[nr_parts].gpart != NULL) {
        s->parts[nr_parts].gpart->id_or_neg_offset = -nr_parts;
      }
      /* Swap the xpart */
      const struct xpart txp = s->xparts[k];
      s->xparts[k] = s->xparts[nr_parts];
      s->xparts[nr_parts] = txp;
      /* Swap the index */
      const int t = ind[k];
      ind[k] = ind[nr_parts];
      ind[nr_parts] = t;
    } else {
      /* Increment when not exchanging otherwise we need to retest "k".*/
      k++;
    }
  }

#ifdef SWIFT_DEBUG_CHECKS
  /* Check that all parts are in the correct places. */
  for (size_t k = 0; k < nr_parts; k++) {
    if (cells_top[ind[k]].nodeID != local_nodeID) {
      error("Failed to move all non-local parts to send list");
    }
  }
  for (size_t k = nr_parts; k < s->nr_parts; k++) {
    if (cells_top[ind[k]].nodeID == local_nodeID) {
      error("Failed to remove local parts from send list");
    }
  }
#endif

  /* Move non-local sparts to the end of the list. */
  for (size_t k = 0; k < nr_sparts;) {
    if (cells_top[sind[k]].nodeID != local_nodeID) {
      nr_sparts -= 1;
      /* Swap the particle */
      const struct spart tp = s->sparts[k];
      s->sparts[k] = s->sparts[nr_sparts];
      s->sparts[nr_sparts] = tp;
      /* Swap the link with the gpart */
      if (s->sparts[k].gpart != NULL) {
        s->sparts[k].gpart->id_or_neg_offset = -k;
      }
      if (s->sparts[nr_sparts].gpart != NULL) {
        s->sparts[nr_sparts].gpart->id_or_neg_offset = -nr_sparts;
      }
      /* Swap the index */
      const int t = sind[k];
      sind[k] = sind[nr_sparts];
      sind[nr_sparts] = t;
    } else {
      /* Increment when not exchanging otherwise we need to retest "k".*/
      k++;
    }
  }

#ifdef SWIFT_DEBUG_CHECKS
  /* Check that all sparts are in the correct place (untested). */
  for (size_t k = 0; k < nr_sparts; k++) {
    if (cells_top[sind[k]].nodeID != local_nodeID) {
      error("Failed to move all non-local sparts to send list");
    }
  }
  for (size_t k = nr_sparts; k < s->nr_sparts; k++) {
    if (cells_top[sind[k]].nodeID == local_nodeID) {
      error("Failed to remove local sparts from send list");
    }
  }
#endif

  /* Move non-local gparts to the end of the list. */
  for (size_t k = 0; k < nr_gparts;) {
    if (cells_top[gind[k]].nodeID != local_nodeID) {
      nr_gparts -= 1;
      /* Swap the particle */
      const struct gpart tp = s->gparts[k];
      s->gparts[k] = s->gparts[nr_gparts];
      s->gparts[nr_gparts] = tp;
      /* Swap the link with part/spart */
      if (s->gparts[k].type == swift_type_gas) {
        s->parts[-s->gparts[k].id_or_neg_offset].gpart = &s->gparts[k];
      } else if (s->gparts[k].type == swift_type_star) {
        s->sparts[-s->gparts[k].id_or_neg_offset].gpart = &s->gparts[k];
      }
      if (s->gparts[nr_gparts].type == swift_type_gas) {
        s->parts[-s->gparts[nr_gparts].id_or_neg_offset].gpart =
            &s->gparts[nr_gparts];
      } else if (s->gparts[nr_gparts].type == swift_type_star) {
        s->sparts[-s->gparts[nr_gparts].id_or_neg_offset].gpart =
            &s->gparts[nr_gparts];
      }
      /* Swap the index */
      const int t = gind[k];
      gind[k] = gind[nr_gparts];
      gind[nr_gparts] = t;
    } else {
      /* Increment when not exchanging otherwise we need to retest "k".*/
      k++;
    }
  }

#ifdef SWIFT_DEBUG_CHECKS
  /* Check that all gparts are in the correct place (untested). */
  for (size_t k = 0; k < nr_gparts; k++) {
    if (cells_top[gind[k]].nodeID != local_nodeID) {
      error("Failed to move all non-local gparts to send list");
    }
  }
  for (size_t k = nr_gparts; k < s->nr_gparts; k++) {
    if (cells_top[gind[k]].nodeID == local_nodeID) {
      error("Failed to remove local gparts from send list");
    }
  }
#endif

  /* Exchange the strays, note that this potentially re-allocates
     the parts arrays. */
  size_t nr_parts_exchanged = s->nr_parts - nr_parts;
  size_t nr_gparts_exchanged = s->nr_gparts - nr_gparts;
  size_t nr_sparts_exchanged = s->nr_sparts - nr_sparts;
  engine_exchange_strays(s->e, nr_parts, &ind[nr_parts], &nr_parts_exchanged,
                         nr_gparts, &gind[nr_gparts], &nr_gparts_exchanged,
                         nr_sparts, &sind[nr_sparts], &nr_sparts_exchanged);

  /* Set the new particle counts. */
  s->nr_parts = nr_parts + nr_parts_exchanged;
  s->nr_gparts = nr_gparts + nr_gparts_exchanged;
  s->nr_sparts = nr_sparts + nr_sparts_exchanged;

  /* Re-allocate the index array for the parts if needed.. */
  if (s->nr_parts + 1 > ind_size) {
    int *ind_new;
    if ((ind_new = (int *)malloc(sizeof(int) * (s->nr_parts + 1))) == NULL)
      error("Failed to allocate temporary particle indices.");
    memcpy(ind_new, ind, sizeof(int) * nr_parts);
    free(ind);
    ind = ind_new;
  }

  /* Re-allocate the index array for the sparts if needed.. */
  if (s->nr_sparts + 1 > sind_size) {
    int *sind_new;
    if ((sind_new = (int *)malloc(sizeof(int) * (s->nr_sparts + 1))) == NULL)
      error("Failed to allocate temporary s-particle indices.");
    memcpy(sind_new, sind, sizeof(int) * nr_sparts);
    free(sind);
    sind = sind_new;
  }

  const int cdim[3] = {s->cdim[0], s->cdim[1], s->cdim[2]};
  const double ih[3] = {s->iwidth[0], s->iwidth[1], s->iwidth[2]};

  /* Assign each received part to its cell. */
  for (size_t k = nr_parts; k < s->nr_parts; k++) {
    const struct part *const p = &s->parts[k];
    ind[k] =
        cell_getid(cdim, p->x[0] * ih[0], p->x[1] * ih[1], p->x[2] * ih[2]);
#ifdef SWIFT_DEBUG_CHECKS
    if (cells_top[ind[k]].nodeID != local_nodeID)
      error("Received part that does not belong to me (nodeID=%i).",
            cells_top[ind[k]].nodeID);
#endif
  }
  nr_parts = s->nr_parts;

  /* Assign each received spart to its cell. */
  for (size_t k = nr_sparts; k < s->nr_sparts; k++) {
    const struct spart *const sp = &s->sparts[k];
    sind[k] =
        cell_getid(cdim, sp->x[0] * ih[0], sp->x[1] * ih[1], sp->x[2] * ih[2]);
#ifdef SWIFT_DEBUG_CHECKS
    if (cells_top[sind[k]].nodeID != local_nodeID)
      error("Received s-part that does not belong to me (nodeID=%i).",
            cells_top[sind[k]].nodeID);
#endif
  }
  nr_sparts = s->nr_sparts;

#endif /* WITH_MPI */

  /* Sort the parts according to their cells. */
  if (nr_parts > 0)
    space_parts_sort(s, ind, nr_parts, 0, s->nr_cells - 1, verbose);

#ifdef SWIFT_DEBUG_CHECKS
  /* Verify that the part have been sorted correctly. */
  for (size_t k = 0; k < nr_parts; k++) {
    const struct part *p = &s->parts[k];

    /* New cell index */
    const int new_ind =
        cell_getid(s->cdim, p->x[0] * s->iwidth[0], p->x[1] * s->iwidth[1],
                   p->x[2] * s->iwidth[2]);

    /* New cell of this part */
    const struct cell *c = &s->cells_top[new_ind];

    if (ind[k] != new_ind)
      error("part's new cell index not matching sorted index.");

    if (p->x[0] < c->loc[0] || p->x[0] > c->loc[0] + c->width[0] ||
        p->x[1] < c->loc[1] || p->x[1] > c->loc[1] + c->width[1] ||
        p->x[2] < c->loc[2] || p->x[2] > c->loc[2] + c->width[2])
      error("part not sorted into the right top-level cell!");
  }
#endif

  /* Sort the sparts according to their cells. */
  if (nr_sparts > 0)
    space_sparts_sort(s, sind, nr_sparts, 0, s->nr_cells - 1, verbose);

#ifdef SWIFT_DEBUG_CHECKS
  /* Verify that the spart have been sorted correctly. */
  for (size_t k = 0; k < nr_sparts; k++) {
    const struct spart *sp = &s->sparts[k];

    /* New cell index */
    const int new_sind =
        cell_getid(s->cdim, sp->x[0] * s->iwidth[0], sp->x[1] * s->iwidth[1],
                   sp->x[2] * s->iwidth[2]);

    /* New cell of this spart */
    const struct cell *c = &s->cells_top[new_sind];

    if (sind[k] != new_sind)
      error("spart's new cell index not matching sorted index.");

    if (sp->x[0] < c->loc[0] || sp->x[0] > c->loc[0] + c->width[0] ||
        sp->x[1] < c->loc[1] || sp->x[1] > c->loc[1] + c->width[1] ||
        sp->x[2] < c->loc[2] || sp->x[2] > c->loc[2] + c->width[2])
      error("spart not sorted into the right top-level cell!");
  }
#endif

  /* Re-link the gparts to their (s-)particles. */
  if (nr_parts > 0 && nr_gparts > 0)
    part_relink_gparts_to_parts(s->parts, nr_parts, 0);
  if (nr_sparts > 0 && nr_gparts > 0)
    part_relink_gparts_to_sparts(s->sparts, nr_sparts, 0);

  /* Extract the cell counts from the sorted indices. */
  size_t last_index = 0;
  ind[nr_parts] = s->nr_cells;  // sentinel.
  for (size_t k = 0; k < nr_parts; k++) {
    if (ind[k] < ind[k + 1]) {
      cells_top[ind[k]].count = k - last_index + 1;
      last_index = k + 1;
    }
  }

  /* Extract the cell counts from the sorted indices. */
  size_t last_sindex = 0;
  sind[nr_sparts] = s->nr_cells;  // sentinel.
  for (size_t k = 0; k < nr_sparts; k++) {
    if (sind[k] < sind[k + 1]) {
      cells_top[sind[k]].scount = k - last_sindex + 1;
      last_sindex = k + 1;
    }
  }

  /* We no longer need the indices as of here. */
  free(ind);
  free(sind);

#ifdef WITH_MPI

  /* Re-allocate the index array for the gparts if needed.. */
  if (s->nr_gparts + 1 > gind_size) {
    int *gind_new;
    if ((gind_new = (int *)malloc(sizeof(int) * (s->nr_gparts + 1))) == NULL)
      error("Failed to allocate temporary g-particle indices.");
    memcpy(gind_new, gind, sizeof(int) * nr_gparts);
    free(gind);
    gind = gind_new;
  }

  /* Assign each received gpart to its cell. */
  for (size_t k = nr_gparts; k < s->nr_gparts; k++) {
    const struct gpart *const p = &s->gparts[k];
    gind[k] =
        cell_getid(cdim, p->x[0] * ih[0], p->x[1] * ih[1], p->x[2] * ih[2]);

#ifdef SWIFT_DEBUG_CHECKS
    if (cells_top[gind[k]].nodeID != s->e->nodeID)
      error("Received g-part that does not belong to me (nodeID=%i).",
            cells_top[gind[k]].nodeID);
#endif
  }
  nr_gparts = s->nr_gparts;

#endif /* WITH_MPI */

  /* Sort the gparts according to their cells. */
  if (nr_gparts > 0)
    space_gparts_sort(s, gind, nr_gparts, 0, s->nr_cells - 1, verbose);

#ifdef SWIFT_DEBUG_CHECKS
  /* Verify that the gpart have been sorted correctly. */
  for (size_t k = 0; k < nr_gparts; k++) {
    const struct gpart *gp = &s->gparts[k];

    /* New cell index */
    const int new_gind =
        cell_getid(s->cdim, gp->x[0] * s->iwidth[0], gp->x[1] * s->iwidth[1],
                   gp->x[2] * s->iwidth[2]);

    /* New cell of this gpart */
    const struct cell *c = &s->cells_top[new_gind];

    if (gind[k] != new_gind)
      error("gpart's new cell index not matching sorted index.");

    if (gp->x[0] < c->loc[0] || gp->x[0] > c->loc[0] + c->width[0] ||
        gp->x[1] < c->loc[1] || gp->x[1] > c->loc[1] + c->width[1] ||
        gp->x[2] < c->loc[2] || gp->x[2] > c->loc[2] + c->width[2])
      error("gpart not sorted into the right top-level cell!");
  }
#endif

  /* Re-link the parts. */
  if (nr_parts > 0 && nr_gparts > 0)
    part_relink_parts_to_gparts(s->gparts, nr_gparts, s->parts);

  /* Re-link the sparts. */
  if (nr_sparts > 0 && nr_gparts > 0)
    part_relink_sparts_to_gparts(s->gparts, nr_gparts, s->sparts);

  /* Extract the cell counts from the sorted indices. */
  size_t last_gindex = 0;
  gind[nr_gparts] = s->nr_cells;
  for (size_t k = 0; k < nr_gparts; k++) {
    if (gind[k] < gind[k + 1]) {
      cells_top[gind[k]].gcount = k - last_gindex + 1;
      last_gindex = k + 1;
    }
  }

  /* We no longer need the indices as of here. */
  free(gind);

#ifdef SWIFT_DEBUG_CHECKS
  /* Verify that the links are correct */
  part_verify_links(s->parts, s->gparts, s->sparts, nr_parts, nr_gparts,
                    nr_sparts, verbose);
#endif

  /* Hook the cells up to the parts. */
  // tic = getticks();
  struct part *finger = s->parts;
  struct xpart *xfinger = s->xparts;
  struct gpart *gfinger = s->gparts;
  struct spart *sfinger = s->sparts;
  for (int k = 0; k < s->nr_cells; k++) {
    struct cell *restrict c = &cells_top[k];
    c->ti_old = ti_old;
    c->parts = finger;
    c->xparts = xfinger;
    c->gparts = gfinger;
    c->sparts = sfinger;
    finger = &finger[c->count];
    xfinger = &xfinger[c->count];
    gfinger = &gfinger[c->gcount];
    sfinger = &sfinger[c->scount];
  }
  // message( "hooking up cells took %.3f %s." ,
  // clocks_from_ticks(getticks() - tic), clocks_getunit());

  /* At this point, we have the upper-level cells, old or new. Now make
     sure that the parts in each cell are ok. */
  space_split(s, cells_top, s->nr_cells, verbose);

#ifdef SWIFT_DEBUG_CHECKS
  /* Check that the multipole construction went OK */
  for (int k = 0; k < s->nr_cells; k++)
    cell_check_multipole(&s->cells_top[k], NULL);
#endif

  if (verbose)
    message("took %.3f %s.", clocks_from_ticks(getticks() - tic),
            clocks_getunit());
}

/**
 * @brief Split particles between cells of a hierarchy
 *
 * This is done in parallel using threads in the #threadpool.
 *
 * @param s The #space.
 * @param cells The cell hierarchy.
 * @param nr_cells The number of cells.
 * @param verbose Are we talkative ?
 */
void space_split(struct space *s, struct cell *cells, int nr_cells,
                 int verbose) {

  const ticks tic = getticks();

  threadpool_map(&s->e->threadpool, space_split_mapper, cells, nr_cells,
                 sizeof(struct cell), 1, s);

  if (verbose)
    message("took %.3f %s.", clocks_from_ticks(getticks() - tic),
            clocks_getunit());
}

/**
 * @brief Runs through the top-level cells and checks whether tasks associated
 * with them can be split. If not, try to sanitize the cells.
 *
 * @param s The #space to act upon.
 */
void space_sanitize(struct space *s) {

  s->sanitized = 1;

  for (int k = 0; k < s->nr_cells; k++) {

    struct cell *c = &s->cells_top[k];
    const double min_width = c->dmin;

    /* Do we have a problem ? */
    if (c->h_max * kernel_gamma * space_stretch > min_width * 0.5 &&
        c->count > space_maxcount) {

      /* Ok, clean-up the mess */
      cell_sanitize(c);
    }
  }
}

/**
 * @brief #threadpool mapper function to compute the particle cell indices.
 *
 * @param map_data Pointer towards the particles.
 * @param nr_parts The number of particles to treat.
 * @param extra_data Pointers to the space and index list
 */
void space_parts_get_cell_index_mapper(void *map_data, int nr_parts,
                                       void *extra_data) {

  /* Unpack the data */
  struct part *restrict parts = (struct part *)map_data;
  struct index_data *data = (struct index_data *)extra_data;
  struct space *s = data->s;
  int *const ind = data->ind + (ptrdiff_t)(parts - s->parts);

  /* Get some constants */
  const double dim_x = s->dim[0];
  const double dim_y = s->dim[1];
  const double dim_z = s->dim[2];
  const int cdim[3] = {s->cdim[0], s->cdim[1], s->cdim[2]};
  const double ih_x = s->iwidth[0];
  const double ih_y = s->iwidth[1];
  const double ih_z = s->iwidth[2];

  for (int k = 0; k < nr_parts; k++) {

    /* Get the particle */
    struct part *restrict p = &parts[k];

    const double old_pos_x = p->x[0];
    const double old_pos_y = p->x[1];
    const double old_pos_z = p->x[2];

    /* Put it back into the simulation volume */
    const double pos_x = box_wrap(old_pos_x, 0.0, dim_x);
    const double pos_y = box_wrap(old_pos_y, 0.0, dim_y);
    const double pos_z = box_wrap(old_pos_z, 0.0, dim_z);

    /* Get its cell index */
    const int index =
        cell_getid(cdim, pos_x * ih_x, pos_y * ih_y, pos_z * ih_z);
    ind[k] = index;

#ifdef SWIFT_DEBUG_CHECKS
    if (pos_x > dim_x || pos_y > dim_y || pos_z > pos_z || pos_x < 0. ||
        pos_y < 0. || pos_z < 0.)
      error("Particle outside of simulation box. p->x=[%e %e %e]", pos_x, pos_y,
            pos_z);
#endif

    /* Update the position */
    p->x[0] = pos_x;
    p->x[1] = pos_y;
    p->x[2] = pos_z;
  }
}

/**
 * @brief #threadpool mapper function to compute the g-particle cell indices.
 *
 * @param map_data Pointer towards the g-particles.
 * @param nr_gparts The number of g-particles to treat.
 * @param extra_data Pointers to the space and index list
 */
void space_gparts_get_cell_index_mapper(void *map_data, int nr_gparts,
                                        void *extra_data) {

  /* Unpack the data */
  struct gpart *restrict gparts = (struct gpart *)map_data;
  struct index_data *data = (struct index_data *)extra_data;
  struct space *s = data->s;
  int *const ind = data->ind + (ptrdiff_t)(gparts - s->gparts);

  /* Get some constants */
  const double dim_x = s->dim[0];
  const double dim_y = s->dim[1];
  const double dim_z = s->dim[2];
  const int cdim[3] = {s->cdim[0], s->cdim[1], s->cdim[2]};
  const double ih_x = s->iwidth[0];
  const double ih_y = s->iwidth[1];
  const double ih_z = s->iwidth[2];

  for (int k = 0; k < nr_gparts; k++) {

    /* Get the particle */
    struct gpart *restrict gp = &gparts[k];

    const double old_pos_x = gp->x[0];
    const double old_pos_y = gp->x[1];
    const double old_pos_z = gp->x[2];

    /* Put it back into the simulation volume */
    const double pos_x = box_wrap(old_pos_x, 0.0, dim_x);
    const double pos_y = box_wrap(old_pos_y, 0.0, dim_y);
    const double pos_z = box_wrap(old_pos_z, 0.0, dim_z);

    /* Get its cell index */
    const int index =
        cell_getid(cdim, pos_x * ih_x, pos_y * ih_y, pos_z * ih_z);
    ind[k] = index;

    /* Update the position */
    gp->x[0] = pos_x;
    gp->x[1] = pos_y;
    gp->x[2] = pos_z;
  }
}

/**
 * @brief #threadpool mapper function to compute the s-particle cell indices.
 *
 * @param map_data Pointer towards the s-particles.
 * @param nr_sparts The number of s-particles to treat.
 * @param extra_data Pointers to the space and index list
 */
void space_sparts_get_cell_index_mapper(void *map_data, int nr_sparts,
                                        void *extra_data) {

  /* Unpack the data */
  struct spart *restrict sparts = (struct spart *)map_data;
  struct index_data *data = (struct index_data *)extra_data;
  struct space *s = data->s;
  int *const ind = data->ind + (ptrdiff_t)(sparts - s->sparts);

  /* Get some constants */
  const double dim_x = s->dim[0];
  const double dim_y = s->dim[1];
  const double dim_z = s->dim[2];
  const int cdim[3] = {s->cdim[0], s->cdim[1], s->cdim[2]};
  const double ih_x = s->iwidth[0];
  const double ih_y = s->iwidth[1];
  const double ih_z = s->iwidth[2];

  for (int k = 0; k < nr_sparts; k++) {

    /* Get the particle */
    struct spart *restrict sp = &sparts[k];

    const double old_pos_x = sp->x[0];
    const double old_pos_y = sp->x[1];
    const double old_pos_z = sp->x[2];

    /* Put it back into the simulation volume */
    const double pos_x = box_wrap(old_pos_x, 0.0, dim_x);
    const double pos_y = box_wrap(old_pos_y, 0.0, dim_y);
    const double pos_z = box_wrap(old_pos_z, 0.0, dim_z);

    /* Get its cell index */
    const int index =
        cell_getid(cdim, pos_x * ih_x, pos_y * ih_y, pos_z * ih_z);
    ind[k] = index;

    /* Update the position */
    sp->x[0] = pos_x;
    sp->x[1] = pos_y;
    sp->x[2] = pos_z;
  }
}

/**
 * @brief Computes the cell index of all the particles.
 *
 * @param s The #space.
 * @param ind The array of indices to fill.
 * @param cells The array of #cell to update.
 * @param verbose Are we talkative ?
 */
void space_parts_get_cell_index(struct space *s, int *ind, struct cell *cells,
                                int verbose) {

  const ticks tic = getticks();

  /* Pack the extra information */
  struct index_data data;
  data.s = s;
  data.cells = cells;
  data.ind = ind;

  threadpool_map(&s->e->threadpool, space_parts_get_cell_index_mapper, s->parts,
                 s->nr_parts, sizeof(struct part), 1000, &data);

  if (verbose)
    message("took %.3f %s.", clocks_from_ticks(getticks() - tic),
            clocks_getunit());
}

/**
 * @brief Computes the cell index of all the g-particles.
 *
 * @param s The #space.
 * @param gind The array of indices to fill.
 * @param cells The array of #cell to update.
 * @param verbose Are we talkative ?
 */
void space_gparts_get_cell_index(struct space *s, int *gind, struct cell *cells,
                                 int verbose) {

  const ticks tic = getticks();

  /* Pack the extra information */
  struct index_data data;
  data.s = s;
  data.cells = cells;
  data.ind = gind;

  threadpool_map(&s->e->threadpool, space_gparts_get_cell_index_mapper,
                 s->gparts, s->nr_gparts, sizeof(struct gpart), 1000, &data);

  if (verbose)
    message("took %.3f %s.", clocks_from_ticks(getticks() - tic),
            clocks_getunit());
}

/**
 * @brief Computes the cell index of all the s-particles.
 *
 * @param s The #space.
 * @param sind The array of indices to fill.
 * @param cells The array of #cell to update.
 * @param verbose Are we talkative ?
 */
void space_sparts_get_cell_index(struct space *s, int *sind, struct cell *cells,
                                 int verbose) {

  const ticks tic = getticks();

  /* Pack the extra information */
  struct index_data data;
  data.s = s;
  data.cells = cells;
  data.ind = sind;

  threadpool_map(&s->e->threadpool, space_sparts_get_cell_index_mapper,
                 s->sparts, s->nr_sparts, sizeof(struct spart), 1000, &data);

  if (verbose)
    message("took %.3f %s.", clocks_from_ticks(getticks() - tic),
            clocks_getunit());
}

/**
 * @brief Sort the particles and condensed particles according to the given
 * indices.
 *
 * @param s The #space.
 * @param ind The indices with respect to which the parts are sorted.
 * @param N The number of parts
 * @param min Lowest index.
 * @param max highest index.
 * @param verbose Are we talkative ?
 */
void space_parts_sort(struct space *s, int *ind, size_t N, int min, int max,
                      int verbose) {

  const ticks tic = getticks();

  /* Populate a parallel_sort structure with the input data */
  struct parallel_sort sort_struct;
  sort_struct.parts = s->parts;
  sort_struct.xparts = s->xparts;
  sort_struct.ind = ind;
  sort_struct.stack_size = 2 * (max - min + 1) + 10 + s->e->nr_threads;
  if ((sort_struct.stack =
           malloc(sizeof(struct qstack) * sort_struct.stack_size)) == NULL)
    error("Failed to allocate sorting stack.");
  for (unsigned int i = 0; i < sort_struct.stack_size; i++)
    sort_struct.stack[i].ready = 0;

  /* Add the first interval. */
  sort_struct.stack[0].i = 0;
  sort_struct.stack[0].j = N - 1;
  sort_struct.stack[0].min = min;
  sort_struct.stack[0].max = max;
  sort_struct.stack[0].ready = 1;
  sort_struct.first = 0;
  sort_struct.last = 1;
  sort_struct.waiting = 1;

  /* Launch the sorting tasks with a stride of zero such that the same
     map data is passed to each thread. */
  threadpool_map(&s->e->threadpool, space_parts_sort_mapper, &sort_struct,
                 s->e->threadpool.num_threads, 0, 1, NULL);

#ifdef SWIFT_DEBUG_CHECKS
  /* Verify space_sort_struct. */
  for (size_t i = 1; i < N; i++)
    if (ind[i - 1] > ind[i])
      error("Sorting failed (ind[%zu]=%i,ind[%zu]=%i), min=%i, max=%i.", i - 1,
            ind[i - 1], i, ind[i], min, max);
  if (s->e->nodeID == 0 || verbose) message("Sorting succeeded.");
#endif

  /* Clean up. */
  free(sort_struct.stack);

  if (verbose)
    message("took %.3f %s.", clocks_from_ticks(getticks() - tic),
            clocks_getunit());
}

void space_parts_sort_mapper(void *map_data, int num_elements,
                             void *extra_data) {

  /* Unpack the mapping data. */
  struct parallel_sort *sort_struct = (struct parallel_sort *)map_data;

  /* Pointers to the sorting data. */
  int *ind = sort_struct->ind;
  struct part *parts = sort_struct->parts;
  struct xpart *xparts = sort_struct->xparts;

  /* Main loop. */
  while (sort_struct->waiting) {

    /* Grab an interval off the queue. */
    int qid = atomic_inc(&sort_struct->first) % sort_struct->stack_size;

    /* Wait for the entry to be ready, or for the sorting do be done. */
    while (!sort_struct->stack[qid].ready)
      if (!sort_struct->waiting) return;

    /* Get the stack entry. */
    ptrdiff_t i = sort_struct->stack[qid].i;
    ptrdiff_t j = sort_struct->stack[qid].j;
    int min = sort_struct->stack[qid].min;
    int max = sort_struct->stack[qid].max;
    sort_struct->stack[qid].ready = 0;

    /* Loop over sub-intervals. */
    while (1) {

      /* Bring beer. */
      const int pivot = (min + max) / 2;
      /* message("Working on interval [%i,%i] with min=%i, max=%i, pivot=%i.",
              i, j, min, max, pivot); */

      /* One pass of QuickSort's partitioning. */
      ptrdiff_t ii = i;
      ptrdiff_t jj = j;
      while (ii < jj) {
        while (ii <= j && ind[ii] <= pivot) ii++;
        while (jj >= i && ind[jj] > pivot) jj--;
        if (ii < jj) {
          memswap(&ind[ii], &ind[jj], sizeof(int));
          memswap(&parts[ii], &parts[jj], sizeof(struct part));
          memswap(&xparts[ii], &xparts[jj], sizeof(struct xpart));
        }
      }

#ifdef SWIFT_DEBUG_CHECKS
      /* Verify space_sort_struct. */
      if (i != j) {
        for (int k = i; k <= jj; k++) {
          if (ind[k] > pivot) {
            message(
                "sorting failed at k=%i, ind[k]=%i, pivot=%i, i=%li, j=%li.", k,
                ind[k], pivot, i, j);
            error("Partition failed (<=pivot).");
          }
        }
        for (int k = jj + 1; k <= j; k++) {
          if (ind[k] <= pivot) {
            message(
                "sorting failed at k=%i, ind[k]=%i, pivot=%i, i=%li, j=%li.", k,
                ind[k], pivot, i, j);
            error("Partition failed (>pivot).");
          }
        }
      }
#endif

      /* Split-off largest interval. */
      if (jj - i > j - jj + 1) {

        /* Recurse on the left? */
        if (jj > i && pivot > min) {
          qid = atomic_inc(&sort_struct->last) % sort_struct->stack_size;
          while (sort_struct->stack[qid].ready)
            ;
          sort_struct->stack[qid].i = i;
          sort_struct->stack[qid].j = jj;
          sort_struct->stack[qid].min = min;
          sort_struct->stack[qid].max = pivot;
          if (atomic_inc(&sort_struct->waiting) >= sort_struct->stack_size)
            error("Qstack overflow.");
          sort_struct->stack[qid].ready = 1;
        }

        /* Recurse on the right? */
        if (jj + 1 < j && pivot + 1 < max) {
          i = jj + 1;
          min = pivot + 1;
        } else
          break;

      } else {

        /* Recurse on the right? */
        if (pivot + 1 < max) {
          qid = atomic_inc(&sort_struct->last) % sort_struct->stack_size;
          while (sort_struct->stack[qid].ready)
            ;
          sort_struct->stack[qid].i = jj + 1;
          sort_struct->stack[qid].j = j;
          sort_struct->stack[qid].min = pivot + 1;
          sort_struct->stack[qid].max = max;
          if (atomic_inc(&sort_struct->waiting) >= sort_struct->stack_size)
            error("Qstack overflow.");
          sort_struct->stack[qid].ready = 1;
        }

        /* Recurse on the left? */
        if (jj > i && pivot > min) {
          j = jj;
          max = pivot;
        } else
          break;
      }

    } /* loop over sub-intervals. */

    atomic_dec(&sort_struct->waiting);

  } /* main loop. */
}

/**
 * @brief Sort the s-particles according to the given indices.
 *
 * @param s The #space.
 * @param ind The indices with respect to which the #spart are sorted.
 * @param N The number of parts
 * @param min Lowest index.
 * @param max highest index.
 * @param verbose Are we talkative ?
 */
void space_sparts_sort(struct space *s, int *ind, size_t N, int min, int max,
                       int verbose) {

  const ticks tic = getticks();

  /* Populate a parallel_sort structure with the input data */
  struct parallel_sort sort_struct;
  sort_struct.sparts = s->sparts;
  sort_struct.ind = ind;
  sort_struct.stack_size = 2 * (max - min + 1) + 10 + s->e->nr_threads;
  if ((sort_struct.stack =
           malloc(sizeof(struct qstack) * sort_struct.stack_size)) == NULL)
    error("Failed to allocate sorting stack.");
  for (unsigned int i = 0; i < sort_struct.stack_size; i++)
    sort_struct.stack[i].ready = 0;

  /* Add the first interval. */
  sort_struct.stack[0].i = 0;
  sort_struct.stack[0].j = N - 1;
  sort_struct.stack[0].min = min;
  sort_struct.stack[0].max = max;
  sort_struct.stack[0].ready = 1;
  sort_struct.first = 0;
  sort_struct.last = 1;
  sort_struct.waiting = 1;

  /* Launch the sorting tasks with a stride of zero such that the same
     map data is passed to each thread. */
  threadpool_map(&s->e->threadpool, space_sparts_sort_mapper, &sort_struct,
                 s->e->threadpool.num_threads, 0, 1, NULL);

#ifdef SWIFT_DEBUG_CHECKS
  /* Verify space_sort_struct. */
  for (size_t i = 1; i < N; i++)
    if (ind[i - 1] > ind[i])
      error("Sorting failed (ind[%zu]=%i,ind[%zu]=%i), min=%i, max=%i.", i - 1,
            ind[i - 1], i, ind[i], min, max);
  if (s->e->nodeID == 0 || verbose) message("Sorting succeeded.");
#endif

  /* Clean up. */
  free(sort_struct.stack);

  if (verbose)
    message("took %.3f %s.", clocks_from_ticks(getticks() - tic),
            clocks_getunit());
}

void space_sparts_sort_mapper(void *map_data, int num_elements,
                              void *extra_data) {

  /* Unpack the mapping data. */
  struct parallel_sort *sort_struct = (struct parallel_sort *)map_data;

  /* Pointers to the sorting data. */
  int *ind = sort_struct->ind;
  struct spart *sparts = sort_struct->sparts;

  /* Main loop. */
  while (sort_struct->waiting) {

    /* Grab an interval off the queue. */
    int qid = atomic_inc(&sort_struct->first) % sort_struct->stack_size;

    /* Wait for the entry to be ready, or for the sorting do be done. */
    while (!sort_struct->stack[qid].ready)
      if (!sort_struct->waiting) return;

    /* Get the stack entry. */
    ptrdiff_t i = sort_struct->stack[qid].i;
    ptrdiff_t j = sort_struct->stack[qid].j;
    int min = sort_struct->stack[qid].min;
    int max = sort_struct->stack[qid].max;
    sort_struct->stack[qid].ready = 0;

    /* Loop over sub-intervals. */
    while (1) {

      /* Bring beer. */
      const int pivot = (min + max) / 2;
      /* message("Working on interval [%i,%i] with min=%i, max=%i, pivot=%i.",
              i, j, min, max, pivot); */

      /* One pass of QuickSort's partitioning. */
      ptrdiff_t ii = i;
      ptrdiff_t jj = j;
      while (ii < jj) {
        while (ii <= j && ind[ii] <= pivot) ii++;
        while (jj >= i && ind[jj] > pivot) jj--;
        if (ii < jj) {
          memswap(&ind[ii], &ind[jj], sizeof(int));
          memswap(&sparts[ii], &sparts[jj], sizeof(struct spart));
        }
      }

#ifdef SWIFT_DEBUG_CHECKS
      /* Verify space_sort_struct. */
      if (i != j) {
        for (int k = i; k <= jj; k++) {
          if (ind[k] > pivot) {
            message(
                "sorting failed at k=%i, ind[k]=%i, pivot=%i, i=%li, j=%li "
                "min=%i max=%i.",
                k, ind[k], pivot, i, j, min, max);
            error("Partition failed (<=pivot).");
          }
        }
        for (int k = jj + 1; k <= j; k++) {
          if (ind[k] <= pivot) {
            message(
                "sorting failed at k=%i, ind[k]=%i, pivot=%i, i=%li, j=%li.", k,
                ind[k], pivot, i, j);
            error("Partition failed (>pivot).");
          }
        }
      }
#endif

      /* Split-off largest interval. */
      if (jj - i > j - jj + 1) {

        /* Recurse on the left? */
        if (jj > i && pivot > min) {
          qid = atomic_inc(&sort_struct->last) % sort_struct->stack_size;
          while (sort_struct->stack[qid].ready)
            ;
          sort_struct->stack[qid].i = i;
          sort_struct->stack[qid].j = jj;
          sort_struct->stack[qid].min = min;
          sort_struct->stack[qid].max = pivot;
          if (atomic_inc(&sort_struct->waiting) >= sort_struct->stack_size)
            error("Qstack overflow.");
          sort_struct->stack[qid].ready = 1;
        }

        /* Recurse on the right? */
        if (jj + 1 < j && pivot + 1 < max) {
          i = jj + 1;
          min = pivot + 1;
        } else
          break;

      } else {

        /* Recurse on the right? */
        if (pivot + 1 < max) {
          qid = atomic_inc(&sort_struct->last) % sort_struct->stack_size;
          while (sort_struct->stack[qid].ready)
            ;
          sort_struct->stack[qid].i = jj + 1;
          sort_struct->stack[qid].j = j;
          sort_struct->stack[qid].min = pivot + 1;
          sort_struct->stack[qid].max = max;
          if (atomic_inc(&sort_struct->waiting) >= sort_struct->stack_size)
            error("Qstack overflow.");
          sort_struct->stack[qid].ready = 1;
        }

        /* Recurse on the left? */
        if (jj > i && pivot > min) {
          j = jj;
          max = pivot;
        } else
          break;
      }

    } /* loop over sub-intervals. */

    atomic_dec(&sort_struct->waiting);

  } /* main loop. */
}

/**
 * @brief Sort the g-particles according to the given indices.
 *
 * @param s The #space.
 * @param ind The indices with respect to which the gparts are sorted.
 * @param N The number of gparts
 * @param min Lowest index.
 * @param max highest index.
 * @param verbose Are we talkative ?
 */
void space_gparts_sort(struct space *s, int *ind, size_t N, int min, int max,
                       int verbose) {

  const ticks tic = getticks();

  /*Populate a global parallel_sort structure with the input data */
  struct parallel_sort sort_struct;
  sort_struct.gparts = s->gparts;
  sort_struct.ind = ind;
  sort_struct.stack_size = 2 * (max - min + 1) + 10 + s->e->nr_threads;
  if ((sort_struct.stack =
           malloc(sizeof(struct qstack) * sort_struct.stack_size)) == NULL)
    error("Failed to allocate sorting stack.");
  for (unsigned int i = 0; i < sort_struct.stack_size; i++)
    sort_struct.stack[i].ready = 0;

  /* Add the first interval. */
  sort_struct.stack[0].i = 0;
  sort_struct.stack[0].j = N - 1;
  sort_struct.stack[0].min = min;
  sort_struct.stack[0].max = max;
  sort_struct.stack[0].ready = 1;
  sort_struct.first = 0;
  sort_struct.last = 1;
  sort_struct.waiting = 1;

  /* Launch the sorting tasks with a stride of zero such that the same
     map data is passed to each thread. */
  threadpool_map(&s->e->threadpool, space_gparts_sort_mapper, &sort_struct,
                 s->e->threadpool.num_threads, 0, 1, NULL);

#ifdef SWIFT_DEBUG_CHECKS
  /* Verify space_sort_struct. */
  for (size_t i = 1; i < N; i++)
    if (ind[i - 1] > ind[i])
      error("Sorting failed (ind[%zu]=%i,ind[%zu]=%i), min=%i, max=%i.", i - 1,
            ind[i - 1], i, ind[i], min, max);
  if (s->e->nodeID == 0 || verbose) message("Sorting succeeded.");
#endif

  /* Clean up. */
  free(sort_struct.stack);

  if (verbose)
    message("took %.3f %s.", clocks_from_ticks(getticks() - tic),
            clocks_getunit());
}

void space_gparts_sort_mapper(void *map_data, int num_elements,
                              void *extra_data) {

  /* Unpack the mapping data. */
  struct parallel_sort *sort_struct = (struct parallel_sort *)map_data;

  /* Pointers to the sorting data. */
  int *ind = sort_struct->ind;
  struct gpart *gparts = sort_struct->gparts;

  /* Main loop. */
  while (sort_struct->waiting) {

    /* Grab an interval off the queue. */
    int qid = atomic_inc(&sort_struct->first) % sort_struct->stack_size;

    /* Wait for the entry to be ready, or for the sorting do be done. */
    while (!sort_struct->stack[qid].ready)
      if (!sort_struct->waiting) return;

    /* Get the stack entry. */
    ptrdiff_t i = sort_struct->stack[qid].i;
    ptrdiff_t j = sort_struct->stack[qid].j;
    int min = sort_struct->stack[qid].min;
    int max = sort_struct->stack[qid].max;
    sort_struct->stack[qid].ready = 0;

    /* Loop over sub-intervals. */
    while (1) {

      /* Bring beer. */
      const int pivot = (min + max) / 2;
      /* message("Working on interval [%i,%i] with min=%i, max=%i, pivot=%i.",
              i, j, min, max, pivot); */

      /* One pass of QuickSort's partitioning. */
      ptrdiff_t ii = i;
      ptrdiff_t jj = j;
      while (ii < jj) {
        while (ii <= j && ind[ii] <= pivot) ii++;
        while (jj >= i && ind[jj] > pivot) jj--;
        if (ii < jj) {
          memswap(&ind[ii], &ind[jj], sizeof(int));
          memswap(&gparts[ii], &gparts[jj], sizeof(struct gpart));
        }
      }

#ifdef SWIFT_DEBUG_CHECKS
      /* Verify space_sort_struct. */
      if (i != j) {
        for (int k = i; k <= jj; k++) {
          if (ind[k] > pivot) {
            message(
                "sorting failed at k=%i, ind[k]=%i, pivot=%i, i=%li, j=%li.", k,
                ind[k], pivot, i, j);
            error("Partition failed (<=pivot).");
          }
        }
        for (int k = jj + 1; k <= j; k++) {
          if (ind[k] <= pivot) {
            message(
                "sorting failed at k=%i, ind[k]=%i, pivot=%i, i=%li, j=%li.", k,
                ind[k], pivot, i, j);
            error("Partition failed (>pivot).");
          }
        }
      }
#endif

      /* Split-off largest interval. */
      if (jj - i > j - jj + 1) {

        /* Recurse on the left? */
        if (jj > i && pivot > min) {
          qid = atomic_inc(&sort_struct->last) % sort_struct->stack_size;
          while (sort_struct->stack[qid].ready)
            ;
          sort_struct->stack[qid].i = i;
          sort_struct->stack[qid].j = jj;
          sort_struct->stack[qid].min = min;
          sort_struct->stack[qid].max = pivot;
          if (atomic_inc(&sort_struct->waiting) >= sort_struct->stack_size)
            error("Qstack overflow.");
          sort_struct->stack[qid].ready = 1;
        }

        /* Recurse on the right? */
        if (jj + 1 < j && pivot + 1 < max) {
          i = jj + 1;
          min = pivot + 1;
        } else
          break;

      } else {

        /* Recurse on the right? */
        if (pivot + 1 < max) {
          qid = atomic_inc(&sort_struct->last) % sort_struct->stack_size;
          while (sort_struct->stack[qid].ready)
            ;
          sort_struct->stack[qid].i = jj + 1;
          sort_struct->stack[qid].j = j;
          sort_struct->stack[qid].min = pivot + 1;
          sort_struct->stack[qid].max = max;
          if (atomic_inc(&sort_struct->waiting) >= sort_struct->stack_size)
            error("Qstack overflow.");
          sort_struct->stack[qid].ready = 1;
        }

        /* Recurse on the left? */
        if (jj > i && pivot > min) {
          j = jj;
          max = pivot;
        } else
          break;
      }

    } /* loop over sub-intervals. */

    atomic_dec(&sort_struct->waiting);

  } /* main loop. */
}

/**
 * @brief Mapping function to free the sorted indices buffers.
 */
void space_map_clearsort(struct cell *c, void *data) {

  if (c->sort != NULL) {
    free(c->sort);
    c->sort = NULL;
  }
}

/**
 * @brief Map a function to all particles in a cell recursively.
 *
 * @param c The #cell we are working in.
 * @param fun Function pointer to apply on the cells.
 * @param data Data passed to the function fun.
 */
static void rec_map_parts(struct cell *c,
                          void (*fun)(struct part *p, struct cell *c,
                                      void *data),
                          void *data) {
  /* No progeny? */
  if (!c->split)
    for (int k = 0; k < c->count; k++) fun(&c->parts[k], c, data);

  /* Otherwise, recurse. */
  else
    for (int k = 0; k < 8; k++)
      if (c->progeny[k] != NULL) rec_map_parts(c->progeny[k], fun, data);
}

/**
 * @brief Map a function to all particles in a space.
 *
 * @param s The #space we are working in.
 * @param fun Function pointer to apply on the cells.
 * @param data Data passed to the function fun.
 */
void space_map_parts(struct space *s,
                     void (*fun)(struct part *p, struct cell *c, void *data),
                     void *data) {

  /* Call the recursive function on all higher-level cells. */
  for (int cid = 0; cid < s->nr_cells; cid++)
    rec_map_parts(&s->cells_top[cid], fun, data);
}

/**
 * @brief Map a function to all particles in a cell recursively.
 *
 * @param c The #cell we are working in.
 * @param fun Function pointer to apply on the cells.
 */
static void rec_map_parts_xparts(struct cell *c,
                                 void (*fun)(struct part *p, struct xpart *xp,
                                             struct cell *c)) {

  /* No progeny? */
  if (!c->split)
    for (int k = 0; k < c->count; k++) fun(&c->parts[k], &c->xparts[k], c);

  /* Otherwise, recurse. */
  else
    for (int k = 0; k < 8; k++)
      if (c->progeny[k] != NULL) rec_map_parts_xparts(c->progeny[k], fun);
}

/**
 * @brief Map a function to all particles (#part and #xpart) in a space.
 *
 * @param s The #space we are working in.
 * @param fun Function pointer to apply on the particles in the cells.
 */
void space_map_parts_xparts(struct space *s,
                            void (*fun)(struct part *p, struct xpart *xp,
                                        struct cell *c)) {

  /* Call the recursive function on all higher-level cells. */
  for (int cid = 0; cid < s->nr_cells; cid++)
    rec_map_parts_xparts(&s->cells_top[cid], fun);
}

/**
 * @brief Map a function to all particles in a cell recursively.
 *
 * @param c The #cell we are working in.
 * @param full Map to all cells, including cells with sub-cells.
 * @param fun Function pointer to apply on the cells.
 * @param data Data passed to the function fun.
 */
static void rec_map_cells_post(struct cell *c, int full,
                               void (*fun)(struct cell *c, void *data),
                               void *data) {
  /* Recurse. */
  if (c->split)
    for (int k = 0; k < 8; k++)
      if (c->progeny[k] != NULL)
        rec_map_cells_post(c->progeny[k], full, fun, data);

  /* No progeny? */
  if (full || !c->split) fun(c, data);
}

/**
 * @brief Map a function to all particles in a aspace.
 *
 * @param s The #space we are working in.
 * @param full Map to all cells, including cells with sub-cells.
 * @param fun Function pointer to apply on the cells.
 * @param data Data passed to the function fun.
 */
void space_map_cells_post(struct space *s, int full,
                          void (*fun)(struct cell *c, void *data), void *data) {

  /* Call the recursive function on all higher-level cells. */
  for (int cid = 0; cid < s->nr_cells; cid++)
    rec_map_cells_post(&s->cells_top[cid], full, fun, data);
}

static void rec_map_cells_pre(struct cell *c, int full,
                              void (*fun)(struct cell *c, void *data),
                              void *data) {

  /* No progeny? */
  if (full || !c->split) fun(c, data);

  /* Recurse. */
  if (c->split)
    for (int k = 0; k < 8; k++)
      if (c->progeny[k] != NULL)
        rec_map_cells_pre(c->progeny[k], full, fun, data);
}

/**
 * @brief Calls function fun on the cells in the space s
 *
 * @param s The #space
 * @param full If true calls the function on all cells and not just on leaves
 * @param fun The function to call.
 * @param data Additional data passed to fun() when called
 */
void space_map_cells_pre(struct space *s, int full,
                         void (*fun)(struct cell *c, void *data), void *data) {

  /* Call the recursive function on all higher-level cells. */
  for (int cid = 0; cid < s->nr_cells; cid++)
    rec_map_cells_pre(&s->cells_top[cid], full, fun, data);
}

/**
 * @brief Recursively split a cell.
 *
 * @param s The #space in which the cell lives.
 * @param c The #cell to split recursively.
 * @param buff A buffer for particle sorting, should be of size at least
 *        c->count or @c NULL.
 * @param sbuff A buffer for particle sorting, should be of size at least
 *        c->scount or @c NULL.
 * @param gbuff A buffer for particle sorting, should be of size at least
 *        c->gcount or @c NULL.
 */
void space_split_recursive(struct space *s, struct cell *c,
                           struct cell_buff *buff, struct cell_buff *sbuff,
                           struct cell_buff *gbuff) {

  const int count = c->count;
  const int gcount = c->gcount;
  const int scount = c->scount;
  const int depth = c->depth;
  int maxdepth = 0;
  float h_max = 0.0f;
  integertime_t ti_end_min = max_nr_timesteps, ti_end_max = 0, ti_beg_max = 0;
  struct part *parts = c->parts;
  struct gpart *gparts = c->gparts;
  struct spart *sparts = c->sparts;
  struct xpart *xparts = c->xparts;
  struct engine *e = s->e;

  /* If the buff is NULL, allocate it, and remember to free it. */
  const int allocate_buffer = (buff == NULL && gbuff == NULL && sbuff == NULL);
  if (allocate_buffer) {
    if (count > 0) {
      if (posix_memalign((void *)&buff, SWIFT_STRUCT_ALIGNMENT,
                         sizeof(struct cell_buff) * count) != 0)
        error("Failed to allocate temporary indices.");
      for (int k = 0; k < count; k++) {
        buff[k].x[0] = parts[k].x[0];
        buff[k].x[1] = parts[k].x[1];
        buff[k].x[2] = parts[k].x[2];
      }
    }
    if (gcount > 0) {
      if (posix_memalign((void *)&gbuff, SWIFT_STRUCT_ALIGNMENT,
                         sizeof(struct cell_buff) * gcount) != 0)
        error("Failed to allocate temporary indices.");
      for (int k = 0; k < gcount; k++) {
        gbuff[k].x[0] = gparts[k].x[0];
        gbuff[k].x[1] = gparts[k].x[1];
        gbuff[k].x[2] = gparts[k].x[2];
      }
    }
    if (scount > 0) {
      if (posix_memalign((void *)&sbuff, SWIFT_STRUCT_ALIGNMENT,
                         sizeof(struct cell_buff) * scount) != 0)
        error("Failed to allocate temporary indices.");
      for (int k = 0; k < scount; k++) {
        sbuff[k].x[0] = sparts[k].x[0];
        sbuff[k].x[1] = sparts[k].x[1];
        sbuff[k].x[2] = sparts[k].x[2];
      }
    }
  }

  /* Check the depth. */
  while (depth > (maxdepth = s->maxdepth)) {
    atomic_cas(&s->maxdepth, maxdepth, depth);
  }

  /* If the depth is too large, we have a problem and should stop. */
  if (maxdepth > space_cell_maxdepth) {
    error("Exceeded maximum depth (%d) when splitting cells, aborting",
          space_cell_maxdepth);
  }

  /* Split or let it be? */
  if (count > space_splitsize || gcount > space_splitsize ||
      scount > space_splitsize) {

    /* No longer just a leaf. */
    c->split = 1;

    /* Create the cell's progeny. */
    space_getcells(s, 8, c->progeny);
    for (int k = 0; k < 8; k++) {
      struct cell *cp = c->progeny[k];
      cp->count = 0;
      cp->gcount = 0;
      cp->scount = 0;
      cp->ti_old = c->ti_old;
      cp->loc[0] = c->loc[0];
      cp->loc[1] = c->loc[1];
      cp->loc[2] = c->loc[2];
      cp->width[0] = c->width[0] / 2;
      cp->width[1] = c->width[1] / 2;
      cp->width[2] = c->width[2] / 2;
      cp->dmin = c->dmin / 2;
      if (k & 4) cp->loc[0] += cp->width[0];
      if (k & 2) cp->loc[1] += cp->width[1];
      if (k & 1) cp->loc[2] += cp->width[2];
      cp->depth = c->depth + 1;
      cp->split = 0;
      cp->h_max = 0.0;
      cp->dx_max = 0.f;
      cp->nodeID = c->nodeID;
      cp->parent = c;
      cp->super = NULL;
    }

    /* Split the cell data. */
    cell_split(c, c->parts - s->parts, c->sparts - s->sparts, buff, sbuff,
               gbuff);

    /* Remove any progeny with zero parts. */
    struct cell_buff *progeny_buff = buff, *progeny_gbuff = gbuff,
                     *progeny_sbuff = sbuff;
    for (int k = 0; k < 8; k++) {
      if (c->progeny[k]->count == 0 && c->progeny[k]->gcount == 0 &&
          c->progeny[k]->scount == 0) {
        space_recycle(s, c->progeny[k]);
        c->progeny[k] = NULL;
      } else {
        space_split_recursive(s, c->progeny[k], progeny_buff, progeny_sbuff,
                              progeny_gbuff);
        progeny_buff += c->progeny[k]->count;
        progeny_gbuff += c->progeny[k]->gcount;
        progeny_sbuff += c->progeny[k]->scount;
        h_max = max(h_max, c->progeny[k]->h_max);
        ti_end_min = min(ti_end_min, c->progeny[k]->ti_end_min);
        ti_end_max = max(ti_end_max, c->progeny[k]->ti_end_max);
        ti_beg_max = max(ti_beg_max, c->progeny[k]->ti_beg_max);
        if (c->progeny[k]->maxdepth > maxdepth)
          maxdepth = c->progeny[k]->maxdepth;
      }
    }

    /* Deal with multipole */
    if (s->gravity) {

      /* Reset everything */
      multipole_init(c->multipole);

      /* Compute CoM of all progenies */
      double CoM[3] = {0., 0., 0.};
      double mass = 0.;

      for (int k = 0; k < 8; ++k) {
        if (c->progeny[k] != NULL) {
          const struct multipole *m = c->progeny[k]->multipole;
          CoM[0] += m->CoM[0] * m->mass;
          CoM[1] += m->CoM[1] * m->mass;
          CoM[2] += m->CoM[2] * m->mass;
          mass += m->mass;
        }
      }
      c->multipole->CoM[0] = CoM[0] / mass;
      c->multipole->CoM[1] = CoM[1] / mass;
      c->multipole->CoM[2] = CoM[2] / mass;

      /* Now shift progeny multipoles and add them up */
      struct multipole temp;
      for (int k = 0; k < 8; ++k) {
        if (c->progeny[k] != NULL) {
          const struct multipole *m = c->progeny[k]->multipole;
          multipole_M2M(&temp, m, c->multipole->CoM, m->CoM, s->periodic);
          multipole_add(c->multipole, &temp);
        }
      }
    }
  }

  /* Otherwise, collect the data for this cell. */
  else {

    /* Clear the progeny. */
    bzero(c->progeny, sizeof(struct cell *) * 8);
    c->split = 0;
    maxdepth = c->depth;

    /* Get dt_min/dt_max. */
    for (int k = 0; k < count; k++) {
      struct part *p = &parts[k];
      struct xpart *xp = &xparts[k];
      const float h = p->h;
      const integertime_t ti_end =
          get_integer_time_end(e->ti_current, p->time_bin);
      const integertime_t ti_beg =
          get_integer_time_begin(e->ti_current + 1, p->time_bin);
      xp->x_diff[0] = 0.f;
      xp->x_diff[1] = 0.f;
      xp->x_diff[2] = 0.f;
      if (h > h_max) h_max = h;
      if (ti_end < ti_end_min) ti_end_min = ti_end;
      if (ti_end > ti_end_max) ti_end_max = ti_end;
      if (ti_beg > ti_beg_max) ti_beg_max = ti_beg;
    }
    for (int k = 0; k < gcount; k++) {
      struct gpart *gp = &gparts[k];
      const integertime_t ti_end =
          get_integer_time_end(e->ti_current, gp->time_bin);
      const integertime_t ti_beg =
          get_integer_time_begin(e->ti_current + 1, gp->time_bin);
      gp->x_diff[0] = 0.f;
      gp->x_diff[1] = 0.f;
      gp->x_diff[2] = 0.f;
      if (ti_end < ti_end_min) ti_end_min = ti_end;
      if (ti_end > ti_end_max) ti_end_max = ti_end;
      if (ti_beg > ti_beg_max) ti_beg_max = ti_beg;
    }
    for (int k = 0; k < scount; k++) {
      struct spart *sp = &sparts[k];
      const integertime_t ti_end =
          get_integer_time_end(e->ti_current, sp->time_bin);
      if (ti_end < ti_end_min) ti_end_min = ti_end;
      if (ti_end > ti_end_max) ti_end_max = ti_end;
    }

    /* Construct the multipole and the centre of mass*/
    multipole_P2M(c->multipole, c->gparts, c->gcount);
  }

  /* Set the values for this cell. */
  c->h_max = h_max;
  c->ti_end_min = ti_end_min;
  c->ti_end_max = ti_end_max;
  c->ti_beg_max = ti_beg_max;
  c->maxdepth = maxdepth;

  /* Set ownership according to the start of the parts array. */
  if (s->nr_parts > 0)
    c->owner =
        ((c->parts - s->parts) % s->nr_parts) * s->nr_queues / s->nr_parts;
  else if (s->nr_sparts > 0)
    c->owner =
        ((c->sparts - s->sparts) % s->nr_sparts) * s->nr_queues / s->nr_sparts;
  else if (s->nr_gparts > 0)
    c->owner =
        ((c->gparts - s->gparts) % s->nr_gparts) * s->nr_queues / s->nr_gparts;
  else
    c->owner = 0; /* Ok, there is really nothing on this rank... */

  /* Clean up. */
  if (allocate_buffer) {
    if (buff != NULL) free(buff);
    if (gbuff != NULL) free(gbuff);
    if (sbuff != NULL) free(sbuff);
  }
}

/**
 * @brief #threadpool mapper function to split cells if they contain
 *        too many particles.
 *
 * @param map_data Pointer towards the top-cells.
 * @param num_cells The number of cells to treat.
 * @param extra_data Pointers to the #space.
 */
void space_split_mapper(void *map_data, int num_cells, void *extra_data) {

  /* Unpack the inputs. */
  struct space *s = (struct space *)extra_data;
  struct cell *restrict cells_top = (struct cell *)map_data;

  for (int ind = 0; ind < num_cells; ind++) {
    struct cell *c = &cells_top[ind];
    space_split_recursive(s, c, NULL, NULL, NULL);
  }

#ifdef SWIFT_DEBUG_CHECKS
  /* All cells and particles should have consistent h_max values. */
  for (int ind = 0; ind < num_cells; ind++) {
    int depth = 0;
    if (!checkCellhdxmax(&cells_top[ind], &depth))
      message("    at cell depth %d", depth);
  }
#endif
}

/**
 * @brief Return a used cell to the buffer of unused sub-cells.
 *
 * @param s The #space.
 * @param c The #cell.
 */
void space_recycle(struct space *s, struct cell *c) {

  /* Clear the cell. */
  if (lock_destroy(&c->lock) != 0 || lock_destroy(&c->glock) != 0 ||
      lock_destroy(&c->mlock) != 0 || lock_destroy(&c->slock) != 0)
    error("Failed to destroy spinlocks.");

  /* Clear this cell's sort arrays. */
  if (c->sort != NULL) free(c->sort);

  /* Lock the space. */
  lock_lock(&s->lock);

  /* Hook the multipole back in the buffer */
  if (s->gravity) {
    c->multipole->next = s->multipoles_sub;
    s->multipoles_sub = c->multipole;
  }

  /* Hook this cell into the buffer. */
  c->next = s->cells_sub;
  s->cells_sub = c;
  s->tot_cells -= 1;

  /* Unlock the space. */
  lock_unlock_blind(&s->lock);
}

/**
 * @brief Return a list of used cells to the buffer of unused sub-cells.
 *
 * @param s The #space.
 * @param cell_list_begin Pointer to the first #cell in the linked list of
 *        cells joined by their @c next pointers.
 * @param cell_list_end Pointer to the last #cell in the linked list of
 *        cells joined by their @c next pointers. It is assumed that this
 *        cell's @c next pointer is @c NULL.
 * @param multipole_list_begin Pointer to the first #multipole in the linked
 * list of
 *        multipoles joined by their @c next pointers.
 * @param multipole_list_end Pointer to the last #multipole in the linked list
 * of
 *        multipoles joined by their @c next pointers. It is assumed that this
 *        multipole's @c next pointer is @c NULL.
 */
void space_recycle_list(struct space *s, struct cell *cell_list_begin,
                        struct cell *cell_list_end,
                        struct multipole *multipole_list_begin,
                        struct multipole *multipole_list_end) {

  int count = 0;

  /* Clean up the list of cells. */
  for (struct cell *c = cell_list_begin; c != NULL; c = c->next) {
    /* Clear the cell. */
    if (lock_destroy(&c->lock) != 0 || lock_destroy(&c->glock) != 0 ||
        lock_destroy(&c->mlock) != 0 || lock_destroy(&c->slock) != 0)
      error("Failed to destroy spinlocks.");

    /* Clear this cell's sort arrays. */
    if (c->sort != NULL) free(c->sort);

    /* Count this cell. */
    count += 1;
  }

  /* Lock the space. */
  lock_lock(&s->lock);

  /* Hook the cells into the buffer. */
  cell_list_end->next = s->cells_sub;
  s->cells_sub = cell_list_begin;
  s->tot_cells -= count;

  /* Hook the multipoles into the buffer. */
  multipole_list_end->next = s->multipoles_sub;
  s->multipoles_sub = multipole_list_begin;

  /* Unlock the space. */
  lock_unlock_blind(&s->lock);
}

/**
 * @brief Get a new empty (sub-)#cell.
 *
 * If there are cells in the buffer, use the one at the end of the linked list.
 * If we have no cells, allocate a new chunk of memory and pick one from there.
 *
 * @param s The #space.
 * @param nr_cells Number of #cell to pick up.
 * @param cells Array of @c nr_cells #cell pointers in which to store the
 *        new cells.
 */
void space_getcells(struct space *s, int nr_cells, struct cell **cells) {

  /* Lock the space. */
  lock_lock(&s->lock);

  /* For each requested cell... */
  for (int j = 0; j < nr_cells; j++) {

    /* Is the cell buffer empty? */
    if (s->cells_sub == NULL) {
      if (posix_memalign((void *)&s->cells_sub, cell_align,
                         space_cellallocchunk * sizeof(struct cell)) != 0)
        error("Failed to allocate more cells.");

      /* Constructed a linked list */
      for (int k = 0; k < space_cellallocchunk - 1; k++)
        s->cells_sub[k].next = &s->cells_sub[k + 1];
      s->cells_sub[space_cellallocchunk - 1].next = NULL;
    }

    /* Is the multipole buffer empty? */
    if (s->gravity && s->multipoles_sub == NULL) {
      if (posix_memalign((void *)&s->multipoles_sub, multipole_align,
                         space_cellallocchunk * sizeof(struct multipole)) != 0)
        error("Failed to allocate more multipoles.");

      /* Constructed a linked list */
      for (int k = 0; k < space_cellallocchunk - 1; k++)
        s->multipoles_sub[k].next = &s->multipoles_sub[k + 1];
      s->multipoles_sub[space_cellallocchunk - 1].next = NULL;
    }

    /* Pick off the next cell. */
    cells[j] = s->cells_sub;
    s->cells_sub = cells[j]->next;
    s->tot_cells += 1;

    /* Hook the multipole */
    if (s->gravity) {
      cells[j]->multipole = s->multipoles_sub;
      s->multipoles_sub = cells[j]->multipole->next;
    }
  }

  /* Unlock the space. */
  lock_unlock_blind(&s->lock);

  /* Init some things in the cell we just got. */
  for (int j = 0; j < nr_cells; j++) {
    struct multipole *temp = cells[j]->multipole;
    bzero(cells[j], sizeof(struct cell));
    cells[j]->multipole = temp;
    cells[j]->nodeID = -1;
    if (lock_init(&cells[j]->lock) != 0 || lock_init(&cells[j]->glock) != 0 ||
        lock_init(&cells[j]->mlock) != 0 || lock_init(&cells[j]->slock) != 0)
      error("Failed to initialize cell spinlocks.");
  }
}

/**
 * @brief Initialises all the particles by setting them into a valid state
 *
 * Calls hydro_first_init_part() on all the particles
 */
void space_init_parts(struct space *s) {

  const size_t nr_parts = s->nr_parts;
  struct part *restrict p = s->parts;
  struct xpart *restrict xp = s->xparts;

  for (size_t i = 0; i < nr_parts; ++i) {

#ifdef HYDRO_DIMENSION_2D
    p[i].x[2] = 0.f;
    p[i].v[2] = 0.f;
#endif

#ifdef HYDRO_DIMENSION_1D
    p[i].x[1] = p[i].x[2] = 0.f;
    p[i].v[1] = p[i].v[2] = 0.f;
#endif

    hydro_first_init_part(&p[i], &xp[i]);

#ifdef SWIFT_DEBUG_CHECKS
    p->ti_drift = 0;
    p->ti_kick = 0;
#endif
  }
}

/**
 * @brief Initialises all the extra particle data
 *
 * Calls cooling_init_xpart() on all the particles
 */
void space_init_xparts(struct space *s) {

  const size_t nr_parts = s->nr_parts;
  struct part *restrict p = s->parts;
  struct xpart *restrict xp = s->xparts;

  for (size_t i = 0; i < nr_parts; ++i) {

    cooling_init_part(&p[i], &xp[i]);
  }
}

/**
 * @brief Initialises all the g-particles by setting them into a valid state
 *
 * Calls gravity_first_init_gpart() on all the particles
 */
void space_init_gparts(struct space *s) {

  const size_t nr_gparts = s->nr_gparts;
  struct gpart *restrict gp = s->gparts;

  for (size_t i = 0; i < nr_gparts; ++i) {

#ifdef HYDRO_DIMENSION_2D
    gp[i].x[2] = 0.f;
    gp[i].v_full[2] = 0.f;
#endif

#ifdef HYDRO_DIMENSION_1D
    gp[i].x[1] = gp[i].x[2] = 0.f;
    gp[i].v_full[1] = gp[i].v_full[2] = 0.f;
#endif

    gravity_first_init_gpart(&gp[i]);

#ifdef SWIFT_DEBUG_CHECKS
    gp->ti_drift = 0;
    gp->ti_kick = 0;
#endif
  }
}

/**
 * @brief Initialises all the s-particles by setting them into a valid state
 *
 * Calls star_first_init_spart() on all the particles
 */
void space_init_sparts(struct space *s) {

  const size_t nr_sparts = s->nr_sparts;
  struct spart *restrict sp = s->sparts;

  for (size_t i = 0; i < nr_sparts; ++i) {

#ifdef HYDRO_DIMENSION_2D
    sp[i].x[2] = 0.f;
    sp[i].v[2] = 0.f;
#endif

#ifdef HYDRO_DIMENSION_1D
    sp[i].x[1] = sp[i].x[2] = 0.f;
    sp[i].v[1] = sp[i].v[2] = 0.f;
#endif

    star_first_init_spart(&sp[i]);

#ifdef SWIFT_DEBUG_CHECKS
    sp->ti_drift = 0;
    sp->ti_kick = 0;
#endif
  }
}

/**
 * @brief Split the space into cells given the array of particles.
 *
 * @param s The #space to initialize.
 * @param params The parsed parameter file.
 * @param dim Spatial dimensions of the domain.
 * @param parts Array of Gas particles.
 * @param gparts Array of Gravity particles.
 * @param sparts Array of star particles.
 * @param Npart The number of Gas particles in the space.
 * @param Ngpart The number of Gravity particles in the space.
 * @param Nspart The number of star particles in the space.
 * @param periodic flag whether the domain is periodic or not.
 * @param replicate How many replications along each direction do we want ?
 * @param gravity flag whether we are doing gravity or not.
 * @param verbose Print messages to stdout or not.
 * @param dry_run If 1, just initialise stuff, don't do anything with the parts.
 *
 * Makes a grid of edge length > r_max and fills the particles
 * into the respective cells. Cells containing more than #space_splitsize
 * parts with a cutoff below half the cell width are then split
 * recursively.
 */
void space_init(struct space *s, const struct swift_params *params,
                double dim[3], struct part *parts, struct gpart *gparts,
                struct spart *sparts, size_t Npart, size_t Ngpart,
                size_t Nspart, int periodic, int replicate, int gravity,
                int verbose, int dry_run) {

  /* Clean-up everything */
  bzero(s, sizeof(struct space));

  /* Store everything in the space. */
  s->dim[0] = dim[0];
  s->dim[1] = dim[1];
  s->dim[2] = dim[2];
  s->sanitized = 0;
  s->periodic = periodic;
  s->gravity = gravity;
  s->nr_parts = Npart;
  s->size_parts = Npart;
  s->parts = parts;
  s->nr_gparts = Ngpart;
  s->size_gparts = Ngpart;
  s->gparts = gparts;
  s->nr_sparts = Nspart;
  s->size_sparts = Nspart;
  s->sparts = sparts;
  s->nr_queues = 1; /* Temporary value until engine construction */

  /* Are we replicating the space ? */
  if (replicate < 1)
    error("Value of 'InitialConditions:replicate' (%d) is too small",
          replicate);
  if (replicate > 1) {
    space_replicate(s, replicate, verbose);
    parts = s->parts;
    gparts = s->gparts;
    sparts = s->sparts;
    Npart = s->nr_parts;
    Ngpart = s->nr_gparts;
    Nspart = s->nr_sparts;
  }

  /* Decide on the minimal top-level cell size */
  const double dmax = max(max(s->dim[0], s->dim[1]), s->dim[2]);
  int maxtcells =
      parser_get_opt_param_int(params, "Scheduler:max_top_level_cells",
                               space_max_top_level_cells_default);
  s->cell_min = 0.99 * dmax / maxtcells;

  /* Check that it is big enough. */
  const double dmin = min(min(s->dim[0], s->dim[1]), s->dim[2]);
  int needtcells = 3 * dmax / dmin;
  if (maxtcells < needtcells)
    error(
        "Scheduler:max_top_level_cells is too small %d, needs to be at "
        "least %d",
        maxtcells, needtcells);

  /* Get the constants for the scheduler */
  space_maxsize = parser_get_opt_param_int(params, "Scheduler:cell_max_size",
                                           space_maxsize_default);
  space_subsize = parser_get_opt_param_int(params, "Scheduler:cell_sub_size",
                                           space_subsize_default);
  space_splitsize = parser_get_opt_param_int(
      params, "Scheduler:cell_split_size", space_splitsize_default);
  space_maxcount = parser_get_opt_param_int(params, "Scheduler:cell_max_count",
                                            space_maxcount_default);
  if (verbose)
    message("max_size set to %d, sub_size set to %d, split_size set to %d",
            space_maxsize, space_subsize, space_splitsize);

  /* Apply h scaling */
  const double scaling =
      parser_get_opt_param_double(params, "InitialConditions:h_scaling", 1.0);
  if (scaling != 1.0 && !dry_run) {
    message("Re-scaling smoothing lengths by a factor %e", scaling);
    for (size_t k = 0; k < Npart; k++) parts[k].h *= scaling;
  }

  /* Apply shift */
  double shift[3] = {0.0, 0.0, 0.0};
  shift[0] =
      parser_get_opt_param_double(params, "InitialConditions:shift_x", 0.0);
  shift[1] =
      parser_get_opt_param_double(params, "InitialConditions:shift_y", 0.0);
  shift[2] =
      parser_get_opt_param_double(params, "InitialConditions:shift_z", 0.0);
  if ((shift[0] != 0. || shift[1] != 0. || shift[2] != 0.) && !dry_run) {
    message("Shifting particles by [%e %e %e]", shift[0], shift[1], shift[2]);
    for (size_t k = 0; k < Npart; k++) {
      parts[k].x[0] += shift[0];
      parts[k].x[1] += shift[1];
      parts[k].x[2] += shift[2];
    }
    for (size_t k = 0; k < Ngpart; k++) {
      gparts[k].x[0] += shift[0];
      gparts[k].x[1] += shift[1];
      gparts[k].x[2] += shift[2];
    }
    for (size_t k = 0; k < Nspart; k++) {
      sparts[k].x[0] += shift[0];
      sparts[k].x[1] += shift[1];
      sparts[k].x[2] += shift[2];
    }
  }

  if (!dry_run) {

    /* Check that all the part positions are reasonable, wrap if periodic. */
    if (periodic) {
      for (size_t k = 0; k < Npart; k++)
        for (int j = 0; j < 3; j++) {
          while (parts[k].x[j] < 0) parts[k].x[j] += s->dim[j];
          while (parts[k].x[j] >= s->dim[j]) parts[k].x[j] -= s->dim[j];
        }
    } else {
      for (size_t k = 0; k < Npart; k++)
        for (int j = 0; j < 3; j++)
          if (parts[k].x[j] < 0 || parts[k].x[j] >= s->dim[j])
            error("Not all particles are within the specified domain.");
    }

    /* Same for the gparts */
    if (periodic) {
      for (size_t k = 0; k < Ngpart; k++)
        for (int j = 0; j < 3; j++) {
          while (gparts[k].x[j] < 0) gparts[k].x[j] += s->dim[j];
          while (gparts[k].x[j] >= s->dim[j]) gparts[k].x[j] -= s->dim[j];
        }
    } else {
      for (size_t k = 0; k < Ngpart; k++)
        for (int j = 0; j < 3; j++)
          if (gparts[k].x[j] < 0 || gparts[k].x[j] >= s->dim[j])
            error("Not all g-particles are within the specified domain.");
    }

    /* Same for the sparts */
    if (periodic) {
      for (size_t k = 0; k < Nspart; k++)
        for (int j = 0; j < 3; j++) {
          while (sparts[k].x[j] < 0) sparts[k].x[j] += s->dim[j];
          while (sparts[k].x[j] >= s->dim[j]) sparts[k].x[j] -= s->dim[j];
        }
    } else {
      for (size_t k = 0; k < Nspart; k++)
        for (int j = 0; j < 3; j++)
          if (sparts[k].x[j] < 0 || sparts[k].x[j] >= s->dim[j])
            error("Not all s-particles are within the specified domain.");
    }
  }

  /* Allocate the extra parts array for the gas particles. */
  if (Npart > 0) {
    if (posix_memalign((void *)&s->xparts, xpart_align,
                       Npart * sizeof(struct xpart)) != 0)
      error("Failed to allocate xparts.");
    bzero(s->xparts, Npart * sizeof(struct xpart));
  }

  /* Set the particles in a state where they are ready for a run */
  space_init_parts(s);
  space_init_xparts(s);
  space_init_gparts(s);
  space_init_sparts(s);

  /* Init the space lock. */
  if (lock_init(&s->lock) != 0) error("Failed to create space spin-lock.");

  /* Build the cells recursively. */
  if (!dry_run) space_regrid(s, verbose);
}

/**
 * @brief Replicate the content of a space along each axis.
 *
 * Should only be called during initialisation.
 *
 * @param s The #space to replicate.
 * @param replicate The number of copies along each axis.
 * @param verbose Are we talkative ?
 */
void space_replicate(struct space *s, int replicate, int verbose) {

  if (replicate < 1) error("Invalid replicate value: %d", replicate);

  message("Replicating space %d times along each axis.", replicate);

  const int factor = replicate * replicate * replicate;

  /* Store the current values */
  const size_t nr_parts = s->nr_parts;
  const size_t nr_gparts = s->nr_gparts;
  const size_t nr_sparts = s->nr_sparts;
  const size_t nr_dm = nr_gparts - nr_parts - nr_sparts;

  s->size_parts = s->nr_parts = nr_parts * factor;
  s->size_gparts = s->nr_gparts = nr_gparts * factor;
  s->size_sparts = s->nr_sparts = nr_sparts * factor;

  /* Allocate space for new particles */
  struct part *parts = NULL;
  struct gpart *gparts = NULL;
  struct spart *sparts = NULL;

  if (posix_memalign((void *)&parts, part_align,
                     s->nr_parts * sizeof(struct part)) != 0)
    error("Failed to allocate new part array.");

  if (posix_memalign((void *)&gparts, gpart_align,
                     s->nr_gparts * sizeof(struct gpart)) != 0)
    error("Failed to allocate new gpart array.");

  if (posix_memalign((void *)&sparts, spart_align,
                     s->nr_sparts * sizeof(struct spart)) != 0)
    error("Failed to allocate new spart array.");

  /* Replicate everything */
  for (int i = 0; i < replicate; ++i) {
    for (int j = 0; j < replicate; ++j) {
      for (int k = 0; k < replicate; ++k) {
        const size_t offset = i * replicate * replicate + j * replicate + k;

        /* First copy the data */
        memcpy(parts + offset * nr_parts, s->parts,
               nr_parts * sizeof(struct part));
        memcpy(sparts + offset * nr_sparts, s->sparts,
               nr_sparts * sizeof(struct spart));
        memcpy(gparts + offset * nr_gparts, s->gparts,
               nr_gparts * sizeof(struct gpart));

        /* Shift the positions */
        const double shift[3] = {i * s->dim[0], j * s->dim[1], k * s->dim[2]};

        for (size_t n = offset * nr_parts; n < (offset + 1) * nr_parts; ++n) {
          parts[n].x[0] += shift[0];
          parts[n].x[1] += shift[1];
          parts[n].x[2] += shift[2];
        }
        for (size_t n = offset * nr_gparts; n < (offset + 1) * nr_gparts; ++n) {
          gparts[n].x[0] += shift[0];
          gparts[n].x[1] += shift[1];
          gparts[n].x[2] += shift[2];
        }
        for (size_t n = offset * nr_sparts; n < (offset + 1) * nr_sparts; ++n) {
          sparts[n].x[0] += shift[0];
          sparts[n].x[1] += shift[1];
          sparts[n].x[2] += shift[2];
        }

        /* Set the correct links (recall gpart are sorted by type at start-up):
           first DM (unassociated gpart), then gas, then stars */
        if (nr_parts > 0 && nr_gparts > 0) {
          const size_t offset_part = offset * nr_parts;
          const size_t offset_gpart = offset * nr_gparts + nr_dm;

          for (size_t n = 0; n < nr_parts; ++n) {
            parts[offset_part + n].gpart = &gparts[offset_gpart + n];
            gparts[offset_gpart + n].id_or_neg_offset = -(offset_part + n);
          }
        }
        if (nr_sparts > 0 && nr_gparts > 0) {
          const size_t offset_spart = offset * nr_sparts;
          const size_t offset_gpart = offset * nr_gparts + nr_dm + nr_parts;

          for (size_t n = 0; n < nr_sparts; ++n) {
            sparts[offset_spart + n].gpart = &gparts[offset_gpart + n];
            gparts[offset_gpart + n].id_or_neg_offset = -(offset_spart + n);
          }
        }
      }
    }
  }

  /* Replace the content of the space */
  free(s->parts);
  free(s->gparts);
  free(s->sparts);
  s->parts = parts;
  s->gparts = gparts;
  s->sparts = sparts;

  /* Finally, update the domain size */
  s->dim[0] *= replicate;
  s->dim[1] *= replicate;
  s->dim[2] *= replicate;

#ifdef SWIFT_DEBUG_CHECKS
  /* Verify that everything is correct */
  part_verify_links(s->parts, s->gparts, s->sparts, s->nr_parts, s->nr_gparts,
                    s->nr_sparts, verbose);
#endif
}

/**
 * @brief Cleans-up all the cell links in the space
 *
 * Expensive funtion. Should only be used for debugging purposes.
 *
 * @param s The #space to clean.
 */
void space_link_cleanup(struct space *s) {

  /* Recursively apply the cell link cleaning routine */
  space_map_cells_pre(s, 1, cell_clean_links, NULL);
}

/**
 * @brief Checks that all cells have been drifted to a given point in time
 *
 * Expensive function. Should only be used for debugging purposes.
 *
 * @param s The #space to check.
 * @param ti_drift The (integer) time.
 */
void space_check_drift_point(struct space *s, integertime_t ti_drift) {

  /* Recursively check all cells */
  space_map_cells_pre(s, 1, cell_check_drift_point, &ti_drift);
}

/**
 * @brief Checks that all particles and local cells have a non-zero time-step.
 */
void space_check_timesteps(struct space *s) {
#ifdef SWIFT_DEBUG_CHECKS

  for (int i = 0; i < s->nr_cells; ++i) {
    cell_check_timesteps(&s->cells_top[i]);
  }

#endif
}

/**
 * @brief Frees up the memory allocated for this #space
 */
void space_clean(struct space *s) {

  for (int i = 0; i < s->nr_cells; ++i) cell_clean(&s->cells_top[i]);
  free(s->cells_top);
  free(s->multipoles_top);
  free(s->parts);
  free(s->xparts);
  free(s->gparts);
  free(s->sparts);
}<|MERGE_RESOLUTION|>--- conflicted
+++ resolved
@@ -437,13 +437,8 @@
           c->gcount = 0;
           c->scount = 0;
           c->super = c;
-<<<<<<< HEAD
-          c->ti_old = ti_current;
+          c->ti_old = ti_old;
           if (s->gravity) c->multipole = &s->multipoles_top[cid];
-=======
-          c->ti_old = ti_old;
-          lock_init(&c->lock);
->>>>>>> 21ca4347
         }
 
     /* Be verbose about the change. */
