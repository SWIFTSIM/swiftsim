/*******************************************************************************
 * This file is part of SWIFT.
 * Copyright (c) 2012 Pedro Gonnet (pedro.gonnet@durham.ac.uk)
 *                    Matthieu Schaller (matthieu.schaller@durham.ac.uk)
 *               2015 Peter W. Draper (p.w.draper@durham.ac.uk)
 *               2016 John A. Regan (john.a.regan@durham.ac.uk)
 *                    Tom Theuns (tom.theuns@durham.ac.uk)
 *
 * This program is free software: you can redistribute it and/or modify
 * it under the terms of the GNU Lesser General Public License as published
 * by the Free Software Foundation, either version 3 of the License, or
 * (at your option) any later version.
 *
 * This program is distributed in the hope that it will be useful,
 * but WITHOUT ANY WARRANTY; without even the implied warranty of
 * MERCHANTABILITY or FITNESS FOR A PARTICULAR PURPOSE.  See the
 * GNU General Public License for more details.
 *
 * You should have received a copy of the GNU Lesser General Public License
 * along with this program.  If not, see <http://www.gnu.org/licenses/>.
 *
 ******************************************************************************/

/* Config parameters. */
#include "../config.h"

/* Some standard headers. */
#include <float.h>
#include <limits.h>
#include <math.h>
#include <stdlib.h>
#include <string.h>

/* MPI headers. */
#ifdef WITH_MPI
#include <mpi.h>
#endif

/* This object's header. */
#include "space.h"

/* Local headers. */
#include "atomic.h"
#include "const.h"
#include "cooling.h"
#include "engine.h"
#include "error.h"
#include "kernel_hydro.h"
#include "lock.h"
#include "minmax.h"
#include "proxy.h"
#include "restart.h"
#include "sort_part.h"
#include "space_unique_id.h"
#include "star_formation.h"
#include "threadpool.h"
#include "tools.h"

/* Split size. */
int space_splitsize = space_splitsize_default;
int space_subsize_pair_hydro = space_subsize_pair_hydro_default;
int space_subsize_self_hydro = space_subsize_self_hydro_default;
int space_subsize_pair_stars = space_subsize_pair_stars_default;
int space_subsize_self_stars = space_subsize_self_stars_default;
int space_subsize_pair_grav = space_subsize_pair_grav_default;
int space_subsize_self_grav = space_subsize_self_grav_default;
int space_subdepth_diff_grav = space_subdepth_diff_grav_default;
int space_maxsize = space_maxsize_default;

/*! Number of extra #part we allocate memory for per top-level cell */
int space_extra_parts = space_extra_parts_default;

/*! Number of extra #spart we allocate memory for per top-level cell */
int space_extra_sparts = space_extra_sparts_default;

/*! Number of extra #bpart we allocate memory for per top-level cell */
int space_extra_bparts = space_extra_bparts_default;

/*! Number of extra #gpart we allocate memory for per top-level cell */
int space_extra_gparts = space_extra_gparts_default;

/*! Number of extra #sink we allocate memory for per top-level cell */
int space_extra_sinks = space_extra_sinks_default;

/*! Maximum number of particles per ghost */
int engine_max_parts_per_ghost = engine_max_parts_per_ghost_default;
int engine_max_sparts_per_ghost = engine_max_sparts_per_ghost_default;
int engine_max_parts_per_cooling = engine_max_parts_per_cooling_default;

/*! Maximal depth at which the stars resort task can be pushed */
int engine_star_resort_task_depth = engine_star_resort_task_depth_default;

/*! Expected maximal number of strays received at a rebuild */
int space_expected_max_nr_strays = space_expected_max_nr_strays_default;

/*! Counter for cell IDs (when debugging) */
#if defined(SWIFT_DEBUG_CHECKS) || defined(SWIFT_CELL_GRAPH)
int last_cell_id;
#endif

/**
 * @brief Interval stack necessary for parallel particle sorting.
 */
struct qstack {
  volatile ptrdiff_t i, j;
  volatile int min, max;
  volatile int ready;
};

/**
 * @brief Free any memory in use for foreign particles.
 *
 * @param s The #space.
 * @param clear_cell_pointers Are we also setting all the foreign cell particle
 * pointers to NULL?
 */
void space_free_foreign_parts(struct space *s, const int clear_cell_pointers) {

#ifdef WITH_MPI
  if (s->parts_foreign != NULL) {
    swift_free("parts_foreign", s->parts_foreign);
    s->size_parts_foreign = 0;
    s->parts_foreign = NULL;
  }
  if (s->gparts_foreign != NULL) {
    swift_free("gparts_foreign", s->gparts_foreign);
    s->size_gparts_foreign = 0;
    s->gparts_foreign = NULL;
  }
  if (s->sparts_foreign != NULL) {
    swift_free("sparts_foreign", s->sparts_foreign);
    s->size_sparts_foreign = 0;
    s->sparts_foreign = NULL;
  }
  if (s->bparts_foreign != NULL) {
    swift_free("bparts_foreign", s->bparts_foreign);
    s->size_bparts_foreign = 0;
    s->bparts_foreign = NULL;
  }
  if (clear_cell_pointers) {
    for (int k = 0; k < s->e->nr_proxies; k++) {
      for (int j = 0; j < s->e->proxies[k].nr_cells_in; j++) {
        cell_unlink_foreign_particles(s->e->proxies[k].cells_in[j]);
      }
    }
  }
#endif
}

void space_reorder_extra_parts_mapper(void *map_data, int num_cells,
                                      void *extra_data) {
  int *local_cells = (int *)map_data;
  struct space *s = (struct space *)extra_data;
  struct cell *cells_top = s->cells_top;

  for (int ind = 0; ind < num_cells; ind++) {
    struct cell *c = &cells_top[local_cells[ind]];
    cell_reorder_extra_parts(c, c->hydro.parts - s->parts);
  }
}

void space_reorder_extra_gparts_mapper(void *map_data, int num_cells,
                                       void *extra_data) {

  int *local_cells = (int *)map_data;
  struct space *s = (struct space *)extra_data;
  struct cell *cells_top = s->cells_top;

  for (int ind = 0; ind < num_cells; ind++) {
    struct cell *c = &cells_top[local_cells[ind]];
    cell_reorder_extra_gparts(c, s->parts, s->sparts);
  }
}

void space_reorder_extra_sparts_mapper(void *map_data, int num_cells,
                                       void *extra_data) {

  int *local_cells = (int *)map_data;
  struct space *s = (struct space *)extra_data;
  struct cell *cells_top = s->cells_top;

  for (int ind = 0; ind < num_cells; ind++) {
    struct cell *c = &cells_top[local_cells[ind]];
    cell_reorder_extra_sparts(c, c->stars.parts - s->sparts);
  }
}

void space_reorder_extra_sinks_mapper(void *map_data, int num_cells,
                                      void *extra_data) {

  int *local_cells = (int *)map_data;
  struct space *s = (struct space *)extra_data;
  struct cell *cells_top = s->cells_top;

  for (int ind = 0; ind < num_cells; ind++) {
    struct cell *c = &cells_top[local_cells[ind]];
    cell_reorder_extra_sinks(c, c->sinks.parts - s->sinks);
  }
}

/**
 * @brief Re-orders the particles in each cell such that the extra particles
 * for on-the-fly creation are located at the end of their respective cells.
 *
 * This assumes that all the particles (real and extra) have already been sorted
 * in their correct top-level cell.
 *
 * @param s The #space to act upon.
 * @param verbose Are we talkative?
 */
void space_reorder_extras(struct space *s, int verbose) {

  /* Re-order the gas particles */
  if (space_extra_parts)
    threadpool_map(&s->e->threadpool, space_reorder_extra_parts_mapper,
                   s->local_cells_top, s->nr_local_cells, sizeof(int),
                   threadpool_auto_chunk_size, s);

  /* Re-order the gravity particles */
  if (space_extra_gparts)
    threadpool_map(&s->e->threadpool, space_reorder_extra_gparts_mapper,
                   s->local_cells_top, s->nr_local_cells, sizeof(int),
                   threadpool_auto_chunk_size, s);

  /* Re-order the star particles */
  if (space_extra_sparts)
    threadpool_map(&s->e->threadpool, space_reorder_extra_sparts_mapper,
                   s->local_cells_top, s->nr_local_cells, sizeof(int),
                   threadpool_auto_chunk_size, s);

  /* Re-order the black hole particles */
  if (space_extra_bparts)
    error("Missing implementation of BH extra reordering");

  /* Re-order the sink particles */
  if (space_extra_sinks)
    threadpool_map(&s->e->threadpool, space_reorder_extra_sinks_mapper,
                   s->local_cells_top, s->nr_local_cells, sizeof(int),
                   threadpool_auto_chunk_size, s);
}

/**
 * @brief #threadpool mapper function to sanitize the cells
 *
 * @param map_data Pointers towards the top-level cells.
 * @param num_cells The number of top-level cells.
 * @param extra_data Unused parameters.
 */
void space_sanitize_mapper(void *map_data, int num_cells, void *extra_data) {
  /* Unpack the inputs. */
  struct cell *cells_top = (struct cell *)map_data;

  for (int ind = 0; ind < num_cells; ind++) {
    struct cell *c = &cells_top[ind];
    cell_sanitize(c, 0);
  }
}

/**
 * @brief Runs through the top-level cells and sanitize their h values
 *
 * @param s The #space to act upon.
 */
void space_sanitize(struct space *s) {

  if (s->e->nodeID == 0) message("Cleaning up unreasonable values of h");

  threadpool_map(&s->e->threadpool, space_sanitize_mapper, s->cells_top,
                 s->nr_cells, sizeof(struct cell), threadpool_auto_chunk_size,
                 /*extra_data=*/NULL);
}

/**
 * @brief Mapping function to free the sorted indices buffers.
 */
void space_map_clearsort(struct cell *c, void *data) {

  cell_free_hydro_sorts(c);
  cell_free_stars_sorts(c);
}

/**
 * @brief Map a function to all particles in a cell recursively.
 *
 * @param c The #cell we are working in.
 * @param fun Function pointer to apply on the cells.
 * @param data Data passed to the function fun.
 */
static void rec_map_parts(struct cell *c,
                          void (*fun)(struct part *p, struct cell *c,
                                      void *data),
                          void *data) {
  /* No progeny? */
  if (!c->split)
    for (int k = 0; k < c->hydro.count; k++) fun(&c->hydro.parts[k], c, data);

  /* Otherwise, recurse. */
  else
    for (int k = 0; k < 8; k++)
      if (c->progeny[k] != NULL) rec_map_parts(c->progeny[k], fun, data);
}

/**
 * @brief Map a function to all particles in a space.
 *
 * @param s The #space we are working in.
 * @param fun Function pointer to apply on the cells.
 * @param data Data passed to the function fun.
 */
void space_map_parts(struct space *s,
                     void (*fun)(struct part *p, struct cell *c, void *data),
                     void *data) {

  /* Call the recursive function on all higher-level cells. */
  for (int cid = 0; cid < s->nr_cells; cid++)
    rec_map_parts(&s->cells_top[cid], fun, data);
}

/**
 * @brief Map a function to all particles in a cell recursively.
 *
 * @param c The #cell we are working in.
 * @param fun Function pointer to apply on the cells.
 */
static void rec_map_parts_xparts(struct cell *c,
                                 void (*fun)(struct part *p, struct xpart *xp,
                                             struct cell *c)) {

  /* No progeny? */
  if (!c->split)
    for (int k = 0; k < c->hydro.count; k++)
      fun(&c->hydro.parts[k], &c->hydro.xparts[k], c);

  /* Otherwise, recurse. */
  else
    for (int k = 0; k < 8; k++)
      if (c->progeny[k] != NULL) rec_map_parts_xparts(c->progeny[k], fun);
}

/**
 * @brief Map a function to all particles (#part and #xpart) in a space.
 *
 * @param s The #space we are working in.
 * @param fun Function pointer to apply on the particles in the cells.
 */
void space_map_parts_xparts(struct space *s,
                            void (*fun)(struct part *p, struct xpart *xp,
                                        struct cell *c)) {

  /* Call the recursive function on all higher-level cells. */
  for (int cid = 0; cid < s->nr_cells; cid++)
    rec_map_parts_xparts(&s->cells_top[cid], fun);
}

/**
 * @brief Map a function to all particles in a cell recursively.
 *
 * @param c The #cell we are working in.
 * @param full Map to all cells, including cells with sub-cells.
 * @param fun Function pointer to apply on the cells.
 * @param data Data passed to the function fun.
 */
static void rec_map_cells_post(struct cell *c, int full,
                               void (*fun)(struct cell *c, void *data),
                               void *data) {
  /* Recurse. */
  if (c->split)
    for (int k = 0; k < 8; k++)
      if (c->progeny[k] != NULL)
        rec_map_cells_post(c->progeny[k], full, fun, data);

  /* No progeny? */
  if (full || !c->split) fun(c, data);
}

/**
 * @brief Map a function to all particles in a aspace.
 *
 * @param s The #space we are working in.
 * @param full Map to all cells, including cells with sub-cells.
 * @param fun Function pointer to apply on the cells.
 * @param data Data passed to the function fun.
 */
void space_map_cells_post(struct space *s, int full,
                          void (*fun)(struct cell *c, void *data), void *data) {

  /* Call the recursive function on all higher-level cells. */
  for (int cid = 0; cid < s->nr_cells; cid++)
    rec_map_cells_post(&s->cells_top[cid], full, fun, data);
}

static void rec_map_cells_pre(struct cell *c, int full,
                              void (*fun)(struct cell *c, void *data),
                              void *data) {

  /* No progeny? */
  if (full || !c->split) fun(c, data);

  /* Recurse. */
  if (c->split)
    for (int k = 0; k < 8; k++)
      if (c->progeny[k] != NULL)
        rec_map_cells_pre(c->progeny[k], full, fun, data);
}

/**
 * @brief Calls function fun on the cells in the space s
 *
 * @param s The #space
 * @param full If true calls the function on all cells and not just on leaves
 * @param fun The function to call.
 * @param data Additional data passed to fun() when called
 */
void space_map_cells_pre(struct space *s, int full,
                         void (*fun)(struct cell *c, void *data), void *data) {

  /* Call the recursive function on all higher-level cells. */
  for (int cid = 0; cid < s->nr_cells; cid++)
    rec_map_cells_pre(&s->cells_top[cid], full, fun, data);
}

/**
 * @brief Get a new empty (sub-)#cell.
 *
 * If there are cells in the buffer, use the one at the end of the linked list.
 * If we have no cells, allocate a new chunk of memory and pick one from there.
 *
 * @param s The #space.
 * @param nr_cells Number of #cell to pick up.
 * @param cells Array of @c nr_cells #cell pointers in which to store the
 *        new cells.
 */
void space_getcells(struct space *s, int nr_cells, struct cell **cells) {

  /* Lock the space. */
  lock_lock(&s->lock);

  /* For each requested cell... */
  for (int j = 0; j < nr_cells; j++) {

    /* Is the cell buffer empty? */
    if (s->cells_sub == NULL) {
      if (swift_memalign("cells_sub", (void **)&s->cells_sub, cell_align,
                         space_cellallocchunk * sizeof(struct cell)) != 0)
        error("Failed to allocate more cells.");

      /* Clear the newly-allocated cells. */
      bzero(s->cells_sub, sizeof(struct cell) * space_cellallocchunk);

      /* Constructed a linked list */
      for (int k = 0; k < space_cellallocchunk - 1; k++)
        s->cells_sub[k].next = &s->cells_sub[k + 1];
      s->cells_sub[space_cellallocchunk - 1].next = NULL;
    }

    /* Is the multipole buffer empty? */
    if (s->with_self_gravity && s->multipoles_sub == NULL) {
      if (swift_memalign(
              "multipoles_sub", (void **)&s->multipoles_sub, multipole_align,
              space_cellallocchunk * sizeof(struct gravity_tensors)) != 0)
        error("Failed to allocate more multipoles.");

      /* Constructed a linked list */
      for (int k = 0; k < space_cellallocchunk - 1; k++)
        s->multipoles_sub[k].next = &s->multipoles_sub[k + 1];
      s->multipoles_sub[space_cellallocchunk - 1].next = NULL;
    }

    /* Pick off the next cell. */
    cells[j] = s->cells_sub;
    s->cells_sub = cells[j]->next;
    s->tot_cells += 1;

    /* Hook the multipole */
    if (s->with_self_gravity) {
      cells[j]->grav.multipole = s->multipoles_sub;
      s->multipoles_sub = cells[j]->grav.multipole->next;
    }
  }

  /* Unlock the space. */
  lock_unlock_blind(&s->lock);

  /* Init some things in the cell we just got. */
  for (int j = 0; j < nr_cells; j++) {
    cell_free_hydro_sorts(cells[j]);
    cell_free_stars_sorts(cells[j]);

    struct gravity_tensors *temp = cells[j]->grav.multipole;
    bzero(cells[j], sizeof(struct cell));
    cells[j]->grav.multipole = temp;
    cells[j]->nodeID = -1;
    if (lock_init(&cells[j]->hydro.lock) != 0 ||
        lock_init(&cells[j]->grav.plock) != 0 ||
        lock_init(&cells[j]->grav.mlock) != 0 ||
        lock_init(&cells[j]->stars.lock) != 0 ||
        lock_init(&cells[j]->sinks.lock) != 0 ||
        lock_init(&cells[j]->sinks.sink_formation_lock) != 0 ||
        lock_init(&cells[j]->black_holes.lock) != 0 ||
        lock_init(&cells[j]->stars.star_formation_lock) != 0 ||
        lock_init(&cells[j]->grav.star_formation_lock) != 0)
      error("Failed to initialize cell spinlocks.");
  }
}

/**
 * @brief Free sort arrays in any cells in the cell buffer.
 *
 * @param s The #space.
 */
void space_free_buff_sort_indices(struct space *s) {
  for (struct cell *finger = s->cells_sub; finger != NULL;
       finger = finger->next) {
    cell_free_hydro_sorts(finger);
    cell_free_stars_sorts(finger);
  }
}

/**
 * @brief Construct the list of top-level cells that have any tasks in
 * their hierarchy on this MPI rank. Also construct the list of top-level
 * cells on any rank that have > 0 particles (of any kind).
 *
 * This assumes the list has been pre-allocated at a regrid.
 *
 * @param s The #space.
 */
void space_list_useful_top_level_cells(struct space *s) {

  const ticks tic = getticks();

  s->nr_local_cells_with_tasks = 0;
  s->nr_cells_with_particles = 0;

  for (int i = 0; i < s->nr_cells; ++i) {
    struct cell *c = &s->cells_top[i];

    if (cell_has_tasks(c)) {
      s->local_cells_with_tasks_top[s->nr_local_cells_with_tasks] = i;
      s->nr_local_cells_with_tasks++;
    }

    const int has_particles =
        (c->hydro.count > 0) || (c->grav.count > 0) || (c->stars.count > 0) ||
        (c->black_holes.count > 0) || (c->sinks.count > 0) ||
        (c->grav.multipole != NULL && c->grav.multipole->m_pole.M_000 > 0.f);

    if (has_particles) {
      s->cells_with_particles_top[s->nr_cells_with_particles] = i;
      s->nr_cells_with_particles++;
    }
  }
  if (s->e->verbose) {
    message("Have %d local top-level cells with tasks (total=%d)",
            s->nr_local_cells_with_tasks, s->nr_cells);
    message("Have %d top-level cells with particles (total=%d)",
            s->nr_cells_with_particles, s->nr_cells);
  }

  if (s->e->verbose)
    message("took %.3f %s.", clocks_from_ticks(getticks() - tic),
            clocks_getunit());
}

void space_synchronize_part_positions_mapper(void *map_data, int nr_parts,
                                             void *extra_data) {
  /* Unpack the data */
  const struct part *parts = (struct part *)map_data;
  struct space *s = (struct space *)extra_data;
  const ptrdiff_t offset = parts - s->parts;
  const struct xpart *xparts = s->xparts + offset;

  for (int k = 0; k < nr_parts; k++) {

    /* Get the particle */
    const struct part *p = &parts[k];
    const struct xpart *xp = &xparts[k];

    /* Skip unimportant particles */
    if (p->time_bin == time_bin_not_created ||
        p->time_bin == time_bin_inhibited)
      continue;

    /* Get its gravity friend */
    struct gpart *gp = p->gpart;

#ifdef SWIFT_DEBUG_CHECKS
    if (gp == NULL) error("Unlinked particle!");
#endif

    /* Synchronize positions, velocities and masses */
    gp->x[0] = p->x[0];
    gp->x[1] = p->x[1];
    gp->x[2] = p->x[2];

    gp->v_full[0] = xp->v_full[0];
    gp->v_full[1] = xp->v_full[1];
    gp->v_full[2] = xp->v_full[2];

    gp->mass = hydro_get_mass(p);
  }
}

void space_synchronize_spart_positions_mapper(void *map_data, int nr_sparts,
                                              void *extra_data) {
  /* Unpack the data */
  const struct spart *sparts = (struct spart *)map_data;

  for (int k = 0; k < nr_sparts; k++) {

    /* Get the particle */
    const struct spart *sp = &sparts[k];

    /* Skip unimportant particles */
    if (sp->time_bin == time_bin_not_created ||
        sp->time_bin == time_bin_inhibited)
      continue;

    /* Get its gravity friend */
    struct gpart *gp = sp->gpart;

#ifdef SWIFT_DEBUG_CHECKS
    if (gp == NULL) error("Unlinked particle!");
#endif

    /* Synchronize positions, velocities and masses */
    gp->x[0] = sp->x[0];
    gp->x[1] = sp->x[1];
    gp->x[2] = sp->x[2];

    gp->v_full[0] = sp->v[0];
    gp->v_full[1] = sp->v[1];
    gp->v_full[2] = sp->v[2];

    gp->mass = sp->mass;
  }
}

void space_synchronize_bpart_positions_mapper(void *map_data, int nr_bparts,
                                              void *extra_data) {
  /* Unpack the data */
  const struct bpart *bparts = (struct bpart *)map_data;

  for (int k = 0; k < nr_bparts; k++) {

    /* Get the particle */
    const struct bpart *bp = &bparts[k];

    /* Skip unimportant particles */
    if (bp->time_bin == time_bin_not_created ||
        bp->time_bin == time_bin_inhibited)
      continue;

    /* Get its gravity friend */
    struct gpart *gp = bp->gpart;

#ifdef SWIFT_DEBUG_CHECKS
    if (gp == NULL) error("Unlinked particle!");
#endif

    /* Synchronize positions, velocities and masses */
    gp->x[0] = bp->x[0];
    gp->x[1] = bp->x[1];
    gp->x[2] = bp->x[2];

    gp->v_full[0] = bp->v[0];
    gp->v_full[1] = bp->v[1];
    gp->v_full[2] = bp->v[2];

<<<<<<< HEAD
  struct part *restrict parts = (struct part *)map_data;
  const struct engine *restrict e = (struct engine *)extra_data;
  const struct hydro_space *restrict hs = &e->s->hs;
  const int with_cosmology = (e->policy & engine_policy_cosmology);

  size_t ind = parts - e->s->parts;
  struct xpart *restrict xparts = e->s->xparts + ind;

  for (int k = 0; k < count; k++) {
    hydro_init_part(&parts[k], hs);
    black_holes_init_potential(&parts[k].black_holes_data);
    chemistry_init_part(&parts[k], e->chemistry);
    pressure_floor_init_part(&parts[k], &xparts[k]);
    rt_reset_part(&parts[k]);
    star_formation_init_part(&parts[k], e->star_formation);
    tracers_after_init(&parts[k], &xparts[k], e->internal_units,
                       e->physical_constants, with_cosmology, e->cosmology,
                       e->hydro_properties, e->cooling_func, e->time);
=======
    gp->mass = bp->mass;
>>>>>>> cd67d7d2
  }
}

void space_synchronize_sink_positions_mapper(void *map_data, int nr_sinks,
                                             void *extra_data) {
  /* Unpack the data */
  const struct sink *sinks = (struct sink *)map_data;

  for (int k = 0; k < nr_sinks; k++) {

    /* Get the particle */
    const struct sink *sink = &sinks[k];

    /* Skip unimportant particles */
    if (sink->time_bin == time_bin_not_created ||
        sink->time_bin == time_bin_inhibited)
      continue;

    /* Get its gravity friend */
    struct gpart *gp = sink->gpart;

#ifdef SWIFT_DEBUG_CHECKS
    if (gp == NULL) error("Unlinked particle!");
#endif

    /* Synchronize positions, velocities and masses */
    gp->x[0] = sink->x[0];
    gp->x[1] = sink->x[1];
    gp->x[2] = sink->x[2];

    gp->v_full[0] = sink->v[0];
    gp->v_full[1] = sink->v[1];
    gp->v_full[2] = sink->v[2];

<<<<<<< HEAD
  struct spart *restrict sparts = (struct spart *)map_data;
  for (int k = 0; k < scount; k++) {
    stars_init_spart(&sparts[k]);
    rt_reset_spart(&sparts[k]);
=======
    gp->mass = sink->mass;
>>>>>>> cd67d7d2
  }
}

/**
 * @brief Make sure the baryon particles are at the same position and
 * have the same velocity and mass as their #gpart friends.
 *
 * We copy the baryon particle properties to the #gpart type-by-type.
 *
 * @param s The #space.
 */
void space_synchronize_particle_positions(struct space *s) {

  const ticks tic = getticks();

  if (s->nr_gparts > 0 && s->nr_parts > 0)
    threadpool_map(&s->e->threadpool, space_synchronize_part_positions_mapper,
                   s->parts, s->nr_parts, sizeof(struct part),
                   threadpool_auto_chunk_size, (void *)s);

  if (s->nr_gparts > 0 && s->nr_sparts > 0)
    threadpool_map(&s->e->threadpool, space_synchronize_spart_positions_mapper,
                   s->sparts, s->nr_sparts, sizeof(struct spart),
                   threadpool_auto_chunk_size, /*extra_data=*/NULL);

  if (s->nr_gparts > 0 && s->nr_bparts > 0)
    threadpool_map(&s->e->threadpool, space_synchronize_bpart_positions_mapper,
                   s->bparts, s->nr_bparts, sizeof(struct bpart),
                   threadpool_auto_chunk_size, /*extra_data=*/NULL);

  if (s->nr_gparts > 0 && s->nr_sinks > 0)
    threadpool_map(&s->e->threadpool, space_synchronize_sink_positions_mapper,
                   s->sinks, s->nr_sinks, sizeof(struct sink),
                   threadpool_auto_chunk_size, /*extra_data=*/NULL);

  if (s->e->verbose)
    message("took %.3f %s.", clocks_from_ticks(getticks() - tic),
            clocks_getunit());
}

void space_first_init_rt_extra_data_mapper(void *restrict map_data, int scount,
                                           void *restrict extra_data) {

  struct spart *restrict sparts = (struct spart *)map_data;
  const struct engine *restrict e = (struct engine *)extra_data;
  const int with_cosmology = (e->policy & engine_policy_cosmology);

  for (int k = 0; k < scount; k++) {

    struct spart *restrict sp = &sparts[k];

    /* get star's age and time step for stellar emission rates */
    const integertime_t ti_begin =
        get_integer_time_begin(e->ti_current - 1, sp->time_bin);
    const integertime_t ti_step = get_integer_timestep(sp->time_bin);

    /* Get particle time-step */
    double dt_star;
    if (with_cosmology) {
      dt_star =
          cosmology_get_delta_time(e->cosmology, ti_begin, ti_begin + ti_step);
    } else {
      dt_star = get_timestep(sp->time_bin, e->time_base);
    }

    /* Calculate age of the star at current time */
    double star_age_end_of_step;
    if (with_cosmology) {
      star_age_end_of_step = cosmology_get_delta_time_from_scale_factors(
          e->cosmology, (double)sp->birth_scale_factor, e->cosmology->a);
    } else {
      star_age_end_of_step = e->time - (double)sp->birth_time;
    }

    rt_compute_stellar_emission_rate(sp, e->time, star_age_end_of_step,
                                     dt_star);
  }
}

/**
 * @brief Calls the first radiative transfer additional data
 * initialisation function on all star particles in the space.
 * This function requires that the time bins for star particles
 * have been set already and is called after the 0-th time step.
 *
 * @param s The #space.
 * @param verbose Are we talkative?
 */
void space_first_init_rt_extra_data(struct space *s, int verbose) {

  const ticks tic = getticks();

  if (s->nr_sparts > 0)
    threadpool_map(&s->e->threadpool, space_first_init_rt_extra_data_mapper,
                   s->sparts, s->nr_sparts, sizeof(struct spart),
                   threadpool_auto_chunk_size, /*extra_data=*/s->e);
  if (verbose)
    message("took %.3f %s.", clocks_from_ticks(getticks() - tic),
            clocks_getunit());
}

void space_convert_quantities_mapper(void *restrict map_data, int count,
                                     void *restrict extra_data) {
  struct space *s = (struct space *)extra_data;
  const struct cosmology *cosmo = s->e->cosmology;
  const struct hydro_props *hydro_props = s->e->hydro_properties;
  struct part *restrict parts = (struct part *)map_data;
  const ptrdiff_t index = parts - s->parts;
  struct xpart *restrict xparts = s->xparts + index;

  /* Loop over all the particles ignoring the extra buffer ones for on-the-fly
   * creation */
  for (int k = 0; k < count; k++)
    if (parts[k].time_bin <= num_time_bins)
      hydro_convert_quantities(&parts[k], &xparts[k], cosmo, hydro_props);
}

/**
 * @brief Calls the #part quantities conversion function on all particles in the
 * space.
 *
 * @param s The #space.
 * @param verbose Are we talkative?
 */
void space_convert_quantities(struct space *s, int verbose) {

  const ticks tic = getticks();

  if (s->nr_parts > 0)
    threadpool_map(&s->e->threadpool, space_convert_quantities_mapper, s->parts,
                   s->nr_parts, sizeof(struct part), threadpool_auto_chunk_size,
                   s);

  if (verbose)
    message("took %.3f %s.", clocks_from_ticks(getticks() - tic),
            clocks_getunit());
}

/**
 * @brief Split the space into cells given the array of particles.
 *
 * @param s The #space to initialize.
 * @param params The parsed parameter file.
 * @param cosmo The current cosmological model.
 * @param dim Spatial dimensions of the domain.
 * @param hydro_properties The properties of the hydro scheme.
 * @param parts Array of Gas particles.
 * @param gparts Array of Gravity particles.
 * @param sinks Array of sink particles.
 * @param sparts Array of stars particles.
 * @param bparts Array of black hole particles.
 * @param Npart The number of Gas particles in the space.
 * @param Ngpart The number of Gravity particles in the space.
 * @param Nsink The number of sink particles in the space.
 * @param Nspart The number of stars particles in the space.
 * @param Nbpart The number of black hole particles in the space.
 * @param periodic flag whether the domain is periodic or not.
 * @param replicate How many replications along each direction do we want?
 * @param remap_ids Are we remapping the IDs from 1 to N?
 * @param generate_gas_in_ics Are we generating gas particles from the gparts?
 * @param hydro flag whether we are doing hydro or not?
 * @param self_gravity flag whether we are doing gravity or not?
 * @param star_formation flag whether we are doing star formation or not?
 * @param DM_background Are we running with some DM background particles?
 * @param verbose Print messages to stdout or not.
 * @param dry_run If 1, just initialise stuff, don't do anything with the parts.
 * @param nr_nodes The number of MPI rank.
 *
 * Makes a grid of edge length > r_max and fills the particles
 * into the respective cells. Cells containing more than #space_splitsize
 * parts with a cutoff below half the cell width are then split
 * recursively.
 */
void space_init(struct space *s, struct swift_params *params,
                const struct cosmology *cosmo, double dim[3],
                const struct hydro_props *hydro_properties, struct part *parts,
                struct gpart *gparts, struct sink *sinks, struct spart *sparts,
                struct bpart *bparts, size_t Npart, size_t Ngpart, size_t Nsink,
                size_t Nspart, size_t Nbpart, int periodic, int replicate,
                int remap_ids, int generate_gas_in_ics, int hydro,
                int self_gravity, int star_formation, int DM_background,
                int verbose, int dry_run, int nr_nodes) {

  /* Clean-up everything */
  bzero(s, sizeof(struct space));

  /* Store everything in the space. */
  s->dim[0] = dim[0];
  s->dim[1] = dim[1];
  s->dim[2] = dim[2];
  s->periodic = periodic;
  s->with_self_gravity = self_gravity;
  s->with_hydro = hydro;
  s->with_star_formation = star_formation;
  s->with_DM_background = DM_background;
  s->nr_parts = Npart;
  s->nr_gparts = Ngpart;
  s->nr_sparts = Nspart;
  s->nr_bparts = Nbpart;
  s->nr_sinks = Nsink;
  s->size_parts = Npart;
  s->size_gparts = Ngpart;
  s->size_sparts = Nspart;
  s->size_bparts = Nbpart;
  s->size_sinks = Nsink;
  s->nr_inhibited_parts = 0;
  s->nr_inhibited_gparts = 0;
  s->nr_inhibited_sparts = 0;
  s->nr_inhibited_bparts = 0;
  s->nr_inhibited_sinks = 0;
  s->nr_extra_parts = 0;
  s->nr_extra_gparts = 0;
  s->nr_extra_sparts = 0;
  s->nr_extra_bparts = 0;
  s->nr_extra_sinks = 0;
  s->parts = parts;
  s->gparts = gparts;
  s->sparts = sparts;
  s->bparts = bparts;
  s->sinks = sinks;
  s->min_part_mass = FLT_MAX;
  s->min_gpart_mass = FLT_MAX;
  s->min_sink_mass = FLT_MAX;
  s->min_spart_mass = FLT_MAX;
  s->min_bpart_mass = FLT_MAX;
  s->sum_part_vel_norm = 0.f;
  s->sum_gpart_vel_norm = 0.f;
  s->sum_sink_vel_norm = 0.f;
  s->sum_spart_vel_norm = 0.f;
  s->sum_bpart_vel_norm = 0.f;
  s->nr_queues = 1; /* Temporary value until engine construction */

  /* Initiate some basic randomness */
  srand(42);

  /* Are we remapping the IDs to the range [1, NumPart]? */
  if (remap_ids) {
    space_remap_ids(s, nr_nodes, verbose);
  }

  /* Are we generating gas from the DM-only ICs? */
  if (generate_gas_in_ics) {
    space_generate_gas(s, cosmo, hydro_properties, periodic, DM_background, dim,
                       verbose);
    parts = s->parts;
    gparts = s->gparts;
    Npart = s->nr_parts;
    Ngpart = s->nr_gparts;

#ifdef SWIFT_DEBUG_CHECKS
    if (!dry_run)
      part_verify_links(parts, gparts, sinks, sparts, bparts, Npart, Ngpart,
                        Nsink, Nspart, Nbpart, 1);
#endif
  }

  /* Are we replicating the space ? */
  if (replicate < 1)
    error("Value of 'InitialConditions:replicate' (%d) is too small",
          replicate);
  if (replicate > 1) {
    if (DM_background)
      error("Can't replicate the space if background DM particles are in use.");

    space_replicate(s, replicate, verbose);
    parts = s->parts;
    gparts = s->gparts;
    sparts = s->sparts;
    bparts = s->bparts;
    sinks = s->sinks;
    Npart = s->nr_parts;
    Ngpart = s->nr_gparts;
    Nspart = s->nr_sparts;
    Nbpart = s->nr_bparts;
    Nsink = s->nr_sinks;

#ifdef SWIFT_DEBUG_CHECKS
    part_verify_links(parts, gparts, sinks, sparts, bparts, Npart, Ngpart,
                      Nsink, Nspart, Nbpart, 1);
#endif
  }

  /* Decide on the minimal top-level cell size */
  const double dmax = max3(s->dim[0], s->dim[1], s->dim[2]);
  int maxtcells =
      parser_get_opt_param_int(params, "Scheduler:max_top_level_cells",
                               space_max_top_level_cells_default);
  s->cell_min = 0.99 * dmax / maxtcells;

  /* Check that it is big enough. */
  const double dmin = min3(s->dim[0], s->dim[1], s->dim[2]);
  int needtcells = 3 * dmax / dmin;
  if (maxtcells < needtcells)
    error(
        "Scheduler:max_top_level_cells is too small %d, needs to be at "
        "least %d",
        maxtcells, needtcells);

  /* Get the constants for the scheduler */
  space_maxsize = parser_get_opt_param_int(params, "Scheduler:cell_max_size",
                                           space_maxsize_default);
  space_subsize_pair_hydro =
      parser_get_opt_param_int(params, "Scheduler:cell_sub_size_pair_hydro",
                               space_subsize_pair_hydro_default);
  space_subsize_self_hydro =
      parser_get_opt_param_int(params, "Scheduler:cell_sub_size_self_hydro",
                               space_subsize_self_hydro_default);
  space_subsize_pair_stars =
      parser_get_opt_param_int(params, "Scheduler:cell_sub_size_pair_stars",
                               space_subsize_pair_stars_default);
  space_subsize_self_stars =
      parser_get_opt_param_int(params, "Scheduler:cell_sub_size_self_stars",
                               space_subsize_self_stars_default);
  space_subsize_pair_grav =
      parser_get_opt_param_int(params, "Scheduler:cell_sub_size_pair_grav",
                               space_subsize_pair_grav_default);
  space_subsize_self_grav =
      parser_get_opt_param_int(params, "Scheduler:cell_sub_size_self_grav",
                               space_subsize_self_grav_default);
  space_splitsize = parser_get_opt_param_int(
      params, "Scheduler:cell_split_size", space_splitsize_default);
  space_subdepth_diff_grav =
      parser_get_opt_param_int(params, "Scheduler:cell_subdepth_diff_grav",
                               space_subdepth_diff_grav_default);
  space_extra_parts = parser_get_opt_param_int(
      params, "Scheduler:cell_extra_parts", space_extra_parts_default);
  space_extra_sparts = parser_get_opt_param_int(
      params, "Scheduler:cell_extra_sparts", space_extra_sparts_default);
  space_extra_gparts = parser_get_opt_param_int(
      params, "Scheduler:cell_extra_gparts", space_extra_gparts_default);
  space_extra_bparts = parser_get_opt_param_int(
      params, "Scheduler:cell_extra_bparts", space_extra_bparts_default);
  space_extra_sinks = parser_get_opt_param_int(
      params, "Scheduler:cell_extra_sinks", space_extra_sinks_default);

  engine_max_parts_per_ghost =
      parser_get_opt_param_int(params, "Scheduler:engine_max_parts_per_ghost",
                               engine_max_parts_per_ghost_default);
  engine_max_sparts_per_ghost =
      parser_get_opt_param_int(params, "Scheduler:engine_max_sparts_per_ghost",
                               engine_max_sparts_per_ghost_default);

  engine_max_parts_per_cooling =
      parser_get_opt_param_int(params, "Scheduler:engine_max_parts_per_cooling",
                               engine_max_parts_per_cooling_default);

  if (verbose) {
    message("max_size set to %d split_size set to %d", space_maxsize,
            space_splitsize);
    message("subdepth_grav set to %d", space_subdepth_diff_grav);
    message("sub_size_pair_hydro set to %d, sub_size_self_hydro set to %d",
            space_subsize_pair_hydro, space_subsize_self_hydro);
    message("sub_size_pair_grav set to %d, sub_size_self_grav set to %d",
            space_subsize_pair_grav, space_subsize_self_grav);
  }

  /* Apply h scaling */
  const double scaling = parser_get_opt_param_double(
      params, "InitialConditions:smoothing_length_scaling", 1.0);
  if (scaling != 1.0 && !dry_run) {
    message("Re-scaling smoothing lengths by a factor %e", scaling);
    for (size_t k = 0; k < Npart; k++) parts[k].h *= scaling;
  }

  /* Read in imposed star smoothing length */
  s->initial_spart_h = parser_get_opt_param_float(
      params, "InitialConditions:stars_smoothing_length", -1.f);
  if (s->initial_spart_h != -1.f) {
    message("Imposing a star smoothing length of %e", s->initial_spart_h);
  }
  /* Read in imposed black hole smoothing length */
  s->initial_bpart_h = parser_get_opt_param_float(
      params, "InitialConditions:black_holes_smoothing_length", -1.f);
  if (s->initial_bpart_h != -1.f) {
    message("Imposing a BH smoothing length of %e", s->initial_bpart_h);
  }

  /* Apply shift */
  double shift[3] = {0.0, 0.0, 0.0};
  parser_get_opt_param_double_array(params, "InitialConditions:shift", 3,
                                    shift);
  if ((shift[0] != 0. || shift[1] != 0. || shift[2] != 0.) && !dry_run) {
    message("Shifting particles by [%e %e %e]", shift[0], shift[1], shift[2]);
    for (size_t k = 0; k < Npart; k++) {
      parts[k].x[0] += shift[0];
      parts[k].x[1] += shift[1];
      parts[k].x[2] += shift[2];
    }
    for (size_t k = 0; k < Ngpart; k++) {
      gparts[k].x[0] += shift[0];
      gparts[k].x[1] += shift[1];
      gparts[k].x[2] += shift[2];
    }
    for (size_t k = 0; k < Nspart; k++) {
      sparts[k].x[0] += shift[0];
      sparts[k].x[1] += shift[1];
      sparts[k].x[2] += shift[2];
    }
    for (size_t k = 0; k < Nbpart; k++) {
      bparts[k].x[0] += shift[0];
      bparts[k].x[1] += shift[1];
      bparts[k].x[2] += shift[2];
    }
    for (size_t k = 0; k < Nsink; k++) {
      sinks[k].x[0] += shift[0];
      sinks[k].x[1] += shift[1];
      sinks[k].x[2] += shift[2];
    }
  }

  if (!dry_run) {

    /* Check that all the part positions are reasonable, wrap if periodic. */
    if (periodic) {
      for (size_t k = 0; k < Npart; k++)
        for (int j = 0; j < 3; j++) {
          while (parts[k].x[j] < 0) parts[k].x[j] += s->dim[j];
          while (parts[k].x[j] >= s->dim[j]) parts[k].x[j] -= s->dim[j];
        }
    } else {
      for (size_t k = 0; k < Npart; k++)
        for (int j = 0; j < 3; j++)
          if (parts[k].x[j] < 0 || parts[k].x[j] >= s->dim[j])
            error("Not all particles are within the specified domain.");
    }

    /* Same for the gparts */
    if (periodic) {
      for (size_t k = 0; k < Ngpart; k++)
        for (int j = 0; j < 3; j++) {
          while (gparts[k].x[j] < 0) gparts[k].x[j] += s->dim[j];
          while (gparts[k].x[j] >= s->dim[j]) gparts[k].x[j] -= s->dim[j];
        }
    } else {
      for (size_t k = 0; k < Ngpart; k++)
        for (int j = 0; j < 3; j++)
          if (gparts[k].x[j] < 0 || gparts[k].x[j] >= s->dim[j])
            error("Not all g-particles are within the specified domain.");
    }

    /* Same for the sparts */
    if (periodic) {
      for (size_t k = 0; k < Nspart; k++)
        for (int j = 0; j < 3; j++) {
          while (sparts[k].x[j] < 0) sparts[k].x[j] += s->dim[j];
          while (sparts[k].x[j] >= s->dim[j]) sparts[k].x[j] -= s->dim[j];
        }
    } else {
      for (size_t k = 0; k < Nspart; k++)
        for (int j = 0; j < 3; j++)
          if (sparts[k].x[j] < 0 || sparts[k].x[j] >= s->dim[j])
            error("Not all s-particles are within the specified domain.");
    }

    /* Same for the bparts */
    if (periodic) {
      for (size_t k = 0; k < Nbpart; k++)
        for (int j = 0; j < 3; j++) {
          while (bparts[k].x[j] < 0) bparts[k].x[j] += s->dim[j];
          while (bparts[k].x[j] >= s->dim[j]) bparts[k].x[j] -= s->dim[j];
        }
    } else {
      for (size_t k = 0; k < Nbpart; k++)
        for (int j = 0; j < 3; j++)
          if (bparts[k].x[j] < 0 || bparts[k].x[j] >= s->dim[j])
            error("Not all b-particles are within the specified domain.");
    }

    /* Same for the sinks */
    if (periodic) {
      for (size_t k = 0; k < Nsink; k++)
        for (int j = 0; j < 3; j++) {
          while (sinks[k].x[j] < 0) sinks[k].x[j] += s->dim[j];
          while (sinks[k].x[j] >= s->dim[j]) sinks[k].x[j] -= s->dim[j];
        }
    } else {
      for (size_t k = 0; k < Nsink; k++)
        for (int j = 0; j < 3; j++)
          if (sinks[k].x[j] < 0 || sinks[k].x[j] >= s->dim[j])
            error("Not all sink-particles are within the specified domain.");
    }
  }

  /* Allocate the extra parts array for the gas particles. */
  if (Npart > 0) {
    if (swift_memalign("xparts", (void **)&s->xparts, xpart_align,
                       Npart * sizeof(struct xpart)) != 0)
      error("Failed to allocate xparts.");
    bzero(s->xparts, Npart * sizeof(struct xpart));
  }

  hydro_space_init(&s->hs, s);

  /* Init the space lock. */
  if (lock_init(&s->lock) != 0) error("Failed to create space spin-lock.");

#if defined(SWIFT_DEBUG_CHECKS) || defined(SWIFT_CELL_GRAPH)
  last_cell_id = 1;
#endif

  /* Do we want any spare particles for on the fly creation? */
  if (!star_formation || !swift_star_formation_model_creates_stars) {
    space_extra_sparts = 0;
  }

  if (star_formation && swift_star_formation_model_creates_stars &&
      space_extra_sparts == 0) {
    error(
        "Running with star formation but without spare star particles. "
        "Increase 'Scheduler:cell_extra_sparts'.");
  }

  /* Build the cells recursively. */
  if (!dry_run) space_regrid(s, verbose);

  /* Compute the max id for the generation of unique id. */
  if (star_formation && swift_star_formation_model_creates_stars) {
    space_init_unique_id(s, nr_nodes);
  }
}

/**
 * @brief Replicate the content of a space along each axis.
 *
 * Should only be called during initialisation.
 *
 * @param s The #space to replicate.
 * @param replicate The number of copies along each axis.
 * @param verbose Are we talkative ?
 */
void space_replicate(struct space *s, int replicate, int verbose) {

  if (replicate < 1) error("Invalid replicate value: %d", replicate);

  if (verbose)
    message("Replicating space %d times along each axis.", replicate);

  const int factor = replicate * replicate * replicate;

  /* Store the current values */
  const size_t nr_parts = s->nr_parts;
  const size_t nr_gparts = s->nr_gparts;
  const size_t nr_sparts = s->nr_sparts;
  const size_t nr_bparts = s->nr_bparts;
  const size_t nr_sinks = s->nr_sinks;
  const size_t nr_dm = nr_gparts - nr_parts - nr_sparts - nr_bparts;

  s->size_parts = s->nr_parts = nr_parts * factor;
  s->size_gparts = s->nr_gparts = nr_gparts * factor;
  s->size_sparts = s->nr_sparts = nr_sparts * factor;
  s->size_bparts = s->nr_bparts = nr_bparts * factor;
  s->size_sinks = s->nr_sinks = nr_sinks * factor;

  /* Allocate space for new particles */
  struct part *parts = NULL;
  struct gpart *gparts = NULL;
  struct spart *sparts = NULL;
  struct bpart *bparts = NULL;
  struct sink *sinks = NULL;

  if (swift_memalign("parts", (void **)&parts, part_align,
                     s->nr_parts * sizeof(struct part)) != 0)
    error("Failed to allocate new part array.");

  if (swift_memalign("gparts", (void **)&gparts, gpart_align,
                     s->nr_gparts * sizeof(struct gpart)) != 0)
    error("Failed to allocate new gpart array.");

  if (swift_memalign("sparts", (void **)&sparts, spart_align,
                     s->nr_sparts * sizeof(struct spart)) != 0)
    error("Failed to allocate new spart array.");

  if (swift_memalign("sinks", (void **)&sinks, sink_align,
                     s->nr_sinks * sizeof(struct sink)) != 0)
    error("Failed to allocate new sink array.");

  if (swift_memalign("bparts", (void **)&bparts, bpart_align,
                     s->nr_bparts * sizeof(struct bpart)) != 0)
    error("Failed to allocate new bpart array.");

  /* Replicate everything */
  for (int i = 0; i < replicate; ++i) {
    for (int j = 0; j < replicate; ++j) {
      for (int k = 0; k < replicate; ++k) {
        const size_t offset = i * replicate * replicate + j * replicate + k;

        /* First copy the data */
        memcpy(parts + offset * nr_parts, s->parts,
               nr_parts * sizeof(struct part));
        memcpy(sparts + offset * nr_sparts, s->sparts,
               nr_sparts * sizeof(struct spart));
        memcpy(bparts + offset * nr_bparts, s->bparts,
               nr_bparts * sizeof(struct bpart));
        memcpy(gparts + offset * nr_gparts, s->gparts,
               nr_gparts * sizeof(struct gpart));
        memcpy(sinks + offset * nr_sinks, s->sinks,
               nr_sinks * sizeof(struct sink));

        /* Shift the positions */
        const double shift[3] = {i * s->dim[0], j * s->dim[1], k * s->dim[2]};

        for (size_t n = offset * nr_parts; n < (offset + 1) * nr_parts; ++n) {
          parts[n].x[0] += shift[0];
          parts[n].x[1] += shift[1];
          parts[n].x[2] += shift[2];
        }
        for (size_t n = offset * nr_gparts; n < (offset + 1) * nr_gparts; ++n) {
          gparts[n].x[0] += shift[0];
          gparts[n].x[1] += shift[1];
          gparts[n].x[2] += shift[2];
        }
        for (size_t n = offset * nr_sparts; n < (offset + 1) * nr_sparts; ++n) {
          sparts[n].x[0] += shift[0];
          sparts[n].x[1] += shift[1];
          sparts[n].x[2] += shift[2];
        }
        for (size_t n = offset * nr_bparts; n < (offset + 1) * nr_bparts; ++n) {
          bparts[n].x[0] += shift[0];
          bparts[n].x[1] += shift[1];
          bparts[n].x[2] += shift[2];
        }
        for (size_t n = offset * nr_sinks; n < (offset + 1) * nr_sinks; ++n) {
          sinks[n].x[0] += shift[0];
          sinks[n].x[1] += shift[1];
          sinks[n].x[2] += shift[2];
        }

        /* Set the correct links (recall gpart are sorted by type at start-up):
           first DM (unassociated gpart), then gas, then sinks, then stars */
        if (nr_parts > 0 && nr_gparts > 0) {
          const size_t offset_part = offset * nr_parts;
          const size_t offset_gpart = offset * nr_gparts + nr_dm;

          for (size_t n = 0; n < nr_parts; ++n) {
            parts[offset_part + n].gpart = &gparts[offset_gpart + n];
            gparts[offset_gpart + n].id_or_neg_offset = -(offset_part + n);
          }
        }
        if (nr_sinks > 0 && nr_gparts > 0) {
          const size_t offset_sink = offset * nr_sinks;
          const size_t offset_gpart = offset * nr_gparts + nr_dm + nr_parts;

          for (size_t n = 0; n < nr_sinks; ++n) {
            sinks[offset_sink + n].gpart = &gparts[offset_gpart + n];
            gparts[offset_gpart + n].id_or_neg_offset = -(offset_sink + n);
          }
        }
        if (nr_sparts > 0 && nr_gparts > 0) {
          const size_t offset_spart = offset * nr_sparts;
          const size_t offset_gpart =
              offset * nr_gparts + nr_dm + nr_parts + nr_sinks;

          for (size_t n = 0; n < nr_sparts; ++n) {
            sparts[offset_spart + n].gpart = &gparts[offset_gpart + n];
            gparts[offset_gpart + n].id_or_neg_offset = -(offset_spart + n);
          }
        }
        if (nr_bparts > 0 && nr_gparts > 0) {
          const size_t offset_bpart = offset * nr_bparts;
          const size_t offset_gpart =
              offset * nr_gparts + nr_dm + nr_parts + nr_sinks + nr_sparts;

          for (size_t n = 0; n < nr_bparts; ++n) {
            bparts[offset_bpart + n].gpart = &gparts[offset_gpart + n];
            gparts[offset_gpart + n].id_or_neg_offset = -(offset_bpart + n);
          }
        }
      }
    }
  }

  /* Replace the content of the space */
  swift_free("parts", s->parts);
  swift_free("gparts", s->gparts);
  swift_free("sparts", s->sparts);
  swift_free("bparts", s->bparts);
  swift_free("sinks", s->sinks);
  s->parts = parts;
  s->gparts = gparts;
  s->sparts = sparts;
  s->bparts = bparts;
  s->sinks = sinks;

  /* Finally, update the domain size */
  s->dim[0] *= replicate;
  s->dim[1] *= replicate;
  s->dim[2] *= replicate;

#ifdef SWIFT_DEBUG_CHECKS
  /* Verify that everything is correct */
  part_verify_links(s->parts, s->gparts, s->sinks, s->sparts, s->bparts,
                    s->nr_parts, s->nr_gparts, s->nr_sinks, s->nr_sparts,
                    s->nr_bparts, verbose);
#endif
}

/**
 * @brief Remaps the IDs of the particles to the range [1, N]
 *
 * The IDs are unique accross all MPI ranks and are generated
 * in ther order DM, gas, sinks, stars, BHs.
 *
 * @param s The current #space object.
 * @param nr_nodes The number of MPI ranks used in the run.
 * @param verbose Are we talkative?
 */
void space_remap_ids(struct space *s, int nr_nodes, int verbose) {

  if (verbose) message("Remapping all the IDs");

  /* Get the current local number of particles */
  const size_t local_nr_parts = s->nr_parts;
  const size_t local_nr_sinks = s->nr_sinks;
  const size_t local_nr_gparts = s->nr_gparts;
  const size_t local_nr_sparts = s->nr_sparts;
  const size_t local_nr_bparts = s->nr_bparts;
  const size_t local_nr_baryons =
      local_nr_parts + local_nr_sinks + local_nr_sparts + local_nr_bparts;
  const size_t local_nr_dm =
      local_nr_gparts > 0 ? local_nr_gparts - local_nr_baryons : 0;

  /* Get the global offsets */
  long long offset_parts = 0;
  long long offset_sinks = 0;
  long long offset_sparts = 0;
  long long offset_bparts = 0;
  long long offset_dm = 0;
#ifdef WITH_MPI
  MPI_Exscan(&local_nr_parts, &offset_parts, 1, MPI_LONG_LONG_INT, MPI_SUM,
             MPI_COMM_WORLD);
  MPI_Exscan(&local_nr_sinks, &offset_sinks, 1, MPI_LONG_LONG_INT, MPI_SUM,
             MPI_COMM_WORLD);
  MPI_Exscan(&local_nr_sparts, &offset_sparts, 1, MPI_LONG_LONG_INT, MPI_SUM,
             MPI_COMM_WORLD);
  MPI_Exscan(&local_nr_bparts, &offset_bparts, 1, MPI_LONG_LONG_INT, MPI_SUM,
             MPI_COMM_WORLD);
  MPI_Exscan(&local_nr_dm, &offset_dm, 1, MPI_LONG_LONG_INT, MPI_SUM,
             MPI_COMM_WORLD);
#endif

  /* Total number of particles of each kind */
  long long total_dm = offset_dm + local_nr_dm;
  long long total_parts = offset_parts + local_nr_parts;
  long long total_sinks = offset_sinks + local_nr_sinks;
  long long total_sparts = offset_sparts + local_nr_sparts;
  // long long total_bparts = offset_bparts + local_nr_bparts;

#ifdef WITH_MPI
  /* The last rank now has the correct total, let's broadcast this back */
  MPI_Bcast(&total_dm, 1, MPI_LONG_LONG_INT, nr_nodes - 1, MPI_COMM_WORLD);
  MPI_Bcast(&total_parts, 1, MPI_LONG_LONG_INT, nr_nodes - 1, MPI_COMM_WORLD);
  MPI_Bcast(&total_sinks, 1, MPI_LONG_LONG_INT, nr_nodes - 1, MPI_COMM_WORLD);
  MPI_Bcast(&total_sparts, 1, MPI_LONG_LONG_INT, nr_nodes - 1, MPI_COMM_WORLD);
  // MPI_Bcast(&total_bparts, 1, MPI_LONG_LONG_INT, nr_nodes - 1,
  // MPI_COMM_WORLD);
#endif

  /* Let's order the particles
   * IDs will be DM then gas then sinks than stars then BHs */
  offset_dm += 1;
  offset_parts += 1 + total_dm;
  offset_sinks += 1 + total_dm + total_parts;
  offset_sparts += 1 + total_dm + total_parts + total_sinks;
  offset_bparts += 1 + total_dm + total_parts + total_sinks + total_sparts;

  /* We can now remap the IDs in the range [offset offset + local_nr] */
  for (size_t i = 0; i < local_nr_parts; ++i) {
    s->parts[i].id = offset_parts + i;
  }
  for (size_t i = 0; i < local_nr_sinks; ++i) {
    s->sinks[i].id = offset_sinks + i;
  }
  for (size_t i = 0; i < local_nr_sparts; ++i) {
    s->sparts[i].id = offset_sparts + i;
  }
  for (size_t i = 0; i < local_nr_bparts; ++i) {
    s->bparts[i].id = offset_bparts + i;
  }
  for (size_t i = 0; i < local_nr_dm; ++i) {
    if (s->gparts[i].type == swift_type_dark_matter ||
        s->gparts[i].type == swift_type_dark_matter_background)
      s->gparts[i].id_or_neg_offset = offset_dm + i;
  }
}

/**
 * @brief Duplicate all the dark matter particles to create the same number
 * of gas particles with mass ratios given by the cosmology.
 *
 * Note that this function alters the dark matter particle masses and positions.
 * Velocities are unchanged. We also leave the thermodynamic properties of the
 * gas un-initialised as they will be given a value from the parameter file at a
 * later stage.
 *
 * Background DM particles are not duplicated.
 *
 * @param s The #space to create the particles in.
 * @param cosmo The current #cosmology model.
 * @param hydro_properties The properties of the hydro scheme.
 * @param periodic Are we using periodic boundary conditions?
 * @param with_background Are we using background DM particles?
 * @param dim The size of the box (for periodic wrapping).
 * @param verbose Are we talkative?
 */
void space_generate_gas(struct space *s, const struct cosmology *cosmo,
                        const struct hydro_props *hydro_properties,
                        const int periodic, const int with_background,
                        const double dim[3], const int verbose) {

  /* Check that this is a sensible ting to do */
  if (!s->with_hydro)
    error(
        "Cannot generate gas from ICs if we are running without "
        "hydrodynamics. Need to run with -s and the corresponding "
        "hydrodynamics parameters in the YAML file.");

  if (verbose) message("Generating gas particles from gparts");

  /* Store the current values */
  const size_t current_nr_parts = s->nr_parts;
  const size_t current_nr_gparts = s->nr_gparts;

  if (current_nr_parts != 0)
    error("Generating gas particles from DM but gas already exists!");

  if (s->nr_sparts != 0)
    error("Generating gas particles from DM but stars already exists!");

  if (s->nr_bparts != 0)
    error("Generating gas particles from DM but BHs already exists!");

  if (s->nr_sinks != 0)
    error("Generating gas particles from DM but sink already exists!");

  /* Pull out information about particle splitting */
  const int particle_splitting = hydro_properties->particle_splitting;
  const float splitting_mass_threshold =
      hydro_properties->particle_splitting_mass_threshold;

  /* Start by counting the number of background and zoom DM particles */
  size_t nr_background_gparts = 0;
  if (with_background) {
    for (size_t i = 0; i < current_nr_gparts; ++i)
      if (s->gparts[i].type == swift_type_dark_matter_background)
        ++nr_background_gparts;
  }
  const size_t nr_zoom_gparts = current_nr_gparts - nr_background_gparts;

  if (nr_zoom_gparts == 0)
    error("Can't generate gas from ICs if there are no high res. particles");

  /* New particle counts after replication */
  s->size_parts = s->nr_parts = nr_zoom_gparts;
  s->size_gparts = s->nr_gparts = 2 * nr_zoom_gparts + nr_background_gparts;

  /* Allocate space for new particles */
  struct part *parts = NULL;
  struct gpart *gparts = NULL;

  if (swift_memalign("parts", (void **)&parts, part_align,
                     s->nr_parts * sizeof(struct part)) != 0)
    error("Failed to allocate new part array.");

  if (swift_memalign("gparts", (void **)&gparts, gpart_align,
                     s->nr_gparts * sizeof(struct gpart)) != 0)
    error("Failed to allocate new gpart array.");

  /* And zero the parts */
  bzero(gparts, s->nr_gparts * sizeof(struct gpart));
  bzero(parts, s->nr_parts * sizeof(struct part));

  /* Compute some constants */
  const double mass_ratio = cosmo->Omega_b / cosmo->Omega_m;
  const double bg_density = cosmo->Omega_m * cosmo->critical_density_0;
  const double bg_density_inv = 1. / bg_density;

  message("%zd", current_nr_gparts);

  /* Update the particle properties */
  size_t j = 0;
  for (size_t i = 0; i < current_nr_gparts; ++i) {

    /* For the background DM particles, just copy the data */
    if (s->gparts[i].type == swift_type_dark_matter_background) {

      memcpy(&gparts[i], &s->gparts[i], sizeof(struct gpart));

    } else {

      /* For the zoom DM particles, there is a lot of work to do */

      struct part *p = &parts[j];
      struct gpart *gp_gas = &gparts[current_nr_gparts + j];
      struct gpart *gp_dm = &gparts[i];

      /* Start by copying over the gpart */
      memcpy(gp_gas, &s->gparts[i], sizeof(struct gpart));
      memcpy(gp_dm, &s->gparts[i], sizeof(struct gpart));

      /* Set the IDs */
      p->id = gp_gas->id_or_neg_offset * 2 + 1;
      gp_dm->id_or_neg_offset *= 2;

      if (gp_dm->id_or_neg_offset < 0)
        error("DM particle ID overflowd (DM id=%lld gas id=%lld)",
              gp_dm->id_or_neg_offset, p->id);

      if (p->id < 0) error("gas particle ID overflowd (id=%lld)", p->id);

      /* Set the links correctly */
      p->gpart = gp_gas;
      gp_gas->id_or_neg_offset = -j;
      gp_gas->type = swift_type_gas;

      /* Compute positions shift */
      const double d = cbrt(gp_dm->mass * bg_density_inv);
      const double shift_dm = 0.5 * d * mass_ratio;
      const double shift_gas = 0.5 * d * (1. - mass_ratio);

      /* Set the masses */
      gp_dm->mass *= (1. - mass_ratio);
      gp_gas->mass *= mass_ratio;
      hydro_set_mass(p, gp_gas->mass);

      /* Verify that we are not generating a gas particle larger than the
         threashold for particle splitting */
      if (particle_splitting && gp_gas->mass > splitting_mass_threshold)
        error("Generating a gas particle above the threshold for splitting");

      /* Set the new positions */
      gp_dm->x[0] += shift_dm;
      gp_dm->x[1] += shift_dm;
      gp_dm->x[2] += shift_dm;
      gp_gas->x[0] -= shift_gas;
      gp_gas->x[1] -= shift_gas;
      gp_gas->x[2] -= shift_gas;

      /* Make sure the positions are identical between linked particles */
      p->x[0] = gp_gas->x[0];
      p->x[1] = gp_gas->x[1];
      p->x[2] = gp_gas->x[2];

      /* Box-wrap the whole thing to be safe */
      if (periodic) {
        gp_dm->x[0] = box_wrap(gp_dm->x[0], 0., dim[0]);
        gp_dm->x[1] = box_wrap(gp_dm->x[1], 0., dim[1]);
        gp_dm->x[2] = box_wrap(gp_dm->x[2], 0., dim[2]);
        gp_gas->x[0] = box_wrap(gp_gas->x[0], 0., dim[0]);
        gp_gas->x[1] = box_wrap(gp_gas->x[1], 0., dim[1]);
        gp_gas->x[2] = box_wrap(gp_gas->x[2], 0., dim[2]);
        p->x[0] = box_wrap(p->x[0], 0., dim[0]);
        p->x[1] = box_wrap(p->x[1], 0., dim[1]);
        p->x[2] = box_wrap(p->x[2], 0., dim[2]);
      }

      /* Also copy the velocities */
      p->v[0] = gp_gas->v_full[0];
      p->v[1] = gp_gas->v_full[1];
      p->v[2] = gp_gas->v_full[2];

      /* Set the smoothing length to the mean inter-particle separation */
      p->h = d;

      /* Note that the thermodynamic properties (u, S, ...) will be set later */

      /* Move on to the next free gas slot */
      ++j;
    }
  }

  /* Replace the content of the space */
  swift_free("gparts", s->gparts);
  s->parts = parts;
  s->gparts = gparts;
}

/**
 * @brief Verify that the matter content matches the cosmology model.
 *
 * @param s The #space.
 * @param cosmo The current cosmology model.
 * @param rank The MPI rank of this #space.
 */
void space_check_cosmology(struct space *s, const struct cosmology *cosmo,
                           int rank) {

  struct gpart *gparts = s->gparts;
  const size_t nr_gparts = s->nr_gparts;

  /* Sum up the mass in this space */
  double mass = 0.;
  for (size_t i = 0; i < nr_gparts; ++i) {
    mass += gparts[i].mass;
  }

/* Reduce the total mass */
#ifdef WITH_MPI
  double total_mass;
  MPI_Reduce(&mass, &total_mass, 1, MPI_DOUBLE, MPI_SUM, 0, MPI_COMM_WORLD);
#else
  double total_mass = mass;
#endif

  if (rank == 0) {

    const double volume = s->dim[0] * s->dim[1] * s->dim[2];

    /* Current Hubble constant */
    const double H = cosmo->H;

    /* z=0 Hubble parameter */
    const double H0 = cosmo->H0;

    /* Critical density at z=0 */
    const double rho_crit0 = cosmo->critical_density * H0 * H0 / (H * H);

    /* Compute the mass density */
    const double Omega_m = (total_mass / volume) / rho_crit0;

    if (fabs(Omega_m - cosmo->Omega_m) > 1e-3)
      error(
          "The matter content of the simulation does not match the cosmology "
          "in the parameter file cosmo.Omega_m=%e Omega_m=%e",
          cosmo->Omega_m, Omega_m);
  }
}

/**
 * @brief Compute the max id of any #part in this space.
 *
 * This function is inefficient. Don't call often.
 *
 * @param s The #space.
 */
long long space_get_max_parts_id(struct space *s) {

  long long max_id = -1;
  for (size_t i = 0; i < s->nr_parts; ++i) max_id = max(max_id, s->parts[i].id);
  for (size_t i = 0; i < s->nr_sinks; ++i) max_id = max(max_id, s->sinks[i].id);
  for (size_t i = 0; i < s->nr_sparts; ++i)
    max_id = max(max_id, s->sparts[i].id);
  for (size_t i = 0; i < s->nr_bparts; ++i)
    max_id = max(max_id, s->bparts[i].id);
  for (size_t i = 0; i < s->nr_gparts; ++i)
    if (s->gparts[i].type == swift_type_dark_matter ||
        s->gparts[i].type == swift_type_dark_matter_background)
      max_id = max(max_id, s->gparts[i].id_or_neg_offset);
  return max_id;
}

/**
 * @brief Cleans-up all the cell links in the space
 *
 * Expensive funtion. Should only be used for debugging purposes.
 *
 * @param s The #space to clean.
 */
void space_link_cleanup(struct space *s) {

  /* Recursively apply the cell link cleaning routine */
  space_map_cells_pre(s, 1, cell_clean_links, NULL);
}

/**
 * @brief Checks that all cells have been drifted to a given point in time
 *
 * Should only be used for debugging purposes.
 *
 * @param s The #space to check.
 * @param ti_drift The (integer) time.
 * @param multipole Are we also checking the multipoles ?
 */
void space_check_drift_point(struct space *s, integertime_t ti_drift,
                             int multipole) {
#ifdef SWIFT_DEBUG_CHECKS
  /* Recursively check all cells */
  space_map_cells_pre(s, 1, cell_check_part_drift_point, &ti_drift);
  space_map_cells_pre(s, 1, cell_check_gpart_drift_point, &ti_drift);
  space_map_cells_pre(s, 1, cell_check_spart_drift_point, &ti_drift);
  if (multipole)
    space_map_cells_pre(s, 1, cell_check_multipole_drift_point, &ti_drift);
#else
  error("Calling debugging code without debugging flag activated.");
#endif
}

void space_check_top_multipoles_drift_point(struct space *s,
                                            integertime_t ti_drift) {
#ifdef SWIFT_DEBUG_CHECKS
  for (int i = 0; i < s->nr_cells; ++i) {
    cell_check_multipole_drift_point(&s->cells_top[i], &ti_drift);
  }
#else
  error("Calling debugging code without debugging flag activated.");
#endif
}

/**
 * @brief Checks that all particles and local cells have a non-zero time-step.
 *
 * Should only be used for debugging purposes.
 *
 * @param s The #space to check.
 */
void space_check_timesteps(const struct space *s) {
#ifdef SWIFT_DEBUG_CHECKS
  for (int i = 0; i < s->nr_cells; ++i) {
    if (s->cells_top[i].nodeID == engine_rank) {
      cell_check_timesteps(&s->cells_top[i], s->e->ti_current,
                           s->e->max_active_bin);
    }
  }
#else
  error("Calling debugging code without debugging flag activated.");
#endif
}

/**
 * @brief #threadpool mapper function for the limiter debugging check
 */
void space_check_limiter_mapper(void *map_data, int nr_parts,
                                void *extra_data) {
#ifdef SWIFT_DEBUG_CHECKS
  /* Unpack the data */
  struct part *restrict parts = (struct part *)map_data;
  const struct space *s = (struct space *)extra_data;
  const int with_timestep_limiter =
      (s->e->policy & engine_policy_timestep_limiter);
  const int with_timestep_sync = (s->e->policy & engine_policy_timestep_sync);

  /* Verify that all limited particles have been treated */
  for (int k = 0; k < nr_parts; k++) {

    if (parts[k].time_bin == time_bin_inhibited) continue;

    if (parts[k].time_bin < 0) error("Particle has negative time-bin!");

    if (with_timestep_limiter &&
        parts[k].limiter_data.wakeup != time_bin_not_awake)
      error("Particle still woken up! id=%lld wakeup=%d", parts[k].id,
            parts[k].limiter_data.wakeup);

    if (with_timestep_sync && parts[k].limiter_data.to_be_synchronized != 0)
      error("Synchronized particle not treated! id=%lld synchronized=%d",
            parts[k].id, parts[k].limiter_data.to_be_synchronized);

    if (parts[k].gpart != NULL)
      if (parts[k].time_bin != parts[k].gpart->time_bin)
        error("Gpart not on the same time-bin as part");
  }
#else
  error("Calling debugging code without debugging flag activated.");
#endif
}

/**
 * @brief Checks that all particles have their wakeup flag in a correct state.
 *
 * Should only be used for debugging purposes.
 *
 * @param s The #space to check.
 */
void space_check_limiter(struct space *s) {
#ifdef SWIFT_DEBUG_CHECKS

  threadpool_map(&s->e->threadpool, space_check_limiter_mapper, s->parts,
                 s->nr_parts, sizeof(struct part), 1000, s);
#else
  error("Calling debugging code without debugging flag activated.");
#endif
}

/**
 * @brief #threadpool mapper function for the swallow debugging check
 */
void space_check_part_swallow_mapper(void *map_data, int nr_parts,
                                     void *extra_data) {
#ifdef SWIFT_DEBUG_CHECKS
  /* Unpack the data */
  struct part *restrict parts = (struct part *)map_data;

  /* Verify that all particles have been swallowed or are untouched */
  for (int k = 0; k < nr_parts; k++) {

    if (parts[k].time_bin == time_bin_inhibited) continue;

    const long long swallow_id =
        black_holes_get_part_swallow_id(&parts[k].black_holes_data);

    if (swallow_id != -1)
      error("Particle has not been swallowed! id=%lld", parts[k].id);
  }
#else
  error("Calling debugging code without debugging flag activated.");
#endif
}

/**
 * @brief #threadpool mapper function for the swallow debugging check
 */
void space_check_bpart_swallow_mapper(void *map_data, int nr_bparts,
                                      void *extra_data) {
#ifdef SWIFT_DEBUG_CHECKS
  /* Unpack the data */
  struct bpart *restrict bparts = (struct bpart *)map_data;

  /* Verify that all particles have been swallowed or are untouched */
  for (int k = 0; k < nr_bparts; k++) {

    if (bparts[k].time_bin == time_bin_inhibited) continue;

    const long long swallow_id =
        black_holes_get_bpart_swallow_id(&bparts[k].merger_data);

    if (swallow_id != -1)
      error("BH particle has not been swallowed! id=%lld", bparts[k].id);
  }
#else
  error("Calling debugging code without debugging flag activated.");
#endif
}

/**
 * @brief Checks that all particles have their swallow flag in a "no swallow"
 * state.
 *
 * Should only be used for debugging purposes.
 *
 * @param s The #space to check.
 */
void space_check_swallow(struct space *s) {
#ifdef SWIFT_DEBUG_CHECKS

  threadpool_map(&s->e->threadpool, space_check_part_swallow_mapper, s->parts,
                 s->nr_parts, sizeof(struct part), threadpool_auto_chunk_size,
                 /*extra_data=*/NULL);

  threadpool_map(&s->e->threadpool, space_check_bpart_swallow_mapper, s->bparts,
                 s->nr_bparts, sizeof(struct bpart), threadpool_auto_chunk_size,
                 /*extra_data=*/NULL);
#else
  error("Calling debugging code without debugging flag activated.");
#endif
}

void space_check_sort_flags_mapper(void *map_data, int nr_cells,
                                   void *extra_data) {

#ifdef SWIFT_DEBUG_CHECKS

  const struct space *s = (struct space *)extra_data;
  int *local_cells_top = map_data;

  for (int ind = 0; ind < nr_cells; ++ind) {
    const struct cell *c = &s->cells_top[local_cells_top[ind]];

    cell_check_sort_flags(c);
  }

#endif
}

/**
 * @brief Checks that all cells have cleared their sort flags.
 *
 * Should only be used for debugging purposes.
 *
 * @param s The #space to check.
 */
void space_check_sort_flags(struct space *s) {
#ifdef SWIFT_DEBUG_CHECKS

  threadpool_map(&s->e->threadpool, space_check_sort_flags_mapper,
                 s->local_cells_with_tasks_top, s->nr_local_cells_with_tasks,
                 sizeof(int), 1, s);
#else
  error("Calling debugging code without debugging flag activated.");
#endif
}

/**
 * @brief Resets all the individual cell task counters to 0.
 *
 * Should only be used for debugging purposes.
 *
 * @param s The #space to reset.
 */
void space_reset_task_counters(struct space *s) {
#ifdef SWIFT_DEBUG_CHECKS
  for (int i = 0; i < s->nr_cells; ++i) {
    cell_reset_task_counters(&s->cells_top[i]);
  }
#else
  error("Calling debugging code without debugging flag activated.");
#endif
}

/**
 * @brief Frees up the memory allocated for this #space
 */
void space_clean(struct space *s) {

  for (int i = 0; i < s->nr_cells; ++i) cell_clean(&s->cells_top[i]);
  swift_free("cells_top", s->cells_top);
  swift_free("multipoles_top", s->multipoles_top);
  swift_free("local_cells_top", s->local_cells_top);
  swift_free("local_cells_with_tasks_top", s->local_cells_with_tasks_top);
  swift_free("cells_with_particles_top", s->cells_with_particles_top);
  swift_free("local_cells_with_particles_top",
             s->local_cells_with_particles_top);
  swift_free("parts", s->parts);
  swift_free("xparts", s->xparts);
  swift_free("gparts", s->gparts);
  swift_free("sparts", s->sparts);
  swift_free("bparts", s->bparts);
  swift_free("sinks", s->sinks);
#ifdef WITH_MPI
  swift_free("parts_foreign", s->parts_foreign);
  swift_free("sparts_foreign", s->sparts_foreign);
  swift_free("gparts_foreign", s->gparts_foreign);
  swift_free("bparts_foreign", s->bparts_foreign);
#endif

  if (lock_destroy(&s->unique_id.lock) != 0)
    error("Failed to destroy spinlocks.");
}

/**
 * @brief Write the space struct and its contents to the given FILE as a
 * stream of bytes.
 *
 * @param s the space
 * @param stream the file stream
 */
void space_struct_dump(struct space *s, FILE *stream) {

  restart_write_blocks(s, sizeof(struct space), 1, stream, "space",
                       "space struct");

  /* Now all our globals. */
  restart_write_blocks(&space_splitsize, sizeof(int), 1, stream,
                       "space_splitsize", "space_splitsize");
  restart_write_blocks(&space_maxsize, sizeof(int), 1, stream, "space_maxsize",
                       "space_maxsize");
  restart_write_blocks(&space_subsize_pair_hydro, sizeof(int), 1, stream,
                       "space_subsize_pair_hydro", "space_subsize_pair_hydro");
  restart_write_blocks(&space_subsize_self_hydro, sizeof(int), 1, stream,
                       "space_subsize_self_hydro", "space_subsize_self_hydro");
  restart_write_blocks(&space_subsize_pair_stars, sizeof(int), 1, stream,
                       "space_subsize_pair_stars", "space_subsize_pair_stars");
  restart_write_blocks(&space_subsize_self_stars, sizeof(int), 1, stream,
                       "space_subsize_self_stars", "space_subsize_self_stars");
  restart_write_blocks(&space_subsize_pair_grav, sizeof(int), 1, stream,
                       "space_subsize_pair_grav", "space_subsize_pair_grav");
  restart_write_blocks(&space_subsize_self_grav, sizeof(int), 1, stream,
                       "space_subsize_self_grav", "space_subsize_self_grav");
  restart_write_blocks(&space_subdepth_diff_grav, sizeof(int), 1, stream,
                       "space_subdepth_diff_grav", "space_subdepth_diff_grav");
  restart_write_blocks(&space_extra_parts, sizeof(int), 1, stream,
                       "space_extra_parts", "space_extra_parts");
  restart_write_blocks(&space_extra_gparts, sizeof(int), 1, stream,
                       "space_extra_gparts", "space_extra_gparts");
  restart_write_blocks(&space_extra_sinks, sizeof(int), 1, stream,
                       "space_extra_sinks", "space_extra_sinks");
  restart_write_blocks(&space_extra_sparts, sizeof(int), 1, stream,
                       "space_extra_sparts", "space_extra_sparts");
  restart_write_blocks(&space_extra_bparts, sizeof(int), 1, stream,
                       "space_extra_bparts", "space_extra_bparts");
  restart_write_blocks(&space_expected_max_nr_strays, sizeof(int), 1, stream,
                       "space_expected_max_nr_strays",
                       "space_expected_max_nr_strays");
  restart_write_blocks(&engine_max_parts_per_ghost, sizeof(int), 1, stream,
                       "engine_max_parts_per_ghost",
                       "engine_max_parts_per_ghost");
  restart_write_blocks(&engine_max_sparts_per_ghost, sizeof(int), 1, stream,
                       "engine_max_sparts_per_ghost",
                       "engine_max_sparts_per_ghost");
  restart_write_blocks(&engine_max_parts_per_cooling, sizeof(int), 1, stream,
                       "engine_max_parts_per_cooling",
                       "engine_max_parts_per_cooling");
  restart_write_blocks(&engine_star_resort_task_depth, sizeof(int), 1, stream,
                       "engine_star_resort_task_depth",
                       "engine_star_resort_task_depth");

  /* More things to write. */
  if (s->nr_parts > 0) {
    restart_write_blocks(s->parts, s->nr_parts, sizeof(struct part), stream,
                         "parts", "parts");
    restart_write_blocks(s->xparts, s->nr_parts, sizeof(struct xpart), stream,
                         "xparts", "xparts");
  }
  if (s->nr_gparts > 0)
    restart_write_blocks(s->gparts, s->nr_gparts, sizeof(struct gpart), stream,
                         "gparts", "gparts");

  if (s->nr_sinks > 0)
    restart_write_blocks(s->sinks, s->nr_sinks, sizeof(struct sink), stream,
                         "sinks", "sinks");

  if (s->nr_sparts > 0)
    restart_write_blocks(s->sparts, s->nr_sparts, sizeof(struct spart), stream,
                         "sparts", "sparts");
  if (s->nr_bparts > 0)
    restart_write_blocks(s->bparts, s->nr_bparts, sizeof(struct bpart), stream,
                         "bparts", "bparts");
}

/**
 * @brief Re-create a space struct and its contents from the given FILE
 *        stream.
 *
 * @param s the space
 * @param stream the file stream
 */
void space_struct_restore(struct space *s, FILE *stream) {

  restart_read_blocks(s, sizeof(struct space), 1, stream, NULL, "space struct");

  /* Now all our globals. */
  restart_read_blocks(&space_splitsize, sizeof(int), 1, stream, NULL,
                      "space_splitsize");
  restart_read_blocks(&space_maxsize, sizeof(int), 1, stream, NULL,
                      "space_maxsize");
  restart_read_blocks(&space_subsize_pair_hydro, sizeof(int), 1, stream, NULL,
                      "space_subsize_pair_hydro");
  restart_read_blocks(&space_subsize_self_hydro, sizeof(int), 1, stream, NULL,
                      "space_subsize_self_hydro");
  restart_read_blocks(&space_subsize_pair_stars, sizeof(int), 1, stream, NULL,
                      "space_subsize_pair_stars");
  restart_read_blocks(&space_subsize_self_stars, sizeof(int), 1, stream, NULL,
                      "space_subsize_self_stars");
  restart_read_blocks(&space_subsize_pair_grav, sizeof(int), 1, stream, NULL,
                      "space_subsize_pair_grav");
  restart_read_blocks(&space_subsize_self_grav, sizeof(int), 1, stream, NULL,
                      "space_subsize_self_grav");
  restart_read_blocks(&space_subdepth_diff_grav, sizeof(int), 1, stream, NULL,
                      "space_subdepth_diff_grav");
  restart_read_blocks(&space_extra_parts, sizeof(int), 1, stream, NULL,
                      "space_extra_parts");
  restart_read_blocks(&space_extra_gparts, sizeof(int), 1, stream, NULL,
                      "space_extra_gparts");
  restart_read_blocks(&space_extra_sinks, sizeof(int), 1, stream, NULL,
                      "space_extra_sinks");
  restart_read_blocks(&space_extra_sparts, sizeof(int), 1, stream, NULL,
                      "space_extra_sparts");
  restart_read_blocks(&space_extra_bparts, sizeof(int), 1, stream, NULL,
                      "space_extra_bparts");
  restart_read_blocks(&space_expected_max_nr_strays, sizeof(int), 1, stream,
                      NULL, "space_expected_max_nr_strays");
  restart_read_blocks(&engine_max_parts_per_ghost, sizeof(int), 1, stream, NULL,
                      "engine_max_parts_per_ghost");
  restart_read_blocks(&engine_max_sparts_per_ghost, sizeof(int), 1, stream,
                      NULL, "engine_max_sparts_per_ghost");
  restart_read_blocks(&engine_max_parts_per_cooling, sizeof(int), 1, stream,
                      NULL, "engine_max_parts_per_cooling");
  restart_read_blocks(&engine_star_resort_task_depth, sizeof(int), 1, stream,
                      NULL, "engine_star_resort_task_depth");

  /* Things that should be reconstructed in a rebuild. */
  s->cells_top = NULL;
  s->cells_sub = NULL;
  s->multipoles_top = NULL;
  s->multipoles_sub = NULL;
  s->local_cells_top = NULL;
  s->local_cells_with_tasks_top = NULL;
  s->cells_with_particles_top = NULL;
  s->local_cells_with_particles_top = NULL;
  s->nr_local_cells_with_tasks = 0;
  s->nr_cells_with_particles = 0;
#ifdef WITH_MPI
  s->parts_foreign = NULL;
  s->size_parts_foreign = 0;
  s->gparts_foreign = NULL;
  s->size_gparts_foreign = 0;
  s->sparts_foreign = NULL;
  s->size_sparts_foreign = 0;
  s->bparts_foreign = NULL;
  s->size_bparts_foreign = 0;
#endif

  /* More things to read. */
  s->parts = NULL;
  s->xparts = NULL;
  if (s->nr_parts > 0) {

    /* Need the memory for these. */
    if (swift_memalign("parts", (void **)&s->parts, part_align,
                       s->size_parts * sizeof(struct part)) != 0)
      error("Failed to allocate restore part array.");

    if (swift_memalign("xparts", (void **)&s->xparts, xpart_align,
                       s->size_parts * sizeof(struct xpart)) != 0)
      error("Failed to allocate restore xpart array.");

    restart_read_blocks(s->parts, s->nr_parts, sizeof(struct part), stream,
                        NULL, "parts");
    restart_read_blocks(s->xparts, s->nr_parts, sizeof(struct xpart), stream,
                        NULL, "xparts");
  }
  s->gparts = NULL;
  if (s->nr_gparts > 0) {
    if (swift_memalign("gparts", (void **)&s->gparts, gpart_align,
                       s->size_gparts * sizeof(struct gpart)) != 0)
      error("Failed to allocate restore gpart array.");

    restart_read_blocks(s->gparts, s->nr_gparts, sizeof(struct gpart), stream,
                        NULL, "gparts");
  }

  s->sinks = NULL;
  if (s->nr_sinks > 0) {
    if (swift_memalign("sinks", (void **)&s->sinks, sink_align,
                       s->size_sinks * sizeof(struct sink)) != 0)
      error("Failed to allocate restore sink array.");

    restart_read_blocks(s->sinks, s->nr_sinks, sizeof(struct sink), stream,
                        NULL, "sinks");
  }

  s->sparts = NULL;
  if (s->nr_sparts > 0) {
    if (swift_memalign("sparts", (void **)&s->sparts, spart_align,
                       s->size_sparts * sizeof(struct spart)) != 0)
      error("Failed to allocate restore spart array.");

    restart_read_blocks(s->sparts, s->nr_sparts, sizeof(struct spart), stream,
                        NULL, "sparts");
  }
  s->bparts = NULL;
  if (s->nr_bparts > 0) {
    if (swift_memalign("bparts", (void **)&s->bparts, bpart_align,
                       s->size_bparts * sizeof(struct bpart)) != 0)
      error("Failed to allocate restore bpart array.");

    restart_read_blocks(s->bparts, s->nr_bparts, sizeof(struct bpart), stream,
                        NULL, "bparts");
  }

  /* Need to reconnect the gravity parts to their hydro, star and BH particles.
   * Note that we can't use the threadpool here as we have not restored it yet.
   */

  /* Re-link the parts. */
  if (s->nr_parts > 0 && s->nr_gparts > 0)
    part_relink_parts_to_gparts(s->gparts, s->nr_gparts, s->parts);

  /* Re-link the sinks. */
  if (s->nr_sinks > 0 && s->nr_gparts > 0)
    part_relink_sinks_to_gparts(s->gparts, s->nr_gparts, s->sinks);

  /* Re-link the sparts. */
  if (s->nr_sparts > 0 && s->nr_gparts > 0)
    part_relink_sparts_to_gparts(s->gparts, s->nr_gparts, s->sparts);

  /* Re-link the bparts. */
  if (s->nr_bparts > 0 && s->nr_gparts > 0)
    part_relink_bparts_to_gparts(s->gparts, s->nr_gparts, s->bparts);

#ifdef SWIFT_DEBUG_CHECKS
  /* Verify that everything is correct */
  part_verify_links(s->parts, s->gparts, s->sinks, s->sparts, s->bparts,
                    s->nr_parts, s->nr_gparts, s->nr_sinks, s->nr_sparts,
                    s->nr_bparts, 1);
#endif
}

#define root_cell_id 0
/**
 * @brief write a single cell in a csv file.
 *
 * @param s The #space.
 * @param f The file to use (already open).
 * @param c The current #cell.
 */
void space_write_cell(const struct space *s, FILE *f, const struct cell *c) {
#ifdef SWIFT_CELL_GRAPH

  if (c == NULL) return;

  /* Get parent ID */
  int parent = root_cell_id;
  if (c->parent != NULL) parent = c->parent->cellID;

  /* Get super ID */
  char superID[100] = "";
  if (c->super != NULL) sprintf(superID, "%i", c->super->cellID);

  /* Get hydro super ID */
  char hydro_superID[100] = "";
  if (c->hydro.super != NULL)
    sprintf(hydro_superID, "%i", c->hydro.super->cellID);

  /* Write line for current cell */
  fprintf(f, "%i,%i,%i,", c->cellID, parent, c->nodeID);
  fprintf(f, "%i,%i,%i,%s,%s,%g,%g,%g,%g,%g,%g, ", c->hydro.count,
          c->stars.count, c->grav.count, superID, hydro_superID, c->loc[0],
          c->loc[1], c->loc[2], c->width[0], c->width[1], c->width[2]);
  fprintf(f, "%g, %g %i %i\n", c->hydro.h_max, c->stars.h_max, c->depth,
          c->maxdepth);

  /* Write children */
  for (int i = 0; i < 8; i++) {
    space_write_cell(s, f, c->progeny[i]);
  }
#endif
}

/**
 * @brief Write a csv file containing the cell hierarchy
 *
 * @param s The #space.
 * @param j The file number.
 */
void space_write_cell_hierarchy(const struct space *s, int j) {

#ifdef SWIFT_CELL_GRAPH

  /* Open file */
  char filename[200];
  sprintf(filename, "cell_hierarchy_%04i_%04i.csv", j, engine_rank);
  FILE *f = fopen(filename, "w");
  if (f == NULL) error("Error opening task level file.");

  const int root_id = root_cell_id;
  /* Write header */
  if (engine_rank == 0) {
    fprintf(f, "name,parent,mpi_rank,");
    fprintf(f,
            "hydro_count,stars_count,gpart_count,super,hydro_super,"
            "loc1,loc2,loc3,width1,width2,width3,");
    fprintf(f, "hydro_h_max,stars_h_max,depth,maxdepth\n");

    /* Write root data */
    fprintf(f, "%i, ,-1,", root_id);
    fprintf(f, "%li,%li,%li, , , , , , , , , ", s->nr_parts, s->nr_sparts,
            s->nr_gparts);
    fprintf(f, ",\n");
  }

  /* Write all the top level cells (and their children) */
  for (int i = 0; i < s->nr_cells; i++) {
    struct cell *c = &s->cells_top[i];
    if (c->nodeID == engine_rank) space_write_cell(s, f, c);
  }

  /* Cleanup */
  fclose(f);
#endif
}<|MERGE_RESOLUTION|>--- conflicted
+++ resolved
@@ -667,28 +667,7 @@
     gp->v_full[1] = bp->v[1];
     gp->v_full[2] = bp->v[2];
 
-<<<<<<< HEAD
-  struct part *restrict parts = (struct part *)map_data;
-  const struct engine *restrict e = (struct engine *)extra_data;
-  const struct hydro_space *restrict hs = &e->s->hs;
-  const int with_cosmology = (e->policy & engine_policy_cosmology);
-
-  size_t ind = parts - e->s->parts;
-  struct xpart *restrict xparts = e->s->xparts + ind;
-
-  for (int k = 0; k < count; k++) {
-    hydro_init_part(&parts[k], hs);
-    black_holes_init_potential(&parts[k].black_holes_data);
-    chemistry_init_part(&parts[k], e->chemistry);
-    pressure_floor_init_part(&parts[k], &xparts[k]);
-    rt_reset_part(&parts[k]);
-    star_formation_init_part(&parts[k], e->star_formation);
-    tracers_after_init(&parts[k], &xparts[k], e->internal_units,
-                       e->physical_constants, with_cosmology, e->cosmology,
-                       e->hydro_properties, e->cooling_func, e->time);
-=======
     gp->mass = bp->mass;
->>>>>>> cd67d7d2
   }
 }
 
@@ -723,14 +702,7 @@
     gp->v_full[1] = sink->v[1];
     gp->v_full[2] = sink->v[2];
 
-<<<<<<< HEAD
-  struct spart *restrict sparts = (struct spart *)map_data;
-  for (int k = 0; k < scount; k++) {
-    stars_init_spart(&sparts[k]);
-    rt_reset_spart(&sparts[k]);
-=======
     gp->mass = sink->mass;
->>>>>>> cd67d7d2
   }
 }
 
