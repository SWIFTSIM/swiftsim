--- conflicted
+++ resolved
@@ -81,12 +81,8 @@
   engine_policy_timestep_sync = (1 << 22),
   engine_policy_logger = (1 << 23),
   engine_policy_line_of_sight = (1 << 24),
-<<<<<<< HEAD
-  engine_policy_sinks = (1 << 25),
-=======
   engine_policy_sink = (1 << 25),
   engine_policy_rt = (1 << 26),
->>>>>>> b0de294f
 };
 #define engine_maxpolicy 27
 extern const char *engine_policy_names[engine_maxpolicy + 1];
