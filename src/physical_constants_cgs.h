--- conflicted
+++ resolved
@@ -39,13 +39,8 @@
  *
  * The primordial Helium fraction is the value obtained by WMAP7.
  *
-<<<<<<< HEAD
- * Case B recombination coefficient from Pequignot, Petitjean & Boisson,
- * 1991, A&A, 251, 680
-=======
  * The case B recombination coefficient is taken from
  * Pequignot, Petitjean & Boisson, 1991, A&A, 251, 680
->>>>>>> fb1f7e80
  */
 
 #ifdef SWIFT_USE_GADGET2_PHYSICAL_CONSTANTS
