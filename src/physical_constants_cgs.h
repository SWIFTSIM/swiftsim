--- conflicted
+++ resolved
@@ -37,12 +37,10 @@
  * http://pdg.lbl.gov/2017/reviews/rpp2017-rev-phys-constants.pdf
  * http://pdg.lbl.gov/2017/reviews/rpp2017-rev-astrophysical-constants.pdf
  *
-<<<<<<< HEAD
+ * The primordial Helium fraction is the value obtained by WMAP7.
+ *
  * Case B recombination coefficient from Pequignot, Petitjean & Boisson,
  * 1991, A&A, 251, 680
-=======
- * The primordial Helium fraction is the value obtained by WMAP7.
->>>>>>> a4312b8a
  */
 
 /*! Newton's gravitation constant [g^-1 cm^3 s^-2] */
