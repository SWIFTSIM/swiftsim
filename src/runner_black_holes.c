/*******************************************************************************
 * This file is part of SWIFT.
 * Copyright (c) 2012 Pedro Gonnet (pedro.gonnet@durham.ac.uk)
 *                    Matthieu Schaller (matthieu.schaller@durham.ac.uk)
 *               2015 Peter W. Draper (p.w.draper@durham.ac.uk)
 *
 * This program is free software: you can redistribute it and/or modify
 * it under the terms of the GNU Lesser General Public License as published
 * by the Free Software Foundation, either version 3 of the License, or
 * (at your option) any later version.
 *
 * This program is distributed in the hope that it will be useful,
 * but WITHOUT ANY WARRANTY; without even the implied warranty of
 * MERCHANTABILITY or FITNESS FOR A PARTICULAR PURPOSE.  See the
 * GNU General Public License for more details.
 *
 * You should have received a copy of the GNU Lesser General Public License
 * along with this program.  If not, see <http://www.gnu.org/licenses/>.
 *
 ******************************************************************************/

/* Config parameters. */
#include "../config.h"

/* This object's header. */
#include "runner.h"

/* Local headers. */
#include "active.h"
#include "black_holes.h"
#include "cell.h"
#include "engine.h"
#include "timers.h"

/**
 * @brief Process all the gas particles in a cell that have been flagged for
 * swallowing by a black hole.
 *
 * This is done by recursing down to the leaf-level and skipping the sub-cells
 * that have not been drifted as they would not have any particles with
 * swallowing flag. We then loop over the particles with a flag and look into
 * the space-wide list of black holes for the particle with the corresponding
 * ID. If found, the BH swallows the gas particle and the gas particle is
 * removed. If the cell is local, we may be looking for a foreign BH, in which
 * case, we do not update the BH (that will be done on its node) but just remove
 * the gas particle.
 *
 * @param r The thread #runner.
 * @param c The #cell.
 * @param timer Are we timing this?
 */
void runner_do_gas_swallow(struct runner *r, struct cell *c, int timer) {

  struct engine *e = r->e;
  struct space *s = e->s;
  struct bpart *bparts = s->bparts;
  const size_t nr_bpart = s->nr_bparts;
#ifdef WITH_MPI
  struct bpart *bparts_foreign = s->bparts_foreign;
  const size_t nr_bparts_foreign = s->nr_bparts_foreign;
#endif

  struct part *parts = c->hydro.parts;
  struct xpart *xparts = c->hydro.xparts;

  /* Early abort?
   * (We only want cells for which we drifted the gas as these are
   * the only ones that could have gas particles that have been flagged
   * for swallowing) */
  if (c->hydro.count == 0 || c->hydro.ti_old_part != e->ti_current) {
    return;
  }

  /* Loop over the progeny ? */
  if (c->split) {
    for (int k = 0; k < 8; k++) {
      if (c->progeny[k] != NULL) {
        struct cell *restrict cp = c->progeny[k];

        runner_do_gas_swallow(r, cp, 0);
      }
    }
  } else {

    /* Loop over all the gas particles in the cell
     * Note that the cell (and hence the parts) may be local or foreign. */
    const size_t nr_parts = c->hydro.count;
    for (size_t k = 0; k < nr_parts; k++) {

      /* Get a handle on the part. */
      struct part *const p = &parts[k];
      struct xpart *const xp = &xparts[k];

      /* Ignore inhibited particles (they have already been removed!) */
      if (part_is_inhibited(p, e)) continue;

      /* Get the ID of the black holes that will swallow this part */
      const long long swallow_id =
          black_holes_get_part_swallow_id(&p->black_holes_data);

      /* Has this particle been flagged for swallowing? */
      if (swallow_id >= 0) {

#ifdef SWIFT_DEBUG_CHECKS
        if (p->ti_drift != e->ti_current)
          error("Trying to swallow an un-drifted particle.");
#endif

        /* ID of the BH swallowing this particle */
        const long long BH_id = swallow_id;

        /* Have we found this particle's BH already? */
        int found = 0;

        /* Let's look for the hungry black hole in the local list */
        for (size_t i = 0; i < nr_bpart; ++i) {

          /* Get a handle on the bpart. */
          struct bpart *bp = &bparts[i];

          if (bp->id == BH_id) {

            /* Lock the space as we are going to work directly on the bpart list
             */
            lock_lock(&s->lock);

            /* Swallow the gas particle (i.e. update the BH properties) */
            black_holes_swallow_part(bp, p, xp, e->cosmology);

            /* Release the space as we are done updating the bpart */
            if (lock_unlock(&s->lock) != 0)
              error("Failed to unlock the space.");

            message("BH %lld swallowing gas particle %lld", bp->id, p->id);

            /* If the gas particle is local, remove it */
            if (c->nodeID == e->nodeID) {

              message("BH %lld removing gas particle %lld", bp->id, p->id);

              lock_lock(&e->s->lock);

              /* Re-check that the particle has not been removed
               * by another thread before we do the deed. */
              if (!part_is_inhibited(p, e)) {

                /* Finally, remove the gas particle from the system
                 * Recall that the gpart associated with it is also removed
                 * at the same time. */
                cell_remove_part(e, c, p, xp);
              }

              if (lock_unlock(&e->s->lock) != 0)
                error("Failed to unlock the space!");
            }

            /* In any case, prevent the particle from being re-swallowed */
            black_holes_mark_part_as_swallowed(&p->black_holes_data);

            found = 1;
            break;
          }

        } /* Loop over local BHs */

#ifdef WITH_MPI

        /* We could also be in the case of a local gas particle being
         * swallowed by a foreign BH. In this case, we won't update the
         * BH but just remove the particle from the local list. */
        if (c->nodeID == e->nodeID && !found) {

          /* Let's look for the foreign hungry black hole */
          for (size_t i = 0; i < nr_bparts_foreign; ++i) {

            /* Get a handle on the bpart. */
            struct bpart *bp = &bparts_foreign[i];

            if (bp->id == BH_id) {

              message("BH %lld removing gas particle %lld (foreign BH case)",
                      bp->id, p->id);

              lock_lock(&e->s->lock);

              /* Re-check that the particle has not been removed
               * by another thread before we do the deed. */
              if (!part_is_inhibited(p, e)) {

                /* Finally, remove the gas particle from the system */
                cell_remove_part(e, c, p, xp);
              }

              if (lock_unlock(&e->s->lock) != 0)
                error("Failed to unlock the space!");

              found = 1;
              break;
            }
          } /* Loop over foreign BHs */
        }   /* Is the cell local? */
#endif

        /* If we have a local particle, we must have found the BH in one
         * of our list of black holes. */
        if (c->nodeID == e->nodeID && !found) {
          error("Gas particle %lld could not find BH %lld to be swallowed",
                p->id, swallow_id);
        }
      } /* Part was flagged for swallowing */
    }   /* Loop over the parts */
  }     /* Cell is not split */
}

/**
 * @brief Processing of gas particles to swallow - self task case.
 *
 * @param r The thread #runner.
 * @param c The #cell.
 * @param timer Are we timing this?
 */
void runner_do_gas_swallow_self(struct runner *r, struct cell *c, int timer) {

#ifdef SWIFT_DEBUG_CHECKS
  if (c->nodeID != r->e->nodeID) error("Running self task on foreign node");
  if (!cell_is_active_black_holes(c, r->e))
    error("Running self task on inactive cell");
#endif

  runner_do_gas_swallow(r, c, timer);
}

/**
 * @brief Processing of gas particles to swallow - pair task case.
 *
 * @param r The thread #runner.
 * @param ci First #cell.
 * @param cj Second #cell.
 * @param timer Are we timing this?
 */
void runner_do_gas_swallow_pair(struct runner *r, struct cell *ci,
                                struct cell *cj, int timer) {

  const struct engine *e = r->e;

#ifdef SWIFT_DEBUG_CHECKS
  if (ci->nodeID != e->nodeID && cj->nodeID != e->nodeID)
    error("Running pair task on foreign node");
#endif

  /* Run the swallowing loop only in the cell that is the neighbour of the
   * active BH */
  if (cell_is_active_black_holes(cj, e)) runner_do_gas_swallow(r, ci, timer);
  if (cell_is_active_black_holes(ci, e)) runner_do_gas_swallow(r, cj, timer);
}

/**
 * @brief Process all the BH particles in a cell that have been flagged for
 * swallowing by a black hole.
 *
 * This is done by recursing down to the leaf-level and skipping the sub-cells
 * that have not been drifted as they would not have any particles with
 * swallowing flag. We then loop over the particles with a flag and look into
 * the space-wide list of black holes for the particle with the corresponding
 * ID. If found, the BH swallows the BH particle and the BH particle is
 * removed. If the cell is local, we may be looking for a foreign BH, in which
 * case, we do not update the BH (that will be done on its node) but just remove
 * the BH particle.
 *
 * @param r The thread #runner.
 * @param c The #cell.
 * @param timer Are we timing this?
 */
void runner_do_bh_swallow(struct runner *r, struct cell *c, int timer) {

  struct engine *e = r->e;
  struct space *s = e->s;
  const int with_cosmology = (e->policy & engine_policy_cosmology);
  const struct black_holes_props *props = e->black_holes_properties;
  struct bpart *bparts = s->bparts;
  const size_t nr_bpart = s->nr_bparts;
#ifdef WITH_MPI
  struct bpart *bparts_foreign = s->bparts_foreign;
  const size_t nr_bparts_foreign = s->nr_bparts_foreign;
#endif

  struct bpart *cell_bparts = c->black_holes.parts;

  /* Early abort?
   * (We only want cells for which we drifted the BH as these are
   * the only ones that could have BH particles that have been flagged
   * for swallowing) */
  if (c->black_holes.count == 0 ||
      c->black_holes.ti_old_part != e->ti_current) {
    return;
  }

  /* Loop over the progeny ? */
  if (c->split) {
    for (int k = 0; k < 8; k++) {
      if (c->progeny[k] != NULL) {
        struct cell *restrict cp = c->progeny[k];

        runner_do_bh_swallow(r, cp, 0);
      }
    }
  } else {

    /* Loop over all the BH particles in the cell
     * Note that the cell (and hence the bparts) may be local or foreign. */
    const size_t nr_cell_bparts = c->black_holes.count;
    for (size_t k = 0; k < nr_cell_bparts; k++) {
	
      /* Get a handle on the part. */
      struct bpart *const cell_bp = &cell_bparts[k];
      
      /* Ignore inhibited particles (they have already been removed!) */
      if (bpart_is_inhibited(cell_bp, e)) continue;
      
      /* Get the ID of the black holes that will swallow this bpart */
      const long long swallow_id =
	black_holes_get_bpart_swallow_id(&cell_bp->merger_data);
      
      /* message("OO id=%lld swallow_id = %lld", cell_bp->id, */
      /* 	      swallow_id); */
      
      /* Has this particle been flagged for swallowing? */
      if (swallow_id >= 0) {
	
#ifdef SWIFT_DEBUG_CHECKS
	if (cell_bp->ti_drift != e->ti_current)
	  error("Trying to swallow an un-drifted particle.");
#endif

        /* ID of the BH swallowing this particle */
        const long long BH_id = swallow_id;

        /* Have we found this particle's BH already? */
        int found = 0;

        /* Let's look for the hungry black hole in the local list */
        for (size_t i = 0; i < nr_bpart; ++i) {

          /* Get a handle on the bpart. */
          struct bpart *bp = &bparts[i];

          if (bp->id == BH_id) {

            /* Is the swallowing BH itself flagged for swallowing by
               another BH? */
            if (black_holes_get_bpart_swallow_id(&bp->merger_data) != -1) {

              /* Pretend it was found and abort */
              black_holes_mark_bpart_as_not_swallowed(&cell_bp->merger_data);
              found = 1;
              break;
            }

            /* Lock the space as we are going to work directly on the
             * space's bpart list */
            lock_lock(&s->lock);

            /* Swallow the BH particle (i.e. update the swallowing BH
             * properties with the properties of cell_bp) */
            black_holes_swallow_bpart(bp, cell_bp, e->cosmology, e->time,
                                      with_cosmology, props);

            /* Release the space as we are done updating the bpart */
            if (lock_unlock(&s->lock) != 0)
              error("Failed to unlock the space.");

            message("BH %lld swallowing BH particle %lld", bp->id, cell_bp->id);

            /* If the BH particle is local, remove it */
            if (c->nodeID == e->nodeID) {

              message("BH %lld removing BH particle %lld", bp->id, cell_bp->id);

              /* Finally, remove the BH particle from the system
               * Recall that the gpart associated with it is also removed
               * at the same time. */
              cell_remove_bpart(e, c, cell_bp);
            }

            /* In any case, prevent the particle from being re-swallowed */
            black_holes_mark_bpart_as_merged(&cell_bp->merger_data);

            found = 1;
            break;
          }

        } /* Loop over local BHs */

#ifdef WITH_MPI
<<<<<<< HEAD
	
	/* We could also be in the case of a local BH particle being
	 * swallowed by a foreign BH. In this case, we won't update the
	 * foreign BH but just remove the particle from the local list. */
	if (c->nodeID == e->nodeID && !found) {
	  
	  /* Let's look for the foreign hungry black hole */
	  for (size_t i = 0; i < nr_bparts_foreign; ++i) {
	    
	    /* Get a handle on the bpart. */
	    struct bpart *bp = &bparts_foreign[i];
	    
	    if (bp->id == BH_id) {
	      
	      message("BH %lld removing BH particle %lld (foreign BH case)",
		      bp->id, cell_bp->id);
	      
	      /* Finally, remove the gas particle from the system */
	      cell_remove_bpart(e, c, cell_bp);
	      
	      found = 1;
	      break;
	    }
	  } /* Loop over foreign BHs */
	}   /* Is the cell local? */
=======

        /* We could also be in the case of a local BH particle being
         * swallowed by a foreign BH. In this case, we won't update the
         * foreign BH but just remove the particle from the local list. */
        if (c->nodeID == e->nodeID && !found) {

          /* Let's look for the foreign hungry black hole */
          for (size_t i = 0; i < nr_bparts_foreign; ++i) {

            /* Get a handle on the bpart. */
            struct bpart *bp = &bparts_foreign[i];

            if (bp->id == BH_id) {

              /* Is the swallowing BH itself flagged for swallowing by
                 another BH? */
              if (black_holes_get_bpart_swallow_id(&bp->merger_data) != -1) {

                /* Pretend it was found and abort */
                black_holes_mark_bpart_as_not_swallowed(&cell_bp->merger_data);
                found = 1;
                break;
              }

              message("BH %lld removing BH particle %lld (foreign BH case)",
                      bp->id, cell_bp->id);

              /* Finally, remove the gas particle from the system */
              cell_remove_bpart(e, c, cell_bp);

              found = 1;
              break;
            }
          } /* Loop over foreign BHs */
        }   /* Is the cell local? */
>>>>>>> 31bc979d
#endif
        /* If we have a local particle, we must have found the BH in one
         * of our list of black holes. */
        if (c->nodeID == e->nodeID && !found) {
          error("BH particle %lld could not find BH %lld to be swallowed",
                cell_bp->id, swallow_id);
        }

      } /* Part was flagged for swallowing */
    }   /* Loop over the parts */
  } /* Cell is not split */
}

/**
 * @brief Processing of bh particles to swallow - self task case.
 *
 * @param r The thread #runner.
 * @param c The #cell.
 * @param timer Are we timing this?
 */
void runner_do_bh_swallow_self(struct runner *r, struct cell *c, int timer) {

#ifdef SWIFT_DEBUG_CHECKS
  if (c->nodeID != r->e->nodeID) error("Running self task on foreign node");
  if (!cell_is_active_black_holes(c, r->e))
    error("Running self task on inactive cell");
#endif

  runner_do_bh_swallow(r, c, timer);
}

/**
 * @brief Processing of bh particles to swallow - pair task case.
 *
 * @param r The thread #runner.
 * @param ci First #cell.
 * @param cj Second #cell.
 * @param timer Are we timing this?
 */
void runner_do_bh_swallow_pair(struct runner *r, struct cell *ci,
                               struct cell *cj, int timer) {

  const struct engine *e = r->e;

#ifdef SWIFT_DEBUG_CHECKS
  if (ci->nodeID != e->nodeID && cj->nodeID != e->nodeID)
    error("Running pair task on foreign node");
#endif

  /* Run the swallowing loop only in the cell that is the neighbour of the
   * active BH */
  if (cell_is_active_black_holes(cj, e)) runner_do_bh_swallow(r, ci, timer);
  if (cell_is_active_black_holes(ci, e)) runner_do_bh_swallow(r, cj, timer);
}<|MERGE_RESOLUTION|>--- conflicted
+++ resolved
@@ -392,33 +392,6 @@
         } /* Loop over local BHs */
 
 #ifdef WITH_MPI
-<<<<<<< HEAD
-	
-	/* We could also be in the case of a local BH particle being
-	 * swallowed by a foreign BH. In this case, we won't update the
-	 * foreign BH but just remove the particle from the local list. */
-	if (c->nodeID == e->nodeID && !found) {
-	  
-	  /* Let's look for the foreign hungry black hole */
-	  for (size_t i = 0; i < nr_bparts_foreign; ++i) {
-	    
-	    /* Get a handle on the bpart. */
-	    struct bpart *bp = &bparts_foreign[i];
-	    
-	    if (bp->id == BH_id) {
-	      
-	      message("BH %lld removing BH particle %lld (foreign BH case)",
-		      bp->id, cell_bp->id);
-	      
-	      /* Finally, remove the gas particle from the system */
-	      cell_remove_bpart(e, c, cell_bp);
-	      
-	      found = 1;
-	      break;
-	    }
-	  } /* Loop over foreign BHs */
-	}   /* Is the cell local? */
-=======
 
         /* We could also be in the case of a local BH particle being
          * swallowed by a foreign BH. In this case, we won't update the
@@ -454,7 +427,6 @@
             }
           } /* Loop over foreign BHs */
         }   /* Is the cell local? */
->>>>>>> 31bc979d
 #endif
         /* If we have a local particle, we must have found the BH in one
          * of our list of black holes. */
