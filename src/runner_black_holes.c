/*******************************************************************************
 * This file is part of SWIFT.
 * Copyright (c) 2012 Pedro Gonnet (pedro.gonnet@durham.ac.uk)
 *                    Matthieu Schaller (matthieu.schaller@durham.ac.uk)
 *               2015 Peter W. Draper (p.w.draper@durham.ac.uk)
 *
 * This program is free software: you can redistribute it and/or modify
 * it under the terms of the GNU Lesser General Public License as published
 * by the Free Software Foundation, either version 3 of the License, or
 * (at your option) any later version.
 *
 * This program is distributed in the hope that it will be useful,
 * but WITHOUT ANY WARRANTY; without even the implied warranty of
 * MERCHANTABILITY or FITNESS FOR A PARTICULAR PURPOSE.  See the
 * GNU General Public License for more details.
 *
 * You should have received a copy of the GNU Lesser General Public License
 * along with this program.  If not, see <http://www.gnu.org/licenses/>.
 *
 ******************************************************************************/

/* Config parameters. */
#include "../config.h"

/* This object's header. */
#include "runner.h"

/* Local headers. */
#include "active.h"
#include "black_holes.h"
#include "cell.h"
#include "engine.h"
#include "timers.h"

/**
 * @brief Process all the gas particles in a cell that have been flagged for
 * swallowing by a black hole.
 *
 * This is done by recursing down to the leaf-level and skipping the sub-cells
 * that have not been drifted as they would not have any particles with
 * swallowing flag. We then loop over the particles with a flag and look into
 * the space-wide list of black holes for the particle with the corresponding
 * ID. If found, the BH swallows the gas particle and the gas particle is
 * removed. If the cell is local, we may be looking for a foreign BH, in which
 * case, we do not update the BH (that will be done on its node) but just remove
 * the gas particle.
 *
 * @param r The thread #runner.
 * @param c The #cell.
 * @param timer Are we timing this?
 */
void runner_do_gas_swallow(struct runner *r, struct cell *c, int timer) {

  struct engine *e = r->e;
  struct space *s = e->s;
  struct bpart *bparts = s->bparts;
  const size_t nr_bpart = s->nr_bparts;
#ifdef WITH_MPI
  struct bpart *bparts_foreign = s->bparts_foreign;
  const size_t nr_bparts_foreign = s->nr_bparts_foreign;
#endif

  struct part *parts = c->hydro.parts;
  struct xpart *xparts = c->hydro.xparts;

  /* Early abort?
   * (We only want cells for which we drifted the gas as these are
   * the only ones that could have gas particles that have been flagged
   * for swallowing) */
  if (c->hydro.count == 0 || c->hydro.ti_old_part != e->ti_current) {
    return;
  }

  /* Loop over the progeny ? */
  if (c->split) {
    for (int k = 0; k < 8; k++) {
      if (c->progeny[k] != NULL) {
        struct cell *restrict cp = c->progeny[k];

        runner_do_gas_swallow(r, cp, 0);
      }
    }
  } else {

    /* Loop over all the gas particles in the cell
     * Note that the cell (and hence the parts) may be local or foreign. */
    const size_t nr_parts = c->hydro.count;
    for (size_t k = 0; k < nr_parts; k++) {

      /* Get a handle on the part. */
      struct part *const p = &parts[k];
      struct xpart *const xp = &xparts[k];

      /* Ignore inhibited particles (they have already been removed!) */
      if (part_is_inhibited(p, e)) continue;

      /* Get the ID of the black holes that will swallow this part */
      const long long swallow_id =
          black_holes_get_part_swallow_id(&p->black_holes_data);

      /* Has this particle been flagged for swallowing? */
      if (swallow_id >= 0) {

#ifdef SWIFT_DEBUG_CHECKS
        if (p->ti_drift != e->ti_current)
          error("Trying to swallow an un-drifted particle.");
#endif

        /* ID of the BH swallowing this particle */
        const long long BH_id = swallow_id;

        /* Have we found this particle's BH already? */
        int found = 0;

        /* Let's look for the hungry black hole in the local list */
        for (size_t i = 0; i < nr_bpart; ++i) {

          /* Get a handle on the bpart. */
          struct bpart *bp = &bparts[i];

          if (bp->id == BH_id) {

            /* Lock the space as we are going to work directly on the bpart list
             */
            lock_lock(&s->lock);

            /* Swallow the gas particle (i.e. update the BH properties) */
            black_holes_swallow_part(bp, p, xp, e->cosmology);

            /* Release the space as we are done updating the bpart */
            if (lock_unlock(&s->lock) != 0)
<<<<<<< HEAD
              error("Failed to unlock the space.");            
=======
              error("Failed to unlock the space.");
>>>>>>> f028529d

            /* If the gas particle is local, remove it */
            if (c->nodeID == e->nodeID) {

              message("BH %lld removing gas particle %lld", bp->id, p->id);

              lock_lock(&e->s->lock);

              /* Re-check that the particle has not been removed
               * by another thread before we do the deed. */
              if (!part_is_inhibited(p, e)) {

                /* Finally, remove the gas particle from the system
                 * Recall that the gpart associated with it is also removed
                 * at the same time. */
                cell_remove_part(e, c, p, xp);
              }

              if (lock_unlock(&e->s->lock) != 0)
                error("Failed to unlock the space!");
            }

            /* In any case, prevent the particle from being re-swallowed */
            black_holes_mark_part_as_swallowed(&p->black_holes_data);

            found = 1;
            break;
          }

        } /* Loop over local BHs */

#ifdef WITH_MPI

        /* We could also be in the case of a local gas particle being
         * swallowed by a foreign BH. In this case, we won't update the
         * BH but just remove the particle from the local list. */
        if (c->nodeID == e->nodeID && !found) {

          /* Let's look for the foreign hungry black hole */
          for (size_t i = 0; i < nr_bparts_foreign; ++i) {

            /* Get a handle on the bpart. */
            struct bpart *bp = &bparts_foreign[i];

            if (bp->id == BH_id) {

              message("BH %lld removing gas particle %lld (foreign BH case)",
                      bp->id, p->id);

              lock_lock(&e->s->lock);

              /* Re-check that the particle has not been removed
               * by another thread before we do the deed. */
              if (!part_is_inhibited(p, e)) {

                /* Finally, remove the gas particle from the system */
                cell_remove_part(e, c, p, xp);
              }

              if (lock_unlock(&e->s->lock) != 0)
                error("Failed to unlock the space!");

              found = 1;
              break;
            }
          } /* Loop over foreign BHs */
        }   /* Is the cell local? */
#endif

        /* If we have a local particle, we must have found the BH in one
         * of our list of black holes. */
        if (c->nodeID == e->nodeID && !found) {
          error("Gas particle %lld could not find BH %lld to be swallowed",
                p->id, swallow_id);
        }
      } /* Part was flagged for swallowing */
    }   /* Loop over the parts */
  }     /* Cell is not split */
}

/**
 * @brief Processing of gas particles to swallow - self task case.
 *
 * @param r The thread #runner.
 * @param c The #cell.
 * @param timer Are we timing this?
 */
void runner_do_gas_swallow_self(struct runner *r, struct cell *c, int timer) {

#ifdef SWIFT_DEBUG_CHECKS
  if (c->nodeID != r->e->nodeID) error("Running self task on foreign node");
  if (!cell_is_active_black_holes(c, r->e))
    error("Running self task on inactive cell");
#endif

  runner_do_gas_swallow(r, c, timer);
}

/**
 * @brief Processing of gas particles to swallow - pair task case.
 *
 * @param r The thread #runner.
 * @param ci First #cell.
 * @param cj Second #cell.
 * @param timer Are we timing this?
 */
void runner_do_gas_swallow_pair(struct runner *r, struct cell *ci,
                                struct cell *cj, int timer) {

  const struct engine *e = r->e;

#ifdef SWIFT_DEBUG_CHECKS
  if (ci->nodeID != e->nodeID && cj->nodeID != e->nodeID)
    error("Running pair task on foreign node");
#endif

  /* Run the swallowing loop only in the cell that is the neighbour of the
   * active BH */
  if (cell_is_active_black_holes(cj, e)) runner_do_gas_swallow(r, ci, timer);
  if (cell_is_active_black_holes(ci, e)) runner_do_gas_swallow(r, cj, timer);
}

/**
 * @brief Process all the BH particles in a cell that have been flagged for
 * swallowing by a black hole.
 *
 * This is done by recursing down to the leaf-level and skipping the sub-cells
 * that have not been drifted as they would not have any particles with
 * swallowing flag. We then loop over the particles with a flag and look into
 * the space-wide list of black holes for the particle with the corresponding
 * ID. If found, the BH swallows the BH particle and the BH particle is
 * removed. If the cell is local, we may be looking for a foreign BH, in which
 * case, we do not update the BH (that will be done on its node) but just remove
 * the BH particle.
 *
 * @param r The thread #runner.
 * @param c The #cell.
 * @param timer Are we timing this?
 */
void runner_do_bh_swallow(struct runner *r, struct cell *c, int timer) {

  struct engine *e = r->e;
  struct space *s = e->s;
  const int with_cosmology = (e->policy & engine_policy_cosmology);
  const struct black_holes_props *props = e->black_holes_properties;
  struct bpart *bparts = s->bparts;
  const size_t nr_bpart = s->nr_bparts;
#ifdef WITH_MPI
  struct bpart *bparts_foreign = s->bparts_foreign;
  const size_t nr_bparts_foreign = s->nr_bparts_foreign;
#endif

  struct bpart *cell_bparts = c->black_holes.parts;

  /* Early abort?
   * (We only want cells for which we drifted the BH as these are
   * the only ones that could have BH particles that have been flagged
   * for swallowing) */
  if (c->black_holes.count == 0 ||
      c->black_holes.ti_old_part != e->ti_current) {
    return;
  }

  /* Loop over the progeny ? */
  if (c->split) {
    for (int k = 0; k < 8; k++) {
      if (c->progeny[k] != NULL) {
        struct cell *restrict cp = c->progeny[k];

        runner_do_bh_swallow(r, cp, 0);
      }
    }
  } else {

    /* Loop over all the BH particles in the cell
     * Note that the cell (and hence the bparts) may be local or foreign. */
    const size_t nr_cell_bparts = c->black_holes.count;

    for (size_t k = 0; k < nr_cell_bparts; k++) {

      /* Get a handle on the part. */
      struct bpart *const cell_bp = &cell_bparts[k];
      
      /* Ignore inhibited particles (they have already been removed!) */
      if (bpart_is_inhibited(cell_bp, e)) continue;

      /* Get the ID of the black holes that will swallow this bpart */
      const long long swallow_id =
          black_holes_get_bpart_swallow_id(&cell_bp->merger_data);
      
      /* message("OO id=%lld swallow_id = %lld", cell_bp->id, */
      /* 	      swallow_id); */
      
      /* Has this particle been flagged for swallowing? */
      if (swallow_id >= 0) {
	
#ifdef SWIFT_DEBUG_CHECKS
        if (cell_bp->ti_drift != e->ti_current)
          error("Trying to swallow an un-drifted particle.");
#endif

        /* ID of the BH swallowing this particle */
        const long long BH_id = swallow_id;

        /* Have we found this particle's BH already? */
        int found = 0;

        /* Let's look for the hungry black hole in the local list */
        for (size_t i = 0; i < nr_bpart; ++i) {

          /* Get a handle on the bpart. */
          struct bpart *bp = &bparts[i];

          if (bp->id == BH_id) {

            /* Is the swallowing BH itself flagged for swallowing by
               another BH? */
            if (black_holes_get_bpart_swallow_id(&bp->merger_data) != -1) {

              /* Pretend it was found and abort */
              black_holes_mark_bpart_as_not_swallowed(&cell_bp->merger_data);
              found = 1;
              break;
            }

            /* Lock the space as we are going to work directly on the
             * space's bpart list */
            lock_lock(&s->lock);

            /* Swallow the BH particle (i.e. update the swallowing BH
             * properties with the properties of cell_bp) */
            black_holes_swallow_bpart(bp, cell_bp, e->cosmology, e->time,
                                      with_cosmology, props);

            /* Release the space as we are done updating the bpart */
            if (lock_unlock(&s->lock) != 0)
              error("Failed to unlock the space.");

            message("BH %lld swallowing BH particle %lld", bp->id, cell_bp->id);

            /* If the BH particle is local, remove it */
            if (c->nodeID == e->nodeID) {

              message("BH %lld removing BH particle %lld", bp->id, cell_bp->id);

              /* Finally, remove the BH particle from the system
               * Recall that the gpart associated with it is also removed
               * at the same time. */
              cell_remove_bpart(e, c, cell_bp);
            }

            /* In any case, prevent the particle from being re-swallowed */
            black_holes_mark_bpart_as_merged(&cell_bp->merger_data);

            found = 1;
            break;
          }

        } /* Loop over local BHs */

#ifdef WITH_MPI

        /* We could also be in the case of a local BH particle being
         * swallowed by a foreign BH. In this case, we won't update the
         * foreign BH but just remove the particle from the local list. */
        if (c->nodeID == e->nodeID && !found) {

          /* Let's look for the foreign hungry black hole */
          for (size_t i = 0; i < nr_bparts_foreign; ++i) {

            /* Get a handle on the bpart. */
            struct bpart *bp = &bparts_foreign[i];

            if (bp->id == BH_id) {

              /* Is the swallowing BH itself flagged for swallowing by
                 another BH? */
              if (black_holes_get_bpart_swallow_id(&bp->merger_data) != -1) {

                /* Pretend it was found and abort */
                black_holes_mark_bpart_as_not_swallowed(&cell_bp->merger_data);
                found = 1;
                break;
              }

              message("BH %lld removing BH particle %lld (foreign BH case)",
                      bp->id, cell_bp->id);

              /* Finally, remove the gas particle from the system */
              cell_remove_bpart(e, c, cell_bp);

              found = 1;
              break;
            }
          } /* Loop over foreign BHs */
        }   /* Is the cell local? */
#endif

        /* If we have a local particle, we must have found the BH in one
         * of our list of black holes. */
        if (c->nodeID == e->nodeID && !found) {
          error("BH particle %lld could not find BH %lld to be swallowed",
                cell_bp->id, swallow_id);
        }

      } /* Part was flagged for swallowing */
    }   /* Loop over the parts */
  }     /* Cell is not split */
}

/**
 * @brief Processing of bh particles to swallow - self task case.
 *
 * @param r The thread #runner.
 * @param c The #cell.
 * @param timer Are we timing this?
 */
void runner_do_bh_swallow_self(struct runner *r, struct cell *c, int timer) {

#ifdef SWIFT_DEBUG_CHECKS
  if (c->nodeID != r->e->nodeID) error("Running self task on foreign node");
  if (!cell_is_active_black_holes(c, r->e))
    error("Running self task on inactive cell");
#endif

  runner_do_bh_swallow(r, c, timer);
}

/**
 * @brief Processing of bh particles to swallow - pair task case.
 *
 * @param r The thread #runner.
 * @param ci First #cell.
 * @param cj Second #cell.
 * @param timer Are we timing this?
 */
void runner_do_bh_swallow_pair(struct runner *r, struct cell *ci,
                               struct cell *cj, int timer) {

  const struct engine *e = r->e;

#ifdef SWIFT_DEBUG_CHECKS
  if (ci->nodeID != e->nodeID && cj->nodeID != e->nodeID)
    error("Running pair task on foreign node");
#endif

  /* Run the swallowing loop only in the cell that is the neighbour of the
   * active BH */
  if (cell_is_active_black_holes(cj, e)) runner_do_bh_swallow(r, ci, timer);
  if (cell_is_active_black_holes(ci, e)) runner_do_bh_swallow(r, cj, timer);
}<|MERGE_RESOLUTION|>--- conflicted
+++ resolved
@@ -129,11 +129,7 @@
 
             /* Release the space as we are done updating the bpart */
             if (lock_unlock(&s->lock) != 0)
-<<<<<<< HEAD
-              error("Failed to unlock the space.");            
-=======
               error("Failed to unlock the space.");
->>>>>>> f028529d
 
             /* If the gas particle is local, remove it */
             if (c->nodeID == e->nodeID) {
