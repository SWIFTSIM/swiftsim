/*******************************************************************************
 * This file is part of SWIFT.
 * Copyright (c) 2012 Pedro Gonnet (pedro.gonnet@durham.ac.uk)
 *                    Matthieu Schaller (matthieu.schaller@durham.ac.uk)
 *               2015 Peter W. Draper (p.w.draper@durham.ac.uk)
 *                    Angus Lepper (angus.lepper@ed.ac.uk)
 *               2016 John A. Regan (john.a.regan@durham.ac.uk)
 *                    Tom Theuns (tom.theuns@durham.ac.uk)
 *
 * This program is free software: you can redistribute it and/or modify
 * it under the terms of the GNU Lesser General Public License as published
 * by the Free Software Foundation, either version 3 of the License, or
 * (at your option) any later version.
 *
 * This program is distributed in the hope that it will be useful,
 * but WITHOUT ANY WARRANTY; without even the implied warranty of
 * MERCHANTABILITY or FITNESS FOR A PARTICULAR PURPOSE.  See the
 * GNU General Public License for more details.
 *
 * You should have received a copy of the GNU Lesser General Public License
 * along with this program.  If not, see <http://www.gnu.org/licenses/>.
 *
 ******************************************************************************/

/* Config parameters. */
#include "../config.h"

/* Some standard headers. */
#include <float.h>
#include <limits.h>
#include <sched.h>
#include <stdbool.h>
#include <stdio.h>
#include <stdlib.h>
#include <string.h>
#include <sys/stat.h>
#include <sys/types.h>
#include <unistd.h>

/* MPI headers. */
#ifdef WITH_MPI

#include <mpi.h>
#endif

#ifdef HAVE_LIBNUMA
#include <numa.h>
#endif

/* This object's header. */
#include "engine.h"

/* Local headers. */
#include "active.h"
#include "atomic.h"
#include "black_holes_properties.h"
#include "cell.h"
#include "chemistry.h"
#include "clocks.h"
#include "cooling.h"
#include "cosmology.h"
#include "cycle.h"
#include "debug.h"
#include "distributed_io.h"
#include "entropy_floor.h"
#include "equation_of_state.h"
#include "error.h"
#include "event_logger.h"
#include "feedback.h"
#include "fof.h"
#include "gravity.h"
#include "gravity_cache.h"
#include "hydro.h"
#include "logger.h"
#include "logger_io.h"
#include "map.h"
#include "memuse.h"
#include "minmax.h"
#include "mpiuse.h"
#include "outputlist.h"
#include "parallel_io.h"
#include "part.h"
#include "partition.h"
#include "profiler.h"
#include "proxy.h"
#include "restart.h"
#include "runner.h"
#include "serial_io.h"
#include "single_io.h"
#include "sort_part.h"
#include "star_formation.h"
#include "star_formation_logger.h"
#include "stars_io.h"
#include "statistics.h"
#include "timers.h"
#include "tools.h"
#include "units.h"
#include "velociraptor_interface.h"
#include "version.h"

/* Particle cache size. */
#define CACHE_SIZE 512

const char *engine_policy_names[] = {"none",
                                     "rand",
                                     "steal",
                                     "keep",
                                     "block",
                                     "cpu tight",
                                     "mpi",
                                     "numa affinity",
                                     "hydro",
                                     "self gravity",
                                     "external gravity",
                                     "cosmological integration",
                                     "drift everything",
                                     "reconstruct multi-poles",
                                     "temperature",
                                     "cooling",
                                     "stars",
                                     "structure finding",
                                     "star formation",
                                     "feedback",
                                     "black holes",
                                     "fof search",
                                     "time-step limiter",
                                     "time-step sync",
                                     "logger"};

/** The rank of the engine as a global variable (for messages). */
int engine_rank;

/** The current step of the engine as a global variable (for messages). */
int engine_current_step;

extern int engine_max_parts_per_ghost;
extern int engine_max_sparts_per_ghost;
extern int engine_max_parts_per_cooling;

/**
 * @brief Link a density/force task to a cell.
 *
 * @param e The #engine.
 * @param l A pointer to the #link, will be modified atomically.
 * @param t The #task.
 *
 * @return The new #link pointer.
 */
void engine_addlink(struct engine *e, struct link **l, struct task *t) {

#ifdef SWIFT_DEBUG_CHECKS
  if (t == NULL) {
    error("Trying to link NULL task.");
  }
#endif

  /* Get the next free link. */
  const size_t ind = atomic_inc(&e->nr_links);
  if (ind >= e->size_links) {
    error(
        "Link table overflow. Increase the value of "
        "`Scheduler:links_per_tasks`.");
  }
  struct link *res = &e->links[ind];

  /* Set it atomically. */
  res->t = t;
  res->next = atomic_swap(l, res);
}

/**
 * @brief Repartition the cells amongst the nodes.
 *
 * @param e The #engine.
 */
void engine_repartition(struct engine *e) {

#if defined(WITH_MPI) && (defined(HAVE_PARMETIS) || defined(HAVE_METIS))

  ticks tic = getticks();

#ifdef SWIFT_DEBUG_CHECKS
  /* Be verbose about this. */
  if (e->nodeID == 0 || e->verbose) message("repartitioning space");
  fflush(stdout);

  /* Check that all cells have been drifted to the current time */
  space_check_drift_point(e->s, e->ti_current, /*check_multipoles=*/0);
#endif

  /* Clear the repartition flag. */
  e->forcerepart = 0;

  /* Nothing to do if only using a single node. Also avoids METIS
   * bug that doesn't handle this case well. */
  if (e->nr_nodes == 1) return;

  /* Generate the fixed costs include file. */
  if (e->step > 3 && e->reparttype->trigger <= 1.f) {
    task_dump_stats("partition_fixed_costs.h", e, /* header = */ 1,
                    /* allranks = */ 1);
  }

  /* Do the repartitioning. */
  partition_repartition(e->reparttype, e->nodeID, e->nr_nodes, e->s,
                        e->sched.tasks, e->sched.nr_tasks);

  /* Partitioning requires copies of the particles, so we need to reduce the
   * memory in use to the minimum, we can free the sorting indices and the
   * tasks as these will be regenerated at the next rebuild. Also the foreign
   * particle arrays can go as these will be regenerated in proxy exchange. */

  /* Sorting indices. */
  if (e->s->cells_top != NULL) space_free_cells(e->s);

  /* Report the time spent in the different task categories */
  if (e->verbose) scheduler_report_task_times(&e->sched, e->nr_threads);

  /* Task arrays. */
  scheduler_free_tasks(&e->sched);

  /* Foreign parts. (no need to nullify the cell pointers as the cells
   * will be regenerated) */
  space_free_foreign_parts(e->s, /*clear_cell_pointers=*/0);

  /* Now comes the tricky part: Exchange particles between all nodes.
     This is done in two steps, first allreducing a matrix of
     how many particles go from where to where, then re-allocating
     the parts array, and emitting the sends and receives.
     Finally, the space, tasks, and proxies need to be rebuilt. */

  /* Redistribute the particles between the nodes. */
  engine_redistribute(e);

  /* Make the proxies. */
  engine_makeproxies(e);

  /* Tell the engine it should re-build whenever possible */
  e->forcerebuild = 1;

  /* Flag that a repartition has taken place */
  e->step_props |= engine_step_prop_repartition;

  if (e->verbose)
    message("took %.3f %s.", clocks_from_ticks(getticks() - tic),
            clocks_getunit());
#else
  if (e->reparttype->type != REPART_NONE)
    error("SWIFT was not compiled with MPI and METIS or ParMETIS support.");

  /* Clear the repartition flag. */
  e->forcerepart = 0;
#endif
}

/**
 * @brief Decide whether trigger a repartition the cells amongst the nodes.
 *
 * @param e The #engine.
 */
void engine_repartition_trigger(struct engine *e) {

#ifdef WITH_MPI

  const ticks tic = getticks();
  static int opened = 0;
  if (e->restarting) opened = 1;

  /* Do nothing if there have not been enough steps since the last repartition
   * as we don't want to repeat this too often or immediately after a
   * repartition step, or also immediately on restart. We check all this
   * even when we are not repartitioning as the balance logs can still be
   * interesting. */
  if (e->step - e->last_repartition >= 2 && !e->restarting) {

    /* If we have fixed costs available and this is step 2 or we are forcing
     * repartitioning then we do a forced fixed costs repartition regardless. */
    int forced = 0;
    if (e->reparttype->type != REPART_NONE) {
      if (e->reparttype->trigger > 1 ||
          (e->step == 2 && e->reparttype->use_fixed_costs)) {
        if (e->reparttype->trigger > 1) {
          if ((e->step % (int)e->reparttype->trigger) == 0) e->forcerepart = 1;
        } else {
          e->forcerepart = 1;
        }
        e->reparttype->use_ticks = 0;
        forced = 1;
      }
    }

    /* We only check the CPU loads when we have processed a significant number
     * of all particles as we require all tasks to have timings or are
     * interested in the various balances logs. */
    if ((e->updates > 1 &&
         e->updates >= e->total_nr_parts * e->reparttype->minfrac) ||
        (e->g_updates > 1 &&
         e->g_updates >= e->total_nr_gparts * e->reparttype->minfrac)) {

      /* Are we using the task tick timings or fixed costs? */
      if (e->reparttype->use_fixed_costs > 1) {
        e->reparttype->use_ticks = 0;
      } else {
        e->reparttype->use_ticks = 1;
      }

      /* Get the resident size of the process for the memory logs. */
      long size, resident, shared, text, library, data, dirty;
      memuse_use(&size, &resident, &shared, &text, &data, &library, &dirty);

      /* Gather it together with the CPU times used by the tasks in the last
       * step. */
      double timemem[3] = {e->usertime_last_step, e->systime_last_step,
                           (double)resident};
      double timemems[e->nr_nodes * 3];
      MPI_Gather(&timemem, 3, MPI_DOUBLE, timemems, 3, MPI_DOUBLE, 0,
                 MPI_COMM_WORLD);
      if (e->nodeID == 0) {

        /* Get the range and mean of the two CPU times and memory. */
        double umintime = timemems[0];
        double umaxtime = timemems[0];

        double smintime = timemems[1];
        double smaxtime = timemems[1];

        double minmem = timemems[2];
        double maxmem = timemems[2];

        double tmintime = umintime + smintime;
        double tmaxtime = umaxtime + smaxtime;

        double usum = timemems[0];
        double ssum = timemems[1];
        double tsum = usum + ssum;

        double msum = timemems[2];

        for (int k = 3; k < e->nr_nodes * 3; k += 3) {
          if (timemems[k] > umaxtime) umaxtime = timemems[k];
          if (timemems[k] < umintime) umintime = timemems[k];

          if (timemems[k + 1] > smaxtime) smaxtime = timemems[k + 1];
          if (timemems[k + 1] < smintime) smintime = timemems[k + 1];

          double total = timemems[k] + timemems[k + 1];
          if (total > tmaxtime) tmaxtime = total;
          if (total < tmintime) tmintime = total;

          usum += timemems[k];
          ssum += timemems[k + 1];
          tsum += total;

          if (timemems[k + 2] > maxmem) maxmem = timemems[k + 2];
          if (timemems[k + 2] < minmem) minmem = timemems[k + 2];
          msum += timemems[k + 2];
        }
        double umean = usum / (double)e->nr_nodes;
        double smean = ssum / (double)e->nr_nodes;
        double tmean = tsum / (double)e->nr_nodes;
        double mmean = msum / (double)e->nr_nodes;

        /* Are we out of balance and need to repartition? */
        /* ---------------------------------------------- */
        double abs_trigger = fabs(e->reparttype->trigger);
        double balance = (umaxtime - umintime) / umean;
        if (e->reparttype->type != REPART_NONE) {

          /* When forced we don't care about the balance. */
          if (!forced) {
            if (balance > abs_trigger) {
              if (e->verbose)
                message("trigger fraction %.3f > %.3f will repartition",
                        balance, abs_trigger);
              e->forcerepart = 1;
            } else {
              if (e->verbose && e->reparttype->type != REPART_NONE)
                message("trigger fraction %.3f =< %.3f will not repartition",
                        balance, abs_trigger);
            }
          }

        } else {
          /* Not repartitioning, would that have been done otherwise? */
          if (e->verbose) {
            if (balance > abs_trigger) {
              message("trigger fraction %.3f > %.3f would have repartitioned",
                      balance, abs_trigger);
            } else {
              message(
                  "trigger fraction %.3f =< %.3f would not have repartitioned",
                  balance, abs_trigger);
            }
          }
        }

        /* Keep logs of all CPU times and resident memory size for debugging
         * load issues. */
        FILE *timelog = NULL;
        FILE *memlog = NULL;
        if (!opened) {
          timelog = fopen("rank_cpu_balance.log", "w");
          fprintf(timelog, "# step rank user sys sum\n");

          memlog = fopen("rank_memory_balance.log", "w");
          fprintf(memlog, "# step rank resident\n");

          opened = 1;
        } else {
          timelog = fopen("rank_cpu_balance.log", "a");
          memlog = fopen("rank_memory_balance.log", "a");
        }

        for (int k = 0; k < e->nr_nodes * 3; k += 3) {

          fprintf(timelog, "%d %d %f %f %f\n", e->step, k / 3, timemems[k],
                  timemems[k + 1], timemems[k] + timemems[k + 1]);

          fprintf(memlog, "%d %d %ld\n", e->step, k / 3, (long)timemems[k + 2]);
        }

        fprintf(timelog, "# %d mean times: %f %f %f\n", e->step, umean, smean,
                tmean);
        if (abs_trigger > 1.f) abs_trigger = 0.f; /* Not relevant. */
        fprintf(timelog,
                "# %d balance: %f, expected: %f (sys: %f, total: %f)\n",
                e->step, balance, abs_trigger, (smaxtime - smintime) / smean,
                (tmaxtime - tmintime) / tmean);

        fclose(timelog);

        fprintf(memlog, "# %d mean resident memory: %f, balance: %f\n", e->step,
                mmean, (maxmem - minmem) / mmean);
        fclose(memlog);
      }

      /* All nodes do this together, so send to other ranks. */
      MPI_Bcast(&e->forcerepart, 1, MPI_INT, 0, MPI_COMM_WORLD);
    }

    /* Remember we did this. */
    if (e->forcerepart) e->last_repartition = e->step;
  }

  if (e->verbose)
    message("took %.3f %s", clocks_from_ticks(getticks() - tic),
            clocks_getunit());
#endif
}

/**
 * @brief Exchange cell structures with other nodes.
 *
 * @param e The #engine.
 */
void engine_exchange_cells(struct engine *e) {

#ifdef WITH_MPI

  const int with_gravity = e->policy & engine_policy_self_gravity;
  const ticks tic = getticks();

  /* Exchange the cell structure with neighbouring ranks. */
  proxy_cells_exchange(e->proxies, e->nr_proxies, e->s, with_gravity);

  if (e->verbose)
    message("took %.3f %s.", clocks_from_ticks(getticks() - tic),
            clocks_getunit());

#else
  error("SWIFT was not compiled with MPI support.");
#endif
}

/**
 * @brief Exchange straying particles with other nodes.
 *
 * @param e The #engine.
 * @param offset_parts The index in the parts array as of which the foreign
 *        parts reside (i.e. the current number of local #part).
 * @param ind_part The foreign #cell ID of each part.
 * @param Npart The number of stray parts, contains the number of parts received
 *        on return.
 * @param offset_gparts The index in the gparts array as of which the foreign
 *        parts reside (i.e. the current number of local #gpart).
 * @param ind_gpart The foreign #cell ID of each gpart.
 * @param Ngpart The number of stray gparts, contains the number of gparts
 *        received on return.
 * @param offset_sparts The index in the sparts array as of which the foreign
 *        parts reside (i.e. the current number of local #spart).
 * @param ind_spart The foreign #cell ID of each spart.
 * @param Nspart The number of stray sparts, contains the number of sparts
 *        received on return.
 * @param offset_bparts The index in the bparts array as of which the foreign
 *        parts reside (i.e. the current number of local #bpart).
 * @param ind_bpart The foreign #cell ID of each bpart.
 * @param Nbpart The number of stray bparts, contains the number of bparts
 *        received on return.
 *
 * Note that this function does not mess-up the linkage between parts and
 * gparts, i.e. the received particles have correct linkeage.
 */
void engine_exchange_strays(struct engine *e, const size_t offset_parts,
                            const int *restrict ind_part, size_t *Npart,
                            const size_t offset_gparts,
                            const int *restrict ind_gpart, size_t *Ngpart,
                            const size_t offset_sparts,
                            const int *restrict ind_spart, size_t *Nspart,
                            const size_t offset_bparts,
                            const int *restrict ind_bpart, size_t *Nbpart) {

#ifdef WITH_MPI
  struct space *s = e->s;
  ticks tic = getticks();

  /* Re-set the proxies. */
  for (int k = 0; k < e->nr_proxies; k++) {
    e->proxies[k].nr_parts_out = 0;
    e->proxies[k].nr_gparts_out = 0;
    e->proxies[k].nr_sparts_out = 0;
    e->proxies[k].nr_bparts_out = 0;
  }

  /* Put the parts into the corresponding proxies. */
  for (size_t k = 0; k < *Npart; k++) {

    /* Ignore the particles we want to get rid of (inhibited, ...). */
    if (ind_part[k] == -1) continue;

    /* Get the target node and proxy ID. */
    const int node_id = e->s->cells_top[ind_part[k]].nodeID;
    if (node_id < 0 || node_id >= e->nr_nodes)
      error("Bad node ID %i.", node_id);
    const int pid = e->proxy_ind[node_id];
    if (pid < 0) {
      error(
          "Do not have a proxy for the requested nodeID %i for part with "
          "id=%lld, x=[%e,%e,%e].",
          node_id, s->parts[offset_parts + k].id,
          s->parts[offset_parts + k].x[0], s->parts[offset_parts + k].x[1],
          s->parts[offset_parts + k].x[2]);
    }

    /* Re-link the associated gpart with the buffer offset of the part. */
    if (s->parts[offset_parts + k].gpart != NULL) {
      s->parts[offset_parts + k].gpart->id_or_neg_offset =
          -e->proxies[pid].nr_parts_out;
    }

#ifdef SWIFT_DEBUG_CHECKS
    if (s->parts[offset_parts + k].time_bin == time_bin_inhibited)
      error("Attempting to exchange an inhibited particle");
#endif

    /* Load the part and xpart into the proxy. */
    proxy_parts_load(&e->proxies[pid], &s->parts[offset_parts + k],
                     &s->xparts[offset_parts + k], 1);

#ifdef WITH_LOGGER
    if (e->policy & engine_policy_logger) {
      const uint32_t logger_flag =
          logger_pack_flags_and_data(logger_flag_mpi_exit, node_id);

      /* Log the particle when leaving a rank. */
      logger_log_part(
          e->logger, &s->parts[offset_parts + k], &s->xparts[offset_parts + k],
          logger_masks_all_part | logger_mask_data[logger_special_flags].mask,
          logger_flag);
    }
#endif
  }

  /* Put the sparts into the corresponding proxies. */
  for (size_t k = 0; k < *Nspart; k++) {

    /* Ignore the particles we want to get rid of (inhibited, ...). */
    if (ind_spart[k] == -1) continue;

    /* Get the target node and proxy ID. */
    const int node_id = e->s->cells_top[ind_spart[k]].nodeID;
    if (node_id < 0 || node_id >= e->nr_nodes)
      error("Bad node ID %i.", node_id);
    const int pid = e->proxy_ind[node_id];
    if (pid < 0) {
      error(
          "Do not have a proxy for the requested nodeID %i for part with "
          "id=%lld, x=[%e,%e,%e].",
          node_id, s->sparts[offset_sparts + k].id,
          s->sparts[offset_sparts + k].x[0], s->sparts[offset_sparts + k].x[1],
          s->sparts[offset_sparts + k].x[2]);
    }

    /* Re-link the associated gpart with the buffer offset of the spart. */
    if (s->sparts[offset_sparts + k].gpart != NULL) {
      s->sparts[offset_sparts + k].gpart->id_or_neg_offset =
          -e->proxies[pid].nr_sparts_out;
    }

#ifdef SWIFT_DEBUG_CHECKS
    if (s->sparts[offset_sparts + k].time_bin == time_bin_inhibited)
      error("Attempting to exchange an inhibited particle");
#endif

    /* Load the spart into the proxy */
    proxy_sparts_load(&e->proxies[pid], &s->sparts[offset_sparts + k], 1);

#ifdef WITH_LOGGER
    if (e->policy & engine_policy_logger) {
      const uint32_t logger_flag =
          logger_pack_flags_and_data(logger_flag_mpi_exit, node_id);

      /* Log the particle when leaving a rank. */
      logger_log_spart(
          e->logger, &s->sparts[offset_sparts + k],
          logger_masks_all_spart | logger_mask_data[logger_special_flags].mask,
          logger_flag);
    }
#endif
  }

  /* Put the bparts into the corresponding proxies. */
  for (size_t k = 0; k < *Nbpart; k++) {

    /* Ignore the particles we want to get rid of (inhibited, ...). */
    if (ind_bpart[k] == -1) continue;

    /* Get the target node and proxy ID. */
    const int node_id = e->s->cells_top[ind_bpart[k]].nodeID;
    if (node_id < 0 || node_id >= e->nr_nodes)
      error("Bad node ID %i.", node_id);
    const int pid = e->proxy_ind[node_id];
    if (pid < 0) {
      error(
          "Do not have a proxy for the requested nodeID %i for part with "
          "id=%lld, x=[%e,%e,%e].",
          node_id, s->bparts[offset_bparts + k].id,
          s->bparts[offset_bparts + k].x[0], s->bparts[offset_bparts + k].x[1],
          s->bparts[offset_bparts + k].x[2]);
    }

    /* Re-link the associated gpart with the buffer offset of the bpart. */
    if (s->bparts[offset_bparts + k].gpart != NULL) {
      s->bparts[offset_bparts + k].gpart->id_or_neg_offset =
          -e->proxies[pid].nr_bparts_out;
    }

#ifdef SWIFT_DEBUG_CHECKS
    if (s->bparts[offset_bparts + k].time_bin == time_bin_inhibited)
      error("Attempting to exchange an inhibited particle");
#endif

    /* Load the bpart into the proxy */
    proxy_bparts_load(&e->proxies[pid], &s->bparts[offset_bparts + k], 1);

#ifdef WITH_LOGGER
    if (e->policy & engine_policy_logger) {
      error("Not yet implemented.");
    }
#endif
  }

  /* Put the gparts into the corresponding proxies. */
  for (size_t k = 0; k < *Ngpart; k++) {

    /* Ignore the particles we want to get rid of (inhibited, ...). */
    if (ind_gpart[k] == -1) continue;

    /* Get the target node and proxy ID. */
    const int node_id = e->s->cells_top[ind_gpart[k]].nodeID;
    if (node_id < 0 || node_id >= e->nr_nodes)
      error("Bad node ID %i.", node_id);
    const int pid = e->proxy_ind[node_id];
    if (pid < 0) {
      error(
          "Do not have a proxy for the requested nodeID %i for part with "
          "id=%lli, x=[%e,%e,%e].",
          node_id, s->gparts[offset_gparts + k].id_or_neg_offset,
          s->gparts[offset_gparts + k].x[0], s->gparts[offset_gparts + k].x[1],
          s->gparts[offset_gparts + k].x[2]);
    }

#ifdef SWIFT_DEBUG_CHECKS
    if (s->gparts[offset_gparts + k].time_bin == time_bin_inhibited)
      error("Attempting to exchange an inhibited particle");
#endif

    /* Load the gpart into the proxy */
    proxy_gparts_load(&e->proxies[pid], &s->gparts[offset_gparts + k], 1);

#ifdef WITH_LOGGER
    /* Write only the dark matter particles */
    if ((e->policy & engine_policy_logger) &&
        s->gparts[offset_gparts + k].type == swift_type_dark_matter) {

      const uint32_t logger_flag =
          logger_pack_flags_and_data(logger_flag_mpi_exit, node_id);

      /* Log the particle when leaving a rank. */
      logger_log_gpart(
          e->logger, &s->gparts[offset_gparts + k],
          logger_masks_all_gpart | logger_mask_data[logger_special_flags].mask,
          logger_flag);
    }
#endif
  }

  /* Launch the proxies. */
  MPI_Request reqs_in[5 * engine_maxproxies];
  MPI_Request reqs_out[5 * engine_maxproxies];
  for (int k = 0; k < e->nr_proxies; k++) {
    proxy_parts_exchange_first(&e->proxies[k]);
    reqs_in[k] = e->proxies[k].req_parts_count_in;
    reqs_out[k] = e->proxies[k].req_parts_count_out;
  }

  /* Wait for each count to come in and start the recv. */
  for (int k = 0; k < e->nr_proxies; k++) {
    int pid = MPI_UNDEFINED;
    if (MPI_Waitany(e->nr_proxies, reqs_in, &pid, MPI_STATUS_IGNORE) !=
            MPI_SUCCESS ||
        pid == MPI_UNDEFINED)
      error("MPI_Waitany failed.");
    // message( "request from proxy %i has arrived." , pid );
    proxy_parts_exchange_second(&e->proxies[pid]);
  }

  /* Wait for all the sends to have finished too. */
  if (MPI_Waitall(e->nr_proxies, reqs_out, MPI_STATUSES_IGNORE) != MPI_SUCCESS)
    error("MPI_Waitall on sends failed.");

  /* Count the total number of incoming particles and make sure we have
     enough space to accommodate them. */
  int count_parts_in = 0;
  int count_gparts_in = 0;
  int count_sparts_in = 0;
  int count_bparts_in = 0;
  for (int k = 0; k < e->nr_proxies; k++) {
    count_parts_in += e->proxies[k].nr_parts_in;
    count_gparts_in += e->proxies[k].nr_gparts_in;
    count_sparts_in += e->proxies[k].nr_sparts_in;
    count_bparts_in += e->proxies[k].nr_bparts_in;
  }
  if (e->verbose) {
    message(
        "sent out %zu/%zu/%zu/%zu parts/gparts/sparts/bparts, got %i/%i/%i/%i "
        "back.",
        *Npart, *Ngpart, *Nspart, *Nbpart, count_parts_in, count_gparts_in,
        count_sparts_in, count_bparts_in);
  }

  /* Reallocate the particle arrays if necessary */
  if (offset_parts + count_parts_in > s->size_parts) {
    s->size_parts = (offset_parts + count_parts_in) * engine_parts_size_grow;
    struct part *parts_new = NULL;
    struct xpart *xparts_new = NULL;
    if (swift_memalign("parts", (void **)&parts_new, part_align,
                       sizeof(struct part) * s->size_parts) != 0 ||
        swift_memalign("xparts", (void **)&xparts_new, xpart_align,
                       sizeof(struct xpart) * s->size_parts) != 0)
      error("Failed to allocate new part data.");
    memcpy(parts_new, s->parts, sizeof(struct part) * offset_parts);
    memcpy(xparts_new, s->xparts, sizeof(struct xpart) * offset_parts);
    swift_free("parts", s->parts);
    swift_free("xparts", s->xparts);
    s->parts = parts_new;
    s->xparts = xparts_new;

    /* Reset the links */
    for (size_t k = 0; k < offset_parts; k++) {
      if (s->parts[k].gpart != NULL) {
        s->parts[k].gpart->id_or_neg_offset = -k;
      }
    }
  }

  if (offset_sparts + count_sparts_in > s->size_sparts) {
    s->size_sparts = (offset_sparts + count_sparts_in) * engine_parts_size_grow;
    struct spart *sparts_new = NULL;
    if (swift_memalign("sparts", (void **)&sparts_new, spart_align,
                       sizeof(struct spart) * s->size_sparts) != 0)
      error("Failed to allocate new spart data.");
    memcpy(sparts_new, s->sparts, sizeof(struct spart) * offset_sparts);
    swift_free("sparts", s->sparts);
    s->sparts = sparts_new;

    /* Reset the links */
    for (size_t k = 0; k < offset_sparts; k++) {
      if (s->sparts[k].gpart != NULL) {
        s->sparts[k].gpart->id_or_neg_offset = -k;
      }
    }
  }

  if (offset_bparts + count_bparts_in > s->size_bparts) {
    s->size_bparts = (offset_bparts + count_bparts_in) * engine_parts_size_grow;
    struct bpart *bparts_new = NULL;
    if (swift_memalign("bparts", (void **)&bparts_new, bpart_align,
                       sizeof(struct bpart) * s->size_bparts) != 0)
      error("Failed to allocate new bpart data.");
    memcpy(bparts_new, s->bparts, sizeof(struct bpart) * offset_bparts);
    swift_free("bparts", s->bparts);
    s->bparts = bparts_new;

    /* Reset the links */
    for (size_t k = 0; k < offset_bparts; k++) {
      if (s->bparts[k].gpart != NULL) {
        s->bparts[k].gpart->id_or_neg_offset = -k;
      }
    }
  }

  if (offset_gparts + count_gparts_in > s->size_gparts) {
    s->size_gparts = (offset_gparts + count_gparts_in) * engine_parts_size_grow;
    struct gpart *gparts_new = NULL;
    if (swift_memalign("gparts", (void **)&gparts_new, gpart_align,
                       sizeof(struct gpart) * s->size_gparts) != 0)
      error("Failed to allocate new gpart data.");
    memcpy(gparts_new, s->gparts, sizeof(struct gpart) * offset_gparts);
    swift_free("gparts", s->gparts);
    s->gparts = gparts_new;

    /* Reset the links */
    for (size_t k = 0; k < offset_gparts; k++) {
      if (s->gparts[k].type == swift_type_gas) {
        s->parts[-s->gparts[k].id_or_neg_offset].gpart = &s->gparts[k];
      } else if (s->gparts[k].type == swift_type_stars) {
        s->sparts[-s->gparts[k].id_or_neg_offset].gpart = &s->gparts[k];
      } else if (s->gparts[k].type == swift_type_black_hole) {
        s->bparts[-s->gparts[k].id_or_neg_offset].gpart = &s->gparts[k];
      }
    }
  }

  /* Collect the requests for the particle data from the proxies. */
  int nr_in = 0, nr_out = 0;
  for (int k = 0; k < e->nr_proxies; k++) {
    if (e->proxies[k].nr_parts_in > 0) {
      reqs_in[5 * k] = e->proxies[k].req_parts_in;
      reqs_in[5 * k + 1] = e->proxies[k].req_xparts_in;
      nr_in += 2;
    } else {
      reqs_in[5 * k] = reqs_in[5 * k + 1] = MPI_REQUEST_NULL;
    }
    if (e->proxies[k].nr_gparts_in > 0) {
      reqs_in[5 * k + 2] = e->proxies[k].req_gparts_in;
      nr_in += 1;
    } else {
      reqs_in[5 * k + 2] = MPI_REQUEST_NULL;
    }
    if (e->proxies[k].nr_sparts_in > 0) {
      reqs_in[5 * k + 3] = e->proxies[k].req_sparts_in;
      nr_in += 1;
    } else {
      reqs_in[5 * k + 3] = MPI_REQUEST_NULL;
    }
    if (e->proxies[k].nr_bparts_in > 0) {
      reqs_in[5 * k + 4] = e->proxies[k].req_bparts_in;
      nr_in += 1;
    } else {
      reqs_in[5 * k + 4] = MPI_REQUEST_NULL;
    }

    if (e->proxies[k].nr_parts_out > 0) {
      reqs_out[5 * k] = e->proxies[k].req_parts_out;
      reqs_out[5 * k + 1] = e->proxies[k].req_xparts_out;
      nr_out += 2;
    } else {
      reqs_out[5 * k] = reqs_out[5 * k + 1] = MPI_REQUEST_NULL;
    }
    if (e->proxies[k].nr_gparts_out > 0) {
      reqs_out[5 * k + 2] = e->proxies[k].req_gparts_out;
      nr_out += 1;
    } else {
      reqs_out[5 * k + 2] = MPI_REQUEST_NULL;
    }
    if (e->proxies[k].nr_sparts_out > 0) {
      reqs_out[5 * k + 3] = e->proxies[k].req_sparts_out;
      nr_out += 1;
    } else {
      reqs_out[5 * k + 3] = MPI_REQUEST_NULL;
    }
    if (e->proxies[k].nr_bparts_out > 0) {
      reqs_out[5 * k + 4] = e->proxies[k].req_bparts_out;
      nr_out += 1;
    } else {
      reqs_out[5 * k + 4] = MPI_REQUEST_NULL;
    }
  }

  /* Wait for each part array to come in and collect the new
     parts from the proxies. */
  int count_parts = 0, count_gparts = 0, count_sparts = 0, count_bparts = 0;
  for (int k = 0; k < nr_in; k++) {
    int err, pid;
    if ((err = MPI_Waitany(5 * e->nr_proxies, reqs_in, &pid,
                           MPI_STATUS_IGNORE)) != MPI_SUCCESS) {
      char buff[MPI_MAX_ERROR_STRING];
      int res;
      MPI_Error_string(err, buff, &res);
      error("MPI_Waitany failed (%s).", buff);
    }
    if (pid == MPI_UNDEFINED) break;
    // message( "request from proxy %i has arrived." , pid / 5 );
    pid = 5 * (pid / 5);

    /* If all the requests for a given proxy have arrived... */
    if (reqs_in[pid + 0] == MPI_REQUEST_NULL &&
        reqs_in[pid + 1] == MPI_REQUEST_NULL &&
        reqs_in[pid + 2] == MPI_REQUEST_NULL &&
        reqs_in[pid + 3] == MPI_REQUEST_NULL &&
        reqs_in[pid + 4] == MPI_REQUEST_NULL) {
      /* Copy the particle data to the part/xpart/gpart arrays. */
      struct proxy *prox = &e->proxies[pid / 5];
      memcpy(&s->parts[offset_parts + count_parts], prox->parts_in,
             sizeof(struct part) * prox->nr_parts_in);
      memcpy(&s->xparts[offset_parts + count_parts], prox->xparts_in,
             sizeof(struct xpart) * prox->nr_parts_in);
      memcpy(&s->gparts[offset_gparts + count_gparts], prox->gparts_in,
             sizeof(struct gpart) * prox->nr_gparts_in);
      memcpy(&s->sparts[offset_sparts + count_sparts], prox->sparts_in,
             sizeof(struct spart) * prox->nr_sparts_in);
      memcpy(&s->bparts[offset_bparts + count_bparts], prox->bparts_in,
             sizeof(struct bpart) * prox->nr_bparts_in);

#ifdef WITH_LOGGER
      if (e->policy & engine_policy_logger) {
        const uint32_t flag =
            logger_pack_flags_and_data(logger_flag_mpi_enter, prox->nodeID);

        struct part *parts = &s->parts[offset_parts + count_parts];
        struct xpart *xparts = &s->xparts[offset_parts + count_parts];
        struct spart *sparts = &s->sparts[offset_sparts + count_sparts];
        struct gpart *gparts = &s->gparts[offset_gparts + count_gparts];

        /* Log the gas particles */
        logger_log_parts(
            e->logger, parts, xparts, prox->nr_parts_in,
            logger_masks_all_part | logger_mask_data[logger_special_flags].mask,
            flag);

        /* Log the stellar particles */
        logger_log_sparts(e->logger, sparts, prox->nr_sparts_in,
                          logger_masks_all_spart |
                              logger_mask_data[logger_special_flags].mask,
                          flag);

        /* Log the gparts */
        logger_log_gparts(e->logger, gparts, prox->nr_gparts_in,
                          logger_masks_all_gpart |
                              logger_mask_data[logger_special_flags].mask,
                          flag);

        /* Log the bparts */
        if (prox->nr_bparts_in > 0) {
          error("TODO");
        }
      }
#endif
      /* for (int k = offset; k < offset + count; k++)
         message(
            "received particle %lli, x=[%.3e %.3e %.3e], h=%.3e, from node %i.",
            s->parts[k].id, s->parts[k].x[0], s->parts[k].x[1],
            s->parts[k].x[2], s->parts[k].h, p->nodeID); */

      /* Re-link the gparts. */
      for (int kk = 0; kk < prox->nr_gparts_in; kk++) {
        struct gpart *gp = &s->gparts[offset_gparts + count_gparts + kk];

        if (gp->type == swift_type_gas) {
          struct part *p =
              &s->parts[offset_parts + count_parts - gp->id_or_neg_offset];
          gp->id_or_neg_offset = s->parts - p;
          p->gpart = gp;
        } else if (gp->type == swift_type_stars) {
          struct spart *sp =
              &s->sparts[offset_sparts + count_sparts - gp->id_or_neg_offset];
          gp->id_or_neg_offset = s->sparts - sp;
          sp->gpart = gp;
        } else if (gp->type == swift_type_black_hole) {
          struct bpart *bp =
              &s->bparts[offset_bparts + count_bparts - gp->id_or_neg_offset];
          gp->id_or_neg_offset = s->bparts - bp;
          bp->gpart = gp;
        }
      }

      /* Advance the counters. */
      count_parts += prox->nr_parts_in;
      count_gparts += prox->nr_gparts_in;
      count_sparts += prox->nr_sparts_in;
      count_bparts += prox->nr_bparts_in;
    }
  }

  /* Wait for all the sends to have finished too. */
  if (nr_out > 0)
    if (MPI_Waitall(5 * e->nr_proxies, reqs_out, MPI_STATUSES_IGNORE) !=
        MPI_SUCCESS)
      error("MPI_Waitall on sends failed.");

  /* Free the proxy memory */
  for (int k = 0; k < e->nr_proxies; k++) {
    proxy_free_particle_buffers(&e->proxies[k]);
  }

  if (e->verbose)
    message("took %.3f %s.", clocks_from_ticks(getticks() - tic),
            clocks_getunit());

  /* Return the number of harvested parts. */
  *Npart = count_parts;
  *Ngpart = count_gparts;
  *Nspart = count_sparts;
  *Nbpart = count_bparts;

#else
  error("SWIFT was not compiled with MPI support.");
#endif
}

/**
 * @brief Exchanges the top-level multipoles between all the nodes
 * such that every node has a multipole for each top-level cell.
 *
 * @param e The #engine.
 */
void engine_exchange_top_multipoles(struct engine *e) {

#ifdef WITH_MPI

  ticks tic = getticks();

#ifdef SWIFT_DEBUG_CHECKS
  for (int i = 0; i < e->s->nr_cells; ++i) {
    const struct gravity_tensors *m = &e->s->multipoles_top[i];
    if (e->s->cells_top[i].nodeID == engine_rank) {
      if (m->m_pole.M_000 > 0.) {
        if (m->CoM[0] < 0. || m->CoM[0] > e->s->dim[0])
          error("Invalid multipole position in X");
        if (m->CoM[1] < 0. || m->CoM[1] > e->s->dim[1])
          error("Invalid multipole position in Y");
        if (m->CoM[2] < 0. || m->CoM[2] > e->s->dim[2])
          error("Invalid multipole position in Z");
      }
    } else {
      if (m->m_pole.M_000 != 0.) error("Non-zero mass for foreign m-pole");
      if (m->CoM[0] != 0.) error("Non-zero position in X for foreign m-pole");
      if (m->CoM[1] != 0.) error("Non-zero position in Y for foreign m-pole");
      if (m->CoM[2] != 0.) error("Non-zero position in Z for foreign m-pole");
      if (m->m_pole.num_gpart != 0)
        error("Non-zero gpart count in foreign m-pole");
    }
  }
#endif

  /* Each node (space) has constructed its own top-level multipoles.
   * We now need to make sure every other node has a copy of everything.
   *
   * We use our home-made reduction operation that simply performs a XOR
   * operation on the multipoles. Since only local multipoles are non-zero and
   * each multipole is only present once, the bit-by-bit XOR will
   * create the desired result.
   */
  int err = MPI_Allreduce(MPI_IN_PLACE, e->s->multipoles_top, e->s->nr_cells,
                          multipole_mpi_type, multipole_mpi_reduce_op,
                          MPI_COMM_WORLD);
  if (err != MPI_SUCCESS)
    mpi_error(err, "Failed to all-reduce the top-level multipoles.");

#ifdef SWIFT_DEBUG_CHECKS
  long long counter = 0;

  /* Let's check that what we received makes sense */
  for (int i = 0; i < e->s->nr_cells; ++i) {
    const struct gravity_tensors *m = &e->s->multipoles_top[i];
    counter += m->m_pole.num_gpart;
    if (m->m_pole.num_gpart < 0) {
      error("m->m_pole.num_gpart is negative: %lld", m->m_pole.num_gpart);
    }
    if (m->m_pole.M_000 > 0.) {
      if (m->CoM[0] < 0. || m->CoM[0] > e->s->dim[0])
        error("Invalid multipole position in X");
      if (m->CoM[1] < 0. || m->CoM[1] > e->s->dim[1])
        error("Invalid multipole position in Y");
      if (m->CoM[2] < 0. || m->CoM[2] > e->s->dim[2])
        error("Invalid multipole position in Z");
    }
  }
  if (counter != e->total_nr_gparts)
    error(
        "Total particles in multipoles inconsistent with engine.\n "
        "  counter = %lld, nr_gparts = %lld",
        counter, e->total_nr_gparts);
#endif

  if (e->verbose)
    message("took %.3f %s.", clocks_from_ticks(getticks() - tic),
            clocks_getunit());
#else
  error("SWIFT was not compiled with MPI support.");
#endif
}

void engine_exchange_proxy_multipoles(struct engine *e) {

#ifdef WITH_MPI

  const ticks tic = getticks();

  /* Start by counting the number of cells to send and receive */
  int count_send_cells = 0;
  int count_recv_cells = 0;
  int count_send_requests = 0;
  int count_recv_requests = 0;

  /* Loop over the proxies. */
  for (int pid = 0; pid < e->nr_proxies; pid++) {

    /* Get a handle on the proxy. */
    const struct proxy *p = &e->proxies[pid];

    /* Now collect the number of requests associated */
    count_recv_requests += p->nr_cells_in;
    count_send_requests += p->nr_cells_out;

    /* And the actual number of things we are going to ship */
    for (int k = 0; k < p->nr_cells_in; k++)
      count_recv_cells += p->cells_in[k]->mpi.pcell_size;

    for (int k = 0; k < p->nr_cells_out; k++)
      count_send_cells += p->cells_out[k]->mpi.pcell_size;
  }

  /* Allocate the buffers for the packed data */
  struct gravity_tensors *buffer_send = NULL;
  if (swift_memalign("send_gravity_tensors", (void **)&buffer_send,
                     SWIFT_CACHE_ALIGNMENT,
                     count_send_cells * sizeof(struct gravity_tensors)) != 0)
    error("Unable to allocate memory for multipole transactions");

  struct gravity_tensors *buffer_recv = NULL;
  if (swift_memalign("recv_gravity_tensors", (void **)&buffer_recv,
                     SWIFT_CACHE_ALIGNMENT,
                     count_recv_cells * sizeof(struct gravity_tensors)) != 0)
    error("Unable to allocate memory for multipole transactions");

  /* Also allocate the MPI requests */
  const int count_requests = count_send_requests + count_recv_requests;
  MPI_Request *requests =
      (MPI_Request *)malloc(sizeof(MPI_Request) * count_requests);
  if (requests == NULL) error("Unable to allocate memory for MPI requests");

  int this_request = 0;
  int this_recv = 0;
  int this_send = 0;

  /* Loop over the proxies to issue the receives. */
  for (int pid = 0; pid < e->nr_proxies; pid++) {

    /* Get a handle on the proxy. */
    const struct proxy *p = &e->proxies[pid];

    for (int k = 0; k < p->nr_cells_in; k++) {

      const int num_elements = p->cells_in[k]->mpi.pcell_size;

      /* Receive everything */
      MPI_Irecv(&buffer_recv[this_recv], num_elements, multipole_mpi_type,
                p->cells_in[k]->nodeID, p->cells_in[k]->mpi.tag, MPI_COMM_WORLD,
                &requests[this_request]);

      /* Move to the next slot in the buffers */
      this_recv += num_elements;
      this_request++;
    }

    /* Loop over the proxies to issue the sends. */
    for (int k = 0; k < p->nr_cells_out; k++) {

      /* Number of multipoles in this cell hierarchy */
      const int num_elements = p->cells_out[k]->mpi.pcell_size;

      /* Let's pack everything recursively */
      cell_pack_multipoles(p->cells_out[k], &buffer_send[this_send]);

      /* Send everything (note the use of cells_in[0] to get the correct node
       * ID. */
      MPI_Isend(&buffer_send[this_send], num_elements, multipole_mpi_type,
                p->cells_in[0]->nodeID, p->cells_out[k]->mpi.tag,
                MPI_COMM_WORLD, &requests[this_request]);

      /* Move to the next slot in the buffers */
      this_send += num_elements;
      this_request++;
    }
  }

  /* Wait for all the requests to arrive home */
  MPI_Status *stats = (MPI_Status *)malloc(count_requests * sizeof(MPI_Status));
  int res;
  if ((res = MPI_Waitall(count_requests, requests, stats)) != MPI_SUCCESS) {
    for (int k = 0; k < count_requests; ++k) {
      char buff[MPI_MAX_ERROR_STRING];
      MPI_Error_string(stats[k].MPI_ERROR, buff, &res);
      message("request from source %i, tag %i has error '%s'.",
              stats[k].MPI_SOURCE, stats[k].MPI_TAG, buff);
    }
    error("Failed during waitall for multipole data.");
  }

  /* Let's now unpack the multipoles at the right place */
  this_recv = 0;
  for (int pid = 0; pid < e->nr_proxies; pid++) {

    /* Get a handle on the proxy. */
    const struct proxy *p = &e->proxies[pid];

    for (int k = 0; k < p->nr_cells_in; k++) {

      const int num_elements = p->cells_in[k]->mpi.pcell_size;

#ifdef SWIFT_DEBUG_CHECKS

      /* Check that the first element (top-level cell's multipole) matches what
       * we received */
      if (p->cells_in[k]->grav.multipole->m_pole.num_gpart !=
          buffer_recv[this_recv].m_pole.num_gpart)
        error("Current: M_000=%e num_gpart=%lld\n New: M_000=%e num_gpart=%lld",
              p->cells_in[k]->grav.multipole->m_pole.M_000,
              p->cells_in[k]->grav.multipole->m_pole.num_gpart,
              buffer_recv[this_recv].m_pole.M_000,
              buffer_recv[this_recv].m_pole.num_gpart);
#endif

      /* Unpack recursively */
      cell_unpack_multipoles(p->cells_in[k], &buffer_recv[this_recv]);

      /* Move to the next slot in the buffers */
      this_recv += num_elements;
    }
  }

  /* Free everything */
  free(stats);
  free(buffer_send);
  free(buffer_recv);
  free(requests);

  /* How much time did this take? */
  if (e->verbose)
    message("took %.3f %s.", clocks_from_ticks(getticks() - tic),
            clocks_getunit());
#else
  error("SWIFT was not compiled with MPI support.");
#endif
}

/**
 * @brief Allocate memory for the foreign particles.
 *
 * We look into the proxies for cells that have tasks and count
 * the number of particles in these cells. We then allocate
 * memory and link all the cells that have tasks and all cells
 * deeper in the tree.
 *
 * @param e The #engine.
 */
void engine_allocate_foreign_particles(struct engine *e) {

#ifdef WITH_MPI

  const int nr_proxies = e->nr_proxies;
  const int with_hydro = e->policy & engine_policy_hydro;
  const int with_stars = e->policy & engine_policy_stars;
  const int with_black_holes = e->policy & engine_policy_black_holes;
  struct space *s = e->s;
  ticks tic = getticks();

  /* Count the number of particles we need to import and re-allocate
     the buffer if needed. */
  size_t count_parts_in = 0, count_gparts_in = 0, count_sparts_in = 0,
         count_bparts_in = 0;
  for (int k = 0; k < nr_proxies; k++) {
    for (int j = 0; j < e->proxies[k].nr_cells_in; j++) {

      if (e->proxies[k].cells_in_type[j] & proxy_cell_type_hydro) {
        count_parts_in += cell_count_parts_for_tasks(e->proxies[k].cells_in[j]);
      }

      if (e->proxies[k].cells_in_type[j] & proxy_cell_type_gravity) {
        count_gparts_in +=
            cell_count_gparts_for_tasks(e->proxies[k].cells_in[j]);
      }

      /* For stars, we just use the numbers in the top-level cells */
      count_sparts_in +=
          e->proxies[k].cells_in[j]->stars.count + space_extra_sparts;

      /* For black holes, we just use the numbers in the top-level cells */
      count_bparts_in += e->proxies[k].cells_in[j]->black_holes.count;
    }
  }

  if (!with_hydro && count_parts_in)
    error(
        "Not running with hydro but about to receive gas particles in "
        "proxies!");
  if (!with_stars && count_sparts_in)
    error("Not running with stars but about to receive stars in proxies!");
  if (!with_black_holes && count_bparts_in)
    error(
        "Not running with black holes but about to receive black holes in "
        "proxies!");

  if (e->verbose)
    message("Counting number of foreign particles took %.3f %s.",
            clocks_from_ticks(getticks() - tic), clocks_getunit());

  tic = getticks();

  /* Allocate space for the foreign particles we will receive */
  if (count_parts_in > s->size_parts_foreign) {
    if (s->parts_foreign != NULL) swift_free("parts_foreign", s->parts_foreign);
    s->size_parts_foreign = engine_foreign_alloc_margin * count_parts_in;
    if (swift_memalign("parts_foreign", (void **)&s->parts_foreign, part_align,
                       sizeof(struct part) * s->size_parts_foreign) != 0)
      error("Failed to allocate foreign part data.");
  }

  /* Allocate space for the foreign particles we will receive */
  if (count_gparts_in > s->size_gparts_foreign) {
    if (s->gparts_foreign != NULL)
      swift_free("gparts_foreign", s->gparts_foreign);
    s->size_gparts_foreign = engine_foreign_alloc_margin * count_gparts_in;
    if (swift_memalign("gparts_foreign", (void **)&s->gparts_foreign,
                       gpart_align,
                       sizeof(struct gpart) * s->size_gparts_foreign) != 0)
      error("Failed to allocate foreign gpart data.");
  }

  /* Allocate space for the foreign particles we will receive */
  if (count_sparts_in > s->size_sparts_foreign) {
    if (s->sparts_foreign != NULL)
      swift_free("sparts_foreign", s->sparts_foreign);
    s->size_sparts_foreign = engine_foreign_alloc_margin * count_sparts_in;
    if (swift_memalign("sparts_foreign", (void **)&s->sparts_foreign,
                       spart_align,
                       sizeof(struct spart) * s->size_sparts_foreign) != 0)
      error("Failed to allocate foreign spart data.");
  }

  /* Allocate space for the foreign particles we will receive */
  if (count_bparts_in > s->size_bparts_foreign) {
    if (s->bparts_foreign != NULL)
      swift_free("bparts_foreign", s->bparts_foreign);
    s->size_bparts_foreign = engine_foreign_alloc_margin * count_bparts_in;
    if (swift_memalign("bparts_foreign", (void **)&s->bparts_foreign,
                       bpart_align,
                       sizeof(struct bpart) * s->size_bparts_foreign) != 0)
      error("Failed to allocate foreign bpart data.");
  }

  if (e->verbose)
    message(
        "Allocating %zd/%zd/%zd/%zd foreign part/gpart/spart/bpart "
        "(%zd/%zd/%zd/%zd MB)",
        s->size_parts_foreign, s->size_gparts_foreign, s->size_sparts_foreign,
        s->size_bparts_foreign,
        s->size_parts_foreign * sizeof(struct part) / (1024 * 1024),
        s->size_gparts_foreign * sizeof(struct gpart) / (1024 * 1024),
        s->size_sparts_foreign * sizeof(struct spart) / (1024 * 1024),
        s->size_bparts_foreign * sizeof(struct bpart) / (1024 * 1024));

  /* Unpack the cells and link to the particle data. */
  struct part *parts = s->parts_foreign;
  struct gpart *gparts = s->gparts_foreign;
  struct spart *sparts = s->sparts_foreign;
  struct bpart *bparts = s->bparts_foreign;
  for (int k = 0; k < nr_proxies; k++) {
    for (int j = 0; j < e->proxies[k].nr_cells_in; j++) {

      if (e->proxies[k].cells_in_type[j] & proxy_cell_type_hydro) {

        const size_t count_parts =
            cell_link_foreign_parts(e->proxies[k].cells_in[j], parts);
        parts = &parts[count_parts];
      }

      if (e->proxies[k].cells_in_type[j] & proxy_cell_type_gravity) {

        const size_t count_gparts =
            cell_link_foreign_gparts(e->proxies[k].cells_in[j], gparts);
        gparts = &gparts[count_gparts];
      }

      if (with_stars) {

        /* For stars, we just use the numbers in the top-level cells */
        cell_link_sparts(e->proxies[k].cells_in[j], sparts);
        sparts = &sparts[e->proxies[k].cells_in[j]->stars.count +
                         space_extra_sparts];
      }

      if (with_black_holes) {

        /* For black holes, we just use the numbers in the top-level cells */
        cell_link_bparts(e->proxies[k].cells_in[j], bparts);
        bparts = &bparts[e->proxies[k].cells_in[j]->black_holes.count];
      }
    }
  }

  /* Update the counters */
  s->nr_parts_foreign = parts - s->parts_foreign;
  s->nr_gparts_foreign = gparts - s->gparts_foreign;
  s->nr_sparts_foreign = sparts - s->sparts_foreign;
  s->nr_bparts_foreign = bparts - s->bparts_foreign;

  if (e->verbose)
    message("Recursively linking foreign arrays took %.3f %s.",
            clocks_from_ticks(getticks() - tic), clocks_getunit());

#else
  error("SWIFT was not compiled with MPI support.");
#endif
}

void engine_do_tasks_count_mapper(void *map_data, int num_elements,
                                  void *extra_data) {

  const struct task *tasks = (struct task *)map_data;
  int *const global_counts = (int *)extra_data;

  /* Local accumulator copy */
  int local_counts[task_type_count + 1];
  for (int k = 0; k <= task_type_count; k++) local_counts[k] = 0;

  /* Add task counts locally */
  for (int k = 0; k < num_elements; k++) {
    if (tasks[k].skip)
      local_counts[task_type_count] += 1;
    else
      local_counts[(int)tasks[k].type] += 1;
  }

  /* Update the global counts */
  for (int k = 0; k <= task_type_count; k++) {
    if (local_counts[k]) atomic_add(global_counts + k, local_counts[k]);
  }
}

/**
 * @brief Prints the number of tasks in the engine
 *
 * @param e The #engine.
 */
void engine_print_task_counts(const struct engine *e) {

  const ticks tic = getticks();
  const struct scheduler *sched = &e->sched;
  const int nr_tasks = sched->nr_tasks;
  const struct task *const tasks = sched->tasks;

  /* Global tasks and cells when using MPI. */
#ifdef WITH_MPI
  if (e->nodeID == 0 && e->total_nr_tasks > 0)
    printf(
        "[%04i] %s engine_print_task_counts: System total: %lld,"
        " no. cells: %lld\n",
        e->nodeID, clocks_get_timesincestart(), e->total_nr_tasks,
        e->total_nr_cells);
  fflush(stdout);
#endif

  /* Report value that can be used to estimate the task_per_cells parameter. */
  float tasks_per_cell = (float)nr_tasks / (float)e->s->tot_cells;

#ifdef WITH_MPI
  message("Total = %d (per cell = %.2f)", nr_tasks, tasks_per_cell);

  /* And the system maximum on rank 0, only after first step, increase by our
   * margin to allow for some variation in repartitioning. */
  if (e->nodeID == 0 && e->total_nr_tasks > 0) {
    message("Total = %d (maximum per cell = %.2f)", nr_tasks,
            e->tasks_per_cell_max * engine_tasks_per_cell_margin);
  }

#else
  message("Total = %d (per cell = %.2f)", nr_tasks, tasks_per_cell);
#endif
  fflush(stdout);

  /* Count and print the number of each task type. */
  int counts[task_type_count + 1];
  for (int k = 0; k <= task_type_count; k++) counts[k] = 0;
  threadpool_map((struct threadpool *)&e->threadpool,
                 engine_do_tasks_count_mapper, (void *)tasks, nr_tasks,
                 sizeof(struct task), threadpool_auto_chunk_size, counts);

#ifdef WITH_MPI
  printf("[%04i] %s engine_print_task_counts: task counts are [ %s=%i",
         e->nodeID, clocks_get_timesincestart(), taskID_names[0], counts[0]);
#else
  printf("%s engine_print_task_counts: task counts are [ %s=%i",
         clocks_get_timesincestart(), taskID_names[0], counts[0]);
#endif
  for (int k = 1; k < task_type_count; k++)
    printf(" %s=%i", taskID_names[k], counts[k]);
  printf(" skipped=%i ]\n", counts[task_type_count]);
  fflush(stdout);
  message("nr_parts = %zu.", e->s->nr_parts);
  message("nr_gparts = %zu.", e->s->nr_gparts);
  message("nr_sparts = %zu.", e->s->nr_sparts);
  message("nr_bparts = %zu.", e->s->nr_bparts);

  if (e->verbose)
    message("took %.3f %s.", clocks_from_ticks(getticks() - tic),
            clocks_getunit());
}

/**
 * @brief if necessary, estimate the number of tasks required given
 *        the current tasks in use and the numbers of cells.
 *
 * If e->tasks_per_cell is set greater than 0.0 then that value is used
 * as the estimate of the average number of tasks per cell,
 * otherwise we attempt an estimate.
 *
 * @param e the #engine
 *
 * @return the estimated total number of tasks
 */
int engine_estimate_nr_tasks(const struct engine *e) {

  float tasks_per_cell = e->tasks_per_cell;
  if (tasks_per_cell > 0.0f) {
    if (e->verbose)
      message("tasks per cell given as: %.2f, so maximum tasks: %d",
              e->tasks_per_cell, (int)(e->s->tot_cells * tasks_per_cell));
    return (int)(e->s->tot_cells * tasks_per_cell);
  }

  /* Our guess differs depending on the types of tasks we are using, but we
   * basically use a formula <n1>*ntopcells + <n2>*(totcells - ntopcells).
   * Where <n1> is the expected maximum tasks per top-level/super cell, and
   * <n2> the expected maximum tasks for all other cells. These should give
   * a safe upper limit. */
  int n1 = 0;
  int n2 = 0;
  if (e->policy & engine_policy_hydro) {
    /* 2 self (density, force), 1 sort, 26/2 density pairs
       26/2 force pairs, 1 drift, 3 ghosts, 2 kicks, 1 time-step,
       1 end_force, 2 extra space
     */
    n1 += 37;
    n2 += 2;
#ifdef WITH_MPI
    n1 += 6;
#endif

#ifdef EXTRA_HYDRO_LOOP
    n1 += 15;
#ifdef WITH_MPI
    n1 += 2;
#endif
#endif
  }
  if (e->policy & engine_policy_timestep_limiter) {
    n1 += 18;
    n2 += 1;
  }
  if (e->policy & engine_policy_self_gravity) {
    n1 += 125;
    n2 += 8;
#ifdef WITH_MPI
    n2 += 2;
#endif
  }
  if (e->policy & engine_policy_external_gravity) {
    n1 += 2;
  }
  if (e->policy & engine_policy_cosmology) {
    n1 += 2;
  }
  if (e->policy & engine_policy_cooling) {
    /* Cooling task + extra space */
    n1 += 2;
  }
  if (e->policy & engine_policy_star_formation) {
    n1 += 1;
  }
  if (e->policy & engine_policy_stars) {
    /* 2 self (density, feedback), 1 sort, 26/2 density pairs
       26/2 feedback pairs, 1 drift, 3 ghosts, 2 kicks, 1 time-step,
       1 end_force, 2 extra space
     */
    n1 += 37;
    n2 += 2;
#ifdef WITH_MPI
    n1 += 6;
#endif
  }
  if (e->policy & engine_policy_fof) {
    n1 += 2;
  }
#if defined(WITH_LOGGER)
  /* each cell logs its particles */
  if (e->policy & engine_policy_logger) {
    n1 += 1;
  }
#endif

#ifdef WITH_MPI

  /* We need fewer tasks per rank when using MPI, but we could have
   * imbalances, so we need to work using the locally active cells, not just
   * some equipartition amongst the nodes. Don't want to recurse the whole
   * cell tree, so just make a guess of the maximum possible total cells. */
  int ntop = 0;
  int ncells = 0;
  for (int k = 0; k < e->s->nr_cells; k++) {
    struct cell *c = &e->s->cells_top[k];

    /* Any cells with particles will have tasks (local & foreign). */
    int nparts = c->hydro.count + c->grav.count + c->stars.count;
    if (nparts > 0) {
      ntop++;
      ncells++;

      /* Count cell depth until we get below the parts per cell threshold. */
      int depth = 0;
      while (nparts > space_splitsize) {
        depth++;
        nparts /= 8;
        ncells += (1 << (depth * 3));
      }
    }
  }

  /* If no local cells, we are probably still initialising, so just keep
   * room for the top-level. */
  if (ncells == 0) {
    ntop = e->s->nr_cells;
    ncells = ntop;
  }
#else
  int ntop = e->s->nr_cells;
  int ncells = e->s->tot_cells;
#endif

  float ntasks = n1 * ntop + n2 * (ncells - ntop);
  if (ncells > 0) tasks_per_cell = ceil(ntasks / ncells);

  if (tasks_per_cell < 1.0f) tasks_per_cell = 1.0f;
  if (e->verbose)
    message("tasks per cell estimated as: %.2f, maximum tasks: %d",
            tasks_per_cell, (int)(ncells * tasks_per_cell));

  return (int)(ncells * tasks_per_cell);
}

/**
 * @brief Rebuild the space and tasks.
 *
 * @param e The #engine.
 * @param repartitioned Did we just redistribute?
 * @param clean_smoothing_length_values Are we cleaning up the values of
 * the smoothing lengths before building the tasks ?
 */
void engine_rebuild(struct engine *e, const int repartitioned,
                    const int clean_smoothing_length_values) {

  const ticks tic = getticks();

  /* Clear the forcerebuild flag, whatever it was. */
  e->forcerebuild = 0;
  e->restarting = 0;

  /* Report the time spent in the different task categories */
  if (e->verbose && !repartitioned)
    scheduler_report_task_times(&e->sched, e->nr_threads);

  /* Give some breathing space */
  scheduler_free_tasks(&e->sched);

  /* Re-build the space. */
  space_rebuild(e->s, repartitioned, e->verbose);

  /* Report the number of cells and memory */
  if (e->verbose)
    message(
        "Nr. of top-level cells: %d Nr. of local cells: %d memory use: %zd MB.",
        e->s->nr_cells, e->s->tot_cells,
        (e->s->nr_cells + e->s->tot_cells) * sizeof(struct cell) /
            (1024 * 1024));

  /* Report the number of multipoles and memory */
  if (e->verbose && (e->policy & engine_policy_self_gravity))
    message(
        "Nr. of top-level mpoles: %d Nr. of local mpoles: %d memory use: %zd "
        "MB.",
        e->s->nr_cells, e->s->tot_cells,
        (e->s->nr_cells + e->s->tot_cells) * sizeof(struct gravity_tensors) /
            (1024 * 1024));

  /* Report the number of particles and memory */
  if (e->verbose)
    message(
        "Space has memory for %zd/%zd/%zd/%zd part/gpart/spart/bpart "
        "(%zd/%zd/%zd/%zd MB)",
        e->s->size_parts, e->s->size_gparts, e->s->size_sparts,
        e->s->size_bparts,
        e->s->size_parts * sizeof(struct part) / (1024 * 1024),
        e->s->size_gparts * sizeof(struct gpart) / (1024 * 1024),
        e->s->size_sparts * sizeof(struct spart) / (1024 * 1024),
        e->s->size_bparts * sizeof(struct bpart) / (1024 * 1024));

  if (e->verbose)
    message(
        "Space holds %zd/%zd/%zd/%zd part/gpart/spart/bpart (fracs: "
        "%f/%f/%f/%f)",
        e->s->nr_parts, e->s->nr_gparts, e->s->nr_sparts, e->s->nr_bparts,
        e->s->nr_parts ? e->s->nr_parts / ((double)e->s->size_parts) : 0.,
        e->s->nr_gparts ? e->s->nr_gparts / ((double)e->s->size_gparts) : 0.,
        e->s->nr_sparts ? e->s->nr_sparts / ((double)e->s->size_sparts) : 0.,
        e->s->nr_bparts ? e->s->nr_bparts / ((double)e->s->size_bparts) : 0.);

  const ticks tic2 = getticks();

  /* Update the global counters of particles */
  long long num_particles[4] = {
      (long long)(e->s->nr_parts - e->s->nr_extra_parts),
      (long long)(e->s->nr_gparts - e->s->nr_extra_gparts),
      (long long)(e->s->nr_sparts - e->s->nr_extra_sparts),
      (long long)(e->s->nr_bparts - e->s->nr_extra_bparts)};
#ifdef WITH_MPI
  MPI_Allreduce(MPI_IN_PLACE, num_particles, 4, MPI_LONG_LONG, MPI_SUM,
                MPI_COMM_WORLD);
#endif
  e->total_nr_parts = num_particles[0];
  e->total_nr_gparts = num_particles[1];
  e->total_nr_sparts = num_particles[2];
  e->total_nr_bparts = num_particles[3];

  /* Flag that there are no inhibited particles */
  e->nr_inhibited_parts = 0;
  e->nr_inhibited_gparts = 0;
  e->nr_inhibited_sparts = 0;
  e->nr_inhibited_bparts = 0;

  if (e->verbose)
    message("updating particle counts took %.3f %s.",
            clocks_from_ticks(getticks() - tic2), clocks_getunit());

  /* Re-compute the mesh forces */
  if ((e->policy & engine_policy_self_gravity) && e->s->periodic) {

    /* Re-allocate the PM grid if we freed it... */
    if (repartitioned) pm_mesh_allocate(e->mesh);

    /* ... and recompute */
    pm_mesh_compute_potential(e->mesh, e->s, &e->threadpool, e->verbose);
  }

  /* Re-compute the maximal RMS displacement constraint */
  if (e->policy & engine_policy_cosmology)
    engine_recompute_displacement_constraint(e);

#ifdef SWIFT_DEBUG_CHECKS
  part_verify_links(e->s->parts, e->s->gparts, e->s->sparts, e->s->bparts,
                    e->s->nr_parts, e->s->nr_gparts, e->s->nr_sparts,
                    e->s->nr_bparts, e->verbose);
#endif

  /* Initial cleaning up session ? */
  if (clean_smoothing_length_values) space_sanitize(e->s);

/* If in parallel, exchange the cell structure, top-level and neighbouring
 * multipoles. */
#ifdef WITH_MPI
  if (e->policy & engine_policy_self_gravity) engine_exchange_top_multipoles(e);

  engine_exchange_cells(e);
#endif

#ifdef SWIFT_DEBUG_CHECKS

  /* Let's check that what we received makes sense */
  if (e->policy & engine_policy_self_gravity) {
    long long counter = 0;

    for (int i = 0; i < e->s->nr_cells; ++i) {
      const struct gravity_tensors *m = &e->s->multipoles_top[i];
      counter += m->m_pole.num_gpart;
    }
    if (counter != e->total_nr_gparts)
      error("Total particles in multipoles inconsistent with engine");
  }
#endif

  /* Re-build the tasks. */
  engine_maketasks(e);

  /* Make the list of top-level cells that have tasks */
  space_list_useful_top_level_cells(e->s);

#ifdef SWIFT_DEBUG_CHECKS
  /* Check that all cells have been drifted to the current time.
   * That can include cells that have not
   * previously been active on this rank. */
  space_check_drift_point(e->s, e->ti_current,
                          e->policy & engine_policy_self_gravity);

  if (e->policy & engine_policy_self_gravity) {
    for (int k = 0; k < e->s->nr_local_cells; k++)
      cell_check_foreign_multipole(&e->s->cells_top[e->s->local_cells_top[k]]);
  }

  space_check_sort_flags(e->s);
#endif

  /* Run through the tasks and mark as skip or not. */
  if (engine_marktasks(e))
    error("engine_marktasks failed after space_rebuild.");

  /* Print the status of the system */
  if (e->verbose) engine_print_task_counts(e);

  /* Clear the counters of updates since the last rebuild */
  e->updates_since_rebuild = 0;
  e->g_updates_since_rebuild = 0;
  e->s_updates_since_rebuild = 0;
  e->b_updates_since_rebuild = 0;

  /* Flag that a rebuild has taken place */
  e->step_props |= engine_step_prop_rebuild;

  if (e->verbose)
    message("took %.3f %s.", clocks_from_ticks(getticks() - tic),
            clocks_getunit());
}

/**
 * @brief Prepare the #engine by re-building the cells and tasks.
 *
 * @param e The #engine to prepare.
 */
void engine_prepare(struct engine *e) {

  TIMER_TIC2;
  const ticks tic = getticks();

  int drifted_all = 0;
  int repartitioned = 0;

  /* Unskip active tasks and check for rebuild */
  if (!e->forcerebuild && !e->forcerepart && !e->restarting) engine_unskip(e);

  const ticks tic3 = getticks();

#ifdef WITH_MPI
  MPI_Allreduce(MPI_IN_PLACE, &e->forcerebuild, 1, MPI_INT, MPI_MAX,
                MPI_COMM_WORLD);
#endif

  if (e->verbose)
    message("Communicating rebuild flag took %.3f %s.",
            clocks_from_ticks(getticks() - tic3), clocks_getunit());

  /* Perform FOF search to seed black holes. Only if there is a rebuild coming
   * and no repartitioing. */
  if (e->policy & engine_policy_fof && e->forcerebuild && !e->forcerepart &&
      e->run_fof) {

    /* Let's start by drifting everybody to the current time */
    engine_drift_all(e, /*drift_mpole=*/0);
    drifted_all = 1;

    engine_fof(e, /*dump_results=*/0, /*seed_black_holes=*/1);
  }

  /* Perform particle splitting. Only if there is a rebuild coming and no
     repartitioning. */
  if (!e->restarting && e->forcerebuild && !e->forcerepart && e->step > 1) {

    /* Let's start by drifting everybody to the current time */
    if (!drifted_all) engine_drift_all(e, /*drift_mpole=*/0);
    drifted_all = 1;

    engine_split_gas_particles(e);
  }

  /* Do we need repartitioning ? */
  if (e->forcerepart) {

    /* Let's start by drifting everybody to the current time */
    engine_drift_all(e, /*drift_mpole=*/0);
    drifted_all = 1;

    /* Free the PM grid */
    if ((e->policy & engine_policy_self_gravity) && e->s->periodic)
      pm_mesh_free(e->mesh);

    /* And repartition */
    engine_repartition(e);
    repartitioned = 1;
  }

  /* Do we need rebuilding ? */
  if (e->forcerebuild) {

    /* Let's start by drifting everybody to the current time */
    if (!e->restarting && !drifted_all) engine_drift_all(e, /*drift_mpole=*/0);

    /* And rebuild */
    engine_rebuild(e, repartitioned, 0);
  }

#ifdef SWIFT_DEBUG_CHECKS
  if (e->forcerepart || e->forcerebuild) {
    /* Check that all cells have been drifted to the current time.
     * That can include cells that have not previously been active on this
     * rank. Skip if haven't got any cells (yet). */
    if (e->s->cells_top != NULL)
      space_check_drift_point(e->s, e->ti_current,
                              e->policy & engine_policy_self_gravity);
  }
#endif

  /* Re-rank the tasks every now and then. XXX this never executes. */
  if (e->tasks_age % engine_tasksreweight == 1) {
    scheduler_reweight(&e->sched, e->verbose);
  }
  e->tasks_age += 1;

  TIMER_TOC2(timer_prepare);

  if (e->verbose)
    message("took %.3f %s (including unskip, rebuild and reweight).",
            clocks_from_ticks(getticks() - tic), clocks_getunit());
}

/**
 * @brief Implements a barrier for the #runner threads.
 *
 * @param e The #engine.
 */
void engine_barrier(struct engine *e) {

  /* Wait at the wait barrier. */
  swift_barrier_wait(&e->wait_barrier);

  /* Wait at the run barrier. */
  swift_barrier_wait(&e->run_barrier);
}

/**
 * @brief Print the conserved quantities statistics to a log file
 *
 * @param e The #engine.
 */
void engine_print_stats(struct engine *e) {

  const ticks tic = getticks();

#ifdef SWIFT_DEBUG_CHECKS
  /* Check that all cells have been drifted to the current time.
   * That can include cells that have not
   * previously been active on this rank. */
  space_check_drift_point(e->s, e->ti_current, /*chek_mpoles=*/0);

  /* Be verbose about this */
  if (e->nodeID == 0) {
    if (e->policy & engine_policy_cosmology)
      message("Saving statistics at a=%e",
              exp(e->ti_current * e->time_base) * e->cosmology->a_begin);
    else
      message("Saving statistics at t=%e",
              e->ti_current * e->time_base + e->time_begin);
  }
#else
  if (e->verbose) {
    if (e->policy & engine_policy_cosmology)
      message("Saving statistics at a=%e",
              exp(e->ti_current * e->time_base) * e->cosmology->a_begin);
    else
      message("Saving statistics at t=%e",
              e->ti_current * e->time_base + e->time_begin);
  }
#endif

  struct statistics stats;
  stats_init(&stats);

  /* Collect the stats on this node */
  stats_collect(e->s, &stats);

/* Aggregate the data from the different nodes. */
#ifdef WITH_MPI
  struct statistics global_stats;
  stats_init(&global_stats);

  if (MPI_Reduce(&stats, &global_stats, 1, statistics_mpi_type,
                 statistics_mpi_reduce_op, 0, MPI_COMM_WORLD) != MPI_SUCCESS)
    error("Failed to aggregate stats.");
#else
  struct statistics global_stats = stats;
#endif

  /* Finalize operations */
  stats_finalize(&stats);

  /* Print info */
  if (e->nodeID == 0)
    stats_print_to_file(e->file_stats, &global_stats, e->time);

  /* Flag that we dumped some statistics */
  e->step_props |= engine_step_prop_statistics;

  if (e->verbose)
    message("took %.3f %s.", clocks_from_ticks(getticks() - tic),
            clocks_getunit());
}

/**
 * @brief Sets all the force, drift and kick tasks to be skipped.
 *
 * @param e The #engine to act on.
 */
void engine_skip_force_and_kick(struct engine *e) {

  struct task *tasks = e->sched.tasks;
  const int nr_tasks = e->sched.nr_tasks;

  for (int i = 0; i < nr_tasks; ++i) {

    struct task *t = &tasks[i];

    /* Skip everything that updates the particles */
    if (t->type == task_type_drift_part || t->type == task_type_drift_gpart ||
        t->type == task_type_drift_spart || t->type == task_type_drift_bpart ||
        t->type == task_type_kick1 || t->type == task_type_kick2 ||
        t->type == task_type_timestep ||
        t->type == task_type_timestep_limiter ||
        t->type == task_type_timestep_sync ||
        t->subtype == task_subtype_force ||
        t->subtype == task_subtype_limiter || t->subtype == task_subtype_grav ||
        t->type == task_type_end_hydro_force ||
        t->type == task_type_end_grav_force ||
        t->type == task_type_grav_long_range || t->type == task_type_grav_mm ||
        t->type == task_type_grav_down || t->type == task_type_grav_down_in ||
        t->type == task_type_drift_gpart_out || t->type == task_type_cooling ||
        t->type == task_type_stars_in || t->type == task_type_stars_out ||
        t->type == task_type_star_formation ||
        t->type == task_type_stars_resort || t->type == task_type_extra_ghost ||
        t->type == task_type_bh_swallow_ghost1 ||
        t->type == task_type_bh_swallow_ghost2 ||
        t->type == task_type_bh_swallow_ghost3 ||
        t->subtype == task_subtype_gradient ||
        t->subtype == task_subtype_stars_feedback ||
        t->subtype == task_subtype_bh_feedback ||
        t->subtype == task_subtype_bh_swallow ||
        t->subtype == task_subtype_do_gas_swallow ||
        t->subtype == task_subtype_do_bh_swallow ||
        t->subtype == task_subtype_bpart_rho ||
        t->subtype == task_subtype_part_swallow ||
        t->subtype == task_subtype_bpart_merger ||
        t->subtype == task_subtype_bpart_swallow ||
        t->subtype == task_subtype_bpart_feedback ||
        t->subtype == task_subtype_tend_part ||
        t->subtype == task_subtype_tend_gpart ||
        t->subtype == task_subtype_tend_spart ||
        t->subtype == task_subtype_tend_bpart ||
        t->subtype == task_subtype_rho || t->subtype == task_subtype_gpart ||
        t->subtype == task_subtype_sf_counts)
      t->skip = 1;
  }

  /* Run through the cells and clear some flags. */
  space_map_cells_pre(e->s, 1, cell_clear_drift_flags, NULL);
  space_map_cells_pre(e->s, 1, cell_clear_limiter_flags, NULL);
}

/**
 * @brief Sets all the drift and first kick tasks to be skipped.
 *
 * @param e The #engine to act on.
 */
void engine_skip_drift(struct engine *e) {

  struct task *tasks = e->sched.tasks;
  const int nr_tasks = e->sched.nr_tasks;

  for (int i = 0; i < nr_tasks; ++i) {

    struct task *t = &tasks[i];

    /* Skip everything that moves the particles */
    if (t->type == task_type_drift_part || t->type == task_type_drift_gpart ||
        t->type == task_type_drift_spart || t->type == task_type_drift_bpart)
      t->skip = 1;
  }

  /* Run through the cells and clear some flags. */
  space_map_cells_pre(e->s, 1, cell_clear_drift_flags, NULL);
}

/**
 * @brief Launch the runners.
 *
 * @param e The #engine.
 * @param call What kind of tasks are we running? (For time analysis)
 */
void engine_launch(struct engine *e, const char *call) {
  const ticks tic = getticks();

#ifdef SWIFT_DEBUG_CHECKS
  /* Re-set all the cell task counters to 0 */
  space_reset_task_counters(e->s);
#endif

  /* Prepare the scheduler. */
  atomic_inc(&e->sched.waiting);

  /* Cry havoc and let loose the dogs of war. */
  swift_barrier_wait(&e->run_barrier);

  /* Load the tasks. */
  scheduler_start(&e->sched);

  /* Remove the safeguard. */
  pthread_mutex_lock(&e->sched.sleep_mutex);
  atomic_dec(&e->sched.waiting);
  pthread_cond_broadcast(&e->sched.sleep_cond);
  pthread_mutex_unlock(&e->sched.sleep_mutex);

  /* Sit back and wait for the runners to come home. */
  swift_barrier_wait(&e->wait_barrier);

  /* Store the wallclock time */
  e->sched.total_ticks += getticks() - tic;

  if (e->verbose)
    message("(%s) took %.3f %s.", call, clocks_from_ticks(getticks() - tic),
            clocks_getunit());
}

/**
 * @brief Calls the 'first init' function on the particles of all types.
 *
 * @param e The #engine.
 */
void engine_first_init_particles(struct engine *e) {

  const ticks tic = getticks();

  /* Set the particles in a state where they are ready for a run. */
  space_first_init_parts(e->s, e->verbose);
  space_first_init_gparts(e->s, e->verbose);
  space_first_init_sparts(e->s, e->verbose);
  space_first_init_bparts(e->s, e->verbose);

  if (e->verbose)
    message("took %.3f %s.", clocks_from_ticks(getticks() - tic),
            clocks_getunit());
}

/**
 * @brief Initialises the particles and set them in a state ready to move
 *forward in time.
 *
 * @param e The #engine
 * @param flag_entropy_ICs Did the 'Internal Energy' of the particles actually
 * contain entropy ?
 * @param clean_h_values Are we cleaning up the values of h before building
 */
void engine_init_particles(struct engine *e, int flag_entropy_ICs,
                           int clean_h_values) {

  struct space *s = e->s;

  struct clocks_time time1, time2;
  clocks_gettime(&time1);

  /* Update the softening lengths */
  if (e->policy & engine_policy_self_gravity)
    gravity_props_update(e->gravity_properties, e->cosmology);

  /* Udpate the hydro properties */
  if (e->policy & engine_policy_hydro)
    hydro_props_update(e->hydro_properties, e->gravity_properties,
                       e->cosmology);

  /* Start by setting the particles in a good state */
  if (e->nodeID == 0) message("Setting particles to a valid state...");
  engine_first_init_particles(e);

  if (e->nodeID == 0) message("Computing initial gas densities.");

  /* Construct all cells and tasks to start everything */
  engine_rebuild(e, 0, clean_h_values);

  /* No time integration. We just want the density and ghosts */
  engine_skip_force_and_kick(e);

  /* Print the number of active tasks ? */
  if (e->verbose) engine_print_task_counts(e);

  /* Init the particle data (by hand). */
  space_init_parts(s, e->verbose);
  space_init_gparts(s, e->verbose);
  space_init_sparts(s, e->verbose);
  space_init_bparts(s, e->verbose);

  /* Update the cooling function */
  if ((e->policy & engine_policy_cooling) ||
      (e->policy & engine_policy_temperature))
    cooling_update(e->cosmology, e->cooling_func, e->s);

#ifdef WITH_LOGGER
  if (e->policy & engine_policy_logger) {
    /* Mark the first time step in the particle logger file. */
    logger_log_timestamp(e->logger, e->ti_current, e->time,
                         &e->logger->timestamp_offset);
    /* Make sure that we have enough space in the particle logger file
     * to store the particles in current time step. */
    logger_ensure_size(e->logger, s->nr_parts, s->nr_gparts, s->nr_sparts);
    logger_write_description(e->logger, e);
  }
#endif

  /* Now, launch the calculation */
  TIMER_TIC;
  engine_launch(e, "tasks");
  TIMER_TOC(timer_runners);

  /* Apply some conversions (e.g. internal energy -> entropy) */
  if (!flag_entropy_ICs) {

    if (e->nodeID == 0) message("Converting internal energy variable.");

    space_convert_quantities(e->s, e->verbose);

    /* Correct what we did (e.g. in PE-SPH, need to recompute rho_bar) */
    if (hydro_need_extra_init_loop) {
      engine_marktasks(e);
      engine_skip_force_and_kick(e);
      engine_launch(e, "tasks");
    }
  }

  if (e->nodeID == 0) message("Converting cooling quantities.");
  space_convert_cooling_quantities(e->s, e->verbose);

#ifdef SWIFT_DEBUG_CHECKS
  /* Check that we have the correct total mass in the top-level multipoles */
  long long num_gpart_mpole = 0;
  if (e->policy & engine_policy_self_gravity) {
    for (int i = 0; i < e->s->nr_cells; ++i)
      num_gpart_mpole += e->s->cells_top[i].grav.multipole->m_pole.num_gpart;
    if (num_gpart_mpole != e->total_nr_gparts)
      error(
          "Top-level multipoles don't contain the total number of gpart "
          "s->nr_gpart=%lld, "
          "m_poles=%lld",
          e->total_nr_gparts, num_gpart_mpole);
  }
#endif

  /* Now time to get ready for the first time-step */
  if (e->nodeID == 0) message("Running initial fake time-step.");

  /* Construct all cells again for a new round (need to update h_max) */
  engine_rebuild(e, 0, 0);

  /* No drift this time */
  engine_skip_drift(e);

  /* Init the particle data (by hand). */
  space_init_parts(e->s, e->verbose);
  space_init_gparts(e->s, e->verbose);
  space_init_sparts(e->s, e->verbose);
  space_init_bparts(e->s, e->verbose);

  /* Print the number of active tasks ? */
  if (e->verbose) engine_print_task_counts(e);

#ifdef SWIFT_GRAVITY_FORCE_CHECKS
  /* Run the brute-force gravity calculation for some gparts */
  if (e->policy & engine_policy_self_gravity)
    gravity_exact_force_compute(e->s, e);
#endif

  scheduler_write_dependencies(&e->sched, e->verbose);
  if (e->nodeID == 0) scheduler_write_task_level(&e->sched);

  /* Run the 0th time-step */
  TIMER_TIC2;
  engine_launch(e, "tasks");
  TIMER_TOC2(timer_runners);

  /* Since the time-steps may have changed because of the limiter's
   * action, we need to communicate the new time-step sizes */
  if ((e->policy & engine_policy_timestep_sync) ||
      (e->policy & engine_policy_timestep_limiter)) {
#ifdef WITH_MPI
    engine_unskip_timestep_communications(e);
    engine_launch(e, "timesteps");
#endif
  }

#ifdef SWIFT_GRAVITY_FORCE_CHECKS
  /* Check the accuracy of the gravity calculation */
  if (e->policy & engine_policy_self_gravity)
    gravity_exact_force_check(e->s, e, 1e-1);
#endif

#ifdef SWIFT_DEBUG_CHECKS
  /* Make sure all woken-up particles have been processed */
  space_check_limiter(e->s);
  space_check_swallow(e->s);
#endif

  /* Recover the (integer) end of the next time-step */
  engine_collect_end_of_step(e, 1);

  /* Check if any particles have the same position. This is not
   * allowed (/0) so we abort.*/
  if (s->nr_parts > 0) {

    /* Sorting should put the same positions next to each other... */
    int failed = 0;
    double *prev_x = s->parts[0].x;
    long long *prev_id = &s->parts[0].id;
    for (size_t k = 1; k < s->nr_parts; k++) {

      /* Ignore fake buffer particles for on-the-fly creation */
      if (s->parts[k].time_bin == time_bin_not_created) continue;

      if (prev_x[0] == s->parts[k].x[0] && prev_x[1] == s->parts[k].x[1] &&
          prev_x[2] == s->parts[k].x[2]) {
        if (e->verbose)
          message("Two particles occupy location: %f %f %f id=%lld id=%lld",
                  prev_x[0], prev_x[1], prev_x[2], *prev_id, s->parts[k].id);
        failed++;
      }
      prev_x = s->parts[k].x;
      prev_id = &s->parts[k].id;
    }
    if (failed > 0)
      error(
          "Have %d particle pairs with the same locations.\n"
          "Cannot continue",
          failed);
  }

  /* Also check any gparts. This is not supposed to be fatal so only warn. */
  if (s->nr_gparts > 0) {
    int failed = 0;
    double *prev_x = s->gparts[0].x;
    for (size_t k = 1; k < s->nr_gparts; k++) {

      /* Ignore fake buffer particles for on-the-fly creation */
      if (s->gparts[k].time_bin == time_bin_not_created) continue;

      if (prev_x[0] == s->gparts[k].x[0] && prev_x[1] == s->gparts[k].x[1] &&
          prev_x[2] == s->gparts[k].x[2]) {
        if (e->verbose)
          message("Two gparts occupy location: %f %f %f / %f %f %f", prev_x[0],
                  prev_x[1], prev_x[2], s->gparts[k].x[0], s->gparts[k].x[1],
                  s->gparts[k].x[2]);
        failed++;
      }
      prev_x = s->gparts[k].x;
    }
    if (failed > 0)
      message(
          "WARNING: found %d gpart pairs at the same location. "
          "That is not optimal",
          failed);
  }

  /* Check the top-level cell h_max matches the particles as these can be
   * updated in the the ghost tasks (only a problem if the ICs estimates for h
   * are too small). Note this must be followed by a rebuild as sub-cells will
   * not be updated until that is done. */
  if (s->cells_top != NULL && s->nr_parts > 0) {
    for (int i = 0; i < s->nr_cells; i++) {
      struct cell *c = &s->cells_top[i];
      if (c->nodeID == engine_rank && c->hydro.count > 0) {
        float part_h_max = c->hydro.parts[0].h;
        for (int k = 1; k < c->hydro.count; k++) {
          if (c->hydro.parts[k].h > part_h_max)
            part_h_max = c->hydro.parts[k].h;
        }
        c->hydro.h_max = max(part_h_max, c->hydro.h_max);
      }
    }
  }

  if (s->cells_top != NULL && s->nr_sparts > 0) {
    for (int i = 0; i < s->nr_cells; i++) {
      struct cell *c = &s->cells_top[i];
      if (c->nodeID == engine_rank && c->stars.count > 0) {
        float spart_h_max = c->stars.parts[0].h;
        for (int k = 1; k < c->stars.count; k++) {
          if (c->stars.parts[k].h > spart_h_max)
            spart_h_max = c->stars.parts[k].h;
        }
        c->stars.h_max = max(spart_h_max, c->stars.h_max);
      }
    }
  }

  clocks_gettime(&time2);

#ifdef SWIFT_DEBUG_CHECKS
  space_check_timesteps(e->s);
  part_verify_links(e->s->parts, e->s->gparts, e->s->sparts, e->s->bparts,
                    e->s->nr_parts, e->s->nr_gparts, e->s->nr_sparts,
                    e->s->nr_bparts, e->verbose);
#endif

  /* Ready to go */
  e->step = 0;
  e->forcerebuild = 1;
  e->wallclock_time = (float)clocks_diff(&time1, &time2);

#ifdef SWIFT_GRAVITY_FORCE_CHECKS
  e->force_checks_snapshot_flag = 0;
#endif

  if (e->verbose) message("took %.3f %s.", e->wallclock_time, clocks_getunit());
}

/**
 * @brief Let the #engine loose to compute the forces.
 *
 * @param e The #engine.
 */
void engine_step(struct engine *e) {

  TIMER_TIC2;

  struct clocks_time time1, time2;
  clocks_gettime(&time1);

#if defined(SWIFT_MPIUSE_REPORTS) && defined(WITH_MPI)
  /* We may want to compare times across ranks, so make sure all steps start
   * at the same time, just different ticks. */
  MPI_Barrier(MPI_COMM_WORLD);
#endif
  e->tic_step = getticks();
  event_logger_time_step(e);

  /* Collect the feedback logger data from all the nodes */
#ifdef WITH_MPI
  if (e->policy & engine_policy_feedback) {

    /* Send around the feedback logger information */
    event_logger_MPI_Reduce(e);
  }
#endif /* WITH_MPI */

  if (e->nodeID == 0) {

    const ticks tic_files = getticks();

    /* Print some information to the screen */
    printf(
        "  %6d %14e %12.7f %12.7f %14e %4d %4d %12lld %12lld %12lld "
        "%12lld %21.3f %6d\n",
        e->step, e->time, e->cosmology->a, e->cosmology->z, e->time_step,
        e->min_active_bin, e->max_active_bin, e->updates, e->g_updates,
        e->s_updates, e->b_updates, e->wallclock_time, e->step_props);
#ifdef SWIFT_DEBUG_CHECKS
    fflush(stdout);
#endif

    /* Write the star formation information to the file */
    if (e->policy & engine_policy_star_formation) {

      star_formation_logger_write_to_log_file(e->sfh_logger, e->time,
                                              e->cosmology->a, e->cosmology->z,
                                              e->sfh, e->step);

#ifdef SWIFT_DEBUG_CHECKS
      fflush(e->sfh_logger);
#else
      if (e->step % 32 == 0) fflush(e->sfh_logger);
#endif
    }

    if (e->policy & engine_policy_feedback) {
      /* Log data */
      event_logger_log_data(e);
    }

    if (!e->restarting)
      fprintf(
          e->file_timesteps,
          "  %6d %14e %12.7f %12.7f %14e %4d %4d %12lld %12lld %12lld %12lld "
          "%21.3f %6d\n",
          e->step, e->time, e->cosmology->a, e->cosmology->z, e->time_step,
          e->min_active_bin, e->max_active_bin, e->updates, e->g_updates,
          e->s_updates, e->b_updates, e->wallclock_time, e->step_props);
#ifdef SWIFT_DEBUG_CHECKS
    fflush(e->file_timesteps);
#endif

    if (e->verbose)
      message("Writing step info to files took %.3f %s",
              clocks_from_ticks(getticks() - tic_files), clocks_getunit());
  }

  /* We need some cells to exist but not the whole task stuff. */
  if (e->restarting) space_rebuild(e->s, 0, e->verbose);

  /* Move forward in time */
  e->ti_old = e->ti_current;
  e->ti_current = e->ti_end_min;
  e->max_active_bin = get_max_active_bin(e->ti_end_min);
  e->min_active_bin = get_min_active_bin(e->ti_current, e->ti_old);
  e->step += 1;
  engine_current_step = e->step;
  e->step_props = engine_step_prop_none;

  /* When restarting, move everyone to the current time. */
  if (e->restarting) engine_drift_all(e, /*drift_mpole=*/1);

  /* Get the physical value of the time and time-step size */
  if (e->policy & engine_policy_cosmology) {
    e->time_old = e->time;
    cosmology_update(e->cosmology, e->physical_constants, e->ti_current);
    e->time = e->cosmology->time;
    e->time_step = e->time - e->time_old;
  } else {
    e->time = e->ti_current * e->time_base + e->time_begin;
    e->time_old = e->ti_old * e->time_base + e->time_begin;
    e->time_step = (e->ti_current - e->ti_old) * e->time_base;
  }

  /*****************************************************/
  /* OK, we now know what the next end of time-step is */
  /*****************************************************/

  const ticks tic_updates = getticks();

  /* Update the cooling function */
  if ((e->policy & engine_policy_cooling) ||
      (e->policy & engine_policy_temperature))
    cooling_update(e->cosmology, e->cooling_func, e->s);

  /* Update the softening lengths */
  if (e->policy & engine_policy_self_gravity)
    gravity_props_update(e->gravity_properties, e->cosmology);

  /* Udpate the hydro properties */
  if (e->policy & engine_policy_hydro)
    hydro_props_update(e->hydro_properties, e->gravity_properties,
                       e->cosmology);

  if (e->verbose)
    message("Updating general quantities took %.3f %s",
            clocks_from_ticks(getticks() - tic_updates), clocks_getunit());

  /* Trigger a tree-rebuild if we passed the frequency threshold */
  if ((e->policy & engine_policy_self_gravity) &&
      ((double)e->g_updates_since_rebuild >
       ((double)e->total_nr_gparts) * e->gravity_properties->rebuild_frequency))
    e->forcerebuild = 1;

  /* Trigger a FOF black hole seeding? */
  if (e->policy & engine_policy_fof) {
    if (e->ti_end_min > e->ti_next_fof && e->ti_next_fof > 0) {
      e->run_fof = 1;
    }
  }

#ifdef WITH_LOGGER
  if (e->policy & engine_policy_logger) {
    /* Mark the current time step in the particle logger file. */
    logger_log_timestamp(e->logger, e->ti_current, e->time,
                         &e->logger->timestamp_offset);
    /* Make sure that we have enough space in the particle logger file
     * to store the particles in current time step. */
    logger_ensure_size(e->logger, e->s->nr_parts, e->s->nr_gparts,
                       e->s->nr_sparts);
  }
#endif

  /* Are we drifting everything (a la Gadget/GIZMO) ? */
  if (e->policy & engine_policy_drift_all && !e->forcerebuild)
    engine_drift_all(e, /*drift_mpole=*/1);

  /* Are we reconstructing the multipoles or drifting them ?*/
  if ((e->policy & engine_policy_self_gravity) && !e->forcerebuild) {

    if (e->policy & engine_policy_reconstruct_mpoles)
      engine_reconstruct_multipoles(e);
    else
      engine_drift_top_multipoles(e);
  }

#ifdef WITH_MPI
  /* Repartition the space amongst the nodes? */
  engine_repartition_trigger(e);
#endif

  /* Prepare the tasks to be launched, rebuild or repartition if needed. */
  engine_prepare(e);

#ifdef SWIFT_DEBUG_CHECKS
  /* Print the number of active tasks */
  if (e->verbose) engine_print_task_counts(e);
#endif

    /* Dump local cells and active particle counts. */
    // dumpCells("cells", 1, 0, 0, 0, e->s, e->nodeID, e->step);

#ifdef SWIFT_DEBUG_CHECKS
  /* Check that we have the correct total mass in the top-level multipoles */
  long long num_gpart_mpole = 0;
  if (e->policy & engine_policy_self_gravity) {
    for (int i = 0; i < e->s->nr_cells; ++i)
      num_gpart_mpole += e->s->cells_top[i].grav.multipole->m_pole.num_gpart;
    if (num_gpart_mpole != e->total_nr_gparts)
      error(
          "Multipoles don't contain the total number of gpart mpoles=%lld "
          "ngparts=%lld",
          num_gpart_mpole, e->total_nr_gparts);
  }
#endif

#ifdef SWIFT_GRAVITY_FORCE_CHECKS
  /* Do we need to check if all gparts are active? */
  if (e->force_checks_only_all_active) {
    size_t nr_gparts = e->s->nr_gparts;
    e->all_gparts_active = 1;

    /* Look for inactive gparts */
    for (size_t i = 0; i < nr_gparts; ++i) {
      struct gpart *gp = &e->s->gparts[i];

      /* If one gpart is inactive we can stop. */
      if (!gpart_is_active(gp, e)) {
        e->all_gparts_active = 0;
        break;
      }
    }
  }

  /* Check if we want to run force checks this timestep. */
  if (e->policy & engine_policy_self_gravity) {
    /* Are all gparts active (and the option is selected)? */
    if ((e->all_gparts_active && e->force_checks_only_all_active) ||
        !e->force_checks_only_all_active) {
      /* Is this a snapshot timestep (and the option is selected)? */
      if ((e->force_checks_snapshot_flag &&
           e->force_checks_only_at_snapshots) ||
          !e->force_checks_only_at_snapshots) {

        /* Do checks */
        gravity_exact_force_compute(e->s, e);
      }
    }
  }
#endif

    /* Get current CPU times.*/
#ifdef WITH_MPI
  double start_usertime = 0.0;
  double start_systime = 0.0;
  if (e->reparttype->type != REPART_NONE) {
    clocks_get_cputimes_used(&start_usertime, &start_systime);
  }
#endif

  /* Start all the tasks. */
  TIMER_TIC;
  engine_launch(e, "tasks");
  TIMER_TOC(timer_runners);

  /* Now record the CPU times used by the tasks. */
#ifdef WITH_MPI
  double end_usertime = 0.0;
  double end_systime = 0.0;
  clocks_get_cputimes_used(&end_usertime, &end_systime);
  e->usertime_last_step = end_usertime - start_usertime;
  e->systime_last_step = end_systime - start_systime;
#endif

  /* Since the time-steps may have changed because of the limiter's
   * action, we need to communicate the new time-step sizes */
  if ((e->policy & engine_policy_timestep_sync) ||
      (e->policy & engine_policy_timestep_limiter)) {
#ifdef WITH_MPI
    engine_unskip_timestep_communications(e);
    engine_launch(e, "timesteps");
#endif
  }

#ifdef SWIFT_GRAVITY_FORCE_CHECKS
  /* Check if we want to run force checks this timestep. */
  if (e->policy & engine_policy_self_gravity) {
    /* Are all gparts active (and the option is selected)? */
    if ((e->all_gparts_active && e->force_checks_only_all_active) ||
        !e->force_checks_only_all_active) {
      /* Is this a snapshot timestep (and the option is selected)? */
      if ((e->force_checks_snapshot_flag &&
           e->force_checks_only_at_snapshots) ||
          !e->force_checks_only_at_snapshots) {

        /* Do checks */
        gravity_exact_force_check(e->s, e, 1e-1);

        /* Reset flag waiting for next output time */
        e->force_checks_snapshot_flag = 0;
      }
    }
  }
#endif

#ifdef SWIFT_DEBUG_CHECKS
  /* Make sure all woken-up particles have been processed */
  space_check_limiter(e->s);
  space_check_sort_flags(e->s);
  space_check_swallow(e->s);
#endif

  /* Collect information about the next time-step */
  engine_collect_end_of_step(e, 1);
  e->forcerebuild = e->collect_group1.forcerebuild;
  e->updates_since_rebuild += e->collect_group1.updated;
  e->g_updates_since_rebuild += e->collect_group1.g_updated;
  e->s_updates_since_rebuild += e->collect_group1.s_updated;
  e->b_updates_since_rebuild += e->collect_group1.b_updated;

#ifdef SWIFT_DEBUG_CHECKS
  /* Verify that all cells have correct time-step information */
  space_check_timesteps(e->s);

  if (e->ti_end_min == e->ti_current && e->ti_end_min < max_nr_timesteps)
    error("Obtained a time-step of size 0");
#endif

  /********************************************************/
  /* OK, we are done with the regular stuff. Time for i/o */
  /********************************************************/

  /* Create a restart file if needed. */
  engine_dump_restarts(e, 0, e->restart_onexit && engine_is_done(e));

  engine_check_for_dumps(e);
#ifdef WITH_LOGGER
  if (e->policy & engine_policy_logger) {
    engine_check_for_index_dump(e);
  }
#endif

  TIMER_TOC2(timer_step);

  clocks_gettime(&time2);
  e->wallclock_time = (float)clocks_diff(&time1, &time2);

  /* Time in ticks at the end of this step. */
  e->toc_step = getticks();
}

/**
 * @brief Check whether any kind of i/o has to be performed during this
 * step.
 *
 * This includes snapshots, stats and halo finder. We also handle the case
 * of multiple outputs between two steps.
 *
 * @param e The #engine.
 */
void engine_check_for_dumps(struct engine *e) {

  const int with_cosmology = (e->policy & engine_policy_cosmology);
  const int with_stf = (e->policy & engine_policy_structure_finding);

  /* What kind of output are we getting? */
  enum output_type {
    output_none,
    output_snapshot,
    output_statistics,
    output_stf,
  };

  /* What kind of output do we want? And at which time ?
   * Find the earliest output (amongst all kinds) that takes place
   * before the next time-step */
  enum output_type type = output_none;
  integertime_t ti_output = max_nr_timesteps;
  e->stf_this_timestep = 0;

  /* Save some statistics ? */
  if (e->ti_end_min > e->ti_next_stats && e->ti_next_stats > 0) {
    if (e->ti_next_stats < ti_output) {
      ti_output = e->ti_next_stats;
      type = output_statistics;
    }
  }

  /* Do we want a snapshot? */
  if (e->ti_end_min > e->ti_next_snapshot && e->ti_next_snapshot > 0) {
    if (e->ti_next_snapshot < ti_output) {
      ti_output = e->ti_next_snapshot;
      type = output_snapshot;
    }
  }

  /* Do we want to perform structure finding? */
  if (with_stf) {
    if (e->ti_end_min > e->ti_next_stf && e->ti_next_stf > 0) {
      if (e->ti_next_stf < ti_output) {
        ti_output = e->ti_next_stf;
        type = output_stf;
      }
    }
  }

  /* Store information before attempting extra dump-related drifts */
  const integertime_t ti_current = e->ti_current;
  const timebin_t max_active_bin = e->max_active_bin;
  const double time = e->time;

  while (type != output_none) {

    /* Let's fake that we are at the dump time */
    e->ti_current = ti_output;
    e->max_active_bin = 0;
    if (with_cosmology) {
      cosmology_update(e->cosmology, e->physical_constants, e->ti_current);
      e->time = e->cosmology->time;
    } else {
      e->time = ti_output * e->time_base + e->time_begin;
    }

    /* Drift everyone */
    engine_drift_all(e, /*drift_mpole=*/0);

    /* Write some form of output */
    switch (type) {

      case output_snapshot:

#ifdef SWIFT_GRAVITY_FORCE_CHECKS
        /* Indicate we are allowed to do a brute force calculation now */
        e->force_checks_snapshot_flag = 1;
#endif

        /* Do we want a corresponding VELOCIraptor output? */
        if (with_stf && e->snapshot_invoke_stf && !e->stf_this_timestep) {

#ifdef HAVE_VELOCIRAPTOR
          velociraptor_invoke(e, /*linked_with_snap=*/1);
          e->step_props |= engine_step_prop_stf;
#else
          error(
              "Asking for a VELOCIraptor output but SWIFT was compiled without "
              "the interface!");
#endif
        }

        /* Dump... */
        engine_dump_snapshot(e);

        /* Free the memory allocated for VELOCIraptor i/o. */
        if (with_stf && e->snapshot_invoke_stf && e->s->gpart_group_data) {
#ifdef HAVE_VELOCIRAPTOR
          swift_free("gpart_group_data", e->s->gpart_group_data);
          e->s->gpart_group_data = NULL;
#endif
        }

        /* ... and find the next output time */
        engine_compute_next_snapshot_time(e);
        break;

      case output_statistics:

        /* Dump */
        engine_print_stats(e);

        /* and move on */
        engine_compute_next_statistics_time(e);

        break;

      case output_stf:

#ifdef HAVE_VELOCIRAPTOR
        /* Unleash the raptor! */
        if (!e->stf_this_timestep) {
          velociraptor_invoke(e, /*linked_with_snap=*/0);
          e->step_props |= engine_step_prop_stf;
        }

        /* ... and find the next output time */
        engine_compute_next_stf_time(e);
#else
        error(
            "Asking for a VELOCIraptor output but SWIFT was compiled without "
            "the interface!");
#endif
        break;

      default:
        error("Invalid dump type");
    }

    /* We need to see whether whether we are in the pathological case
     * where there can be another dump before the next step. */

    type = output_none;
    ti_output = max_nr_timesteps;

    /* Save some statistics ? */
    if (e->ti_end_min > e->ti_next_stats && e->ti_next_stats > 0) {
      if (e->ti_next_stats < ti_output) {
        ti_output = e->ti_next_stats;
        type = output_statistics;
      }
    }

    /* Do we want a snapshot? */
    if (e->ti_end_min > e->ti_next_snapshot && e->ti_next_snapshot > 0) {
      if (e->ti_next_snapshot < ti_output) {
        ti_output = e->ti_next_snapshot;
        type = output_snapshot;
      }
    }

    /* Do we want to perform structure finding? */
    if (with_stf) {
      if (e->ti_end_min > e->ti_next_stf && e->ti_next_stf > 0) {
        if (e->ti_next_stf < ti_output) {
          ti_output = e->ti_next_stf;
          type = output_stf;
        }
      }
    }

  } /* While loop over output types */

  /* Restore the information we stored */
  e->ti_current = ti_current;
  if (e->policy & engine_policy_cosmology)
    cosmology_update(e->cosmology, e->physical_constants, e->ti_current);
  e->max_active_bin = max_active_bin;
  e->time = time;
}

/**
 * @brief Check whether an index file has to be written during this
 * step.
 *
 * @param e The #engine.
 */
void engine_check_for_index_dump(struct engine *e) {
#ifdef WITH_LOGGER
  /* Get a few variables */
  struct logger_writer *log = e->logger;
  const size_t dump_size = log->dump.count;
  const size_t old_dump_size = log->index.dump_size_last_output;
  const float mem_frac = log->index.mem_frac;
  const size_t total_nr_parts =
      (e->total_nr_parts + e->total_nr_gparts + e->total_nr_sparts +
       e->total_nr_bparts + e->total_nr_DM_background_gparts);
  const size_t index_file_size =
      total_nr_parts * sizeof(struct logger_part_data);

  /* Check if we should write a file */
  if (mem_frac * (dump_size - old_dump_size) > index_file_size) {
    /* Write an index file */
    engine_dump_index(e);

    /* Update the dump size for last output */
    log->index.dump_size_last_output = dump_size;
  }
#else
  error("This function should not be called without the logger.");
#endif
}

/**
 * @brief dump restart files if it is time to do so and dumps are enabled.
 *
 * @param e the engine.
 * @param drifted_all true if a drift_all has just been performed.
 * @param force force a dump, if dumping is enabled.
 */
void engine_dump_restarts(struct engine *e, int drifted_all, int force) {

  if (e->restart_dump) {
    ticks tic = getticks();

    /* Dump when the time has arrived, or we are told to. */
    int dump = ((tic > e->restart_next) || force);

#ifdef WITH_MPI
    /* Synchronize this action from rank 0 (ticks may differ between
     * machines). */
    MPI_Bcast(&dump, 1, MPI_INT, 0, MPI_COMM_WORLD);
#endif
    if (dump) {

      if (e->nodeID == 0) message("Writing restart files");

      /* Clean out the previous saved files, if found. Do this now as we are
       * MPI synchronized. */
      restart_remove_previous(e->restart_file);

      /* Drift all particles first (may have just been done). */
      if (!drifted_all) engine_drift_all(e, /*drift_mpole=*/1);
      restart_write(e, e->restart_file);

#ifdef WITH_MPI
      /* Make sure all ranks finished writing to avoid having incomplete
       * sets of restart files should the code crash before all the ranks
       * are done */
      MPI_Barrier(MPI_COMM_WORLD);
#endif

      if (e->verbose)
        message("Dumping restart files took %.3f %s",
                clocks_from_ticks(getticks() - tic), clocks_getunit());

      /* Time after which next dump will occur. */
      e->restart_next += e->restart_dt;

      /* Flag that we dumped the restarts */
      e->step_props |= engine_step_prop_restarts;
    }
  }
}

/**
 * @brief Returns 1 if the simulation has reached its end point, 0 otherwise
 */
int engine_is_done(struct engine *e) {
  return !(e->ti_current < max_nr_timesteps);
}

void engine_do_reconstruct_multipoles_mapper(void *map_data, int num_elements,
                                             void *extra_data) {

  struct engine *e = (struct engine *)extra_data;
  struct cell *cells = (struct cell *)map_data;

  for (int ind = 0; ind < num_elements; ind++) {
    struct cell *c = &cells[ind];
    if (c != NULL && c->nodeID == e->nodeID) {

      /* Construct the multipoles in this cell hierarchy */
      cell_make_multipoles(c, e->ti_current, e->gravity_properties);
    }
  }
}

/**
 * @brief Reconstruct all the multipoles at all the levels in the tree.
 *
 * @param e The #engine.
 */
void engine_reconstruct_multipoles(struct engine *e) {

  const ticks tic = getticks();

#ifdef SWIFT_DEBUG_CHECKS
  if (e->nodeID == 0) {
    if (e->policy & engine_policy_cosmology)
      message("Reconstructing multipoles at a=%e",
              exp(e->ti_current * e->time_base) * e->cosmology->a_begin);
    else
      message("Reconstructing multipoles at t=%e",
              e->ti_current * e->time_base + e->time_begin);
  }
#endif

  threadpool_map(&e->threadpool, engine_do_reconstruct_multipoles_mapper,
                 e->s->cells_top, e->s->nr_cells, sizeof(struct cell),
                 threadpool_auto_chunk_size, e);

  if (e->verbose)
    message("took %.3f %s.", clocks_from_ticks(getticks() - tic),
            clocks_getunit());
}

/**
 * @brief Create and fill the proxies.
 *
 * @param e The #engine.
 */
void engine_makeproxies(struct engine *e) {

#ifdef WITH_MPI
  /* Let's time this */
  const ticks tic = getticks();

  /* Useful local information */
  const int nodeID = e->nodeID;
  const struct space *s = e->s;

  /* Handle on the cells and proxies */
  struct cell *cells = s->cells_top;
  struct proxy *proxies = e->proxies;

  /* Some info about the domain */
  const int cdim[3] = {s->cdim[0], s->cdim[1], s->cdim[2]};
  const double dim[3] = {s->dim[0], s->dim[1], s->dim[2]};
  const int periodic = s->periodic;
  const double cell_width[3] = {cells[0].width[0], cells[0].width[1],
                                cells[0].width[2]};

  /* Get some info about the physics */
  const int with_hydro = (e->policy & engine_policy_hydro);
  const int with_gravity = (e->policy & engine_policy_self_gravity);
  const double theta_crit_inv = e->gravity_properties->theta_crit_inv;
  const double theta_crit2 = e->gravity_properties->theta_crit2;
  const double max_mesh_dist = e->mesh->r_cut_max;
  const double max_mesh_dist2 = max_mesh_dist * max_mesh_dist;

  /* Distance between centre of the cell and corners */
  const double r_diag2 = cell_width[0] * cell_width[0] +
                         cell_width[1] * cell_width[1] +
                         cell_width[2] * cell_width[2];
  const double r_diag = 0.5 * sqrt(r_diag2);

  /* Maximal distance from a shifted CoM to centre of cell */
  const double delta_CoM = engine_max_proxy_centre_frac * r_diag;

  /* Maximal distance from shifted CoM to any corner */
  const double r_max = r_diag + 2. * delta_CoM;

  /* Prepare the proxies and the proxy index. */
  if (e->proxy_ind == NULL)
    if ((e->proxy_ind = (int *)malloc(sizeof(int) * e->nr_nodes)) == NULL)
      error("Failed to allocate proxy index.");
  for (int k = 0; k < e->nr_nodes; k++) e->proxy_ind[k] = -1;
  e->nr_proxies = 0;

  /* Compute how many cells away we need to walk */
  int delta_cells = 1; /*hydro case */

  /* Gravity needs to take the opening angle into account */
  if (with_gravity) {
    const double distance = 2. * r_max * theta_crit_inv;
    delta_cells = (int)(distance / cells[0].dmin) + 1;
  }

  /* Turn this into upper and lower bounds for loops */
  int delta_m = delta_cells;
  int delta_p = delta_cells;

  /* Special case where every cell is in range of every other one */
  if (delta_cells >= cdim[0] / 2) {
    if (cdim[0] % 2 == 0) {
      delta_m = cdim[0] / 2;
      delta_p = cdim[0] / 2 - 1;
    } else {
      delta_m = cdim[0] / 2;
      delta_p = cdim[0] / 2;
    }
  }

  /* Let's be verbose about this choice */
  if (e->verbose)
    message(
        "Looking for proxies up to %d top-level cells away (delta_m=%d "
        "delta_p=%d)",
        delta_cells, delta_m, delta_p);

  /* Loop over each cell in the space. */
  for (int i = 0; i < cdim[0]; i++) {
    for (int j = 0; j < cdim[1]; j++) {
      for (int k = 0; k < cdim[2]; k++) {

        /* Get the cell ID. */
        const int cid = cell_getid(cdim, i, j, k);

        /* Loop over all its neighbours neighbours in range. */
        for (int ii = -delta_m; ii <= delta_p; ii++) {
          int iii = i + ii;
          if (!periodic && (iii < 0 || iii >= cdim[0])) continue;
          iii = (iii + cdim[0]) % cdim[0];
          for (int jj = -delta_m; jj <= delta_p; jj++) {
            int jjj = j + jj;
            if (!periodic && (jjj < 0 || jjj >= cdim[1])) continue;
            jjj = (jjj + cdim[1]) % cdim[1];
            for (int kk = -delta_m; kk <= delta_p; kk++) {
              int kkk = k + kk;
              if (!periodic && (kkk < 0 || kkk >= cdim[2])) continue;
              kkk = (kkk + cdim[2]) % cdim[2];

              /* Get the cell ID. */
              const int cjd = cell_getid(cdim, iii, jjj, kkk);

              /* Early abort  */
              if (cid >= cjd) continue;

              /* Early abort (both same node) */
              if (cells[cid].nodeID == nodeID && cells[cjd].nodeID == nodeID)
                continue;

              /* Early abort (both foreign node) */
              if (cells[cid].nodeID != nodeID && cells[cjd].nodeID != nodeID)
                continue;

              int proxy_type = 0;

              /* In the hydro case, only care about direct neighbours */
              if (with_hydro) {

                // MATTHIEU: to do: Write a better expression for the
                // non-periodic case.

                /* This is super-ugly but checks for direct neighbours */
                /* with periodic BC */
                if (((abs(i - iii) <= 1 || abs(i - iii - cdim[0]) <= 1 ||
                      abs(i - iii + cdim[0]) <= 1) &&
                     (abs(j - jjj) <= 1 || abs(j - jjj - cdim[1]) <= 1 ||
                      abs(j - jjj + cdim[1]) <= 1) &&
                     (abs(k - kkk) <= 1 || abs(k - kkk - cdim[2]) <= 1 ||
                      abs(k - kkk + cdim[2]) <= 1)))
                  proxy_type |= (int)proxy_cell_type_hydro;
              }

              /* In the gravity case, check distances using the MAC. */
              if (with_gravity) {

                /* First just add the direct neighbours. Then look for
                   some further out if the opening angle demands it */

                /* This is super-ugly but checks for direct neighbours */
                /* with periodic BC */
                if (((abs(i - iii) <= 1 || abs(i - iii - cdim[0]) <= 1 ||
                      abs(i - iii + cdim[0]) <= 1) &&
                     (abs(j - jjj) <= 1 || abs(j - jjj - cdim[1]) <= 1 ||
                      abs(j - jjj + cdim[1]) <= 1) &&
                     (abs(k - kkk) <= 1 || abs(k - kkk - cdim[2]) <= 1 ||
                      abs(k - kkk + cdim[2]) <= 1))) {

                  proxy_type |= (int)proxy_cell_type_gravity;
                } else {

                  /* We don't have multipoles yet (or there CoMs) so we will
                     have to cook up something based on cell locations only. We
                     hence need an upper limit on the distance that the CoMs in
                     those cells could have. We then can decide whether we are
                     too close for an M2L interaction and hence require a proxy
                     as this pair of cells cannot rely on just an M2L
                     calculation. */

                  /* Minimal distance between any two points in the cells */
                  const double min_dist_centres2 = cell_min_dist2_same_size(
                      &cells[cid], &cells[cjd], periodic, dim);

                  /* Let's now assume the CoMs will shift a bit */
                  const double min_dist_CoM =
                      sqrt(min_dist_centres2) - 2. * delta_CoM;
                  const double min_dist_CoM2 = min_dist_CoM * min_dist_CoM;

                  /* We also assume that the softening is negligible compared
                     to the cell size */
                  const double epsilon_i = 0.;
                  const double epsilon_j = 0.;

                  /* Are we beyond the distance where the truncated forces are 0
                   * but not too far such that M2L can be used? */
                  if (periodic) {

                    if ((min_dist_CoM2 < max_mesh_dist2) &&
                        (!gravity_M2L_accept(r_max, r_max, theta_crit2,
                                             min_dist_CoM2, epsilon_i,
                                             epsilon_j)))
                      proxy_type |= (int)proxy_cell_type_gravity;

                  } else {

                    if (!gravity_M2L_accept(r_max, r_max, theta_crit2,
                                            min_dist_CoM2, epsilon_i,
                                            epsilon_j))
                      proxy_type |= (int)proxy_cell_type_gravity;
                  }
                }
              }

              /* Abort if not in range at all */
              if (proxy_type == proxy_cell_type_none) continue;

              /* Add to proxies? */
              if (cells[cid].nodeID == nodeID && cells[cjd].nodeID != nodeID) {

                /* Do we already have a relationship with this node? */
                int proxy_id = e->proxy_ind[cells[cjd].nodeID];
                if (proxy_id < 0) {
                  if (e->nr_proxies == engine_maxproxies)
                    error("Maximum number of proxies exceeded.");

                  /* Ok, start a new proxy for this pair of nodes */
                  proxy_init(&proxies[e->nr_proxies], e->nodeID,
                             cells[cjd].nodeID);

                  /* Store the information */
                  e->proxy_ind[cells[cjd].nodeID] = e->nr_proxies;
                  proxy_id = e->nr_proxies;
                  e->nr_proxies += 1;

                  /* Check the maximal proxy limit */
                  if ((size_t)proxy_id > 8 * sizeof(long long))
                    error(
                        "Created more than %zd proxies. cell.mpi.sendto will "
                        "overflow.",
                        8 * sizeof(long long));
                }

                /* Add the cell to the proxy */
                proxy_addcell_in(&proxies[proxy_id], &cells[cjd], proxy_type);
                proxy_addcell_out(&proxies[proxy_id], &cells[cid], proxy_type);

                /* Store info about where to send the cell */
                cells[cid].mpi.sendto |= (1ULL << proxy_id);
              }

              /* Same for the symmetric case? */
              if (cells[cjd].nodeID == nodeID && cells[cid].nodeID != nodeID) {

                /* Do we already have a relationship with this node? */
                int proxy_id = e->proxy_ind[cells[cid].nodeID];
                if (proxy_id < 0) {
                  if (e->nr_proxies == engine_maxproxies)
                    error("Maximum number of proxies exceeded.");

                  /* Ok, start a new proxy for this pair of nodes */
                  proxy_init(&proxies[e->nr_proxies], e->nodeID,
                             cells[cid].nodeID);

                  /* Store the information */
                  e->proxy_ind[cells[cid].nodeID] = e->nr_proxies;
                  proxy_id = e->nr_proxies;
                  e->nr_proxies += 1;

                  /* Check the maximal proxy limit */
                  if ((size_t)proxy_id > 8 * sizeof(long long))
                    error(
                        "Created more than %zd proxies. cell.mpi.sendto will "
                        "overflow.",
                        8 * sizeof(long long));
                }

                /* Add the cell to the proxy */
                proxy_addcell_in(&proxies[proxy_id], &cells[cid], proxy_type);
                proxy_addcell_out(&proxies[proxy_id], &cells[cjd], proxy_type);

                /* Store info about where to send the cell */
                cells[cjd].mpi.sendto |= (1ULL << proxy_id);
              }
            }
          }
        }
      }
    }
  }

  /* Be clear about the time */
  if (e->verbose)
    message("took %.3f %s.", clocks_from_ticks(getticks() - tic),
            clocks_getunit());
#else
  error("SWIFT was not compiled with MPI support.");
#endif
}

/**
 * @brief Split the underlying space into regions and assign to separate nodes.
 *
 * @param e The #engine.
 * @param initial_partition structure defining the cell partition technique
 */
void engine_split(struct engine *e, struct partition *initial_partition) {

#ifdef WITH_MPI
  const ticks tic = getticks();

  struct space *s = e->s;

  /* Do the initial partition of the cells. */
  partition_initial_partition(initial_partition, e->nodeID, e->nr_nodes, s);

  /* Make the proxies. */
  engine_makeproxies(e);

  /* Re-allocate the local parts. */
  if (e->verbose)
    message("Re-allocating parts array from %zu to %zu.", s->size_parts,
            (size_t)(s->nr_parts * engine_redistribute_alloc_margin));
  s->size_parts = s->nr_parts * engine_redistribute_alloc_margin;
  struct part *parts_new = NULL;
  struct xpart *xparts_new = NULL;
  if (swift_memalign("parts", (void **)&parts_new, part_align,
                     sizeof(struct part) * s->size_parts) != 0 ||
      swift_memalign("xparts", (void **)&xparts_new, xpart_align,
                     sizeof(struct xpart) * s->size_parts) != 0)
    error("Failed to allocate new part data.");

  if (s->nr_parts > 0) {
    memcpy(parts_new, s->parts, sizeof(struct part) * s->nr_parts);
    memcpy(xparts_new, s->xparts, sizeof(struct xpart) * s->nr_parts);
  }
  swift_free("parts", s->parts);
  swift_free("xparts", s->xparts);
  s->parts = parts_new;
  s->xparts = xparts_new;

  /* Re-link the gparts to their parts. */
  if (s->nr_parts > 0 && s->nr_gparts > 0)
    part_relink_gparts_to_parts(s->parts, s->nr_parts, 0);

  /* Re-allocate the local sparts. */
  if (e->verbose)
    message("Re-allocating sparts array from %zu to %zu.", s->size_sparts,
            (size_t)(s->nr_sparts * engine_redistribute_alloc_margin));
  s->size_sparts = s->nr_sparts * engine_redistribute_alloc_margin;
  struct spart *sparts_new = NULL;
  if (swift_memalign("sparts", (void **)&sparts_new, spart_align,
                     sizeof(struct spart) * s->size_sparts) != 0)
    error("Failed to allocate new spart data.");

  if (s->nr_sparts > 0)
    memcpy(sparts_new, s->sparts, sizeof(struct spart) * s->nr_sparts);
  swift_free("sparts", s->sparts);
  s->sparts = sparts_new;

  /* Re-link the gparts to their sparts. */
  if (s->nr_sparts > 0 && s->nr_gparts > 0)
    part_relink_gparts_to_sparts(s->sparts, s->nr_sparts, 0);

  /* Re-allocate the local bparts. */
  if (e->verbose)
    message("Re-allocating bparts array from %zu to %zu.", s->size_bparts,
            (size_t)(s->nr_bparts * engine_redistribute_alloc_margin));
  s->size_bparts = s->nr_bparts * engine_redistribute_alloc_margin;
  struct bpart *bparts_new = NULL;
  if (swift_memalign("bparts", (void **)&bparts_new, bpart_align,
                     sizeof(struct bpart) * s->size_bparts) != 0)
    error("Failed to allocate new bpart data.");

  if (s->nr_bparts > 0)
    memcpy(bparts_new, s->bparts, sizeof(struct bpart) * s->nr_bparts);
  swift_free("bparts", s->bparts);
  s->bparts = bparts_new;

  /* Re-link the gparts to their bparts. */
  if (s->nr_bparts > 0 && s->nr_gparts > 0)
    part_relink_gparts_to_bparts(s->bparts, s->nr_bparts, 0);

  /* Re-allocate the local gparts. */
  if (e->verbose)
    message("Re-allocating gparts array from %zu to %zu.", s->size_gparts,
            (size_t)(s->nr_gparts * engine_redistribute_alloc_margin));
  s->size_gparts = s->nr_gparts * engine_redistribute_alloc_margin;
  struct gpart *gparts_new = NULL;
  if (swift_memalign("gparts", (void **)&gparts_new, gpart_align,
                     sizeof(struct gpart) * s->size_gparts) != 0)
    error("Failed to allocate new gpart data.");

  if (s->nr_gparts > 0)
    memcpy(gparts_new, s->gparts, sizeof(struct gpart) * s->nr_gparts);
  swift_free("gparts", s->gparts);
  s->gparts = gparts_new;

  /* Re-link everything to the gparts. */
  if (s->nr_gparts > 0)
    part_relink_all_parts_to_gparts(s->gparts, s->nr_gparts, s->parts,
                                    s->sparts, s->bparts, &e->threadpool);

#ifdef SWIFT_DEBUG_CHECKS

  /* Verify that the links are correct */
  part_verify_links(s->parts, s->gparts, s->sparts, s->bparts, s->nr_parts,
                    s->nr_gparts, s->nr_sparts, s->nr_bparts, e->verbose);
#endif

  if (e->verbose)
    message("took %.3f %s.", clocks_from_ticks(getticks() - tic),
            clocks_getunit());

#else
  error("SWIFT was not compiled with MPI support.");
#endif
}

#ifdef DEBUG_INTERACTIONS_STARS
/**
 * @brief Exchange the feedback counters between stars
 * @param e The #engine.
 */
void engine_collect_stars_counter(struct engine *e) {

#ifdef WITH_MPI
  if (e->total_nr_sparts > 1e5) {
    message("WARNING: too many sparts, skipping exchange of counters");
    return;
  }

  /* Get number of sparticles for each rank */
  size_t *n_sparts = (size_t *)malloc(e->nr_nodes * sizeof(size_t));

  int err = MPI_Allgather(&e->s->nr_sparts_foreign, 1, MPI_UNSIGNED_LONG,
                          n_sparts, 1, MPI_UNSIGNED_LONG, MPI_COMM_WORLD);
  if (err != MPI_SUCCESS) error("Communication failed");

  /* Compute derivated quantities */
  int total = 0;
  int *n_sparts_int = (int *)malloc(e->nr_nodes * sizeof(int));
  int *displs = (int *)malloc(e->nr_nodes * sizeof(int));
  for (int i = 0; i < e->nr_nodes; i++) {
    displs[i] = total;
    total += n_sparts[i];
    n_sparts_int[i] = n_sparts[i];
  }

  /* Get all sparticles */
  struct spart *sparts =
      (struct spart *)swift_malloc("sparts", total * sizeof(struct spart));
  err = MPI_Allgatherv(e->s->sparts_foreign, e->s->nr_sparts_foreign,
                       spart_mpi_type, sparts, n_sparts_int, displs,
                       spart_mpi_type, MPI_COMM_WORLD);
  if (err != MPI_SUCCESS) error("Communication failed");

  /* Reset counters */
  for (size_t i = 0; i < e->s->nr_sparts_foreign; i++) {
    e->s->sparts_foreign[i].num_ngb_feedback = 0;
  }

  /* Update counters */
  struct spart *local_sparts = e->s->sparts;
  for (size_t i = 0; i < e->s->nr_sparts; i++) {
    const long long id_i = local_sparts[i].id;

    for (int j = 0; j < total; j++) {
      const long long id_j = sparts[j].id;

      if (id_j == id_i) {
        if (j >= displs[engine_rank] &&
            j < displs[engine_rank] + n_sparts_int[engine_rank]) {
          error(
              "Found a local spart in foreign cell ID=%lli: j=%i, displs=%i, "
              "n_sparts=%i",
              id_j, j, displs[engine_rank], n_sparts_int[engine_rank]);
        }

        local_sparts[i].num_ngb_feedback += sparts[j].num_ngb_feedback;
      }
    }
  }

  free(n_sparts);
  free(n_sparts_int);
  swift_free("sparts", sparts);
#endif
}

#endif

/**
 * @brief Writes a snapshot with the current state of the engine
 *
 * @param e The #engine.
 */
void engine_dump_snapshot(struct engine *e) {

  struct clocks_time time1, time2;
  clocks_gettime(&time1);

#ifdef SWIFT_DEBUG_CHECKS
  /* Check that all cells have been drifted to the current time.
   * That can include cells that have not
   * previously been active on this rank. */
  space_check_drift_point(e->s, e->ti_current, /* check_mpole=*/0);

  /* Be verbose about this */
  if (e->nodeID == 0) {
    if (e->policy & engine_policy_cosmology)
      message("Dumping snapshot (type=%d) at a=%e",
              e->type_next_snapshot,
              exp(e->ti_current * e->time_base) * e->cosmology->a_begin);
    else
      message("Dumping snapshot (type=%d) at t=%e",
              e->type_next_snapshot,
              e->ti_current * e->time_base + e->time_begin);
  }
#else
  if (e->verbose) {
    if (e->policy & engine_policy_cosmology)
      message("Dumping snapshot (type=%d) at a=%e",
              e->type_next_snapshot,
              exp(e->ti_current * e->time_base) * e->cosmology->a_begin);
    else
      message("Dumping snapshot (type=%d) at t=%e",
              e->type_next_snapshot,
              e->ti_current * e->time_base + e->time_begin);
  }
#endif

#ifdef DEBUG_INTERACTIONS_STARS
  engine_collect_stars_counter(e);
#endif

/* Dump (depending on the chosen strategy) ... */
#if defined(HAVE_HDF5)
#if defined(WITH_MPI)

  if (e->snapshot_distributed) {

    write_output_distributed(e, e->internal_units, e->snapshot_units, e->nodeID,
                             e->nr_nodes, MPI_COMM_WORLD, MPI_INFO_NULL);
  } else {

#if defined(HAVE_PARALLEL_HDF5)
    write_output_parallel(e, e->internal_units, e->snapshot_units, e->nodeID,
                          e->nr_nodes, MPI_COMM_WORLD, MPI_INFO_NULL);
#else
    write_output_serial(e, e->internal_units, e->snapshot_units, e->nodeID,
                        e->nr_nodes, MPI_COMM_WORLD, MPI_INFO_NULL);
#endif /* HAVE_PARALLEL_HDF5 */
  }
#else /* not WITH_MPI */
  write_output_single(e, e->internal_units, e->snapshot_units);
#endif /* not WITH_MPI */
#endif /* HAVE_HDF5 */

  /* Flag that we dumped a snapshot */
  e->step_props |= engine_step_prop_snapshot;

  clocks_gettime(&time2);
  if (e->verbose)
    message("writing particle properties took %.3f %s.",
            (float)clocks_diff(&time1, &time2), clocks_getunit());
}

/**
 * @brief Writes an index file with the current state of the engine
 *
 * @param e The #engine.
 */
void engine_dump_index(struct engine *e) {

#if defined(WITH_LOGGER)
  struct clocks_time time1, time2;
  clocks_gettime(&time1);

  if (e->verbose) {
    if (e->policy & engine_policy_cosmology)
      message("Writing index at a=%e",
              exp(e->ti_current * e->time_base) * e->cosmology->a_begin);
    else
      message("Writing index at t=%e",
              e->ti_current * e->time_base + e->time_begin);
  }

  /* Dump... */
  logger_write_index_file(e->logger, e);

  /* Flag that we dumped a snapshot */
  e->step_props |= engine_step_prop_logger_index;

  clocks_gettime(&time2);
  if (e->verbose)
    message("writing particle indices took %.3f %s.",
            (float)clocks_diff(&time1, &time2), clocks_getunit());
#else
  error("SWIFT was not compiled with the logger");
#endif
}

#ifdef HAVE_SETAFFINITY
/**
 * @brief Returns the initial affinity the main thread is using.
 */
cpu_set_t *engine_entry_affinity(void) {

  static int use_entry_affinity = 0;
  static cpu_set_t entry_affinity;

  if (!use_entry_affinity) {
    pthread_t engine = pthread_self();
    pthread_getaffinity_np(engine, sizeof(entry_affinity), &entry_affinity);
    use_entry_affinity = 1;
  }

  return &entry_affinity;
}
#endif

/**
 * @brief  Ensure the NUMA node on which we initialise (first touch) everything
 * doesn't change before engine_init allocates NUMA-local workers.
 */
void engine_pin(void) {

#ifdef HAVE_SETAFFINITY
  cpu_set_t *entry_affinity = engine_entry_affinity();
  int pin;
  for (pin = 0; pin < CPU_SETSIZE && !CPU_ISSET(pin, entry_affinity); ++pin)
    ;

  cpu_set_t affinity;
  CPU_ZERO(&affinity);
  CPU_SET(pin, &affinity);
  if (sched_setaffinity(0, sizeof(affinity), &affinity) != 0) {
    error("failed to set engine's affinity");
  }
#else
  error("SWIFT was not compiled with support for pinning.");
#endif
}

/**
 * @brief Unpins the main thread.
 */
void engine_unpin(void) {
#ifdef HAVE_SETAFFINITY
  pthread_t main_thread = pthread_self();
  cpu_set_t *entry_affinity = engine_entry_affinity();
  pthread_setaffinity_np(main_thread, sizeof(*entry_affinity), entry_affinity);
#else
  error("SWIFT was not compiled with support for pinning.");
#endif
}

#ifdef SWIFT_DUMPER_THREAD
/**
 * @brief dumper thread action, checks got the existence of the .dump file
 * every 5 seconds and does the dump if found.
 *
 * @param p the #engine
 */
static void *engine_dumper_poll(void *p) {
  struct engine *e = (struct engine *)p;
  while (1) {
    if (access(".dump", F_OK) == 0) {

      /* OK, do our work. */
      message("Dumping engine tasks in step: %d", e->step);
      task_dump_active(e);

#ifdef SWIFT_MEMUSE_REPORTS
      /* Dump the currently logged memory. */
      message("Dumping memory use report");
      memuse_log_dump_error(e->nodeID);
#endif

#if defined(SWIFT_MPIUSE_REPORTS) && defined(WITH_MPI)
      /* Dump the MPI interactions in the step. */
      mpiuse_log_dump_error(e->nodeID);
#endif

      /* Add more interesting diagnostics. */
      scheduler_dump_queues(e);

      /* Delete the file. */
      unlink(".dump");
      message("Dumping completed");
      fflush(stdout);
    }

    /* Take a breath. */
    sleep(5);
  }
  return NULL;
}
#endif /* SWIFT_DUMPER_THREAD */

#ifdef SWIFT_DUMPER_THREAD
/**
 * @brief creates the dumper thread.
 *
 * This watches for the creation of a ".dump" file in the current directory
 * and if found dumps the current state of the tasks and memory use (if also
 * configured).
 *
 * @param e the #engine
 *
 */
static void engine_dumper_init(struct engine *e) {
  pthread_t dumper;

  /* Make sure the .dump file is not present, that is bad when starting up. */
  struct stat buf;
  if (stat(".dump", &buf) == 0) unlink(".dump");

  /* Thread does not exit, so nothing to do but create it. */
  pthread_create(&dumper, NULL, &engine_dumper_poll, e);
}
#endif /* SWIFT_DUMPER_THREAD */

/**
 * @brief init an engine struct with the necessary properties for the
 *        simulation.
 *
 * Note do not use when restarting. Engine initialisation
 * is completed by a call to engine_config().
 *
 * @param e The #engine.
 * @param s The #space in which this #runner will run.
 * @param params The parsed parameter file.
 * @param Ngas total number of gas particles in the simulation.
 * @param Ngparts total number of gravity particles in the simulation.
 * @param Nstars total number of star particles in the simulation.
 * @param Nblackholes total number of black holes in the simulation.
 * @param Nbackground_gparts Total number of background DM particles.
 * @param policy The queuing policy to use.
 * @param verbose Is this #engine talkative ?
 * @param reparttype What type of repartition algorithm are we using ?
 * @param internal_units The system of units used internally.
 * @param physical_constants The #phys_const used for this run.
 * @param cosmo The #cosmology used for this run.
 * @param hydro The #hydro_props used for this run.
 * @param entropy_floor The #entropy_floor_properties for this run.
 * @param gravity The #gravity_props used for this run.
 * @param stars The #stars_props used for this run.
 * @param black_holes The #black_holes_props used for this run.
 * @param feedback The #feedback_props used for this run.
 * @param mesh The #pm_mesh used for the long-range periodic forces.
 * @param potential The properties of the external potential.
 * @param cooling_func The properties of the cooling function.
 * @param starform The #star_formation model of this run.
 * @param chemistry The chemistry information.
 * @param fof_properties The #fof_props.
 */
void engine_init(struct engine *e, struct space *s, struct swift_params *params,
                 long long Ngas, long long Ngparts, long long Nstars,
                 long long Nblackholes, long long Nbackground_gparts,
                 int policy, int verbose, struct repartition *reparttype,
                 const struct unit_system *internal_units,
                 const struct phys_const *physical_constants,
                 struct cosmology *cosmo, struct hydro_props *hydro,
                 const struct entropy_floor_properties *entropy_floor,
                 struct gravity_props *gravity, const struct stars_props *stars,
                 const struct black_holes_props *black_holes,
                 struct feedback_props *feedback, struct pm_mesh *mesh,
                 const struct external_potential *potential,
                 struct cooling_function_data *cooling_func,
                 const struct star_formation *starform,
                 const struct chemistry_global_data *chemistry,
                 struct fof_props *fof_properties) {

  /* Clean-up everything */
  bzero(e, sizeof(struct engine));

  /* Store the all values in the fields of the engine. */
  e->s = s;
  e->policy = policy;
  e->step = 0;
  e->total_nr_parts = Ngas;
  e->total_nr_gparts = Ngparts;
  e->total_nr_sparts = Nstars;
  e->total_nr_bparts = Nblackholes;
  e->total_nr_DM_background_gparts = Nbackground_gparts;
  e->proxy_ind = NULL;
  e->nr_proxies = 0;
  e->reparttype = reparttype;
  e->ti_old = 0;
  e->ti_current = 0;
  e->time_step = 0.;
  e->time_base = 0.;
  e->time_base_inv = 0.;
  e->time_begin = 0.;
  e->time_end = 0.;
  e->max_active_bin = num_time_bins;
  e->min_active_bin = 1;
  e->internal_units = internal_units;
  e->a_first_snapshot =
      parser_get_opt_param_double(params, "Snapshots:scale_factor_first", 0.1);
  e->time_first_snapshot =
      parser_get_opt_param_double(params, "Snapshots:time_first", 0.);
  e->delta_time_snapshot =
      parser_get_opt_param_double(params, "Snapshots:delta_time", -1.);
  e->ti_next_snapshot = 0;
  parser_get_param_string(params, "Snapshots:basename", e->snapshot_base_name);
  parser_get_opt_param_string(params, "Snapshots:subdir", e->snapshot_subdir,
                              engine_default_snapshot_subdir);
  e->snapshot_compression =
      parser_get_opt_param_int(params, "Snapshots:compression", 0);
  e->snapshot_distributed =
      parser_get_opt_param_int(params, "Snapshots:distributed", 0);
  e->snapshot_int_time_label_on =
      parser_get_opt_param_int(params, "Snapshots:int_time_label_on", 0);
  e->snapshot_invoke_stf =
      parser_get_opt_param_int(params, "Snapshots:invoke_stf", 0);
  e->snapshot_units = (struct unit_system *)malloc(sizeof(struct unit_system));
  units_init_default(e->snapshot_units, params, "Snapshots", internal_units);
  e->snapshot_output_count = 0;
  e->stf_output_count = 0;
  e->dt_min = parser_get_param_double(params, "TimeIntegration:dt_min");
  e->dt_max = parser_get_param_double(params, "TimeIntegration:dt_max");
  e->dt_max_RMS_displacement = FLT_MAX;
  e->max_RMS_displacement_factor = parser_get_opt_param_double(
      params, "TimeIntegration:max_dt_RMS_factor", 0.25);
  e->a_first_statistics =
      parser_get_opt_param_double(params, "Statistics:scale_factor_first", 0.1);
  e->time_first_statistics =
      parser_get_opt_param_double(params, "Statistics:time_first", 0.);
  e->delta_time_statistics =
      parser_get_param_double(params, "Statistics:delta_time");
  e->ti_next_stats = 0;
  e->ti_next_stf = 0;
  e->ti_next_fof = 0;
  e->verbose = verbose;
  e->wallclock_time = 0.f;
  e->physical_constants = physical_constants;
  e->cosmology = cosmo;
  e->hydro_properties = hydro;
  e->entropy_floor = entropy_floor;
  e->gravity_properties = gravity;
  e->stars_properties = stars;
  e->black_holes_properties = black_holes;
  e->mesh = mesh;
  e->external_potential = potential;
  e->cooling_func = cooling_func;
  e->star_formation = starform;
  e->feedback_props = feedback;
  e->chemistry = chemistry;
  e->fof_properties = fof_properties;
  e->parameter_file = params;
  e->stf_this_timestep = 0;
#ifdef WITH_MPI
  e->usertime_last_step = 0.0;
  e->systime_last_step = 0.0;
  e->last_repartition = 0;
#endif
  e->total_nr_cells = 0;
  e->total_nr_tasks = 0;

#if defined(WITH_LOGGER)
  if (e->policy & engine_policy_logger) {
    e->logger = (struct logger_writer *)malloc(sizeof(struct logger_writer));
    logger_init(e->logger, params);
  }
#endif

#ifdef SWIFT_GRAVITY_FORCE_CHECKS
  e->force_checks_only_all_active =
      parser_get_opt_param_int(params, "ForceChecks:only_when_all_active", 0);
  e->force_checks_only_at_snapshots =
      parser_get_opt_param_int(params, "ForceChecks:only_at_snapshots", 0);
#endif

  /* Make the space link back to the engine. */
  s->e = e;

  /* Read the run label */
  memset(e->run_name, 0, PARSER_MAX_LINE_SIZE);
  parser_get_opt_param_string(params, "MetaData:run_name", e->run_name,
                              "Untitled SWIFT simulation");
  if (strlen(e->run_name) == 0) {
    error("The run name in the parameter file cannot be an empty string.");
  }

  /* Setup the timestep if non-cosmological */
  if (!(e->policy & engine_policy_cosmology)) {
    e->time_begin =
        parser_get_param_double(params, "TimeIntegration:time_begin");
    e->time_end = parser_get_param_double(params, "TimeIntegration:time_end");
    e->time_old = e->time_begin;
    e->time = e->time_begin;

    e->time_base = (e->time_end - e->time_begin) / max_nr_timesteps;
    e->time_base_inv = 1.0 / e->time_base;
    e->ti_current = 0;
  } else {

    e->time_begin = e->cosmology->time_begin;
    e->time_end = e->cosmology->time_end;
    e->time_old = e->time_begin;
    e->time = e->time_begin;

    /* Copy the relevent information from the cosmology model */
    e->time_base = e->cosmology->time_base;
    e->time_base_inv = e->cosmology->time_base_inv;
    e->ti_current = 0;
  }

  /* Initialise VELOCIraptor output. */
  if (e->policy & engine_policy_structure_finding) {
    parser_get_param_string(params, "StructureFinding:basename",
                            e->stf_base_name);
    parser_get_opt_param_string(params, "StructureFinding:subdir_per_output",
                                e->stf_subdir_per_output,
                                engine_default_stf_subdir_per_output);
    parser_get_param_string(params, "StructureFinding:config_file_name",
                            e->stf_config_file_name);

    e->time_first_stf_output =
        parser_get_opt_param_double(params, "StructureFinding:time_first", 0.);
    e->a_first_stf_output = parser_get_opt_param_double(
        params, "StructureFinding:scale_factor_first", 0.1);
    e->delta_time_stf =
        parser_get_opt_param_double(params, "StructureFinding:delta_time", -1.);
  }

  /* Initialise FoF calls frequency. */
  if (e->policy & engine_policy_fof) {

    e->time_first_fof_call =
        parser_get_opt_param_double(params, "FOF:time_first", 0.);
    e->a_first_fof_call =
        parser_get_opt_param_double(params, "FOF:scale_factor_first", 0.1);
    e->delta_time_fof =
        parser_get_opt_param_double(params, "FOF:delta_time", -1.);
  }

  /* Initialize the star formation history structure */
  if (e->policy & engine_policy_star_formation) {
    star_formation_logger_accumulator_init(&e->sfh);
  }

<<<<<<< HEAD
  /* Initialize the feedback history structure */
  if (e->policy & engine_policy_feedback) {
    event_logger_init(e);
  }

  engine_init_output_lists(e, params);
=======
  engine_init_output_lists(e, params, /*restart=*/0);
>>>>>>> b5a1dc3c
}

/**
 * @brief configure an engine with the given number of threads, queues
 *        and core affinity. Also initialises the scheduler and opens various
 *        output files, computes the next timestep and initialises the
 *        threadpool.
 *
 * Assumes the engine is correctly initialised i.e. is restored from a restart
 * file or has been setup by engine_init(). When restarting any output log
 * files are positioned so that further output is appended. Note that
 * parameters are not read from the engine, just the parameter file, this
 * allows values derived in this function to be changed between runs.
 * When not restarting params should be the same as given to engine_init().
 *
 * @param restart true when restarting the application.
 * @param fof true when starting a stand-alone FOF call.
 * @param e The #engine.
 * @param params The parsed parameter file.
 * @param nr_nodes The number of MPI ranks.
 * @param nodeID The MPI rank of this node.
 * @param nr_threads The number of threads per MPI rank.
 * @param with_aff use processor affinity, if supported.
 * @param verbose Is this #engine talkative ?
 * @param restart_file The name of our restart file.
 */
void engine_config(int restart, int fof, struct engine *e,
                   struct swift_params *params, int nr_nodes, int nodeID,
                   int nr_threads, int with_aff, int verbose,
                   const char *restart_file) {

  /* Store the values and initialise global fields. */
  e->nodeID = nodeID;
  e->nr_threads = nr_threads;
  e->nr_nodes = nr_nodes;
  e->proxy_ind = NULL;
  e->nr_proxies = 0;
  e->forcerebuild = 1;
  e->forcerepart = 0;
  e->restarting = restart;
  e->step_props = engine_step_prop_none;
  e->links = NULL;
  e->nr_links = 0;
  e->file_stats = NULL;
  e->file_timesteps = NULL;
  e->sfh_logger = NULL;
  e->verbose = verbose;
  e->wallclock_time = 0.f;
  e->restart_dump = 0;
  e->restart_file = restart_file;
  e->restart_next = 0;
  e->restart_dt = 0;
  e->run_fof = 0;
  engine_rank = nodeID;

  if (restart && fof) {
    error(
        "Can't configure the engine to be a stand-alone FOF and restarting "
        "from a check-point at the same time!");
  }

  /* Welcome message */
  if (e->nodeID == 0) message("Running simulation '%s'.", e->run_name);

  /* Get the number of queues */
  int nr_queues =
      parser_get_opt_param_int(params, "Scheduler:nr_queues", nr_threads);
  if (nr_queues <= 0) nr_queues = e->nr_threads;
  if (nr_queues != nr_threads)
    message("Number of task queues set to %d", nr_queues);
  e->s->nr_queues = nr_queues;

/* Deal with affinity. For now, just figure out the number of cores. */
#if defined(HAVE_SETAFFINITY)
  const int nr_cores = sysconf(_SC_NPROCESSORS_ONLN);
  cpu_set_t *entry_affinity = engine_entry_affinity();
  const int nr_affinity_cores = CPU_COUNT(entry_affinity);

  if (nr_cores > CPU_SETSIZE) /* Unlikely, except on e.g. SGI UV. */
    error("must allocate dynamic cpu_set_t (too many cores per node)");

  if (verbose && with_aff) {
    char *buf = (char *)malloc((nr_cores + 1) * sizeof(char));
    buf[nr_cores] = '\0';
    for (int j = 0; j < nr_cores; ++j) {
      /* Reversed bit order from convention, but same as e.g. Intel MPI's
       * I_MPI_PIN_DOMAIN explicit mask: left-to-right, LSB-to-MSB. */
      buf[j] = CPU_ISSET(j, entry_affinity) ? '1' : '0';
    }
    message("Affinity at entry: %s", buf);
    free(buf);
  }

  int *cpuid = NULL;
  cpu_set_t cpuset;

  if (with_aff) {

    cpuid = (int *)malloc(nr_affinity_cores * sizeof(int));

    int skip = 0;
    for (int k = 0; k < nr_affinity_cores; k++) {
      int c;
      for (c = skip; c < CPU_SETSIZE && !CPU_ISSET(c, entry_affinity); ++c)
        ;
      cpuid[k] = c;
      skip = c + 1;
    }

#if defined(HAVE_LIBNUMA) && defined(_GNU_SOURCE)
    if ((e->policy & engine_policy_cputight) != engine_policy_cputight) {

      if (numa_available() >= 0) {
        if (nodeID == 0) message("prefer NUMA-distant CPUs");

        /* Get list of numa nodes of all available cores. */
        int *nodes = (int *)malloc(nr_affinity_cores * sizeof(int));
        int nnodes = 0;
        for (int i = 0; i < nr_affinity_cores; i++) {
          nodes[i] = numa_node_of_cpu(cpuid[i]);
          if (nodes[i] > nnodes) nnodes = nodes[i];
        }
        nnodes += 1;

        /* Count cores per node. */
        int *core_counts = (int *)malloc(nnodes * sizeof(int));
        for (int i = 0; i < nr_affinity_cores; i++) {
          core_counts[nodes[i]] = 0;
        }
        for (int i = 0; i < nr_affinity_cores; i++) {
          core_counts[nodes[i]] += 1;
        }

        /* Index cores within each node. */
        int *core_indices = (int *)malloc(nr_affinity_cores * sizeof(int));
        for (int i = nr_affinity_cores - 1; i >= 0; i--) {
          core_indices[i] = core_counts[nodes[i]];
          core_counts[nodes[i]] -= 1;
        }

        /* Now sort so that we pick adjacent cpuids from different nodes
         * by sorting internal node core indices. */
        int done = 0;
        while (!done) {
          done = 1;
          for (int i = 1; i < nr_affinity_cores; i++) {
            if (core_indices[i] < core_indices[i - 1]) {
              int t = cpuid[i - 1];
              cpuid[i - 1] = cpuid[i];
              cpuid[i] = t;

              t = core_indices[i - 1];
              core_indices[i - 1] = core_indices[i];
              core_indices[i] = t;
              done = 0;
            }
          }
        }

        free(nodes);
        free(core_counts);
        free(core_indices);
      }
    }
#endif
  } else {
    if (nodeID == 0) message("no processor affinity used");

  } /* with_aff */

  /* Avoid (unexpected) interference between engine and runner threads. We can
   * do this once we've made at least one call to engine_entry_affinity and
   * maybe numa_node_of_cpu(sched_getcpu()), even if the engine isn't already
   * pinned. */
  if (with_aff) engine_unpin();
#endif

  if (with_aff && nodeID == 0) {
#ifdef HAVE_SETAFFINITY
#ifdef WITH_MPI
    printf("[%04i] %s engine_init: cpu map is [ ", nodeID,
           clocks_get_timesincestart());
#else
    printf("%s engine_init: cpu map is [ ", clocks_get_timesincestart());
#endif
    for (int i = 0; i < nr_affinity_cores; i++) printf("%i ", cpuid[i]);
    printf("].\n");
#endif
  }

  /* Are we doing stuff in parallel? */
  if (nr_nodes > 1) {
#ifndef WITH_MPI
    error("SWIFT was not compiled with MPI support.");
#else
    e->policy |= engine_policy_mpi;
    if ((e->proxies = (struct proxy *)calloc(sizeof(struct proxy),
                                             engine_maxproxies)) == NULL)
      error("Failed to allocate memory for proxies.");
    e->nr_proxies = 0;

    /* Use synchronous MPI sends and receives when redistributing. */
    e->syncredist =
        parser_get_opt_param_int(params, "DomainDecomposition:synchronous", 0);

#endif
  }

  /* When restarting append to these files. */
  const char *mode;
  if (restart)
    mode = "a";
  else
    mode = "w";

  /* Initialize the feedback loggers if running with feedback
   * This function needs to be called for ALL NODES!! */
  if (e->policy & engine_policy_feedback) {
    /* Open the feedback loggers */
    event_logger_open_files(e, mode);

    if (!restart) {
      /* Initialize the feedback loggers */
      event_logger_init_log_file(e);
    }
  }

  /* Open some global files */
  if (!fof && e->nodeID == 0) {

    char energyfileName[200] = "";
    parser_get_opt_param_string(params, "Statistics:energy_file_name",
                                energyfileName,
                                engine_default_energy_file_name);
    sprintf(energyfileName + strlen(energyfileName), ".txt");
    e->file_stats = fopen(energyfileName, mode);

    if (!restart) {
      fprintf(
          e->file_stats,
          "#%14s %14s %14s %14s %14s %14s %14s %14s %14s %14s %14s %14s %14s "
          "%14s %14s %14s %14s %14s %14s\n",
          "Time", "Mass", "E_tot", "E_kin", "E_int", "E_pot", "E_pot_self",
          "E_pot_ext", "E_radcool", "Entropy", "p_x", "p_y", "p_z", "ang_x",
          "ang_y", "ang_z", "com_x", "com_y", "com_z");
      fflush(e->file_stats);
    }

    char timestepsfileName[200] = "";
    parser_get_opt_param_string(params, "Statistics:timestep_file_name",
                                timestepsfileName,
                                engine_default_timesteps_file_name);

    sprintf(timestepsfileName + strlen(timestepsfileName), "_%d.txt",
            nr_nodes * nr_threads);
    e->file_timesteps = fopen(timestepsfileName, mode);

    if (!restart) {
      fprintf(
          e->file_timesteps,
          "# Host: %s\n# Branch: %s\n# Revision: %s\n# Compiler: %s, "
          "Version: %s \n# "
          "Number of threads: %d\n# Number of MPI ranks: %d\n# Hydrodynamic "
          "scheme: %s\n# Hydrodynamic kernel: %s\n# No. of neighbours: %.2f "
          "+/- %.4f\n# Eta: %f\n# Config: %s\n# CFLAGS: %s\n",
          hostname(), git_branch(), git_revision(), compiler_name(),
          compiler_version(), e->nr_threads, e->nr_nodes, SPH_IMPLEMENTATION,
          kernel_name, e->hydro_properties->target_neighbours,
          e->hydro_properties->delta_neighbours,
          e->hydro_properties->eta_neighbours, configuration_options(),
          compilation_cflags());

      fprintf(
          e->file_timesteps,
          "# Step Properties: Rebuild=%d, Redistribute=%d, Repartition=%d, "
          "Statistics=%d, Snapshot=%d, Restarts=%d STF=%d, FOF=%d, logger=%d\n",
          engine_step_prop_rebuild, engine_step_prop_redistribute,
          engine_step_prop_repartition, engine_step_prop_statistics,
          engine_step_prop_snapshot, engine_step_prop_restarts,
          engine_step_prop_stf, engine_step_prop_fof,
          engine_step_prop_logger_index);

      fprintf(
          e->file_timesteps,
          "# %6s %14s %12s %12s %14s %9s %12s %12s %12s %12s %16s [%s] %6s\n",
          "Step", "Time", "Scale-factor", "Redshift", "Time-step", "Time-bins",
          "Updates", "g-Updates", "s-Updates", "b-Updates", "Wall-clock time",
          clocks_getunit(), "Props");
      fflush(e->file_timesteps);
    }

    /* Initialize the SFH logger if running with star formation */
    if (e->policy & engine_policy_star_formation) {
      e->sfh_logger = fopen("SFR.txt", mode);
      if (!restart) {
        star_formation_logger_init_log_file(e->sfh_logger, e->internal_units,
                                            e->physical_constants);
        fflush(e->sfh_logger);
      }
    }
  }

  /* Print policy */
  engine_print_policy(e);

  if (!fof) {

    /* Print information about the hydro scheme */
    if (e->policy & engine_policy_hydro) {
      if (e->nodeID == 0) hydro_props_print(e->hydro_properties);
      if (e->nodeID == 0) entropy_floor_print(e->entropy_floor);
    }

    /* Print information about the gravity scheme */
    if (e->policy & engine_policy_self_gravity)
      if (e->nodeID == 0) gravity_props_print(e->gravity_properties);

    if (e->policy & engine_policy_stars)
      if (e->nodeID == 0) stars_props_print(e->stars_properties);

    /* Check we have sensible time bounds */
    if (e->time_begin >= e->time_end)
      error(
          "Final simulation time (t_end = %e) must be larger than the start "
          "time (t_beg = %e)",
          e->time_end, e->time_begin);

    /* Check we don't have inappropriate time labels */
    if ((e->snapshot_int_time_label_on == 1) && (e->time_end <= 1.f))
      error("Snapshot integer time labels enabled but end time <= 1");

    /* Check we have sensible time-step values */
    if (e->dt_min > e->dt_max)
      error(
          "Minimal time-step size (%e) must be smaller than maximal time-step "
          "size (%e)",
          e->dt_min, e->dt_max);

    /* Info about time-steps */
    if (e->nodeID == 0) {
      message("Absolute minimal timestep size: %e", e->time_base);

      float dt_min = e->time_end - e->time_begin;
      while (dt_min > e->dt_min) dt_min /= 2.f;

      message("Minimal timestep size (on time-line): %e", dt_min);

      float dt_max = e->time_end - e->time_begin;
      while (dt_max > e->dt_max) dt_max /= 2.f;

      message("Maximal timestep size (on time-line): %e", dt_max);
    }

    if (e->dt_min < e->time_base && e->nodeID == 0)
      error(
          "Minimal time-step size smaller than the absolute possible minimum "
          "dt=%e",
          e->time_base);

    if (!(e->policy & engine_policy_cosmology))
      if (e->dt_max > (e->time_end - e->time_begin) && e->nodeID == 0)
        error("Maximal time-step size larger than the simulation run time t=%e",
              e->time_end - e->time_begin);

    /* Deal with outputs */
    if (e->policy & engine_policy_cosmology) {

      if (e->delta_time_snapshot <= 1.)
        error("Time between snapshots (%e) must be > 1.",
              e->delta_time_snapshot);

      if (e->delta_time_statistics <= 1.)
        error("Time between statistics (%e) must be > 1.",
              e->delta_time_statistics);

      if (e->a_first_snapshot < e->cosmology->a_begin)
        error(
            "Scale-factor of first snapshot (%e) must be after the simulation "
            "start a=%e.",
            e->a_first_snapshot, e->cosmology->a_begin);

      if (e->a_first_statistics < e->cosmology->a_begin)
        error(
            "Scale-factor of first stats output (%e) must be after the "
            "simulation start a=%e.",
            e->a_first_statistics, e->cosmology->a_begin);

      if (e->policy & engine_policy_structure_finding) {

        if (e->delta_time_stf == -1. && !e->snapshot_invoke_stf)
          error("A value for `StructureFinding:delta_time` must be specified");

        if (e->a_first_stf_output < e->cosmology->a_begin)
          error(
              "Scale-factor of first stf output (%e) must be after the "
              "simulation start a=%e.",
              e->a_first_stf_output, e->cosmology->a_begin);
      }

      if (e->policy & engine_policy_fof) {

        if (e->delta_time_fof <= 1.)
          error("Time between FOF (%e) must be > 1.", e->delta_time_fof);

        if (e->a_first_fof_call < e->cosmology->a_begin)
          error(
              "Scale-factor of first fof call (%e) must be after the "
              "simulation start a=%e.",
              e->a_first_fof_call, e->cosmology->a_begin);
      }

    } else {

      if (e->delta_time_snapshot <= 0.)
        error("Time between snapshots (%e) must be positive.",
              e->delta_time_snapshot);

      if (e->delta_time_statistics <= 0.)
        error("Time between statistics (%e) must be positive.",
              e->delta_time_statistics);

      /* Find the time of the first output */
      if (e->time_first_snapshot < e->time_begin)
        error(
            "Time of first snapshot (%e) must be after the simulation start "
            "t=%e.",
            e->time_first_snapshot, e->time_begin);

      if (e->time_first_statistics < e->time_begin)
        error(
            "Time of first stats output (%e) must be after the simulation "
            "start t=%e.",
            e->time_first_statistics, e->time_begin);

      if (e->policy & engine_policy_structure_finding) {

        if (e->delta_time_stf == -1. && !e->snapshot_invoke_stf)
          error("A value for `StructureFinding:delta_time` must be specified");

        if (e->delta_time_stf <= 0. && e->delta_time_stf != -1.)
          error("Time between STF (%e) must be positive.", e->delta_time_stf);

        if (e->time_first_stf_output < e->time_begin)
          error(
              "Time of first STF (%e) must be after the simulation start t=%e.",
              e->time_first_stf_output, e->time_begin);
      }
    }

    /* Try to ensure the snapshot directory exists */
    if (e->nodeID == 0) io_make_snapshot_subdir(e->snapshot_subdir);

    /* Get the total mass */
    e->total_mass = 0.;
    for (size_t i = 0; i < e->s->nr_gparts; ++i)
      e->total_mass += e->s->gparts[i].mass;

/* Reduce the total mass */
#ifdef WITH_MPI
    MPI_Allreduce(MPI_IN_PLACE, &e->total_mass, 1, MPI_DOUBLE, MPI_SUM,
                  MPI_COMM_WORLD);
#endif

#if defined(WITH_LOGGER)
    if ((e->policy & engine_policy_logger) && e->nodeID == 0)
      message(
          "WARNING: There is currently no way of predicting the output "
          "size, please use it carefully");
#endif

    /* Find the time of the first snapshot output */
    engine_compute_next_snapshot_time(e);

    /* Find the time of the first statistics output */
    engine_compute_next_statistics_time(e);

    /* Find the time of the first stf output */
    if (e->policy & engine_policy_structure_finding) {
      engine_compute_next_stf_time(e);
    }

    /* Find the time of the first stf output */
    if (e->policy & engine_policy_fof) {
      engine_compute_next_fof_time(e);
    }

    /* Check that the snapshot naming policy is valid */
    if (e->snapshot_invoke_stf && e->snapshot_int_time_label_on)
      error(
          "Cannot use snapshot time labels and VELOCIraptor invocations "
          "together!");

    /* Check that we are invoking VELOCIraptor only if we have it */
    if (e->snapshot_invoke_stf &&
        !(e->policy & engine_policy_structure_finding)) {
      error(
          "Invoking VELOCIraptor after snapshots but structure finding wasn't "
          "activated at runtime (Use --velociraptor).");
    }

    /* Whether restarts are enabled. Yes by default. Can be changed on restart.
     */
    e->restart_dump = parser_get_opt_param_int(params, "Restarts:enable", 1);

    /* Whether to save backup copies of the previous restart files. */
    e->restart_save = parser_get_opt_param_int(params, "Restarts:save", 1);

    /* Whether restarts should be dumped on exit. Not by default. Can be changed
     * on restart. */
    e->restart_onexit = parser_get_opt_param_int(params, "Restarts:onexit", 0);

    /* Hours between restart dumps. Can be changed on restart. */
    float dhours =
        parser_get_opt_param_float(params, "Restarts:delta_hours", 5.0f);
    if (e->nodeID == 0) {
      if (e->restart_dump)
        message("Restarts will be dumped every %f hours", dhours);
      else
        message("WARNING: restarts will not be dumped");

      if (e->verbose && e->restart_onexit)
        message("Restarts will be dumped after the final step");
    }

    /* Internally we use ticks, so convert into a delta ticks. Assumes we can
     * convert from ticks into milliseconds. */
    e->restart_dt = clocks_to_ticks(dhours * 60.0 * 60.0 * 1000.0);

    /* The first dump will happen no sooner than restart_dt ticks in the
     * future. */
    e->restart_next = getticks() + e->restart_dt;
  }

/* Construct types for MPI communications */
#ifdef WITH_MPI
  part_create_mpi_types();
  multipole_create_mpi_types();
  stats_create_mpi_type();
  proxy_create_mpi_type();
  task_create_mpi_comms();
#ifdef WITH_FOF
  fof_create_mpi_types();
#endif /* WITH_FOF */
#endif /* WITH_MPI */

  if (!fof) {

    /* Initialise the collection group. */
    collectgroup_init();
  }

  /* Initialize the threadpool. */
  threadpool_init(&e->threadpool, e->nr_threads);

  /* First of all, init the barrier and lock it. */
  if (swift_barrier_init(&e->wait_barrier, NULL, e->nr_threads + 1) != 0 ||
      swift_barrier_init(&e->run_barrier, NULL, e->nr_threads + 1) != 0)
    error("Failed to initialize barrier.");

  /* Expected average for tasks per cell. If set to zero we use a heuristic
   * guess based on the numbers of cells and how many tasks per cell we expect.
   * On restart this number cannot be estimated (no cells yet), so we recover
   * from the end of the dumped run. Can be changed on restart. */
  e->tasks_per_cell =
      parser_get_opt_param_float(params, "Scheduler:tasks_per_cell", 0.0);
  e->tasks_per_cell_max = 0.0f;

  float maxtasks = 0;
  if (restart)
    maxtasks = e->restart_max_tasks;
  else
    maxtasks = engine_estimate_nr_tasks(e);

  /* Estimated number of links per tasks */
  e->links_per_tasks =
      parser_get_opt_param_float(params, "Scheduler:links_per_tasks", 25.);

  /* Init the scheduler. */
  scheduler_init(&e->sched, e->s, maxtasks, nr_queues,
                 (e->policy & scheduler_flag_steal), e->nodeID, &e->threadpool);

  /* Maximum size of MPI task messages, in KB, that should not be buffered,
   * that is sent using MPI_Issend, not MPI_Isend. 4Mb by default. Can be
   * changed on restart.
   */
  e->sched.mpi_message_limit =
      parser_get_opt_param_int(params, "Scheduler:mpi_message_limit", 4) * 1024;

  if (restart) {

    /* Overwrite the constants for the scheduler */
    space_maxsize = parser_get_opt_param_int(params, "Scheduler:cell_max_size",
                                             space_maxsize);
    space_subsize_pair_hydro = parser_get_opt_param_int(
        params, "Scheduler:cell_sub_size_pair_hydro", space_subsize_pair_hydro);
    space_subsize_self_hydro = parser_get_opt_param_int(
        params, "Scheduler:cell_sub_size_self_hydro", space_subsize_self_hydro);
    space_subsize_pair_stars = parser_get_opt_param_int(
        params, "Scheduler:cell_sub_size_pair_stars", space_subsize_pair_stars);
    space_subsize_self_stars = parser_get_opt_param_int(
        params, "Scheduler:cell_sub_size_self_stars", space_subsize_self_stars);
    space_subsize_pair_grav = parser_get_opt_param_int(
        params, "Scheduler:cell_sub_size_pair_grav", space_subsize_pair_grav);
    space_subsize_self_grav = parser_get_opt_param_int(
        params, "Scheduler:cell_sub_size_self_grav", space_subsize_self_grav);
    space_splitsize = parser_get_opt_param_int(
        params, "Scheduler:cell_split_size", space_splitsize);
    space_subdepth_diff_grav =
        parser_get_opt_param_int(params, "Scheduler:cell_subdepth_diff_grav",
                                 space_subdepth_diff_grav_default);
    space_extra_parts = parser_get_opt_param_int(
        params, "Scheduler:cell_extra_parts", space_extra_parts);
    space_extra_sparts = parser_get_opt_param_int(
        params, "Scheduler:cell_extra_sparts", space_extra_sparts);
    space_extra_gparts = parser_get_opt_param_int(
        params, "Scheduler:cell_extra_gparts", space_extra_gparts);
    space_extra_bparts = parser_get_opt_param_int(
        params, "Scheduler:cell_extra_bparts", space_extra_bparts);

    engine_max_parts_per_ghost =
        parser_get_opt_param_int(params, "Scheduler:engine_max_parts_per_ghost",
                                 engine_max_parts_per_ghost_default);
    engine_max_sparts_per_ghost = parser_get_opt_param_int(
        params, "Scheduler:engine_max_sparts_per_ghost",
        engine_max_sparts_per_ghost_default);
    engine_max_parts_per_cooling = parser_get_opt_param_int(
        params, "Scheduler:engine_max_parts_per_cooling",
        engine_max_parts_per_cooling_default);
  }

  /* Allocate and init the threads. */
  if (swift_memalign("runners", (void **)&e->runners, SWIFT_CACHE_ALIGNMENT,
                     e->nr_threads * sizeof(struct runner)) != 0)
    error("Failed to allocate threads array.");

  for (int k = 0; k < e->nr_threads; k++) {
    e->runners[k].id = k;
    e->runners[k].e = e;
    if (pthread_create(&e->runners[k].thread, NULL, &runner_main,
                       &e->runners[k]) != 0)
      error("Failed to create runner thread.");

    /* Try to pin the runner to a given core */
    if (with_aff &&
        (e->policy & engine_policy_setaffinity) == engine_policy_setaffinity) {
#if defined(HAVE_SETAFFINITY)

      /* Set a reasonable queue ID. */
      int coreid = k % nr_affinity_cores;
      e->runners[k].cpuid = cpuid[coreid];

      if (nr_queues < e->nr_threads)
        e->runners[k].qid = cpuid[coreid] * nr_queues / nr_affinity_cores;
      else
        e->runners[k].qid = k;

      /* Set the cpu mask to zero | e->id. */
      CPU_ZERO(&cpuset);
      CPU_SET(cpuid[coreid], &cpuset);

      /* Apply this mask to the runner's pthread. */
      if (pthread_setaffinity_np(e->runners[k].thread, sizeof(cpu_set_t),
                                 &cpuset) != 0)
        error("Failed to set thread affinity.");

#else
      error("SWIFT was not compiled with affinity enabled.");
#endif
    } else {
      e->runners[k].cpuid = k;
      e->runners[k].qid = k * nr_queues / e->nr_threads;
    }

    /* Allocate particle caches. */
    e->runners[k].ci_gravity_cache.count = 0;
    e->runners[k].cj_gravity_cache.count = 0;
    gravity_cache_init(&e->runners[k].ci_gravity_cache, space_splitsize);
    gravity_cache_init(&e->runners[k].cj_gravity_cache, space_splitsize);
#ifdef WITH_VECTORIZATION
    e->runners[k].ci_cache.count = 0;
    e->runners[k].cj_cache.count = 0;
    cache_init(&e->runners[k].ci_cache, CACHE_SIZE);
    cache_init(&e->runners[k].cj_cache, CACHE_SIZE);
#endif

    if (verbose) {
      if (with_aff)
        message("runner %i on cpuid=%i with qid=%i.", e->runners[k].id,
                e->runners[k].cpuid, e->runners[k].qid);
      else
        message("runner %i using qid=%i no cpuid.", e->runners[k].id,
                e->runners[k].qid);
    }
  }

#ifdef WITH_LOGGER
  if ((e->policy & engine_policy_logger) && !restart) {
    /* Write the particle logger header */
    logger_write_file_header(e->logger);
  }
#endif

    /* Initialise the structure finder */
#ifdef HAVE_VELOCIRAPTOR
  if (e->policy & engine_policy_structure_finding) velociraptor_init(e);
#endif

    /* Free the affinity stuff */
#if defined(HAVE_SETAFFINITY)
  if (with_aff) {
    free(cpuid);
  }
#endif

#ifdef SWIFT_DUMPER_THREAD

  /* Start the dumper thread.*/
  engine_dumper_init(e);
#endif

  /* Wait for the runner threads to be in place. */
  swift_barrier_wait(&e->wait_barrier);
}

/**
 * @brief Prints the current policy of an engine
 *
 * @param e The engine to print information about
 */
void engine_print_policy(struct engine *e) {

#ifdef WITH_MPI
  if (e->nodeID == 0) {
    printf("[0000] %s engine_policy: engine policies are [ ",
           clocks_get_timesincestart());
    for (int k = 0; k <= engine_maxpolicy; k++)
      if (e->policy & (1 << k)) printf(" '%s' ", engine_policy_names[k + 1]);
    printf(" ]\n");
    fflush(stdout);
  }
#else
  printf("%s engine_policy: engine policies are [ ",
         clocks_get_timesincestart());
  for (int k = 0; k <= engine_maxpolicy; k++)
    if (e->policy & (1 << k)) printf(" '%s' ", engine_policy_names[k + 1]);
  printf(" ]\n");
  fflush(stdout);
#endif
}

/**
 * @brief Computes the next time (on the time line) for a dump
 *
 * @param e The #engine.
 */
void engine_compute_next_snapshot_time(struct engine *e) {

  /* Do outputlist file case */
  if (e->output_list_snapshots) {
    output_list_read_next_time(e->output_list_snapshots, e, "snapshots",
                               &e->ti_next_snapshot, &e->type_next_snapshot);
    return;
  }

  /* Only deal with 'full' snapshots otherwise, for now */
  e->type_next_snapshot = 1;

  /* Find upper-bound on last output */
  double time_end;
  if (e->policy & engine_policy_cosmology)
    time_end = e->cosmology->a_end * e->delta_time_snapshot;
  else
    time_end = e->time_end + e->delta_time_snapshot;

  /* Find next snasphot above current time */
  double time;
  if (e->policy & engine_policy_cosmology)
    time = e->a_first_snapshot;
  else
    time = e->time_first_snapshot;

  int found_snapshot_time = 0;
  while (time < time_end) {

    /* Output time on the integer timeline */
    if (e->policy & engine_policy_cosmology)
      e->ti_next_snapshot = log(time / e->cosmology->a_begin) / e->time_base;
    else
      e->ti_next_snapshot = (time - e->time_begin) / e->time_base;

    /* Found it? */
    if (e->ti_next_snapshot > e->ti_current) {
      found_snapshot_time = 1;
      break;
    }

    if (e->policy & engine_policy_cosmology)
      time *= e->delta_time_snapshot;
    else
      time += e->delta_time_snapshot;
  }

  /* Deal with last snapshot */
  if (!found_snapshot_time) {
    e->ti_next_snapshot = -1;
    if (e->verbose) message("No further output time.");
  } else {

    /* Be nice, talk... */
    if (e->policy & engine_policy_cosmology) {
      const double next_snapshot_time =
          exp(e->ti_next_snapshot * e->time_base) * e->cosmology->a_begin;
      if (e->verbose)
        message("Next snapshot time set to a=%e.", next_snapshot_time);
    } else {
      const double next_snapshot_time =
          e->ti_next_snapshot * e->time_base + e->time_begin;
      if (e->verbose)
        message("Next snapshot time set to t=%e.", next_snapshot_time);
    }
  }
}

/**
 * @brief Computes the next time (on the time line) for a statistics dump
 *
 * @param e The #engine.
 */
void engine_compute_next_statistics_time(struct engine *e) {
  /* Do output_list file case */
  if (e->output_list_stats) {
    int dummy;
    output_list_read_next_time(e->output_list_stats, e, "stats",
                               &e->ti_next_stats, &dummy);
    return;
  }

  /* Find upper-bound on last output */
  double time_end;
  if (e->policy & engine_policy_cosmology)
    time_end = e->cosmology->a_end * e->delta_time_statistics;
  else
    time_end = e->time_end + e->delta_time_statistics;

  /* Find next snasphot above current time */
  double time;
  if (e->policy & engine_policy_cosmology)
    time = e->a_first_statistics;
  else
    time = e->time_first_statistics;

  int found_stats_time = 0;
  while (time < time_end) {

    /* Output time on the integer timeline */
    if (e->policy & engine_policy_cosmology)
      e->ti_next_stats = log(time / e->cosmology->a_begin) / e->time_base;
    else
      e->ti_next_stats = (time - e->time_begin) / e->time_base;

    /* Found it? */
    if (e->ti_next_stats > e->ti_current) {
      found_stats_time = 1;
      break;
    }

    if (e->policy & engine_policy_cosmology)
      time *= e->delta_time_statistics;
    else
      time += e->delta_time_statistics;
  }

  /* Deal with last statistics */
  if (!found_stats_time) {
    e->ti_next_stats = -1;
    if (e->verbose) message("No further output time.");
  } else {

    /* Be nice, talk... */
    if (e->policy & engine_policy_cosmology) {
      const double next_statistics_time =
          exp(e->ti_next_stats * e->time_base) * e->cosmology->a_begin;
      if (e->verbose)
        message("Next output time for stats set to a=%e.",
                next_statistics_time);
    } else {
      const double next_statistics_time =
          e->ti_next_stats * e->time_base + e->time_begin;
      if (e->verbose)
        message("Next output time for stats set to t=%e.",
                next_statistics_time);
    }
  }
}

/**
 * @brief Computes the next time (on the time line) for structure finding
 *
 * @param e The #engine.
 */
void engine_compute_next_stf_time(struct engine *e) {
  /* Do output_list file case */
  if (e->output_list_stf) {
    int dummy;
    output_list_read_next_time(e->output_list_stf, e, "stf", &e->ti_next_stf,
      &dummy);
    return;
  }

  /* Find upper-bound on last output */
  double time_end;
  if (e->policy & engine_policy_cosmology)
    time_end = e->cosmology->a_end * e->delta_time_stf;
  else
    time_end = e->time_end + e->delta_time_stf;

  /* Find next snasphot above current time */
  double time;
  if (e->policy & engine_policy_cosmology)
    time = e->a_first_stf_output;
  else
    time = e->time_first_stf_output;

  int found_stf_time = 0;
  while (time < time_end) {

    /* Output time on the integer timeline */
    if (e->policy & engine_policy_cosmology)
      e->ti_next_stf = log(time / e->cosmology->a_begin) / e->time_base;
    else
      e->ti_next_stf = (time - e->time_begin) / e->time_base;

    /* Found it? */
    if (e->ti_next_stf > e->ti_current) {
      found_stf_time = 1;
      break;
    }

    if (e->policy & engine_policy_cosmology)
      time *= e->delta_time_stf;
    else
      time += e->delta_time_stf;
  }

  /* Deal with last snapshot */
  if (!found_stf_time) {
    e->ti_next_stf = -1;
    if (e->verbose) message("No further output time.");
  } else {

    /* Be nice, talk... */
    if (e->policy & engine_policy_cosmology) {
      const float next_stf_time =
          exp(e->ti_next_stf * e->time_base) * e->cosmology->a_begin;
      if (e->verbose)
        message("Next VELOCIraptor time set to a=%e.", next_stf_time);
    } else {
      const float next_stf_time = e->ti_next_stf * e->time_base + e->time_begin;
      if (e->verbose)
        message("Next VELOCIraptor time set to t=%e.", next_stf_time);
    }
  }
}

/**
 * @brief Computes the next time (on the time line) for FoF black holes seeding
 *
 * @param e The #engine.
 */
void engine_compute_next_fof_time(struct engine *e) {

  /* Find upper-bound on last output */
  double time_end;
  if (e->policy & engine_policy_cosmology)
    time_end = e->cosmology->a_end * e->delta_time_fof;
  else
    time_end = e->time_end + e->delta_time_fof;

  /* Find next snasphot above current time */
  double time;
  if (e->policy & engine_policy_cosmology)
    time = e->a_first_fof_call;
  else
    time = e->time_first_fof_call;

  int found_fof_time = 0;
  while (time < time_end) {

    /* Output time on the integer timeline */
    if (e->policy & engine_policy_cosmology)
      e->ti_next_fof = log(time / e->cosmology->a_begin) / e->time_base;
    else
      e->ti_next_fof = (time - e->time_begin) / e->time_base;

    /* Found it? */
    if (e->ti_next_fof > e->ti_current) {
      found_fof_time = 1;
      break;
    }

    if (e->policy & engine_policy_cosmology)
      time *= e->delta_time_fof;
    else
      time += e->delta_time_fof;
  }

  /* Deal with last snapshot */
  if (!found_fof_time) {
    e->ti_next_fof = -1;
    if (e->verbose) message("No further FoF time.");
  } else {

    /* Be nice, talk... */
    if (e->policy & engine_policy_cosmology) {
      const float next_fof_time =
          exp(e->ti_next_fof * e->time_base) * e->cosmology->a_begin;
      // if (e->verbose)
      message("Next FoF time set to a=%e.", next_fof_time);
    } else {
      const float next_fof_time = e->ti_next_fof * e->time_base + e->time_begin;
      if (e->verbose) message("Next FoF time set to t=%e.", next_fof_time);
    }
  }
}

/**
 * @brief Initialize all the output_list required by the engine
 *
 * @param e The #engine.
 * @param params The #swift_params.
 * @param restart Is this a restart [1] or run from ICs [0]?
 */
void engine_init_output_lists(struct engine *e, struct swift_params *params,
                              int restart) {
  /* Deal with snapshots */
  double snaps_time_first;
  if (restart && e->output_list_snapshots) {
    free(e->output_list_snapshots->times);
    free(e->output_list_snapshots->types);
  }
  e->output_list_snapshots = NULL;
  output_list_init(&e->output_list_snapshots, e, "Snapshots",
                   &e->delta_time_snapshot, &snaps_time_first);

  if (e->output_list_snapshots) {
    if (e->policy & engine_policy_cosmology)
      e->a_first_snapshot = snaps_time_first;
    else
      e->time_first_snapshot = snaps_time_first;
  }

  /* Deal with stats */
  double stats_time_first;
  if (restart && e->output_list_stats) {
    free(e->output_list_stats->times);
    free(e->output_list_stats->types);
  }
  e->output_list_stats = NULL;
  output_list_init(&e->output_list_stats, e, "Statistics",
                   &e->delta_time_statistics, &stats_time_first);

  if (e->output_list_stats) {
    if (e->policy & engine_policy_cosmology)
      e->a_first_statistics = stats_time_first;
    else
      e->time_first_statistics = stats_time_first;
  }

  /* Deal with stf */
  double stf_time_first;
  if (restart && e->output_list_stf) {
    free(e->output_list_stf->times);
    free(e->output_list_stf->types);
  }
  e->output_list_stf = NULL;
  output_list_init(&e->output_list_stf, e, "StructureFinding",
                   &e->delta_time_stf, &stf_time_first);

  if (e->output_list_stf) {
    if (e->policy & engine_policy_cosmology)
      e->a_first_stf_output = stf_time_first;
    else
      e->time_first_stf_output = stf_time_first;
  }
}

/**
 * @brief Computes the maximal time-step allowed by the max RMS displacement
 * condition.
 *
 * @param e The #engine.
 */
void engine_recompute_displacement_constraint(struct engine *e) {

  const ticks tic = getticks();

  /* Get the cosmological information */
  const struct cosmology *cosmo = e->cosmology;
  const float Om = cosmo->Omega_m;
  const float Ob = cosmo->Omega_b;
  const float H0 = cosmo->H0;
  const float a = cosmo->a;
  const float G_newton = e->physical_constants->const_newton_G;
  const float rho_crit0 = 3.f * H0 * H0 / (8.f * M_PI * G_newton);

  /* Start by reducing the minimal mass of each particle type */
  float min_mass[swift_type_count] = {
      e->s->min_part_mass,  e->s->min_gpart_mass, FLT_MAX, FLT_MAX,
      e->s->min_spart_mass, e->s->min_bpart_mass};

#ifdef WITH_MPI
  MPI_Allreduce(MPI_IN_PLACE, min_mass, swift_type_count, MPI_FLOAT, MPI_MIN,
                MPI_COMM_WORLD);
#endif

#ifdef SWIFT_DEBUG_CHECKS
  /* Check that the minimal mass collection worked */
  float min_part_mass_check = FLT_MAX;
  for (size_t i = 0; i < e->s->nr_parts; ++i) {
    if (e->s->parts[i].time_bin >= num_time_bins) continue;
    min_part_mass_check =
        min(min_part_mass_check, hydro_get_mass(&e->s->parts[i]));
  }
  if (min_part_mass_check < min_mass[swift_type_gas])
    error("Error collecting minimal mass of gas particles.");
#endif

  /* Do the same for the velocity norm sum */
  float vel_norm[swift_type_count] = {
      e->s->sum_part_vel_norm,  e->s->sum_gpart_vel_norm, 0.f, 0.f,
      e->s->sum_spart_vel_norm, e->s->sum_spart_vel_norm};
#ifdef WITH_MPI
  MPI_Allreduce(MPI_IN_PLACE, vel_norm, swift_type_count, MPI_FLOAT, MPI_SUM,
                MPI_COMM_WORLD);
#endif

  /* Get the counts of each particle types */
  const long long total_nr_baryons =
      e->total_nr_parts + e->total_nr_sparts + e->total_nr_bparts;
  const long long total_nr_dm_gparts =
      e->total_nr_gparts - e->total_nr_DM_background_gparts - total_nr_baryons;
  float count_parts[swift_type_count] = {
      (float)e->total_nr_parts,
      (float)total_nr_dm_gparts,
      (float)e->total_nr_DM_background_gparts,
      0.f,
      (float)e->total_nr_sparts,
      (float)e->total_nr_bparts};

  /* Count of particles for the two species */
  const float N_dm = count_parts[1];
  const float N_b = count_parts[0] + count_parts[4] + count_parts[5];

  /* Peculiar motion norm for the two species */
  const float vel_norm_dm = vel_norm[1];
  const float vel_norm_b = vel_norm[0] + vel_norm[4] + vel_norm[5];

  /* Mesh forces smoothing scale */
  float r_s;
  if ((e->policy & engine_policy_self_gravity) && e->s->periodic)
    r_s = e->mesh->r_s;
  else
    r_s = FLT_MAX;

  float dt_dm = FLT_MAX, dt_b = FLT_MAX;

  /* DM case */
  if (N_dm > 0.f) {

    /* Minimal mass for the DM */
    const float min_mass_dm = min_mass[1];

    /* Inter-particle sepration for the DM */
    const float d_dm = cbrtf(min_mass_dm / ((Om - Ob) * rho_crit0));

    /* RMS peculiar motion for the DM */
    const float rms_vel_dm = vel_norm_dm / N_dm;

    /* Time-step based on maximum displacement */
    dt_dm = a * a * min(r_s, d_dm) / sqrtf(rms_vel_dm);
  }

  /* Baryon case */
  if (N_b > 0.f) {

    /* Minimal mass for the baryons */
    const float min_mass_b = min3(min_mass[0], min_mass[4], min_mass[5]);

    /* Inter-particle sepration for the baryons */
    const float d_b = cbrtf(min_mass_b / (Ob * rho_crit0));

    /* RMS peculiar motion for the baryons */
    const float rms_vel_b = vel_norm_b / N_b;

    /* Time-step based on maximum displacement */
    dt_b = a * a * min(r_s, d_b) / sqrtf(rms_vel_b);
  }

  /* Use the minimum */
  const float dt = min(dt_dm, dt_b);

  /* Apply the dimensionless factor */
  e->dt_max_RMS_displacement = dt * e->max_RMS_displacement_factor;

  if (e->verbose)
    message("max_dt_RMS_displacement = %e", e->dt_max_RMS_displacement);

  if (e->verbose)
    message("took %.3f %s.", clocks_from_ticks(getticks() - tic),
            clocks_getunit());
}

/**
 * @brief Frees up the memory allocated for this #engine
 *
 * @param e The #engine to clean.
 * @param fof Was this a stand-alone FOF run?
 * @param restart Was this a run that was restarted from check-point files?
 */
void engine_clean(struct engine *e, const int fof, const int restart) {
  /* Start by telling the runners to stop. */
  e->step_props = engine_step_prop_done;
  swift_barrier_wait(&e->run_barrier);

  /* Wait for each runner to come home. */
  for (int k = 0; k < e->nr_threads; k++) {
    if (pthread_join(e->runners[k].thread, /*retval=*/NULL) != 0)
      error("Failed to join runner %i.", k);
#ifdef WITH_VECTORIZATION
    cache_clean(&e->runners[k].ci_cache);
    cache_clean(&e->runners[k].cj_cache);
#endif
    gravity_cache_clean(&e->runners[k].ci_gravity_cache);
    gravity_cache_clean(&e->runners[k].cj_gravity_cache);
  }
  swift_free("runners", e->runners);
  free(e->snapshot_units);

  output_list_clean(&e->output_list_snapshots);
  output_list_clean(&e->output_list_stats);
  output_list_clean(&e->output_list_stf);

  swift_free("links", e->links);
#if defined(WITH_LOGGER)
  if (e->policy & engine_policy_logger) {
    logger_free(e->logger);
    free(e->logger);
  }
#endif
  scheduler_clean(&e->sched);
  space_clean(e->s);
  threadpool_clean(&e->threadpool);
#if defined(WITH_MPI)
  for (int i = 0; i < e->nr_proxies; ++i) {
    proxy_clean(&e->proxies[i]);
  }
  free(e->proxy_ind);
  free(e->proxies);

  /* Free types */
  part_free_mpi_types();
  multipole_free_mpi_types();
  stats_free_mpi_type();
  proxy_free_mpi_type();
  task_free_mpi_comms();
  mpicollect_free_MPI_type();
#endif

  /* Close files */
  if (!fof && e->nodeID == 0) {
    fclose(e->file_timesteps);
    fclose(e->file_stats);

    if (e->policy & engine_policy_star_formation) {
      fclose(e->sfh_logger);
    }
    if (e->policy & engine_policy_feedback) {
      event_logger_close(e);
    }
  }

  /* If the run was restarted, we should also free the memory allocated
     in engine_struct_restore() */
  if (restart) {
    free((void *)e->parameter_file);
    free((void *)e->external_potential);
    free((void *)e->black_holes_properties);
    free((void *)e->stars_properties);
    free((void *)e->gravity_properties);
    free((void *)e->hydro_properties);
    free((void *)e->physical_constants);
    free((void *)e->internal_units);
    free((void *)e->cosmology);
    free((void *)e->mesh);
    free((void *)e->chemistry);
    free((void *)e->entropy_floor);
    free((void *)e->cooling_func);
    free((void *)e->star_formation);
    free((void *)e->feedback_props);
#ifdef WITH_FOF
    free((void *)e->fof_properties);
#endif
#ifdef WITH_MPI
    free((void *)e->reparttype);
#endif
    if (e->output_list_snapshots) free((void *)e->output_list_snapshots);
    if (e->output_list_stats) free((void *)e->output_list_stats);
    if (e->output_list_stf) free((void *)e->output_list_stf);
#ifdef WITH_LOGGER
    if (e->policy & engine_policy_logger) free((void *)e->logger);
#endif
    free(e->s);
  }
}

/**
 * @brief Write the engine struct and its contents to the given FILE as a
 * stream of bytes.
 *
 * @param e the engine
 * @param stream the file stream
 */
void engine_struct_dump(struct engine *e, FILE *stream) {

  /* Dump the engine. Save the current tasks_per_cell estimate. */
  e->restart_max_tasks = engine_estimate_nr_tasks(e);
  restart_write_blocks(e, sizeof(struct engine), 1, stream, "engine",
                       "engine struct");

  /* And all the engine pointed data, these use their own dump functions. */
  space_struct_dump(e->s, stream);
  units_struct_dump(e->internal_units, stream);
  units_struct_dump(e->snapshot_units, stream);
  cosmology_struct_dump(e->cosmology, stream);

#ifdef WITH_MPI
  /* Save the partition for restoration. */
  partition_store_celllist(e->s, e->reparttype);
  partition_struct_dump(e->reparttype, stream);
#endif

  phys_const_struct_dump(e->physical_constants, stream);
  hydro_props_struct_dump(e->hydro_properties, stream);
  entropy_floor_struct_dump(e->entropy_floor, stream);
  gravity_props_struct_dump(e->gravity_properties, stream);
  stars_props_struct_dump(e->stars_properties, stream);
  pm_mesh_struct_dump(e->mesh, stream);
  potential_struct_dump(e->external_potential, stream);
  cooling_struct_dump(e->cooling_func, stream);
  starformation_struct_dump(e->star_formation, stream);
  feedback_struct_dump(e->feedback_props, stream);
  event_logger_struct_dump(stream);
  black_holes_struct_dump(e->black_holes_properties, stream);
  chemistry_struct_dump(e->chemistry, stream);
#ifdef WITH_FOF
  fof_struct_dump(e->fof_properties, stream);
#endif
  parser_struct_dump(e->parameter_file, stream);
  if (e->output_list_snapshots)
    output_list_struct_dump(e->output_list_snapshots, stream);
  if (e->output_list_stats)
    output_list_struct_dump(e->output_list_stats, stream);
  if (e->output_list_stf) output_list_struct_dump(e->output_list_stf, stream);

#ifdef WITH_LOGGER
  if (e->policy & engine_policy_logger) {
    logger_struct_dump(e->logger, stream);
  }
#endif
}

/**
 * @brief Re-create an engine struct and its contents from the given FILE
 *        stream.
 *
 * @param e the engine
 * @param stream the file stream
 */
void engine_struct_restore(struct engine *e, FILE *stream) {

  /* Read the engine. */
  restart_read_blocks(e, sizeof(struct engine), 1, stream, NULL,
                      "engine struct");

  /* Re-initializations as necessary for our struct and its members. */
  e->sched.tasks = NULL;
  e->sched.tasks_ind = NULL;
  e->sched.tid_active = NULL;
  e->sched.size = 0;

  /* Now for the other pointers, these use their own restore functions. */
  /* Note all this memory leaks, but is used once. */
  struct space *s = (struct space *)malloc(sizeof(struct space));
  space_struct_restore(s, stream);
  e->s = s;
  s->e = e;

  struct unit_system *internal_us =
      (struct unit_system *)malloc(sizeof(struct unit_system));
  units_struct_restore(internal_us, stream);
  e->internal_units = internal_us;

  struct unit_system *snap_us =
      (struct unit_system *)malloc(sizeof(struct unit_system));
  units_struct_restore(snap_us, stream);
  e->snapshot_units = snap_us;

  struct cosmology *cosmo =
      (struct cosmology *)malloc(sizeof(struct cosmology));
  cosmology_struct_restore(e->policy & engine_policy_cosmology, cosmo, stream);
  e->cosmology = cosmo;

#ifdef WITH_MPI
  struct repartition *reparttype =
      (struct repartition *)malloc(sizeof(struct repartition));
  partition_struct_restore(reparttype, stream);
  e->reparttype = reparttype;
#endif

  struct phys_const *physical_constants =
      (struct phys_const *)malloc(sizeof(struct phys_const));
  phys_const_struct_restore(physical_constants, stream);
  e->physical_constants = physical_constants;

  struct hydro_props *hydro_properties =
      (struct hydro_props *)malloc(sizeof(struct hydro_props));
  hydro_props_struct_restore(hydro_properties, stream);
  e->hydro_properties = hydro_properties;

  struct entropy_floor_properties *entropy_floor =
      (struct entropy_floor_properties *)malloc(
          sizeof(struct entropy_floor_properties));
  entropy_floor_struct_restore(entropy_floor, stream);
  e->entropy_floor = entropy_floor;

  struct gravity_props *gravity_properties =
      (struct gravity_props *)malloc(sizeof(struct gravity_props));
  gravity_props_struct_restore(gravity_properties, stream);
  e->gravity_properties = gravity_properties;

  struct stars_props *stars_properties =
      (struct stars_props *)malloc(sizeof(struct stars_props));
  stars_props_struct_restore(stars_properties, stream);
  e->stars_properties = stars_properties;

  struct pm_mesh *mesh = (struct pm_mesh *)malloc(sizeof(struct pm_mesh));
  pm_mesh_struct_restore(mesh, stream);
  e->mesh = mesh;

  struct external_potential *external_potential =
      (struct external_potential *)malloc(sizeof(struct external_potential));
  potential_struct_restore(external_potential, stream);
  e->external_potential = external_potential;

  struct cooling_function_data *cooling_func =
      (struct cooling_function_data *)malloc(
          sizeof(struct cooling_function_data));
  cooling_struct_restore(cooling_func, stream, e->cosmology);
  e->cooling_func = cooling_func;

  struct star_formation *star_formation =
      (struct star_formation *)malloc(sizeof(struct star_formation));
  starformation_struct_restore(star_formation, stream);
  e->star_formation = star_formation;

  struct feedback_props *feedback_properties =
      (struct feedback_props *)malloc(sizeof(struct feedback_props));
  feedback_struct_restore(feedback_properties, stream);
  e->feedback_props = feedback_properties;

  event_logger_struct_restore(stream);

  struct black_holes_props *black_holes_properties =
      (struct black_holes_props *)malloc(sizeof(struct black_holes_props));
  black_holes_struct_restore(black_holes_properties, stream);
  e->black_holes_properties = black_holes_properties;

  struct chemistry_global_data *chemistry =
      (struct chemistry_global_data *)malloc(
          sizeof(struct chemistry_global_data));
  chemistry_struct_restore(chemistry, stream);
  e->chemistry = chemistry;

#ifdef WITH_FOF
  struct fof_props *fof_props =
      (struct fof_props *)malloc(sizeof(struct fof_props));
  fof_struct_restore(fof_props, stream);
  e->fof_properties = fof_props;
#endif

  struct swift_params *parameter_file =
      (struct swift_params *)malloc(sizeof(struct swift_params));
  parser_struct_restore(parameter_file, stream);
  e->parameter_file = parameter_file;

  if (e->output_list_snapshots) {
    struct output_list *output_list_snapshots =
        (struct output_list *)malloc(sizeof(struct output_list));
    output_list_struct_restore(output_list_snapshots, stream);
    e->output_list_snapshots = output_list_snapshots;
  }

  if (e->output_list_stats) {
    struct output_list *output_list_stats =
        (struct output_list *)malloc(sizeof(struct output_list));
    output_list_struct_restore(output_list_stats, stream);
    e->output_list_stats = output_list_stats;
  }

  if (e->output_list_stf) {
    struct output_list *output_list_stf =
        (struct output_list *)malloc(sizeof(struct output_list));
    output_list_struct_restore(output_list_stf, stream);
    e->output_list_stf = output_list_stf;
  }

#ifdef WITH_LOGGER
  if (e->policy & engine_policy_logger) {
    struct logger_writer *log =
        (struct logger_writer *)malloc(sizeof(struct logger_writer));
    logger_struct_restore(log, stream);
    e->logger = log;
  }
#endif

#ifdef EOS_PLANETARY
  eos_init(&eos, e->physical_constants, e->snapshot_units, e->parameter_file);
#endif

  /* Want to force a rebuild before using this engine. Wait to repartition.*/
  e->forcerebuild = 1;
  e->forcerepart = 0;
}<|MERGE_RESOLUTION|>--- conflicted
+++ resolved
@@ -4020,16 +4020,12 @@
     star_formation_logger_accumulator_init(&e->sfh);
   }
 
-<<<<<<< HEAD
   /* Initialize the feedback history structure */
   if (e->policy & engine_policy_feedback) {
     event_logger_init(e);
   }
 
-  engine_init_output_lists(e, params);
-=======
   engine_init_output_lists(e, params, /*restart=*/0);
->>>>>>> b5a1dc3c
 }
 
 /**
