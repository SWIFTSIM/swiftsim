/*******************************************************************************
 * This file is part of SWIFT.
 * Copyright (c) 2012 Pedro Gonnet (pedro.gonnet@durham.ac.uk)
 *                    Matthieu Schaller (matthieu.schaller@durham.ac.uk)
 *               2015 Peter W. Draper (p.w.draper@durham.ac.uk)
 *                    Angus Lepper (angus.lepper@ed.ac.uk)
 *               2016 John A. Regan (john.a.regan@durham.ac.uk)
 *                    Tom Theuns (tom.theuns@durham.ac.uk)
 *
 * This program is free software: you can redistribute it and/or modify
 * it under the terms of the GNU Lesser General Public License as published
 * by the Free Software Foundation, either version 3 of the License, or
 * (at your option) any later version.
 *
 * This program is distributed in the hope that it will be useful,
 * but WITHOUT ANY WARRANTY; without even the implied warranty of
 * MERCHANTABILITY or FITNESS FOR A PARTICULAR PURPOSE.  See the
 * GNU General Public License for more details.
 *
 * You should have received a copy of the GNU Lesser General Public License
 * along with this program.  If not, see <http://www.gnu.org/licenses/>.
 *
 ******************************************************************************/

/* Config parameters. */
#include "../config.h"

/* Some standard headers. */
#include <float.h>
#include <limits.h>
#include <sched.h>
#include <stdbool.h>
#include <stdio.h>
#include <stdlib.h>
#include <string.h>
#include <unistd.h>

/* MPI headers. */
#ifdef WITH_MPI
#include <mpi.h>
#endif

#ifdef HAVE_LIBNUMA
#include <numa.h>
#endif

/* Load the profiler header, if needed. */
#ifdef WITH_PROFILER
#include <gperftools/profiler.h>
#endif

/* This object's header. */
#include "engine.h"

/* Local headers. */
#include "active.h"
#include "atomic.h"
#include "cell.h"
#include "chemistry.h"
#include "clocks.h"
#include "cooling.h"
#include "cosmology.h"
#include "cycle.h"
#include "debug.h"
#include "equation_of_state.h"
#include "error.h"
#include "gravity.h"
#include "gravity_cache.h"
#include "hydro.h"
#include "map.h"
#include "memswap.h"
#include "minmax.h"
#include "outputlist.h"
#include "parallel_io.h"
#include "part.h"
#include "partition.h"
#include "profiler.h"
#include "proxy.h"
#include "restart.h"
#include "runner.h"
#include "serial_io.h"
#include "single_io.h"
#include "sort_part.h"
#include "sourceterms.h"
#include "stars_io.h"
#include "statistics.h"
#include "timers.h"
#include "tools.h"
#include "units.h"
#include "velociraptor_interface.h"
#include "version.h"

/* Particle cache size. */
#define CACHE_SIZE 512

const char *engine_policy_names[] = {"none",
                                     "rand",
                                     "steal",
                                     "keep",
                                     "block",
                                     "cpu tight",
                                     "mpi",
                                     "numa affinity",
                                     "hydro",
                                     "self gravity",
                                     "external gravity",
                                     "cosmological integration",
                                     "drift everything",
                                     "reconstruct multi-poles",
                                     "cooling",
                                     "sourceterms",
                                     "stars",
                                     "structure finding"};

/** The rank of the engine as a global variable (for messages). */
int engine_rank;

/**
 * @brief Data collected from the cells at the end of a time-step
 */
struct end_of_step_data {

  size_t updates, g_updates, s_updates;
  integertime_t ti_hydro_end_min, ti_hydro_end_max, ti_hydro_beg_max;
  integertime_t ti_gravity_end_min, ti_gravity_end_max, ti_gravity_beg_max;
  struct engine *e;
};

/**
 * @brief Link a density/force task to a cell.
 *
 * @param e The #engine.
 * @param l A pointer to the #link, will be modified atomically.
 * @param t The #task.
 *
 * @return The new #link pointer.
 */
void engine_addlink(struct engine *e, struct link **l, struct task *t) {

  /* Get the next free link. */
  const size_t ind = atomic_inc(&e->nr_links);
  if (ind >= e->size_links) {
    error("Link table overflow.");
  }
  struct link *res = &e->links[ind];

  /* Set it atomically. */
  res->t = t;
  res->next = atomic_swap(l, res);
}

/**
 * @brief Recursively add non-implicit star ghost tasks to a cell hierarchy.
 */
void engine_add_stars_ghosts(struct engine *e, struct cell *c,
                             struct task *stars_ghost_in,
                             struct task *stars_ghost_out) {

  /* If we have reached the leaf OR have to few particles to play with*/
  if (!c->split || c->scount < engine_max_sparts_per_ghost) {

    /* Add the ghost task and its dependencies */
    struct scheduler *s = &e->sched;
    c->stars_ghost = scheduler_addtask(s, task_type_stars_ghost,
                                       task_subtype_none, 0, 0, c, NULL);
    scheduler_addunlock(s, stars_ghost_in, c->stars_ghost);
    scheduler_addunlock(s, c->stars_ghost, stars_ghost_out);
  } else {
    /* Keep recursing */
    for (int k = 0; k < 8; k++)
      if (c->progeny[k] != NULL)
        engine_add_stars_ghosts(e, c->progeny[k], stars_ghost_in,
                                stars_ghost_out);
  }
}

/**
 * @brief Recursively add non-implicit ghost tasks to a cell hierarchy.
 */
void engine_add_ghosts(struct engine *e, struct cell *c, struct task *ghost_in,
                       struct task *ghost_out) {

  /* If we have reached the leaf OR have to few particles to play with*/
  if (!c->split || c->count < engine_max_parts_per_ghost) {

    /* Add the ghost task and its dependencies */
    struct scheduler *s = &e->sched;
    c->ghost =
        scheduler_addtask(s, task_type_ghost, task_subtype_none, 0, 0, c, NULL);
    scheduler_addunlock(s, ghost_in, c->ghost);
    scheduler_addunlock(s, c->ghost, ghost_out);
  } else {
    /* Keep recursing */
    for (int k = 0; k < 8; k++)
      if (c->progeny[k] != NULL)
        engine_add_ghosts(e, c->progeny[k], ghost_in, ghost_out);
  }
}

/**
 * @brief Generate the hydro hierarchical tasks for a hierarchy of cells -
 * i.e. all the O(Npart) tasks -- timestep version
 *
 * Tasks are only created here. The dependencies will be added later on.
 *
 * Note that there is no need to recurse below the super-cell. Note also
 * that we only add tasks if the relevant particles are present in the cell.
 *
 * @param e The #engine.
 * @param c The #cell.
 */
void engine_make_hierarchical_tasks_common(struct engine *e, struct cell *c) {

  struct scheduler *s = &e->sched;
  const int is_with_cooling = (e->policy & engine_policy_cooling);

  /* Are we in a super-cell ? */
  if (c->super == c) {

    /* Local tasks only... */
    if (c->nodeID == e->nodeID) {

      /* Add the two half kicks */
      c->kick1 = scheduler_addtask(s, task_type_kick1, task_subtype_none, 0, 0,
                                   c, NULL);

      c->kick2 = scheduler_addtask(s, task_type_kick2, task_subtype_none, 0, 0,
                                   c, NULL);

      /* Add the time-step calculation task and its dependency */
      c->timestep = scheduler_addtask(s, task_type_timestep, task_subtype_none,
                                      0, 0, c, NULL);

      /* Add the task finishing the force calculation */
      c->end_force = scheduler_addtask(s, task_type_end_force,
                                       task_subtype_none, 0, 0, c, NULL);

      if (!is_with_cooling) scheduler_addunlock(s, c->end_force, c->kick2);
      scheduler_addunlock(s, c->kick2, c->timestep);
      scheduler_addunlock(s, c->timestep, c->kick1);
    }

  } else { /* We are above the super-cell so need to go deeper */

    /* Recurse. */
    if (c->split)
      for (int k = 0; k < 8; k++)
        if (c->progeny[k] != NULL)
          engine_make_hierarchical_tasks_common(e, c->progeny[k]);
  }
}

/**
 * @brief Generate the hydro hierarchical tasks for a hierarchy of cells -
 * i.e. all the O(Npart) tasks -- hydro version
 *
 * Tasks are only created here. The dependencies will be added later on.
 *
 * Note that there is no need to recurse below the super-cell. Note also
 * that we only add tasks if the relevant particles are present in the cell.
 *
 * @param e The #engine.
 * @param c The #cell.
 */
void engine_make_hierarchical_tasks_hydro(struct engine *e, struct cell *c) {

  struct scheduler *s = &e->sched;
  const int is_with_cooling = (e->policy & engine_policy_cooling);
  const int is_with_sourceterms = (e->policy & engine_policy_sourceterms);

  /* Are we in a super-cell ? */
  if (c->super_hydro == c) {

    /* Add the sort task. */
    c->sorts =
        scheduler_addtask(s, task_type_sort, task_subtype_none, 0, 0, c, NULL);

    /* Local tasks only... */
    if (c->nodeID == e->nodeID) {

      /* Add the drift task. */
      c->drift_part = scheduler_addtask(s, task_type_drift_part,
                                        task_subtype_none, 0, 0, c, NULL);

      /* Generate the ghost tasks. */
      c->ghost_in =
          scheduler_addtask(s, task_type_ghost_in, task_subtype_none, 0,
                            /* implicit = */ 1, c, NULL);
      c->ghost_out =
          scheduler_addtask(s, task_type_ghost_out, task_subtype_none, 0,
                            /* implicit = */ 1, c, NULL);
      engine_add_ghosts(e, c, c->ghost_in, c->ghost_out);

#ifdef EXTRA_HYDRO_LOOP
      /* Generate the extra ghost task. */
      c->extra_ghost = scheduler_addtask(s, task_type_extra_ghost,
                                         task_subtype_none, 0, 0, c, NULL);
#endif

      /* Cooling task */
      if (is_with_cooling) {
        c->cooling = scheduler_addtask(s, task_type_cooling, task_subtype_none,
                                       0, 0, c, NULL);

        scheduler_addunlock(s, c->super->end_force, c->cooling);
        scheduler_addunlock(s, c->cooling, c->super->kick2);
      }

      /* add source terms */
      if (is_with_sourceterms) {
        c->sourceterms = scheduler_addtask(s, task_type_sourceterms,
                                           task_subtype_none, 0, 0, c, NULL);
      }
    }

  } else { /* We are above the super-cell so need to go deeper */

    /* Recurse. */
    if (c->split)
      for (int k = 0; k < 8; k++)
        if (c->progeny[k] != NULL)
          engine_make_hierarchical_tasks_hydro(e, c->progeny[k]);
  }
}

/**
 * @brief Generate the hydro hierarchical tasks for a hierarchy of cells -
 * i.e. all the O(Npart) tasks -- gravity version
 *
 * Tasks are only created here. The dependencies will be added later on.
 *
 * Note that there is no need to recurse below the super-cell. Note also
 * that we only add tasks if the relevant particles are present in the cell.
 *
 * @param e The #engine.
 * @param c The #cell.
 */
void engine_make_hierarchical_tasks_gravity(struct engine *e, struct cell *c) {

  struct scheduler *s = &e->sched;
  const int periodic = e->s->periodic;
  const int is_self_gravity = (e->policy & engine_policy_self_gravity);

  /* Are we in a super-cell ? */
  if (c->super_gravity == c) {

    /* Local tasks only... */
    if (c->nodeID == e->nodeID) {

      c->drift_gpart = scheduler_addtask(s, task_type_drift_gpart,
                                         task_subtype_none, 0, 0, c, NULL);

      if (is_self_gravity) {

        /* Initialisation of the multipoles */
        c->init_grav = scheduler_addtask(s, task_type_init_grav,
                                         task_subtype_none, 0, 0, c, NULL);

        /* Gravity non-neighbouring pm calculations */
        c->grav_long_range = scheduler_addtask(
            s, task_type_grav_long_range, task_subtype_none, 0, 0, c, NULL);

        /* Gravity recursive down-pass */
        c->grav_down = scheduler_addtask(s, task_type_grav_down,
                                         task_subtype_none, 0, 0, c, NULL);

        /* Implicit tasks for the up and down passes */
        c->init_grav_out = scheduler_addtask(s, task_type_init_grav_out,
                                             task_subtype_none, 0, 1, c, NULL);
        c->grav_down_in = scheduler_addtask(s, task_type_grav_down_in,
                                            task_subtype_none, 0, 1, c, NULL);

        /* Gravity mesh force propagation */
        if (periodic)
          c->grav_mesh = scheduler_addtask(s, task_type_grav_mesh,
                                           task_subtype_none, 0, 0, c, NULL);

        if (periodic) scheduler_addunlock(s, c->drift_gpart, c->grav_mesh);
        if (periodic) scheduler_addunlock(s, c->grav_mesh, c->grav_down);
        scheduler_addunlock(s, c->init_grav, c->grav_long_range);
        scheduler_addunlock(s, c->grav_long_range, c->grav_down);
        scheduler_addunlock(s, c->grav_down, c->super->end_force);

        /* Link in the implicit tasks */
        scheduler_addunlock(s, c->init_grav, c->init_grav_out);
        scheduler_addunlock(s, c->grav_down_in, c->grav_down);
      }
    }
  }

  /* We are below the super-cell but not below the maximal splitting depth */
  else if (c->super_gravity != NULL && c->depth <= space_subdepth_grav) {

    /* Local tasks only... */
    if (c->nodeID == e->nodeID) {

      if (is_self_gravity) {

        c->init_grav_out = scheduler_addtask(s, task_type_init_grav_out,
                                             task_subtype_none, 0, 1, c, NULL);

        c->grav_down_in = scheduler_addtask(s, task_type_grav_down_in,
                                            task_subtype_none, 0, 1, c, NULL);

        scheduler_addunlock(s, c->parent->init_grav_out, c->init_grav_out);
        scheduler_addunlock(s, c->grav_down_in, c->parent->grav_down_in);
      }
    }
  }

  /* Recurse but not below the maximal splitting depth */
  if (c->split && c->depth <= space_subdepth_grav)
    for (int k = 0; k < 8; k++)
      if (c->progeny[k] != NULL)
        engine_make_hierarchical_tasks_gravity(e, c->progeny[k]);
}

/**
 * @brief Generate the stars hierarchical tasks for a hierarchy of cells -
 * i.e. all the O(Npart) tasks -- star version
 *
 * Tasks are only created here. The dependencies will be added later on.
 *
 * Note that there is no need to recurse below the super-cell. Note also
 * that we only add tasks if the relevant particles are present in the cell.
 *
 * @param e The #engine.
 * @param c The #cell.
 */
void engine_make_hierarchical_tasks_stars(struct engine *e, struct cell *c) {

  struct scheduler *s = &e->sched;

  /* Are we in a super-cell ? */
  if (c->super == c) {

    /* Local tasks only... */
    if (c->nodeID == e->nodeID) {

      /* Generate the ghost tasks. */
      c->stars_ghost_in =
          scheduler_addtask(s, task_type_stars_ghost_in, task_subtype_none, 0,
                            /* implicit = */ 1, c, NULL);
      c->stars_ghost_out =
          scheduler_addtask(s, task_type_stars_ghost_out, task_subtype_none, 0,
                            /* implicit = */ 1, c, NULL);
      engine_add_stars_ghosts(e, c, c->stars_ghost_in, c->stars_ghost_out);
    }
  } else { /* We are above the super-cell so need to go deeper */

    /* Recurse. */
    if (c->split)
      for (int k = 0; k < 8; k++)
        if (c->progeny[k] != NULL)
          engine_make_hierarchical_tasks_stars(e, c->progeny[k]);
  }
}

void engine_make_hierarchical_tasks_mapper(void *map_data, int num_elements,
                                           void *extra_data) {
  struct engine *e = (struct engine *)extra_data;
  const int is_with_hydro = (e->policy & engine_policy_hydro);
  const int is_with_self_gravity = (e->policy & engine_policy_self_gravity);
  const int is_with_external_gravity =
      (e->policy & engine_policy_external_gravity);
  const int is_with_stars = (e->policy & engine_policy_stars);

  for (int ind = 0; ind < num_elements; ind++) {
    struct cell *c = &((struct cell *)map_data)[ind];
    /* Make the common tasks (time integration) */
    engine_make_hierarchical_tasks_common(e, c);
    /* Add the hydro stuff */
    if (is_with_hydro) engine_make_hierarchical_tasks_hydro(e, c);
    /* And the gravity stuff */
    if (is_with_self_gravity || is_with_external_gravity)
      engine_make_hierarchical_tasks_gravity(e, c);
    if (is_with_stars) engine_make_hierarchical_tasks_stars(e, c);
  }
}

#ifdef WITH_MPI
/**
 * Do the exchange of one type of particles with all the other nodes.
 *
 * @param counts 2D array with the counts of particles to exchange with
 *               each other node.
 * @param parts the particle data to exchange
 * @param new_nr_parts the number of particles this node will have after all
 *                     exchanges have completed.
 * @param sizeofparts sizeof the particle struct.
 * @param alignsize the memory alignment required for this particle type.
 * @param mpi_type the MPI_Datatype for these particles.
 * @param nr_nodes the number of nodes to exchange with.
 * @param nodeID the id of this node.
 *
 * @result new particle data constructed from all the exchanges with the
 *         given alignment.
 */
static void *engine_do_redistribute(int *counts, char *parts,
                                    size_t new_nr_parts, size_t sizeofparts,
                                    size_t alignsize, MPI_Datatype mpi_type,
                                    int nr_nodes, int nodeID) {

  /* Allocate a new particle array with some extra margin */
  char *parts_new = NULL;
  if (posix_memalign(
          (void **)&parts_new, alignsize,
          sizeofparts * new_nr_parts * engine_redistribute_alloc_margin) != 0)
    error("Failed to allocate new particle data.");

  /* Prepare MPI requests for the asynchronous communications */
  MPI_Request *reqs;
  if ((reqs = (MPI_Request *)malloc(sizeof(MPI_Request) * 2 * nr_nodes)) ==
      NULL)
    error("Failed to allocate MPI request list.");

  /* Only send and receive only "chunk" particles per request. So we need to
   * loop as many times as necessary here. Make 2Gb/sizeofparts so we only
   * send 2Gb packets. */
  const int chunk = INT_MAX / sizeofparts;
  int sent = 0;
  int recvd = 0;

  int activenodes = 1;
  while (activenodes) {

    for (int k = 0; k < 2 * nr_nodes; k++) reqs[k] = MPI_REQUEST_NULL;

    /* Emit the sends and recvs for the data. */
    size_t offset_send = sent;
    size_t offset_recv = recvd;
    activenodes = 0;

    for (int k = 0; k < nr_nodes; k++) {

      /* Indices in the count arrays of the node of interest */
      const int ind_send = nodeID * nr_nodes + k;
      const int ind_recv = k * nr_nodes + nodeID;

      /* Are we sending any data this loop? */
      int sending = counts[ind_send] - sent;
      if (sending > 0) {
        activenodes++;
        if (sending > chunk) sending = chunk;

        /* If the send and receive is local then just copy. */
        if (k == nodeID) {
          int receiving = counts[ind_recv] - recvd;
          if (receiving > chunk) receiving = chunk;
          memcpy(&parts_new[offset_recv * sizeofparts],
                 &parts[offset_send * sizeofparts], sizeofparts * receiving);
        } else {
          /* Otherwise send it. */
          int res =
              MPI_Isend(&parts[offset_send * sizeofparts], sending, mpi_type, k,
                        ind_send, MPI_COMM_WORLD, &reqs[2 * k + 0]);
          if (res != MPI_SUCCESS)
            mpi_error(res, "Failed to isend parts to node %i.", k);
        }
      }

      /* If we're sending to this node, then move past it to next. */
      if (counts[ind_send] > 0) offset_send += counts[ind_send];

      /* Are we receiving any data from this node? Note already done if coming
       * from this node. */
      if (k != nodeID) {
        int receiving = counts[ind_recv] - recvd;
        if (receiving > 0) {
          activenodes++;
          if (receiving > chunk) receiving = chunk;
          int res = MPI_Irecv(&parts_new[offset_recv * sizeofparts], receiving,
                              mpi_type, k, ind_recv, MPI_COMM_WORLD,
                              &reqs[2 * k + 1]);
          if (res != MPI_SUCCESS)
            mpi_error(res, "Failed to emit irecv of parts from node %i.", k);
        }
      }

      /* If we're receiving from this node, then move past it to next. */
      if (counts[ind_recv] > 0) offset_recv += counts[ind_recv];
    }

    /* Wait for all the sends and recvs to tumble in. */
    MPI_Status stats[2 * nr_nodes];
    int res;
    if ((res = MPI_Waitall(2 * nr_nodes, reqs, stats)) != MPI_SUCCESS) {
      for (int k = 0; k < 2 * nr_nodes; k++) {
        char buff[MPI_MAX_ERROR_STRING];
        MPI_Error_string(stats[k].MPI_ERROR, buff, &res);
        message("request from source %i, tag %i has error '%s'.",
                stats[k].MPI_SOURCE, stats[k].MPI_TAG, buff);
      }
      error("Failed during waitall for part data.");
    }

    /* Move to next chunks. */
    sent += chunk;
    recvd += chunk;
  }

  /* Free temps. */
  free(reqs);

  /* And return new memory. */
  return parts_new;
}
#endif

#ifdef WITH_MPI /* redist_mapper */

/* Support for engine_redistribute threadpool dest mappers. */
struct redist_mapper_data {
  int *counts;
  int *dest;
  int nodeID;
  int nr_nodes;
  struct cell *cells;
  struct space *s;
  void *base;
};

/* Generic function for accumulating counts for TYPE parts. Note
 * we use a local counts array to avoid the atomic_add in the parts
 * loop. */
#define ENGINE_REDISTRIBUTE_DEST_MAPPER(TYPE)                              \
  engine_redistribute_dest_mapper_##TYPE(void *map_data, int num_elements, \
                                         void *extra_data) {               \
    struct TYPE *parts = (struct TYPE *)map_data;                          \
    struct redist_mapper_data *mydata =                                    \
        (struct redist_mapper_data *)extra_data;                           \
    struct space *s = mydata->s;                                           \
    int *dest =                                                            \
        mydata->dest + (ptrdiff_t)(parts - (struct TYPE *)mydata->base);   \
    int *lcounts = NULL;                                                   \
    if ((lcounts = (int *)calloc(                                          \
             sizeof(int), mydata->nr_nodes * mydata->nr_nodes)) == NULL)   \
      error("Failed to allocate counts thread-specific buffer");           \
    for (int k = 0; k < num_elements; k++) {                               \
      for (int j = 0; j < 3; j++) {                                        \
        if (parts[k].x[j] < 0.0)                                           \
          parts[k].x[j] += s->dim[j];                                      \
        else if (parts[k].x[j] >= s->dim[j])                               \
          parts[k].x[j] -= s->dim[j];                                      \
      }                                                                    \
      const int cid = cell_getid(s->cdim, parts[k].x[0] * s->iwidth[0],    \
                                 parts[k].x[1] * s->iwidth[1],             \
                                 parts[k].x[2] * s->iwidth[2]);            \
      dest[k] = s->cells_top[cid].nodeID;                                  \
      size_t ind = mydata->nodeID * mydata->nr_nodes + dest[k];            \
      lcounts[ind] += 1;                                                   \
    }                                                                      \
    for (int k = 0; k < (mydata->nr_nodes * mydata->nr_nodes); k++)        \
      atomic_add(&mydata->counts[k], lcounts[k]);                          \
    free(lcounts);                                                         \
  }

/**
 * @brief Accumulate the counts of particles per cell.
 * Threadpool helper for accumulating the counts of particles per cell.
 *
 * part version.
 */
static void ENGINE_REDISTRIBUTE_DEST_MAPPER(part);

/**
 * @brief Accumulate the counts of star particles per cell.
 * Threadpool helper for accumulating the counts of particles per cell.
 *
 * spart version.
 */
static void ENGINE_REDISTRIBUTE_DEST_MAPPER(spart);

/**
 * @brief Accumulate the counts of gravity particles per cell.
 * Threadpool helper for accumulating the counts of particles per cell.
 *
 * gpart version.
 */
static void ENGINE_REDISTRIBUTE_DEST_MAPPER(gpart);

#endif /* redist_mapper_data */

#ifdef WITH_MPI /* savelink_mapper_data */

/* Support for saving the linkage between gparts and parts/sparts. */
struct savelink_mapper_data {
  int nr_nodes;
  int *counts;
  void *parts;
  int nodeID;
};

/**
 * @brief Save the offset of each gravity partner of a part or spart.
 *
 * The offset is from the start of the sorted particles to be sent to a node.
 * This is possible as parts without gravity partners have a positive id.
 * These offsets are used to restore the pointers on the receiving node.
 *
 * CHECKS should be eliminated as dead code when optimizing.
 */
#define ENGINE_REDISTRIBUTE_SAVELINK_MAPPER(TYPE, CHECKS)                      \
  engine_redistribute_savelink_mapper_##TYPE(void *map_data, int num_elements, \
                                             void *extra_data) {               \
    int *nodes = (int *)map_data;                                              \
    struct savelink_mapper_data *mydata =                                      \
        (struct savelink_mapper_data *)extra_data;                             \
    int nodeID = mydata->nodeID;                                               \
    int nr_nodes = mydata->nr_nodes;                                           \
    int *counts = mydata->counts;                                              \
    struct TYPE *parts = (struct TYPE *)mydata->parts;                         \
                                                                               \
    for (int j = 0; j < num_elements; j++) {                                   \
      int node = nodes[j];                                                     \
      int count = 0;                                                           \
      size_t offset = 0;                                                       \
      for (int i = 0; i < node; i++) offset += counts[nodeID * nr_nodes + i];  \
                                                                               \
      for (int k = 0; k < counts[nodeID * nr_nodes + node]; k++) {             \
        if (parts[k + offset].gpart != NULL) {                                 \
          if (CHECKS)                                                          \
            if (parts[k].gpart->id_or_neg_offset > 0)                          \
              error("Trying to link a partnerless " #TYPE "!");                \
          parts[k + offset].gpart->id_or_neg_offset = -count;                  \
          count++;                                                             \
        }                                                                      \
      }                                                                        \
    }                                                                          \
  }

/**
 * @brief Save position of part-gpart links.
 * Threadpool helper for accumulating the counts of particles per cell.
 */
#ifdef SWIFT_DEBUG_CHECKS
static void ENGINE_REDISTRIBUTE_SAVELINK_MAPPER(part, 1);
#else
static void ENGINE_REDISTRIBUTE_SAVELINK_MAPPER(part, 0);
#endif

/**
 * @brief Save position of spart-gpart links.
 * Threadpool helper for accumulating the counts of particles per cell.
 */
#ifdef SWIFT_DEBUG_CHECKS
static void ENGINE_REDISTRIBUTE_SAVELINK_MAPPER(spart, 1);
#else
static void ENGINE_REDISTRIBUTE_SAVELINK_MAPPER(spart, 0);
#endif

#endif /* savelink_mapper_data */

#ifdef WITH_MPI /* relink_mapper_data */

/* Support for relinking parts, gparts and sparts after moving between nodes. */
struct relink_mapper_data {
  int nodeID;
  int nr_nodes;
  int *counts;
  int *s_counts;
  int *g_counts;
  struct space *s;
};

/**
 * @brief Restore the part/gpart and spart/gpart links for a list of nodes.
 *
 * @param map_data address of nodes to process.
 * @param num_elements the number nodes to process.
 * @param extra_data additional data defining the context (a
 * relink_mapper_data).
 */
static void engine_redistribute_relink_mapper(void *map_data, int num_elements,
                                              void *extra_data) {

  int *nodes = (int *)map_data;
  struct relink_mapper_data *mydata = (struct relink_mapper_data *)extra_data;

  int nodeID = mydata->nodeID;
  int nr_nodes = mydata->nr_nodes;
  int *counts = mydata->counts;
  int *g_counts = mydata->g_counts;
  int *s_counts = mydata->s_counts;
  struct space *s = mydata->s;

  for (int i = 0; i < num_elements; i++) {

    int node = nodes[i];

    /* Get offsets to correct parts of the counts arrays for this node. */
    size_t offset_parts = 0;
    size_t offset_gparts = 0;
    size_t offset_sparts = 0;
    for (int n = 0; n < node; n++) {
      int ind_recv = n * nr_nodes + nodeID;
      offset_parts += counts[ind_recv];
      offset_gparts += g_counts[ind_recv];
      offset_sparts += s_counts[ind_recv];
    }

    /* Number of gparts sent from this node. */
    int ind_recv = node * nr_nodes + nodeID;
    const size_t count_gparts = g_counts[ind_recv];

    /* Loop over the gparts received from this node */
    for (size_t k = offset_gparts; k < offset_gparts + count_gparts; k++) {

      /* Does this gpart have a gas partner ? */
      if (s->gparts[k].type == swift_type_gas) {

        const ptrdiff_t partner_index =
            offset_parts - s->gparts[k].id_or_neg_offset;

        /* Re-link */
        s->gparts[k].id_or_neg_offset = -partner_index;
        s->parts[partner_index].gpart = &s->gparts[k];
      }

      /* Does this gpart have a star partner ? */
      else if (s->gparts[k].type == swift_type_stars) {

        const ptrdiff_t partner_index =
            offset_sparts - s->gparts[k].id_or_neg_offset;

        /* Re-link */
        s->gparts[k].id_or_neg_offset = -partner_index;
        s->sparts[partner_index].gpart = &s->gparts[k];
      }
    }
  }
}

#endif /* relink_mapper_data */

/**
 * @brief Redistribute the particles amongst the nodes according
 *      to their cell's node IDs.
 *
 * The strategy here is as follows:
 * 1) Each node counts the number of particles it has to send to each other
 * node.
 * 2) The number of particles of each type is then exchanged.
 * 3) The particles to send are placed in a temporary buffer in which the
 * part-gpart links are preserved.
 * 4) Each node allocates enough space for the new particles.
 * 5) (Asynchronous) communications are issued to transfer the data.
 *
 *
 * @param e The #engine.
 */
void engine_redistribute(struct engine *e) {

#ifdef WITH_MPI

  const int nr_nodes = e->nr_nodes;
  const int nodeID = e->nodeID;
  struct space *s = e->s;
  struct cell *cells = s->cells_top;
  const int nr_cells = s->nr_cells;
  struct part *parts = s->parts;
  struct gpart *gparts = s->gparts;
  struct spart *sparts = s->sparts;
  ticks tic = getticks();

  /* Allocate temporary arrays to store the counts of particles to be sent
   * and the destination of each particle */
  int *counts;
  if ((counts = (int *)calloc(sizeof(int), nr_nodes * nr_nodes)) == NULL)
    error("Failed to allocate counts temporary buffer.");

  int *dest;
  if ((dest = (int *)malloc(sizeof(int) * s->nr_parts)) == NULL)
    error("Failed to allocate dest temporary buffer.");

  /* Simple index of node IDs, used for mappers over nodes. */
  int *nodes = NULL;
  if ((nodes = (int *)malloc(sizeof(int) * nr_nodes)) == NULL)
    error("Failed to allocate nodes temporary buffer.");
  for (int k = 0; k < nr_nodes; k++) nodes[k] = k;

  /* Get destination of each particle */
  struct redist_mapper_data redist_data;
  redist_data.s = s;
  redist_data.nodeID = nodeID;
  redist_data.nr_nodes = nr_nodes;

  redist_data.counts = counts;
  redist_data.dest = dest;
  redist_data.base = (void *)parts;

  threadpool_map(&e->threadpool, engine_redistribute_dest_mapper_part, parts,
                 s->nr_parts, sizeof(struct part), 0, &redist_data);

  /* Sort the particles according to their cell index. */
  if (s->nr_parts > 0)
    space_parts_sort(s->parts, s->xparts, dest, &counts[nodeID * nr_nodes],
                     nr_nodes, 0);

#ifdef SWIFT_DEBUG_CHECKS
  /* Verify that the part have been sorted correctly. */
  for (size_t k = 0; k < s->nr_parts; k++) {
    const struct part *p = &s->parts[k];

    /* New cell index */
    const int new_cid =
        cell_getid(s->cdim, p->x[0] * s->iwidth[0], p->x[1] * s->iwidth[1],
                   p->x[2] * s->iwidth[2]);

    /* New cell of this part */
    const struct cell *c = &s->cells_top[new_cid];
    const int new_node = c->nodeID;

    if (dest[k] != new_node)
      error("part's new node index not matching sorted index.");

    if (p->x[0] < c->loc[0] || p->x[0] > c->loc[0] + c->width[0] ||
        p->x[1] < c->loc[1] || p->x[1] > c->loc[1] + c->width[1] ||
        p->x[2] < c->loc[2] || p->x[2] > c->loc[2] + c->width[2])
      error("part not sorted into the right top-level cell!");
  }
#endif

  /* We will need to re-link the gpart partners of parts, so save their
   * relative positions in the sent lists. */
  if (s->nr_parts > 0 && s->nr_gparts > 0) {

    struct savelink_mapper_data savelink_data;
    savelink_data.nr_nodes = nr_nodes;
    savelink_data.counts = counts;
    savelink_data.parts = (void *)parts;
    savelink_data.nodeID = nodeID;
    threadpool_map(&e->threadpool, engine_redistribute_savelink_mapper_part,
                   nodes, nr_nodes, sizeof(int), 0, &savelink_data);
  }
  free(dest);

  /* Get destination of each s-particle */
  int *s_counts;
  if ((s_counts = (int *)calloc(sizeof(int), nr_nodes * nr_nodes)) == NULL)
    error("Failed to allocate s_counts temporary buffer.");

  int *s_dest;
  if ((s_dest = (int *)malloc(sizeof(int) * s->nr_sparts)) == NULL)
    error("Failed to allocate s_dest temporary buffer.");

  redist_data.counts = s_counts;
  redist_data.dest = s_dest;
  redist_data.base = (void *)sparts;

  threadpool_map(&e->threadpool, engine_redistribute_dest_mapper_spart, sparts,
                 s->nr_sparts, sizeof(struct spart), 0, &redist_data);

  /* Sort the particles according to their cell index. */
  if (s->nr_sparts > 0)
    space_sparts_sort(s->sparts, s_dest, &s_counts[nodeID * nr_nodes], nr_nodes,
                      0);

#ifdef SWIFT_DEBUG_CHECKS
  /* Verify that the spart have been sorted correctly. */
  for (size_t k = 0; k < s->nr_sparts; k++) {
    const struct spart *sp = &s->sparts[k];

    /* New cell index */
    const int new_cid =
        cell_getid(s->cdim, sp->x[0] * s->iwidth[0], sp->x[1] * s->iwidth[1],
                   sp->x[2] * s->iwidth[2]);

    /* New cell of this spart */
    const struct cell *c = &s->cells_top[new_cid];
    const int new_node = c->nodeID;

    if (s_dest[k] != new_node)
      error("spart's new node index not matching sorted index.");

    if (sp->x[0] < c->loc[0] || sp->x[0] > c->loc[0] + c->width[0] ||
        sp->x[1] < c->loc[1] || sp->x[1] > c->loc[1] + c->width[1] ||
        sp->x[2] < c->loc[2] || sp->x[2] > c->loc[2] + c->width[2])
      error("spart not sorted into the right top-level cell!");
  }
#endif

  /* We need to re-link the gpart partners of sparts. */
  if (s->nr_sparts > 0) {

    struct savelink_mapper_data savelink_data;
    savelink_data.nr_nodes = nr_nodes;
    savelink_data.counts = s_counts;
    savelink_data.parts = (void *)sparts;
    savelink_data.nodeID = nodeID;
    threadpool_map(&e->threadpool, engine_redistribute_savelink_mapper_spart,
                   nodes, nr_nodes, sizeof(int), 0, &savelink_data);
  }
  free(s_dest);

  /* Get destination of each g-particle */
  int *g_counts;
  if ((g_counts = (int *)calloc(sizeof(int), nr_nodes * nr_nodes)) == NULL)
    error("Failed to allocate g_gcount temporary buffer.");

  int *g_dest;
  if ((g_dest = (int *)malloc(sizeof(int) * s->nr_gparts)) == NULL)
    error("Failed to allocate g_dest temporary buffer.");

  redist_data.counts = g_counts;
  redist_data.dest = g_dest;
  redist_data.base = (void *)gparts;

  threadpool_map(&e->threadpool, engine_redistribute_dest_mapper_gpart, gparts,
                 s->nr_gparts, sizeof(struct gpart), 0, &redist_data);

  /* Sort the gparticles according to their cell index. */
  if (s->nr_gparts > 0)
    space_gparts_sort(s->gparts, s->parts, s->sparts, g_dest,
                      &g_counts[nodeID * nr_nodes], nr_nodes);

#ifdef SWIFT_DEBUG_CHECKS
  /* Verify that the gpart have been sorted correctly. */
  for (size_t k = 0; k < s->nr_gparts; k++) {
    const struct gpart *gp = &s->gparts[k];

    /* New cell index */
    const int new_cid =
        cell_getid(s->cdim, gp->x[0] * s->iwidth[0], gp->x[1] * s->iwidth[1],
                   gp->x[2] * s->iwidth[2]);

    /* New cell of this gpart */
    const struct cell *c = &s->cells_top[new_cid];
    const int new_node = c->nodeID;

    if (g_dest[k] != new_node)
      error("gpart's new node index not matching sorted index (%d != %d).",
            g_dest[k], new_node);

    if (gp->x[0] < c->loc[0] || gp->x[0] > c->loc[0] + c->width[0] ||
        gp->x[1] < c->loc[1] || gp->x[1] > c->loc[1] + c->width[1] ||
        gp->x[2] < c->loc[2] || gp->x[2] > c->loc[2] + c->width[2])
      error("gpart not sorted into the right top-level cell!");
  }
#endif

  free(g_dest);

  /* Get all the counts from all the nodes. */
  if (MPI_Allreduce(MPI_IN_PLACE, counts, nr_nodes * nr_nodes, MPI_INT, MPI_SUM,
                    MPI_COMM_WORLD) != MPI_SUCCESS)
    error("Failed to allreduce particle transfer counts.");

  /* Get all the s_counts from all the nodes. */
  if (MPI_Allreduce(MPI_IN_PLACE, g_counts, nr_nodes * nr_nodes, MPI_INT,
                    MPI_SUM, MPI_COMM_WORLD) != MPI_SUCCESS)
    error("Failed to allreduce gparticle transfer counts.");

  /* Get all the g_counts from all the nodes. */
  if (MPI_Allreduce(MPI_IN_PLACE, s_counts, nr_nodes * nr_nodes, MPI_INT,
                    MPI_SUM, MPI_COMM_WORLD) != MPI_SUCCESS)
    error("Failed to allreduce sparticle transfer counts.");

  /* Report how many particles will be moved. */
  if (e->verbose) {
    if (e->nodeID == 0) {
      size_t total = 0, g_total = 0, s_total = 0;
      size_t unmoved = 0, g_unmoved = 0, s_unmoved = 0;
      for (int p = 0, r = 0; p < nr_nodes; p++) {
        for (int n = 0; n < nr_nodes; n++) {
          total += counts[r];
          g_total += g_counts[r];
          s_total += s_counts[r];
          if (p == n) {
            unmoved += counts[r];
            g_unmoved += g_counts[r];
            s_unmoved += s_counts[r];
          }
          r++;
        }
      }
      if (total > 0)
        message("%ld of %ld (%.2f%%) of particles moved", total - unmoved,
                total, 100.0 * (double)(total - unmoved) / (double)total);
      if (g_total > 0)
        message("%ld of %ld (%.2f%%) of g-particles moved", g_total - g_unmoved,
                g_total,
                100.0 * (double)(g_total - g_unmoved) / (double)g_total);
      if (s_total > 0)
        message("%ld of %ld (%.2f%%) of s-particles moved", s_total - s_unmoved,
                s_total,
                100.0 * (double)(s_total - s_unmoved) / (double)s_total);
    }
  }

  /* Now each node knows how many parts, sparts and gparts will be transferred
   * to every other node.
   * Get the new numbers of particles for this node. */
  size_t nr_parts = 0, nr_gparts = 0, nr_sparts = 0;
  for (int k = 0; k < nr_nodes; k++) nr_parts += counts[k * nr_nodes + nodeID];
  for (int k = 0; k < nr_nodes; k++)
    nr_gparts += g_counts[k * nr_nodes + nodeID];
  for (int k = 0; k < nr_nodes; k++)
    nr_sparts += s_counts[k * nr_nodes + nodeID];

  /* Now exchange the particles, type by type to keep the memory required
   * under control. */

  /* SPH particles. */
  void *new_parts = engine_do_redistribute(counts, (char *)s->parts, nr_parts,
                                           sizeof(struct part), part_align,
                                           part_mpi_type, nr_nodes, nodeID);
  free(s->parts);
  s->parts = (struct part *)new_parts;
  s->nr_parts = nr_parts;
  s->size_parts = engine_redistribute_alloc_margin * nr_parts;

  /* Extra SPH particle properties. */
  new_parts = engine_do_redistribute(counts, (char *)s->xparts, nr_parts,
                                     sizeof(struct xpart), xpart_align,
                                     xpart_mpi_type, nr_nodes, nodeID);
  free(s->xparts);
  s->xparts = (struct xpart *)new_parts;

  /* Gravity particles. */
  new_parts = engine_do_redistribute(g_counts, (char *)s->gparts, nr_gparts,
                                     sizeof(struct gpart), gpart_align,
                                     gpart_mpi_type, nr_nodes, nodeID);
  free(s->gparts);
  s->gparts = (struct gpart *)new_parts;
  s->nr_gparts = nr_gparts;
  s->size_gparts = engine_redistribute_alloc_margin * nr_gparts;

  /* Star particles. */
  new_parts = engine_do_redistribute(s_counts, (char *)s->sparts, nr_sparts,
                                     sizeof(struct spart), spart_align,
                                     spart_mpi_type, nr_nodes, nodeID);
  free(s->sparts);
  s->sparts = (struct spart *)new_parts;
  s->nr_sparts = nr_sparts;
  s->size_sparts = engine_redistribute_alloc_margin * nr_sparts;

  /* All particles have now arrived. Time for some final operations on the
     stuff we just received */

  /* Restore the part<->gpart and spart<->gpart links.
   * Generate indices and counts for threadpool tasks. Note we process a node
   * at a time. */
  struct relink_mapper_data relink_data;
  relink_data.s = s;
  relink_data.counts = counts;
  relink_data.g_counts = g_counts;
  relink_data.s_counts = s_counts;
  relink_data.nodeID = nodeID;
  relink_data.nr_nodes = nr_nodes;

  threadpool_map(&e->threadpool, engine_redistribute_relink_mapper, nodes,
                 nr_nodes, sizeof(int), 1, &relink_data);
  free(nodes);

  /* Clean up the counts now we are done. */
  free(counts);
  free(g_counts);
  free(s_counts);

#ifdef SWIFT_DEBUG_CHECKS
  /* Verify that all parts are in the right place. */
  for (size_t k = 0; k < nr_parts; k++) {
    const int cid = cell_getid(s->cdim, s->parts[k].x[0] * s->iwidth[0],
                               s->parts[k].x[1] * s->iwidth[1],
                               s->parts[k].x[2] * s->iwidth[2]);
    if (cells[cid].nodeID != nodeID)
      error("Received particle (%zu) that does not belong here (nodeID=%i).", k,
            cells[cid].nodeID);
  }
  for (size_t k = 0; k < nr_gparts; k++) {
    const int cid = cell_getid(s->cdim, s->gparts[k].x[0] * s->iwidth[0],
                               s->gparts[k].x[1] * s->iwidth[1],
                               s->gparts[k].x[2] * s->iwidth[2]);
    if (cells[cid].nodeID != nodeID)
      error("Received g-particle (%zu) that does not belong here (nodeID=%i).",
            k, cells[cid].nodeID);
  }
  for (size_t k = 0; k < nr_sparts; k++) {
    const int cid = cell_getid(s->cdim, s->sparts[k].x[0] * s->iwidth[0],
                               s->sparts[k].x[1] * s->iwidth[1],
                               s->sparts[k].x[2] * s->iwidth[2]);
    if (cells[cid].nodeID != nodeID)
      error("Received s-particle (%zu) that does not belong here (nodeID=%i).",
            k, cells[cid].nodeID);
  }

  /* Verify that the links are correct */
  part_verify_links(s->parts, s->gparts, s->sparts, nr_parts, nr_gparts,
                    nr_sparts, e->verbose);
#endif

  /* Be verbose about what just happened. */
  if (e->verbose) {
    int my_cells = 0;
    for (int k = 0; k < nr_cells; k++)
      if (cells[k].nodeID == nodeID) my_cells += 1;
    message("node %i now has %zu parts, %zu sparts and %zu gparts in %i cells.",
            nodeID, nr_parts, nr_sparts, nr_gparts, my_cells);
  }

  /* Flag that a redistribute has taken place */
  e->step_props |= engine_step_prop_redistribute;

  if (e->verbose)
    message("took %.3f %s.", clocks_from_ticks(getticks() - tic),
            clocks_getunit());
#else
  error("SWIFT was not compiled with MPI support.");
#endif
}

/**
 * @brief Repartition the cells amongst the nodes.
 *
 * @param e The #engine.
 */
void engine_repartition(struct engine *e) {

#if defined(WITH_MPI) && defined(HAVE_METIS)

  ticks tic = getticks();

#ifdef SWIFT_DEBUG_CHECKS
  /* Be verbose about this. */
  if (e->nodeID == 0 || e->verbose) message("repartitioning space");
  fflush(stdout);

  /* Check that all cells have been drifted to the current time */
  space_check_drift_point(e->s, e->ti_current,
                          e->policy & engine_policy_self_gravity);
#endif

  /* Clear the repartition flag. */
  e->forcerepart = 0;

  /* Nothing to do if only using a single node. Also avoids METIS
   * bug that doesn't handle this case well. */
  if (e->nr_nodes == 1) return;

  /* Do the repartitioning. */
  partition_repartition(e->reparttype, e->nodeID, e->nr_nodes, e->s,
                        e->sched.tasks, e->sched.nr_tasks);

  /* Partitioning requires copies of the particles, so we need to reduce the
   * memory in use to the minimum, we can free the sorting indices and the
   * tasks as these will be regenerated at the next rebuild. */

  /* Sorting indices. */
  if (e->s->cells_top != NULL) space_free_cells(e->s);

  /* Task arrays. */
  scheduler_free_tasks(&e->sched);

  /* Now comes the tricky part: Exchange particles between all nodes.
     This is done in two steps, first allreducing a matrix of
     how many particles go from where to where, then re-allocating
     the parts array, and emitting the sends and receives.
     Finally, the space, tasks, and proxies need to be rebuilt. */

  /* Redistribute the particles between the nodes. */
  engine_redistribute(e);

  /* Make the proxies. */
  engine_makeproxies(e);

  /* Tell the engine it should re-build whenever possible */
  e->forcerebuild = 1;

  /* Flag that a repartition has taken place */
  e->step_props |= engine_step_prop_repartition;

  if (e->verbose)
    message("took %.3f %s.", clocks_from_ticks(getticks() - tic),
            clocks_getunit());
#else
  if (e->reparttype->type != REPART_NONE)
    error("SWIFT was not compiled with MPI and METIS support.");

  /* Clear the repartition flag. */
  e->forcerepart = 0;
#endif
}

/**
 * @brief Decide whether trigger a repartition the cells amongst the nodes.
 *
 * @param e The #engine.
 */
void engine_repartition_trigger(struct engine *e) {

#ifdef WITH_MPI

  /* Do nothing if there have not been enough steps since the last
   * repartition, don't want to repeat this too often or immediately after
   * a repartition step. Also nothing to do when requested. */
  if (e->step - e->last_repartition >= 2 &&
      e->reparttype->type != REPART_NONE) {

    /* Old style if trigger is >1 or this is the second step (want an early
     * repartition following the initial repartition). */
    if (e->reparttype->trigger > 1 || e->step == 2) {
      if (e->reparttype->trigger > 1) {
        if ((e->step % (int)e->reparttype->trigger) == 0) e->forcerepart = 1;
      } else {
        e->forcerepart = 1;
      }

    } else {

      /* Use cputimes from ranks to estimate the imbalance. */
      /* First check if we are going to skip this stage anyway, if so do that
       * now. If is only worth checking the CPU loads when we have processed a
       * significant number of all particles. */
      if ((e->updates > 1 &&
           e->updates >= e->total_nr_parts * e->reparttype->minfrac) ||
          (e->g_updates > 1 &&
           e->g_updates >= e->total_nr_gparts * e->reparttype->minfrac)) {

        /* Get CPU time used since the last call to this function. */
        double elapsed_cputime =
            clocks_get_cputime_used() - e->cputime_last_step;

        /* Gather the elapsed CPU times from all ranks for the last step. */
        double elapsed_cputimes[e->nr_nodes];
        MPI_Gather(&elapsed_cputime, 1, MPI_DOUBLE, elapsed_cputimes, 1,
                   MPI_DOUBLE, 0, MPI_COMM_WORLD);
        if (e->nodeID == 0) {

          /* Get the range and mean of cputimes. */
          double mintime = elapsed_cputimes[0];
          double maxtime = elapsed_cputimes[0];
          double sum = elapsed_cputimes[0];
          for (int k = 1; k < e->nr_nodes; k++) {
            if (elapsed_cputimes[k] > maxtime) maxtime = elapsed_cputimes[k];
            if (elapsed_cputimes[k] < mintime) mintime = elapsed_cputimes[k];
            sum += elapsed_cputimes[k];
          }
          double mean = sum / (double)e->nr_nodes;

          /* Are we out of balance? */
          if (((maxtime - mintime) / mean) > e->reparttype->trigger) {
            if (e->verbose)
              message("trigger fraction %.3f exceeds %.3f will repartition",
                      (maxtime - mintime) / mintime, e->reparttype->trigger);
            e->forcerepart = 1;
          }
        }

        /* All nodes do this together. */
        MPI_Bcast(&e->forcerepart, 1, MPI_INT, 0, MPI_COMM_WORLD);
      }
    }

    /* Remember we did this. */
    if (e->forcerepart) e->last_repartition = e->step;
  }

  /* We always reset CPU time for next check, unless it will not be used. */
  if (e->reparttype->type != REPART_NONE)
    e->cputime_last_step = clocks_get_cputime_used();
#endif
}

/**
 * @brief Add send tasks for the hydro pairs to a hierarchy of cells.
 *
 * @param e The #engine.
 * @param ci The sending #cell.
 * @param cj Dummy cell containing the nodeID of the receiving node.
 * @param t_xv The send_xv #task, if it has already been created.
 * @param t_rho The send_rho #task, if it has already been created.
 * @param t_gradient The send_gradient #task, if already created.
 */
void engine_addtasks_send_hydro(struct engine *e, struct cell *ci,
                                struct cell *cj, struct task *t_xv,
                                struct task *t_rho, struct task *t_gradient) {

#ifdef WITH_MPI
  struct link *l = NULL;
  struct scheduler *s = &e->sched;
  const int nodeID = cj->nodeID;

  /* Check if any of the density tasks are for the target node. */
  for (l = ci->density; l != NULL; l = l->next)
    if (l->t->ci->nodeID == nodeID ||
        (l->t->cj != NULL && l->t->cj->nodeID == nodeID))
      break;

  /* If so, attach send tasks. */
  if (l != NULL) {

    /* Create the tasks and their dependencies? */
    if (t_xv == NULL) {

      /* Create a tag for this cell. */
      if (ci->tag < 0) cell_tag(ci);

      t_xv = scheduler_addtask(s, task_type_send, task_subtype_xv, ci->tag, 0,
                               ci, cj);
      t_rho = scheduler_addtask(s, task_type_send, task_subtype_rho, ci->tag, 0,
                                ci, cj);
#ifdef EXTRA_HYDRO_LOOP
      t_gradient = scheduler_addtask(s, task_type_send, task_subtype_gradient,
                                     ci->tag, 0, ci, cj);
#endif

#ifdef EXTRA_HYDRO_LOOP

      scheduler_addunlock(s, t_gradient, ci->super->kick2);

      scheduler_addunlock(s, ci->super_hydro->extra_ghost, t_gradient);

      /* The send_rho task should unlock the super_hydro-cell's extra_ghost
       * task. */
      scheduler_addunlock(s, t_rho, ci->super_hydro->extra_ghost);

      /* The send_rho task depends on the cell's ghost task. */
      scheduler_addunlock(s, ci->super_hydro->ghost_out, t_rho);

      /* The send_xv task should unlock the super_hydro-cell's ghost task. */
      scheduler_addunlock(s, t_xv, ci->super_hydro->ghost_in);

#else
      /* The send_rho task should unlock the super_hydro-cell's kick task. */
      scheduler_addunlock(s, t_rho, ci->super->end_force);

      /* The send_rho task depends on the cell's ghost task. */
      scheduler_addunlock(s, ci->super_hydro->ghost_out, t_rho);

      /* The send_xv task should unlock the super_hydro-cell's ghost task. */
      scheduler_addunlock(s, t_xv, ci->super_hydro->ghost_in);

#endif

      /* Drift before you send */
      scheduler_addunlock(s, ci->super_hydro->drift_part, t_xv);
    }

    /* Add them to the local cell. */
    engine_addlink(e, &ci->send_xv, t_xv);
    engine_addlink(e, &ci->send_rho, t_rho);
#ifdef EXTRA_HYDRO_LOOP
    engine_addlink(e, &ci->send_gradient, t_gradient);
#endif
  }

  /* Recurse? */
  if (ci->split)
    for (int k = 0; k < 8; k++)
      if (ci->progeny[k] != NULL)
        engine_addtasks_send_hydro(e, ci->progeny[k], cj, t_xv, t_rho,
                                   t_gradient);

#else
  error("SWIFT was not compiled with MPI support.");
#endif
}

/**
 * @brief Add send tasks for the gravity pairs to a hierarchy of cells.
 *
 * @param e The #engine.
 * @param ci The sending #cell.
 * @param cj Dummy cell containing the nodeID of the receiving node.
 * @param t_grav The send_grav #task, if it has already been created.
 */
void engine_addtasks_send_gravity(struct engine *e, struct cell *ci,
                                  struct cell *cj, struct task *t_grav) {

#ifdef WITH_MPI
  struct link *l = NULL;
  struct scheduler *s = &e->sched;
  const int nodeID = cj->nodeID;

  /* Check if any of the gravity tasks are for the target node. */
  for (l = ci->grav; l != NULL; l = l->next)
    if (l->t->ci->nodeID == nodeID ||
        (l->t->cj != NULL && l->t->cj->nodeID == nodeID))
      break;

  /* If so, attach send tasks. */
  if (l != NULL) {

    /* Create the tasks and their dependencies? */
    if (t_grav == NULL) {

      /* Create a tag for this cell. */
      if (ci->tag < 0) cell_tag(ci);

      t_grav = scheduler_addtask(s, task_type_send, task_subtype_gpart, ci->tag,
                                 0, ci, cj);

      /* The sends should unlock the down pass. */
      scheduler_addunlock(s, t_grav, ci->super_gravity->grav_down);

      /* Drift before you send */
      scheduler_addunlock(s, ci->super_gravity->drift_gpart, t_grav);
    }

    /* Add them to the local cell. */
    engine_addlink(e, &ci->send_grav, t_grav);
  }

  /* Recurse? */
  if (ci->split)
    for (int k = 0; k < 8; k++)
      if (ci->progeny[k] != NULL)
        engine_addtasks_send_gravity(e, ci->progeny[k], cj, t_grav);

#else
  error("SWIFT was not compiled with MPI support.");
#endif
}

/**
 * @brief Add send tasks for the time-step to a hierarchy of cells.
 *
 * @param e The #engine.
 * @param ci The sending #cell.
 * @param cj Dummy cell containing the nodeID of the receiving node.
 * @param t_ti The send_ti #task, if it has already been created.
 */
void engine_addtasks_send_timestep(struct engine *e, struct cell *ci,
                                   struct cell *cj, struct task *t_ti) {

#ifdef WITH_MPI
  struct link *l = NULL;
  struct scheduler *s = &e->sched;
  const int nodeID = cj->nodeID;

  /* Check if any of the gravity tasks are for the target node. */
  for (l = ci->grav; l != NULL; l = l->next)
    if (l->t->ci->nodeID == nodeID ||
        (l->t->cj != NULL && l->t->cj->nodeID == nodeID))
      break;

  /* Check whether instead any of the hydro tasks are for the target node. */
  if (l == NULL)
    for (l = ci->density; l != NULL; l = l->next)
      if (l->t->ci->nodeID == nodeID ||
          (l->t->cj != NULL && l->t->cj->nodeID == nodeID))
        break;

  /* If found anything, attach send tasks. */
  if (l != NULL) {

    /* Create the tasks and their dependencies? */
    if (t_ti == NULL) {

      /* Create a tag for this cell. */
      if (ci->tag < 0) cell_tag(ci);

      t_ti = scheduler_addtask(s, task_type_send, task_subtype_tend, ci->tag, 0,
                               ci, cj);

      /* The super-cell's timestep task should unlock the send_ti task. */
      scheduler_addunlock(s, ci->super->timestep, t_ti);
    }

    /* Add them to the local cell. */
    engine_addlink(e, &ci->send_ti, t_ti);
  }

  /* Recurse? */
  if (ci->split)
    for (int k = 0; k < 8; k++)
      if (ci->progeny[k] != NULL)
        engine_addtasks_send_timestep(e, ci->progeny[k], cj, t_ti);

#else
  error("SWIFT was not compiled with MPI support.");
#endif
}

/**
 * @brief Add recv tasks for hydro pairs to a hierarchy of cells.
 *
 * @param e The #engine.
 * @param c The foreign #cell.
 * @param t_xv The recv_xv #task, if it has already been created.
 * @param t_rho The recv_rho #task, if it has already been created.
 * @param t_gradient The recv_gradient #task, if it has already been created.
 */
void engine_addtasks_recv_hydro(struct engine *e, struct cell *c,
                                struct task *t_xv, struct task *t_rho,
                                struct task *t_gradient) {

#ifdef WITH_MPI
  struct scheduler *s = &e->sched;

  /* Have we reached a level where there are any hydro tasks ? */
  if (t_xv == NULL && c->density != NULL) {

#ifdef SWIFT_DEBUG_CHECKS
    /* Make sure this cell has a valid tag. */
    if (c->tag < 0) error("Trying to receive from untagged cell.");
#endif  // SWIFT_DEBUG_CHECKS

    /* Create the tasks. */
    t_xv = scheduler_addtask(s, task_type_recv, task_subtype_xv, c->tag, 0, c,
                             NULL);
    t_rho = scheduler_addtask(s, task_type_recv, task_subtype_rho, c->tag, 0, c,
                              NULL);
#ifdef EXTRA_HYDRO_LOOP
    t_gradient = scheduler_addtask(s, task_type_recv, task_subtype_gradient,
                                   c->tag, 0, c, NULL);
#endif
  }

  c->recv_xv = t_xv;
  c->recv_rho = t_rho;
  c->recv_gradient = t_gradient;

  /* Add dependencies. */
  if (c->sorts != NULL) scheduler_addunlock(s, t_xv, c->sorts);

  for (struct link *l = c->density; l != NULL; l = l->next) {
    scheduler_addunlock(s, t_xv, l->t);
    scheduler_addunlock(s, l->t, t_rho);
  }
#ifdef EXTRA_HYDRO_LOOP
  for (struct link *l = c->gradient; l != NULL; l = l->next) {
    scheduler_addunlock(s, t_rho, l->t);
    scheduler_addunlock(s, l->t, t_gradient);
  }
  for (struct link *l = c->force; l != NULL; l = l->next)
    scheduler_addunlock(s, t_gradient, l->t);
#else
  for (struct link *l = c->force; l != NULL; l = l->next)
    scheduler_addunlock(s, t_rho, l->t);
#endif

  /* Recurse? */
  if (c->split)
    for (int k = 0; k < 8; k++)
      if (c->progeny[k] != NULL)
        engine_addtasks_recv_hydro(e, c->progeny[k], t_xv, t_rho, t_gradient);

#else
  error("SWIFT was not compiled with MPI support.");
#endif
}

/**
 * @brief Add recv tasks for gravity pairs to a hierarchy of cells.
 *
 * @param e The #engine.
 * @param c The foreign #cell.
 * @param t_grav The recv_gpart #task, if it has already been created.
 */
void engine_addtasks_recv_gravity(struct engine *e, struct cell *c,
                                  struct task *t_grav) {

#ifdef WITH_MPI
  struct scheduler *s = &e->sched;

  /* Have we reached a level where there are any gravity tasks ? */
  if (t_grav == NULL && c->grav != NULL) {

#ifdef SWIFT_DEBUG_CHECKS
    /* Make sure this cell has a valid tag. */
    if (c->tag < 0) error("Trying to receive from untagged cell.");
#endif  // SWIFT_DEBUG_CHECKS

    /* Create the tasks. */
    t_grav = scheduler_addtask(s, task_type_recv, task_subtype_gpart, c->tag, 0,
                               c, NULL);
  }

  c->recv_grav = t_grav;

  for (struct link *l = c->grav; l != NULL; l = l->next)
    scheduler_addunlock(s, t_grav, l->t);

  /* Recurse? */
  if (c->split)
    for (int k = 0; k < 8; k++)
      if (c->progeny[k] != NULL)
        engine_addtasks_recv_gravity(e, c->progeny[k], t_grav);

#else
  error("SWIFT was not compiled with MPI support.");
#endif
}

/**
 * @brief Add recv tasks for gravity pairs to a hierarchy of cells.
 *
 * @param e The #engine.
 * @param c The foreign #cell.
 * @param t_ti The recv_ti #task, if already been created.
 */
void engine_addtasks_recv_timestep(struct engine *e, struct cell *c,
                                   struct task *t_ti) {

#ifdef WITH_MPI
  struct scheduler *s = &e->sched;

  /* Have we reached a level where there are any self/pair tasks ? */
  if (t_ti == NULL && (c->grav != NULL || c->density != NULL)) {

#ifdef SWIFT_DEBUG_CHECKS
    /* Make sure this cell has a valid tag. */
    if (c->tag < 0) error("Trying to receive from untagged cell.");
#endif  // SWIFT_DEBUG_CHECKS

    t_ti = scheduler_addtask(s, task_type_recv, task_subtype_tend, c->tag, 0, c,
                             NULL);
  }

  c->recv_ti = t_ti;

  for (struct link *l = c->grav; l != NULL; l = l->next)
    scheduler_addunlock(s, l->t, t_ti);

  for (struct link *l = c->force; l != NULL; l = l->next)
    scheduler_addunlock(s, l->t, t_ti);

  /* Recurse? */
  if (c->split)
    for (int k = 0; k < 8; k++)
      if (c->progeny[k] != NULL)
        engine_addtasks_recv_timestep(e, c->progeny[k], t_ti);

#else
  error("SWIFT was not compiled with MPI support.");
#endif
}

/**
 * @brief Exchange cell structures with other nodes.
 *
 * @param e The #engine.
 */
void engine_exchange_cells(struct engine *e) {

#ifdef WITH_MPI

  struct space *s = e->s;
  const int nr_proxies = e->nr_proxies;
  const int with_gravity = e->policy & engine_policy_self_gravity;
  const ticks tic = getticks();

  /* Exchange the cell structure with neighbouring ranks. */
  proxy_cells_exchange(e->proxies, e->nr_proxies, e->s, with_gravity);

  /* Count the number of particles we need to import and re-allocate
     the buffer if needed. */
  size_t count_parts_in = 0, count_gparts_in = 0, count_sparts_in = 0;
  for (int k = 0; k < nr_proxies; k++)
    for (int j = 0; j < e->proxies[k].nr_cells_in; j++) {
      if (e->proxies[k].cells_in_type[j] & proxy_cell_type_hydro)
        count_parts_in += e->proxies[k].cells_in[j]->count;
      if (e->proxies[k].cells_in_type[j] & proxy_cell_type_gravity)
        count_gparts_in += e->proxies[k].cells_in[j]->gcount;
      count_sparts_in += e->proxies[k].cells_in[j]->scount;
    }
  if (count_parts_in > s->size_parts_foreign) {
    if (s->parts_foreign != NULL) free(s->parts_foreign);
    s->size_parts_foreign = 1.1 * count_parts_in;
    if (posix_memalign((void **)&s->parts_foreign, part_align,
                       sizeof(struct part) * s->size_parts_foreign) != 0)
      error("Failed to allocate foreign part data.");
  }
  if (count_gparts_in > s->size_gparts_foreign) {
    if (s->gparts_foreign != NULL) free(s->gparts_foreign);
    s->size_gparts_foreign = 1.1 * count_gparts_in;
    if (posix_memalign((void **)&s->gparts_foreign, gpart_align,
                       sizeof(struct gpart) * s->size_gparts_foreign) != 0)
      error("Failed to allocate foreign gpart data.");
  }
  if (count_sparts_in > s->size_sparts_foreign) {
    if (s->sparts_foreign != NULL) free(s->sparts_foreign);
    s->size_sparts_foreign = 1.1 * count_sparts_in;
    if (posix_memalign((void **)&s->sparts_foreign, spart_align,
                       sizeof(struct spart) * s->size_sparts_foreign) != 0)
      error("Failed to allocate foreign spart data.");
  }

  /* Unpack the cells and link to the particle data. */
  struct part *parts = s->parts_foreign;
  struct gpart *gparts = s->gparts_foreign;
  struct spart *sparts = s->sparts_foreign;
  for (int k = 0; k < nr_proxies; k++) {
    for (int j = 0; j < e->proxies[k].nr_cells_in; j++) {

      if (e->proxies[k].cells_in_type[j] & proxy_cell_type_hydro) {
        cell_link_parts(e->proxies[k].cells_in[j], parts);
        parts = &parts[e->proxies[k].cells_in[j]->count];
      }

      if (e->proxies[k].cells_in_type[j] & proxy_cell_type_gravity) {
        cell_link_gparts(e->proxies[k].cells_in[j], gparts);
        gparts = &gparts[e->proxies[k].cells_in[j]->gcount];
      }

      cell_link_sparts(e->proxies[k].cells_in[j], sparts);
      sparts = &sparts[e->proxies[k].cells_in[j]->scount];
    }
  }
  s->nr_parts_foreign = parts - s->parts_foreign;
  s->nr_gparts_foreign = gparts - s->gparts_foreign;
  s->nr_sparts_foreign = sparts - s->sparts_foreign;

  if (e->verbose)
    message("took %.3f %s.", clocks_from_ticks(getticks() - tic),
            clocks_getunit());

#else
  error("SWIFT was not compiled with MPI support.");
#endif
}

/**
 * @brief Exchange straying particles with other nodes.
 *
 * @param e The #engine.
 * @param offset_parts The index in the parts array as of which the foreign
 *        parts reside.
 * @param ind_part The foreign #cell ID of each part.
 * @param Npart The number of stray parts, contains the number of parts received
 *        on return.
 * @param offset_gparts The index in the gparts array as of which the foreign
 *        parts reside.
 * @param ind_gpart The foreign #cell ID of each gpart.
 * @param Ngpart The number of stray gparts, contains the number of gparts
 *        received on return.
 * @param offset_sparts The index in the sparts array as of which the foreign
 *        parts reside.
 * @param ind_spart The foreign #cell ID of each spart.
 * @param Nspart The number of stray sparts, contains the number of sparts
 *        received on return.
 *
 * Note that this function does not mess-up the linkage between parts and
 * gparts, i.e. the received particles have correct linkeage.
 */
void engine_exchange_strays(struct engine *e, size_t offset_parts,
                            int *ind_part, size_t *Npart, size_t offset_gparts,
                            int *ind_gpart, size_t *Ngpart,
                            size_t offset_sparts, int *ind_spart,
                            size_t *Nspart) {

#ifdef WITH_MPI

  struct space *s = e->s;
  ticks tic = getticks();

  /* Re-set the proxies. */
  for (int k = 0; k < e->nr_proxies; k++) {
    e->proxies[k].nr_parts_out = 0;
    e->proxies[k].nr_gparts_out = 0;
    e->proxies[k].nr_sparts_out = 0;
  }

  /* Put the parts into the corresponding proxies. */
  for (size_t k = 0; k < *Npart; k++) {
    /* Get the target node and proxy ID. */
    const int node_id = e->s->cells_top[ind_part[k]].nodeID;
    if (node_id < 0 || node_id >= e->nr_nodes)
      error("Bad node ID %i.", node_id);
    const int pid = e->proxy_ind[node_id];
    if (pid < 0) {
      error(
          "Do not have a proxy for the requested nodeID %i for part with "
          "id=%lld, x=[%e,%e,%e].",
          node_id, s->parts[offset_parts + k].id,
          s->parts[offset_parts + k].x[0], s->parts[offset_parts + k].x[1],
          s->parts[offset_parts + k].x[2]);
    }

    /* Re-link the associated gpart with the buffer offset of the part. */
    if (s->parts[offset_parts + k].gpart != NULL) {
      s->parts[offset_parts + k].gpart->id_or_neg_offset =
          -e->proxies[pid].nr_parts_out;
    }

    /* Load the part and xpart into the proxy. */
    proxy_parts_load(&e->proxies[pid], &s->parts[offset_parts + k],
                     &s->xparts[offset_parts + k], 1);
  }

  /* Put the sparts into the corresponding proxies. */
  for (size_t k = 0; k < *Nspart; k++) {
    const int node_id = e->s->cells_top[ind_spart[k]].nodeID;
    if (node_id < 0 || node_id >= e->nr_nodes)
      error("Bad node ID %i.", node_id);
    const int pid = e->proxy_ind[node_id];
    if (pid < 0)
      error(
          "Do not have a proxy for the requested nodeID %i for part with "
          "id=%lld, x=[%e,%e,%e].",
          node_id, s->sparts[offset_sparts + k].id,
          s->sparts[offset_sparts + k].x[0], s->sparts[offset_sparts + k].x[1],
          s->sparts[offset_sparts + k].x[2]);

    /* Re-link the associated gpart with the buffer offset of the spart. */
    if (s->sparts[offset_sparts + k].gpart != NULL) {
      s->sparts[offset_sparts + k].gpart->id_or_neg_offset =
          -e->proxies[pid].nr_sparts_out;
    }

    /* Load the spart into the proxy */
    proxy_sparts_load(&e->proxies[pid], &s->sparts[offset_sparts + k], 1);
  }

  /* Put the gparts into the corresponding proxies. */
  for (size_t k = 0; k < *Ngpart; k++) {
    const int node_id = e->s->cells_top[ind_gpart[k]].nodeID;
    if (node_id < 0 || node_id >= e->nr_nodes)
      error("Bad node ID %i.", node_id);
    const int pid = e->proxy_ind[node_id];
    if (pid < 0)
      error(
          "Do not have a proxy for the requested nodeID %i for part with "
          "id=%lli, x=[%e,%e,%e].",
          node_id, s->gparts[offset_gparts + k].id_or_neg_offset,
          s->gparts[offset_gparts + k].x[0], s->gparts[offset_gparts + k].x[1],
          s->gparts[offset_gparts + k].x[2]);

    /* Load the gpart into the proxy */
    proxy_gparts_load(&e->proxies[pid], &s->gparts[offset_gparts + k], 1);
  }

  /* Launch the proxies. */
  MPI_Request reqs_in[4 * engine_maxproxies];
  MPI_Request reqs_out[4 * engine_maxproxies];
  for (int k = 0; k < e->nr_proxies; k++) {
    proxy_parts_exchange_first(&e->proxies[k]);
    reqs_in[k] = e->proxies[k].req_parts_count_in;
    reqs_out[k] = e->proxies[k].req_parts_count_out;
  }

  /* Wait for each count to come in and start the recv. */
  for (int k = 0; k < e->nr_proxies; k++) {
    int pid = MPI_UNDEFINED;
    if (MPI_Waitany(e->nr_proxies, reqs_in, &pid, MPI_STATUS_IGNORE) !=
            MPI_SUCCESS ||
        pid == MPI_UNDEFINED)
      error("MPI_Waitany failed.");
    // message( "request from proxy %i has arrived." , pid );
    proxy_parts_exchange_second(&e->proxies[pid]);
  }

  /* Wait for all the sends to have finished too. */
  if (MPI_Waitall(e->nr_proxies, reqs_out, MPI_STATUSES_IGNORE) != MPI_SUCCESS)
    error("MPI_Waitall on sends failed.");

  /* Count the total number of incoming particles and make sure we have
     enough space to accommodate them. */
  int count_parts_in = 0;
  int count_gparts_in = 0;
  int count_sparts_in = 0;
  for (int k = 0; k < e->nr_proxies; k++) {
    count_parts_in += e->proxies[k].nr_parts_in;
    count_gparts_in += e->proxies[k].nr_gparts_in;
    count_sparts_in += e->proxies[k].nr_sparts_in;
  }
  if (e->verbose) {
    message("sent out %zu/%zu/%zu parts/gparts/sparts, got %i/%i/%i back.",
            *Npart, *Ngpart, *Nspart, count_parts_in, count_gparts_in,
            count_sparts_in);
  }

  /* Reallocate the particle arrays if necessary */
  if (offset_parts + count_parts_in > s->size_parts) {
    message("re-allocating parts array.");
    s->size_parts = (offset_parts + count_parts_in) * engine_parts_size_grow;
    struct part *parts_new = NULL;
    struct xpart *xparts_new = NULL;
    if (posix_memalign((void **)&parts_new, part_align,
                       sizeof(struct part) * s->size_parts) != 0 ||
        posix_memalign((void **)&xparts_new, xpart_align,
                       sizeof(struct xpart) * s->size_parts) != 0)
      error("Failed to allocate new part data.");
    memcpy(parts_new, s->parts, sizeof(struct part) * offset_parts);
    memcpy(xparts_new, s->xparts, sizeof(struct xpart) * offset_parts);
    free(s->parts);
    free(s->xparts);
    s->parts = parts_new;
    s->xparts = xparts_new;
    for (size_t k = 0; k < offset_parts; k++) {
      if (s->parts[k].gpart != NULL) {
        s->parts[k].gpart->id_or_neg_offset = -k;
      }
    }
  }
  if (offset_sparts + count_sparts_in > s->size_sparts) {
    message("re-allocating sparts array.");
    s->size_sparts = (offset_sparts + count_sparts_in) * engine_parts_size_grow;
    struct spart *sparts_new = NULL;
    if (posix_memalign((void **)&sparts_new, spart_align,
                       sizeof(struct spart) * s->size_sparts) != 0)
      error("Failed to allocate new spart data.");
    memcpy(sparts_new, s->sparts, sizeof(struct spart) * offset_sparts);
    free(s->sparts);
    s->sparts = sparts_new;
    for (size_t k = 0; k < offset_sparts; k++) {
      if (s->sparts[k].gpart != NULL) {
        s->sparts[k].gpart->id_or_neg_offset = -k;
      }
    }
  }
  if (offset_gparts + count_gparts_in > s->size_gparts) {
    message("re-allocating gparts array.");
    s->size_gparts = (offset_gparts + count_gparts_in) * engine_parts_size_grow;
    struct gpart *gparts_new = NULL;
    if (posix_memalign((void **)&gparts_new, gpart_align,
                       sizeof(struct gpart) * s->size_gparts) != 0)
      error("Failed to allocate new gpart data.");
    memcpy(gparts_new, s->gparts, sizeof(struct gpart) * offset_gparts);
    free(s->gparts);
    s->gparts = gparts_new;

    for (size_t k = 0; k < offset_gparts; k++) {
      if (s->gparts[k].type == swift_type_gas) {
        s->parts[-s->gparts[k].id_or_neg_offset].gpart = &s->gparts[k];
      } else if (s->gparts[k].type == swift_type_stars) {
        s->sparts[-s->gparts[k].id_or_neg_offset].gpart = &s->gparts[k];
      }
    }
  }

  /* Collect the requests for the particle data from the proxies. */
  int nr_in = 0, nr_out = 0;
  for (int k = 0; k < e->nr_proxies; k++) {
    if (e->proxies[k].nr_parts_in > 0) {
      reqs_in[4 * k] = e->proxies[k].req_parts_in;
      reqs_in[4 * k + 1] = e->proxies[k].req_xparts_in;
      nr_in += 2;
    } else {
      reqs_in[4 * k] = reqs_in[4 * k + 1] = MPI_REQUEST_NULL;
    }
    if (e->proxies[k].nr_gparts_in > 0) {
      reqs_in[4 * k + 2] = e->proxies[k].req_gparts_in;
      nr_in += 1;
    } else {
      reqs_in[4 * k + 2] = MPI_REQUEST_NULL;
    }
    if (e->proxies[k].nr_sparts_in > 0) {
      reqs_in[4 * k + 3] = e->proxies[k].req_sparts_in;
      nr_in += 1;
    } else {
      reqs_in[4 * k + 3] = MPI_REQUEST_NULL;
    }

    if (e->proxies[k].nr_parts_out > 0) {
      reqs_out[4 * k] = e->proxies[k].req_parts_out;
      reqs_out[4 * k + 1] = e->proxies[k].req_xparts_out;
      nr_out += 2;
    } else {
      reqs_out[4 * k] = reqs_out[4 * k + 1] = MPI_REQUEST_NULL;
    }
    if (e->proxies[k].nr_gparts_out > 0) {
      reqs_out[4 * k + 2] = e->proxies[k].req_gparts_out;
      nr_out += 1;
    } else {
      reqs_out[4 * k + 2] = MPI_REQUEST_NULL;
    }
    if (e->proxies[k].nr_sparts_out > 0) {
      reqs_out[4 * k + 3] = e->proxies[k].req_sparts_out;
      nr_out += 1;
    } else {
      reqs_out[4 * k + 3] = MPI_REQUEST_NULL;
    }
  }

  /* Wait for each part array to come in and collect the new
     parts from the proxies. */
  int count_parts = 0, count_gparts = 0, count_sparts = 0;
  for (int k = 0; k < nr_in; k++) {
    int err, pid;
    if ((err = MPI_Waitany(4 * e->nr_proxies, reqs_in, &pid,
                           MPI_STATUS_IGNORE)) != MPI_SUCCESS) {
      char buff[MPI_MAX_ERROR_STRING];
      int res;
      MPI_Error_string(err, buff, &res);
      error("MPI_Waitany failed (%s).", buff);
    }
    if (pid == MPI_UNDEFINED) break;
    // message( "request from proxy %i has arrived." , pid / 4 );
    pid = 4 * (pid / 4);

    /* If all the requests for a given proxy have arrived... */
    if (reqs_in[pid + 0] == MPI_REQUEST_NULL &&
        reqs_in[pid + 1] == MPI_REQUEST_NULL &&
        reqs_in[pid + 2] == MPI_REQUEST_NULL &&
        reqs_in[pid + 3] == MPI_REQUEST_NULL) {
      /* Copy the particle data to the part/xpart/gpart arrays. */
      struct proxy *prox = &e->proxies[pid / 4];
      memcpy(&s->parts[offset_parts + count_parts], prox->parts_in,
             sizeof(struct part) * prox->nr_parts_in);
      memcpy(&s->xparts[offset_parts + count_parts], prox->xparts_in,
             sizeof(struct xpart) * prox->nr_parts_in);
      memcpy(&s->gparts[offset_gparts + count_gparts], prox->gparts_in,
             sizeof(struct gpart) * prox->nr_gparts_in);
      memcpy(&s->sparts[offset_sparts + count_sparts], prox->sparts_in,
             sizeof(struct spart) * prox->nr_sparts_in);
      /* for (int k = offset; k < offset + count; k++)
         message(
            "received particle %lli, x=[%.3e %.3e %.3e], h=%.3e, from node %i.",
            s->parts[k].id, s->parts[k].x[0], s->parts[k].x[1],
            s->parts[k].x[2], s->parts[k].h, p->nodeID); */

      /* Re-link the gparts. */
      for (int kk = 0; kk < prox->nr_gparts_in; kk++) {
        struct gpart *gp = &s->gparts[offset_gparts + count_gparts + kk];

        if (gp->type == swift_type_gas) {
          struct part *p =
              &s->parts[offset_parts + count_parts - gp->id_or_neg_offset];
          gp->id_or_neg_offset = s->parts - p;
          p->gpart = gp;
        } else if (gp->type == swift_type_stars) {
          struct spart *sp =
              &s->sparts[offset_sparts + count_sparts - gp->id_or_neg_offset];
          gp->id_or_neg_offset = s->sparts - sp;
          sp->gpart = gp;
        }
      }

      /* Advance the counters. */
      count_parts += prox->nr_parts_in;
      count_gparts += prox->nr_gparts_in;
      count_sparts += prox->nr_sparts_in;
    }
  }

  /* Wait for all the sends to have finished too. */
  if (nr_out > 0)
    if (MPI_Waitall(4 * e->nr_proxies, reqs_out, MPI_STATUSES_IGNORE) !=
        MPI_SUCCESS)
      error("MPI_Waitall on sends failed.");

  if (e->verbose)
    message("took %.3f %s.", clocks_from_ticks(getticks() - tic),
            clocks_getunit());

  /* Return the number of harvested parts. */
  *Npart = count_parts;
  *Ngpart = count_gparts;
  *Nspart = count_sparts;

#else
  error("SWIFT was not compiled with MPI support.");
#endif
}

/**
 * @brief Exchanges the top-level multipoles between all the nodes
 * such that every node has a multipole for each top-level cell.
 *
 * @param e The #engine.
 */
void engine_exchange_top_multipoles(struct engine *e) {

#ifdef WITH_MPI

#ifdef SWIFT_DEBUG_CHECKS
  for (int i = 0; i < e->s->nr_cells; ++i) {
    const struct gravity_tensors *m = &e->s->multipoles_top[i];
    if (e->s->cells_top[i].nodeID == engine_rank) {
      if (m->m_pole.M_000 > 0.) {
        if (m->CoM[0] < 0. || m->CoM[0] > e->s->dim[0])
          error("Invalid multipole position in X");
        if (m->CoM[1] < 0. || m->CoM[1] > e->s->dim[1])
          error("Invalid multipole position in Y");
        if (m->CoM[2] < 0. || m->CoM[2] > e->s->dim[2])
          error("Invalid multipole position in Z");
      }
    } else {
      if (m->m_pole.M_000 != 0.) error("Non-zero mass for foreign m-pole");
      if (m->CoM[0] != 0.) error("Non-zero position in X for foreign m-pole");
      if (m->CoM[1] != 0.) error("Non-zero position in Y for foreign m-pole");
      if (m->CoM[2] != 0.) error("Non-zero position in Z for foreign m-pole");
      if (m->m_pole.num_gpart != 0)
        error("Non-zero gpart count in foreign m-pole");
    }
  }
#endif

  /* Each node (space) has constructed its own top-level multipoles.
   * We now need to make sure every other node has a copy of everything.
   *
   * WARNING: Adult stuff ahead: don't do this at home!
   *
   * Since all nodes have their top-level multi-poles computed
   * and all foreign ones set to 0 (all bytes), we can gather all the m-poles
   * by doing a bit-wise OR reduction across all the nodes directly in
   * place inside the multi-poles_top array.
   * This only works if the foreign m-poles on every nodes are zeroed and no
   * multi-pole is present on more than one node (two things guaranteed by the
   * domain decomposition).
   */
  MPI_Allreduce(MPI_IN_PLACE, e->s->multipoles_top,
                e->s->nr_cells * sizeof(struct gravity_tensors), MPI_BYTE,
                MPI_BOR, MPI_COMM_WORLD);

#ifdef SWIFT_DEBUG_CHECKS
  long long counter = 0;

  /* Let's check that what we received makes sense */
  for (int i = 0; i < e->s->nr_cells; ++i) {
    const struct gravity_tensors *m = &e->s->multipoles_top[i];
    counter += m->m_pole.num_gpart;
    if (m->m_pole.M_000 > 0.) {
      if (m->CoM[0] < 0. || m->CoM[0] > e->s->dim[0])
        error("Invalid multipole position in X");
      if (m->CoM[1] < 0. || m->CoM[1] > e->s->dim[1])
        error("Invalid multipole position in Y");
      if (m->CoM[2] < 0. || m->CoM[2] > e->s->dim[2])
        error("Invalid multipole position in Z");
    }
  }
  if (counter != e->total_nr_gparts)
    error("Total particles in multipoles inconsistent with engine");
#endif

#else
  error("SWIFT was not compiled with MPI support.");
#endif
}

void engine_exchange_proxy_multipoles(struct engine *e) {

#ifdef WITH_MPI

  const ticks tic = getticks();

  /* Start by counting the number of cells to send and receive */
  int count_send_cells = 0;
  int count_recv_cells = 0;
  int count_send_requests = 0;
  int count_recv_requests = 0;

  /* Loop over the proxies. */
  for (int pid = 0; pid < e->nr_proxies; pid++) {

    /* Get a handle on the proxy. */
    const struct proxy *p = &e->proxies[pid];

    /* Now collect the number of requests associated */
    count_recv_requests += p->nr_cells_in;
    count_send_requests += p->nr_cells_out;

    /* And the actual number of things we are going to ship */
    for (int k = 0; k < p->nr_cells_in; k++)
      count_recv_cells += p->cells_in[k]->pcell_size;

    for (int k = 0; k < p->nr_cells_out; k++)
      count_send_cells += p->cells_out[k]->pcell_size;
  }

  /* Allocate the buffers for the packed data */
  struct gravity_tensors *buffer_send = NULL;
  if (posix_memalign((void **)&buffer_send, SWIFT_CACHE_ALIGNMENT,
                     count_send_cells * sizeof(struct gravity_tensors)) != 0)
    error("Unable to allocate memory for multipole transactions");

  struct gravity_tensors *buffer_recv = NULL;
  if (posix_memalign((void **)&buffer_recv, SWIFT_CACHE_ALIGNMENT,
                     count_recv_cells * sizeof(struct gravity_tensors)) != 0)
    error("Unable to allocate memory for multipole transactions");

  /* Also allocate the MPI requests */
  const int count_requests = count_send_requests + count_recv_requests;
  MPI_Request *requests =
      (MPI_Request *)malloc(sizeof(MPI_Request) * count_requests);
  if (requests == NULL) error("Unable to allocate memory for MPI requests");

  int this_request = 0;
  int this_recv = 0;
  int this_send = 0;

  /* Loop over the proxies to issue the receives. */
  for (int pid = 0; pid < e->nr_proxies; pid++) {

    /* Get a handle on the proxy. */
    const struct proxy *p = &e->proxies[pid];

    for (int k = 0; k < p->nr_cells_in; k++) {

      const int num_elements = p->cells_in[k]->pcell_size;

      /* Receive everything */
      MPI_Irecv(&buffer_recv[this_recv], num_elements, multipole_mpi_type,
                p->cells_in[k]->nodeID, p->cells_in[k]->tag, MPI_COMM_WORLD,
                &requests[this_request]);

      /* Move to the next slot in the buffers */
      this_recv += num_elements;
      this_request++;
    }

    /* Loop over the proxies to issue the sends. */
    for (int k = 0; k < p->nr_cells_out; k++) {

      /* Number of multipoles in this cell hierarchy */
      const int num_elements = p->cells_out[k]->pcell_size;

      /* Let's pack everything recursively */
      cell_pack_multipoles(p->cells_out[k], &buffer_send[this_send]);

      /* Send everything (note the use of cells_in[0] to get the correct node
       * ID. */
      MPI_Isend(&buffer_send[this_send], num_elements, multipole_mpi_type,
                p->cells_in[0]->nodeID, p->cells_out[k]->tag, MPI_COMM_WORLD,
                &requests[this_request]);

      /* Move to the next slot in the buffers */
      this_send += num_elements;
      this_request++;
    }
  }

  /* Wait for all the requests to arrive home */
  MPI_Status *stats = (MPI_Status *)malloc(count_requests * sizeof(MPI_Status));
  int res;
  if ((res = MPI_Waitall(count_requests, requests, stats)) != MPI_SUCCESS) {
    for (int k = 0; k < count_requests; ++k) {
      char buff[MPI_MAX_ERROR_STRING];
      MPI_Error_string(stats[k].MPI_ERROR, buff, &res);
      message("request from source %i, tag %i has error '%s'.",
              stats[k].MPI_SOURCE, stats[k].MPI_TAG, buff);
    }
    error("Failed during waitall for multipole data.");
  }

  /* Let's now unpack the multipoles at the right place */
  this_recv = 0;
  for (int pid = 0; pid < e->nr_proxies; pid++) {

    /* Get a handle on the proxy. */
    const struct proxy *p = &e->proxies[pid];

    for (int k = 0; k < p->nr_cells_in; k++) {

      const int num_elements = p->cells_in[k]->pcell_size;

#ifdef SWIFT_DEBUG_CHECKS

      /* Check that the first element (top-level cell's multipole) matches what
       * we received */
      if (p->cells_in[k]->multipole->m_pole.num_gpart !=
          buffer_recv[this_recv].m_pole.num_gpart)
        error("Current: M_000=%e num_gpart=%lld\n New: M_000=%e num_gpart=%lld",
              p->cells_in[k]->multipole->m_pole.M_000,
              p->cells_in[k]->multipole->m_pole.num_gpart,
              buffer_recv[this_recv].m_pole.M_000,
              buffer_recv[this_recv].m_pole.num_gpart);
#endif

      /* Unpack recursively */
      cell_unpack_multipoles(p->cells_in[k], &buffer_recv[this_recv]);

      /* Move to the next slot in the buffers */
      this_recv += num_elements;
    }
  }

  /* Free everything */
  free(stats);
  free(buffer_send);
  free(buffer_recv);
  free(requests);

  /* How much time did this take? */
  if (e->verbose)
    message("took %.3f %s.", clocks_from_ticks(getticks() - tic),
            clocks_getunit());
#else
  error("SWIFT was not compiled with MPI support.");
#endif
}

/**
 * @brief Constructs the top-level tasks for the short-range gravity
 * and long-range gravity interactions.
 *
 * - All top-cells get a self task.
 * - All pairs within range according to the multipole acceptance
 *   criterion get a pair task.
 */
void engine_make_self_gravity_tasks_mapper(void *map_data, int num_elements,
                                           void *extra_data) {

  struct engine *e = ((struct engine **)extra_data)[0];
  struct space *s = e->s;
  struct scheduler *sched = &e->sched;
  const int nodeID = e->nodeID;
  const int periodic = s->periodic;
  const double dim[3] = {s->dim[0], s->dim[1], s->dim[2]};
  const int cdim[3] = {s->cdim[0], s->cdim[1], s->cdim[2]};
  struct cell *cells = s->cells_top;
  const double theta_crit = e->gravity_properties->theta_crit;
  const double max_distance = e->mesh->r_cut_max;

  /* Compute how many cells away we need to walk */
  const double distance = 2.5 * cells[0].width[0] / theta_crit;
  int delta = (int)(distance / cells[0].width[0]) + 1;
  int delta_m = delta;
  int delta_p = delta;

  /* Special case where every cell is in range of every other one */
  if (delta >= cdim[0] / 2) {
    if (cdim[0] % 2 == 0) {
      delta_m = cdim[0] / 2;
      delta_p = cdim[0] / 2 - 1;
    } else {
      delta_m = cdim[0] / 2;
      delta_p = cdim[0] / 2;
    }
  }

  /* Loop through the elements, which are just byte offsets from NULL. */
  for (int ind = 0; ind < num_elements; ind++) {

    /* Get the cell index. */
    const int cid = (size_t)(map_data) + ind;

    /* Integer indices of the cell in the top-level grid */
    const int i = cid / (cdim[1] * cdim[2]);
    const int j = (cid / cdim[2]) % cdim[1];
    const int k = cid % cdim[2];

    /* Get the cell */
    struct cell *ci = &cells[cid];

    /* Skip cells without gravity particles */
    if (ci->gcount == 0) continue;

    /* Is that cell local ? */
    if (ci->nodeID != nodeID) continue;

    /* If the cells is local build a self-interaction */
    scheduler_addtask(sched, task_type_self, task_subtype_grav, 0, 0, ci, NULL);

    /* Recover the multipole information */
    const struct gravity_tensors *const multi_i = ci->multipole;
    const double CoM_i[3] = {multi_i->CoM[0], multi_i->CoM[1], multi_i->CoM[2]};

#ifdef SWIFT_DEBUG_CHECKS
    if (cell_getid(cdim, i, j, k) != cid)
      error("Incorrect calculation of indices (i,j,k)=(%d,%d,%d) cid=%d", i, j,
            k, cid);

    if (multi_i->r_max != multi_i->r_max_rebuild)
      error(
          "Multipole size not equal ot it's size after rebuild. But we just "
          "rebuilt...");
#endif

    /* Loop over every other cell within (Manhattan) range delta */
    for (int x = -delta_m; x <= delta_p; x++) {
      int ii = i + x;
      if (ii >= cdim[0])
        ii -= cdim[0];
      else if (ii < 0)
        ii += cdim[0];
      for (int y = -delta_m; y <= delta_p; y++) {
        int jj = j + y;
        if (jj >= cdim[1])
          jj -= cdim[1];
        else if (jj < 0)
          jj += cdim[1];
        for (int z = -delta_m; z <= delta_p; z++) {
          int kk = k + z;
          if (kk >= cdim[2])
            kk -= cdim[2];
          else if (kk < 0)
            kk += cdim[2];

          /* Get the cell */
          const int cjd = cell_getid(cdim, ii, jj, kk);
          struct cell *cj = &cells[cjd];

#ifdef SWIFT_DEBUG_CHECKS
          const int iii = cjd / (cdim[1] * cdim[2]);
          const int jjj = (cjd / cdim[2]) % cdim[1];
          const int kkk = cjd % cdim[2];

          if (ii != iii || jj != jjj || kk != kkk)
            error(
                "Incorrect calculation of indices (iii,jjj,kkk)=(%d,%d,%d) "
                "cjd=%d",
                iii, jjj, kkk, cjd);
#endif

          /* Avoid duplicates of local pairs*/
          if (cid <= cjd && cj->nodeID == nodeID) continue;

          /* Skip cells without gravity particles */
          if (cj->gcount == 0) continue;

          /* Recover the multipole information */
          const struct gravity_tensors *const multi_j = cj->multipole;

          /* Get the distance between the CoMs */
          double dx = CoM_i[0] - multi_j->CoM[0];
          double dy = CoM_i[1] - multi_j->CoM[1];
          double dz = CoM_i[2] - multi_j->CoM[2];

          /* Apply BC */
          if (periodic) {
            dx = nearest(dx, dim[0]);
            dy = nearest(dy, dim[1]);
            dz = nearest(dz, dim[2]);
          }
          const double r2 = dx * dx + dy * dy + dz * dz;

          /* Minimal distance between any pair of particles */
          const double min_radius =
              sqrt(r2) - (multi_i->r_max + multi_j->r_max);

          /* Are we beyond the distance where the truncated forces are 0 ?*/
          if (periodic && min_radius > max_distance) continue;

          /* Are the cells too close for a MM interaction ? */
          if (!cell_can_use_pair_mm_rebuild(ci, cj, e, s)) {

            /* Ok, we need to add a direct pair calculation */
            scheduler_addtask(sched, task_type_pair, task_subtype_grav, 0, 0,
                              ci, cj);
          }
        }
      }
    }
  }
}

/**
 * @brief Constructs the top-level tasks for the short-range gravity
 * interactions (master function).
 *
 * - Create the FFT task and the array of gravity ghosts.
 * - Call the mapper function to create the other tasks.
 *
 * @param e The #engine.
 */
void engine_make_self_gravity_tasks(struct engine *e) {

  struct space *s = e->s;
  struct task **ghosts = NULL;

  /* Create the multipole self and pair tasks. */
  void *extra_data[2] = {e, ghosts};
  threadpool_map(&e->threadpool, engine_make_self_gravity_tasks_mapper, NULL,
                 s->nr_cells, 1, 0, extra_data);
}

/**
 * @brief Constructs the top-level tasks for the external gravity.
 *
 * @param e The #engine.
 */
void engine_make_external_gravity_tasks(struct engine *e) {

  struct space *s = e->s;
  struct scheduler *sched = &e->sched;
  const int nodeID = e->nodeID;
  struct cell *cells = s->cells_top;
  const int nr_cells = s->nr_cells;

  for (int cid = 0; cid < nr_cells; ++cid) {

    struct cell *ci = &cells[cid];

    /* Skip cells without gravity particles */
    if (ci->gcount == 0) continue;

    /* Is that neighbour local ? */
    if (ci->nodeID != nodeID) continue;

    /* If the cell is local, build a self-interaction */
    scheduler_addtask(sched, task_type_self, task_subtype_external_grav, 0, 0,
                      ci, NULL);
  }
}

/**
 * @brief Constructs the top-level pair tasks for the first hydro loop over
 * neighbours
 *
 * Here we construct all the tasks for all possible neighbouring non-empty
 * local cells in the hierarchy. No dependencies are being added thus far.
 * Additional loop over neighbours can later be added by simply duplicating
 * all the tasks created by this function.
 *
 * @param map_data Offset of first two indices disguised as a pointer.
 * @param num_elements Number of cells to traverse.
 * @param extra_data The #engine.
 */
void engine_make_hydroloop_tasks_mapper(void *map_data, int num_elements,
                                        void *extra_data) {

  /* Extract the engine pointer. */
  struct engine *e = (struct engine *)extra_data;

  struct space *s = e->s;
  struct scheduler *sched = &e->sched;
  const int nodeID = e->nodeID;
  const int *cdim = s->cdim;
  struct cell *cells = s->cells_top;

  /* Loop through the elements, which are just byte offsets from NULL. */
  for (int ind = 0; ind < num_elements; ind++) {

    /* Get the cell index. */
    const int cid = (size_t)(map_data) + ind;
    const int i = cid / (cdim[1] * cdim[2]);
    const int j = (cid / cdim[2]) % cdim[1];
    const int k = cid % cdim[2];

    /* Get the cell */
    struct cell *ci = &cells[cid];

    /* Skip cells without hydro particles */
    if (ci->count == 0) continue;

    /* If the cells is local build a self-interaction */
    if (ci->nodeID == nodeID)
      scheduler_addtask(sched, task_type_self, task_subtype_density, 0, 0, ci,
                        NULL);

    /* Now loop over all the neighbours of this cell */
    for (int ii = -1; ii < 2; ii++) {
      int iii = i + ii;
      if (!s->periodic && (iii < 0 || iii >= cdim[0])) continue;
      iii = (iii + cdim[0]) % cdim[0];
      for (int jj = -1; jj < 2; jj++) {
        int jjj = j + jj;
        if (!s->periodic && (jjj < 0 || jjj >= cdim[1])) continue;
        jjj = (jjj + cdim[1]) % cdim[1];
        for (int kk = -1; kk < 2; kk++) {
          int kkk = k + kk;
          if (!s->periodic && (kkk < 0 || kkk >= cdim[2])) continue;
          kkk = (kkk + cdim[2]) % cdim[2];

          /* Get the neighbouring cell */
          const int cjd = cell_getid(cdim, iii, jjj, kkk);
          struct cell *cj = &cells[cjd];

          /* Is that neighbour local and does it have particles ? */
          if (cid >= cjd || cj->count == 0 ||
              (ci->nodeID != nodeID && cj->nodeID != nodeID))
            continue;

          /* Construct the pair task */
          const int sid = sortlistID[(kk + 1) + 3 * ((jj + 1) + 3 * (ii + 1))];
          scheduler_addtask(sched, task_type_pair, task_subtype_density, sid, 0,
                            ci, cj);
        }
      }
    }
  }
}

/**
 * @brief Constructs the top-level pair tasks for the star loop over
 * neighbours
 *
 * Here we construct all the tasks for all possible neighbouring non-empty
 * local cells in the hierarchy. No dependencies are being added thus far.
 * Additional loop over neighbours can later be added by simply duplicating
 * all the tasks created by this function.
 *
 * @param map_data Offset of first two indices disguised as a pointer.
 * @param num_elements Number of cells to traverse.
 * @param extra_data The #engine.
 */
void engine_make_starsloop_tasks_mapper(void *map_data, int num_elements,
                                        void *extra_data) {

  /* Extract the engine pointer. */
  struct engine *e = (struct engine *)extra_data;

  struct space *s = e->s;
  struct scheduler *sched = &e->sched;
  const int nodeID = e->nodeID;
  const int *cdim = s->cdim;
  struct cell *cells = s->cells_top;

  /* Loop through the elements, which are just byte offsets from NULL. */
  for (int ind = 0; ind < num_elements; ind++) {

    /* Get the cell index. */
    const int cid = (size_t)(map_data) + ind;
    const int i = cid / (cdim[1] * cdim[2]);
    const int j = (cid / cdim[2]) % cdim[1];
    const int k = cid % cdim[2];

    /* Get the cell */
    struct cell *ci = &cells[cid];

    /* Skip cells without star particles */
    if (ci->scount == 0) continue;

    /* If the cells is local build a self-interaction */
    if (ci->nodeID == nodeID)
      scheduler_addtask(sched, task_type_self, task_subtype_stars_density, 0, 0,
                        ci, NULL);

    /* Now loop over all the neighbours of this cell */
    for (int ii = -1; ii < 2; ii++) {
      int iii = i + ii;
      if (!s->periodic && (iii < 0 || iii >= cdim[0])) continue;
      iii = (iii + cdim[0]) % cdim[0];
      for (int jj = -1; jj < 2; jj++) {
        int jjj = j + jj;
        if (!s->periodic && (jjj < 0 || jjj >= cdim[1])) continue;
        jjj = (jjj + cdim[1]) % cdim[1];
        for (int kk = -1; kk < 2; kk++) {
          int kkk = k + kk;
          if (!s->periodic && (kkk < 0 || kkk >= cdim[2])) continue;
          kkk = (kkk + cdim[2]) % cdim[2];

          /* Get the neighbouring cell */
          const int cjd = cell_getid(cdim, iii, jjj, kkk);
          struct cell *cj = &cells[cjd];

          /* Is that neighbour local and does it have particles ? */
          if (cid >= cjd || cj->count == 0 ||
              (ci->nodeID != nodeID && cj->nodeID != nodeID))
            continue;

          /* Construct the pair task */
          const int sid = sortlistID[(kk + 1) + 3 * ((jj + 1) + 3 * (ii + 1))];
          scheduler_addtask(sched, task_type_pair, task_subtype_stars_density,
                            sid, 0, ci, cj);
        }
      }
    }
  }
}

/**
 * @brief Counts the tasks associated with one cell and constructs the links
 *
 * For each hydrodynamic and gravity task, construct the links with
 * the corresponding cell.  Similarly, construct the dependencies for
 * all the sorting tasks.
 */
void engine_count_and_link_tasks_mapper(void *map_data, int num_elements,
                                        void *extra_data) {

  struct engine *e = (struct engine *)extra_data;
  struct scheduler *const sched = &e->sched;

  for (int ind = 0; ind < num_elements; ind++) {
    struct task *t = &((struct task *)map_data)[ind];

    struct cell *ci = t->ci;
    struct cell *cj = t->cj;
    const enum task_types t_type = t->type;
    const enum task_subtypes t_subtype = t->subtype;

    /* Link sort tasks to all the higher sort task. */
    if (t_type == task_type_sort) {
      for (struct cell *finger = t->ci->parent; finger != NULL;
           finger = finger->parent)
        if (finger->sorts != NULL) scheduler_addunlock(sched, t, finger->sorts);
    }

    /* Link self tasks to cells. */
    else if (t_type == task_type_self) {
      atomic_inc(&ci->nr_tasks);

      if (t_subtype == task_subtype_density) {
        engine_addlink(e, &ci->density, t);
      } else if (t_subtype == task_subtype_grav) {
        engine_addlink(e, &ci->grav, t);
      } else if (t_subtype == task_subtype_external_grav) {
        engine_addlink(e, &ci->grav, t);
      }
      if (t->subtype == task_subtype_stars_density) {
        engine_addlink(e, &ci->stars_density, t);
      }

      /* Link pair tasks to cells. */
    } else if (t_type == task_type_pair) {
      atomic_inc(&ci->nr_tasks);
      atomic_inc(&cj->nr_tasks);

      if (t_subtype == task_subtype_density) {
        engine_addlink(e, &ci->density, t);
        engine_addlink(e, &cj->density, t);
      } else if (t_subtype == task_subtype_grav) {
        engine_addlink(e, &ci->grav, t);
        engine_addlink(e, &cj->grav, t);
      }
#ifdef SWIFT_DEBUG_CHECKS
      else if (t_subtype == task_subtype_external_grav) {
        error("Found a pair/external-gravity task...");
      }
#endif
      if (t->subtype == task_subtype_stars_density) {
        engine_addlink(e, &ci->stars_density, t);
        engine_addlink(e, &cj->stars_density, t);
      }

      /* Link sub-self tasks to cells. */
    } else if (t_type == task_type_sub_self) {
      atomic_inc(&ci->nr_tasks);

      if (t_subtype == task_subtype_density) {
        engine_addlink(e, &ci->density, t);
      } else if (t_subtype == task_subtype_grav) {
        engine_addlink(e, &ci->grav, t);
      } else if (t_subtype == task_subtype_external_grav) {
        engine_addlink(e, &ci->grav, t);
      }
      if (t->subtype == task_subtype_stars_density) {
        engine_addlink(e, &ci->stars_density, t);
      }

      /* Link sub-pair tasks to cells. */
    } else if (t_type == task_type_sub_pair) {
      atomic_inc(&ci->nr_tasks);
      atomic_inc(&cj->nr_tasks);

      if (t_subtype == task_subtype_density) {
        engine_addlink(e, &ci->density, t);
        engine_addlink(e, &cj->density, t);
      } else if (t_subtype == task_subtype_grav) {
        engine_addlink(e, &ci->grav, t);
        engine_addlink(e, &cj->grav, t);
      }
      if (t->subtype == task_subtype_stars_density) {
        engine_addlink(e, &ci->stars_density, t);
        engine_addlink(e, &cj->stars_density, t);
      }
#ifdef SWIFT_DEBUG_CHECKS
      else if (t_subtype == task_subtype_external_grav) {
        error("Found a sub-pair/external-gravity task...");
      }
#endif

      /* Note that we do not need to link the M-M tasks */
      /* since we already did so when splitting the gravity */
      /* tasks. */
    }
  }
}

/**
 * @brief Creates all the task dependencies for the gravity
 *
 * @param e The #engine
 */
void engine_link_gravity_tasks(struct engine *e) {

  struct scheduler *sched = &e->sched;
  const int nodeID = e->nodeID;
  const int nr_tasks = sched->nr_tasks;

  for (int k = 0; k < nr_tasks; k++) {

    /* Get a pointer to the task. */
    struct task *t = &sched->tasks[k];

    if (t->type == task_type_none) continue;

    /* Get the cells we act on */
    struct cell *ci = t->ci;
    struct cell *cj = t->cj;
    const enum task_types t_type = t->type;
    const enum task_subtypes t_subtype = t->subtype;

/* Node ID (if running with MPI) */
#ifdef WITH_MPI
    const int ci_nodeID = ci->nodeID;
    const int cj_nodeID = (cj != NULL) ? cj->nodeID : -1;
#else
    const int ci_nodeID = nodeID;
    const int cj_nodeID = nodeID;
#endif

    /* Self-interaction for self-gravity? */
    if (t_type == task_type_self && t_subtype == task_subtype_grav) {

#ifdef SWIFT_DEBUG_CHECKS
      if (ci_nodeID != nodeID) error("Non-local self task");
#endif

      /* drift ---+-> gravity --> grav_down */
      /* init  --/    */
      scheduler_addunlock(sched, ci->super_gravity->drift_gpart, t);
      scheduler_addunlock(sched, ci->init_grav_out, t);
      scheduler_addunlock(sched, t, ci->grav_down_in);
    }

    /* Self-interaction for external gravity ? */
    if (t_type == task_type_self && t_subtype == task_subtype_external_grav) {

#ifdef SWIFT_DEBUG_CHECKS
      if (ci_nodeID != nodeID) error("Non-local self task");
#endif

      /* drift -----> gravity --> end_force */
      scheduler_addunlock(sched, ci->super_gravity->drift_gpart, t);
      scheduler_addunlock(sched, t, ci->super->end_force);
    }

    /* Otherwise, pair interaction? */
    else if (t_type == task_type_pair && t_subtype == task_subtype_grav) {

      if (ci_nodeID == nodeID) {

        /* drift ---+-> gravity --> grav_down */
        /* init  --/    */
        scheduler_addunlock(sched, ci->super_gravity->drift_gpart, t);
        scheduler_addunlock(sched, ci->init_grav_out, t);
        scheduler_addunlock(sched, t, ci->grav_down_in);
      }
      if (cj_nodeID == nodeID) {

        /* drift ---+-> gravity --> grav_down */
        /* init  --/    */
        if (ci->super_gravity != cj->super_gravity) /* Avoid double unlock */
          scheduler_addunlock(sched, cj->super_gravity->drift_gpart, t);
        scheduler_addunlock(sched, cj->init_grav_out, t);
        scheduler_addunlock(sched, t, cj->grav_down_in);
      }
    }

    /* Otherwise, sub-self interaction? */
    else if (t_type == task_type_sub_self && t_subtype == task_subtype_grav) {

#ifdef SWIFT_DEBUG_CHECKS
      if (ci_nodeID != nodeID) error("Non-local sub-self task");
#endif
      /* drift ---+-> gravity --> grav_down */
      /* init  --/    */
      scheduler_addunlock(sched, ci->super_gravity->drift_gpart, t);
      scheduler_addunlock(sched, ci->init_grav_out, t);
      scheduler_addunlock(sched, t, ci->grav_down_in);
    }

    /* Sub-self-interaction for external gravity ? */
    else if (t_type == task_type_sub_self &&
             t_subtype == task_subtype_external_grav) {

#ifdef SWIFT_DEBUG_CHECKS
      if (ci_nodeID != nodeID) error("Non-local sub-self task");
#endif

      /* drift -----> gravity --> end_force */
      scheduler_addunlock(sched, ci->super_gravity->drift_gpart, t);
      scheduler_addunlock(sched, t, ci->super->end_force);
    }

    /* Otherwise, sub-pair interaction? */
    else if (t_type == task_type_sub_pair && t_subtype == task_subtype_grav) {

      if (ci_nodeID == nodeID) {

        /* drift ---+-> gravity --> grav_down */
        /* init  --/    */
        scheduler_addunlock(sched, ci->super_gravity->drift_gpart, t);
        scheduler_addunlock(sched, ci->init_grav_out, t);
        scheduler_addunlock(sched, t, ci->grav_down_in);
      }
      if (cj_nodeID == nodeID) {

        /* drift ---+-> gravity --> grav_down */
        /* init  --/    */
        if (ci->super_gravity != cj->super_gravity) /* Avoid double unlock */
          scheduler_addunlock(sched, cj->super_gravity->drift_gpart, t);
        scheduler_addunlock(sched, cj->init_grav_out, t);
        scheduler_addunlock(sched, t, cj->grav_down_in);
      }
    }

    /* Otherwise M-M interaction? */
    else if (t_type == task_type_grav_mm) {

      if (ci_nodeID == nodeID) {

        /* init -----> gravity --> grav_down */
        scheduler_addunlock(sched, ci->init_grav_out, t);
        scheduler_addunlock(sched, t, ci->grav_down_in);
      }
      if (cj_nodeID == nodeID) {

        /* init -----> gravity --> grav_down */
        scheduler_addunlock(sched, cj->init_grav_out, t);
        scheduler_addunlock(sched, t, cj->grav_down_in);
      }
    }
  }
}

#ifdef EXTRA_HYDRO_LOOP

/**
 * @brief Creates the dependency network for the hydro tasks of a given cell.
 *
 * @param sched The #scheduler.
 * @param density The density task to link.
 * @param gradient The gradient task to link.
 * @param force The force task to link.
 * @param c The cell.
 * @param with_cooling Do we have a cooling task ?
 */
static inline void engine_make_hydro_loops_dependencies(
    struct scheduler *sched, struct task *density, struct task *gradient,
    struct task *force, struct cell *c, int with_cooling) {

  /* density loop --> ghost --> gradient loop --> extra_ghost */
  /* extra_ghost --> force loop  */
  scheduler_addunlock(sched, density, c->super_hydro->ghost_in);
  scheduler_addunlock(sched, c->super_hydro->ghost_out, gradient);
  scheduler_addunlock(sched, gradient, c->super_hydro->extra_ghost);
  scheduler_addunlock(sched, c->super_hydro->extra_ghost, force);
}

#else

/**
 * @brief Creates the dependency network for the hydro tasks of a given cell.
 *
 * @param sched The #scheduler.
 * @param density The density task to link.
 * @param force The force task to link.
 * @param c The cell.
 * @param with_cooling Are we running with cooling switched on ?
 */
static inline void engine_make_hydro_loops_dependencies(struct scheduler *sched,
                                                        struct task *density,
                                                        struct task *force,
                                                        struct cell *c,
                                                        int with_cooling) {
  /* density loop --> ghost --> force loop */
  scheduler_addunlock(sched, density, c->super_hydro->ghost_in);
  scheduler_addunlock(sched, c->super_hydro->ghost_out, force);
}

#endif
/**
 * @brief Creates the dependency network for the stars tasks of a given cell.
 *
 * @param sched The #scheduler.
 * @param density The density task to link.
 * @param c The cell.
 */
static inline void engine_make_stars_loops_dependencies(struct scheduler *sched,
                                                        struct task *density,
                                                        struct cell *c) {
  /* density loop --> ghost */
  scheduler_addunlock(sched, density, c->super->stars_ghost_in);
}

/**
 * @brief Duplicates the first hydro loop and construct all the
 * dependencies for the hydro part
 *
 * This is done by looping over all the previously constructed tasks
 * and adding another task involving the same cells but this time
 * corresponding to the second hydro loop over neighbours.
 * With all the relevant tasks for a given cell available, we construct
 * all the dependencies for that cell.
 */
void engine_make_extra_hydroloop_tasks_mapper(void *map_data, int num_elements,
                                              void *extra_data) {

  struct engine *e = (struct engine *)extra_data;
  struct scheduler *sched = &e->sched;
  const int nodeID = e->nodeID;
  const int with_cooling = (e->policy & engine_policy_cooling);

  for (int ind = 0; ind < num_elements; ind++) {
    struct task *t = &((struct task *)map_data)[ind];

    /* Sort tasks depend on the drift of the cell. */
    if (t->type == task_type_sort && t->ci->nodeID == engine_rank) {
      scheduler_addunlock(sched, t->ci->super_hydro->drift_part, t);
    }

    /* Self-interaction? */
    else if (t->type == task_type_self && t->subtype == task_subtype_density) {

      /* Make the self-density tasks depend on the drift only. */
      scheduler_addunlock(sched, t->ci->super_hydro->drift_part, t);

#ifdef EXTRA_HYDRO_LOOP
      /* Start by constructing the task for the second  and third hydro loop. */
      struct task *t2 = scheduler_addtask(
          sched, task_type_self, task_subtype_gradient, 0, 0, t->ci, NULL);
      struct task *t3 = scheduler_addtask(
          sched, task_type_self, task_subtype_force, 0, 0, t->ci, NULL);

      /* Add the link between the new loops and the cell */
      engine_addlink(e, &t->ci->gradient, t2);
      engine_addlink(e, &t->ci->force, t3);

      /* Now, build all the dependencies for the hydro */
      engine_make_hydro_loops_dependencies(sched, t, t2, t3, t->ci,
                                           with_cooling);
      scheduler_addunlock(sched, t3, t->ci->super->end_force);
#else

      /* Start by constructing the task for the second hydro loop */
      struct task *t2 = scheduler_addtask(
          sched, task_type_self, task_subtype_force, 0, 0, t->ci, NULL);

      /* Add the link between the new loop and the cell */
      engine_addlink(e, &t->ci->force, t2);

      /* Now, build all the dependencies for the hydro */
      engine_make_hydro_loops_dependencies(sched, t, t2, t->ci, with_cooling);
      scheduler_addunlock(sched, t2, t->ci->super->end_force);
#endif
    }

    /* Otherwise, pair interaction? */
    else if (t->type == task_type_pair && t->subtype == task_subtype_density) {

      /* Make all density tasks depend on the drift and the sorts. */
      if (t->ci->nodeID == engine_rank)
        scheduler_addunlock(sched, t->ci->super_hydro->drift_part, t);
      scheduler_addunlock(sched, t->ci->super_hydro->sorts, t);
      if (t->ci->super_hydro != t->cj->super_hydro) {
        if (t->cj->nodeID == engine_rank)
          scheduler_addunlock(sched, t->cj->super_hydro->drift_part, t);
        scheduler_addunlock(sched, t->cj->super_hydro->sorts, t);
      }

#ifdef EXTRA_HYDRO_LOOP
      /* Start by constructing the task for the second and third hydro loop */
      struct task *t2 = scheduler_addtask(
          sched, task_type_pair, task_subtype_gradient, 0, 0, t->ci, t->cj);
      struct task *t3 = scheduler_addtask(
          sched, task_type_pair, task_subtype_force, 0, 0, t->ci, t->cj);

      /* Add the link between the new loop and both cells */
      engine_addlink(e, &t->ci->gradient, t2);
      engine_addlink(e, &t->cj->gradient, t2);
      engine_addlink(e, &t->ci->force, t3);
      engine_addlink(e, &t->cj->force, t3);

      /* Now, build all the dependencies for the hydro for the cells */
      /* that are local and are not descendant of the same super_hydro-cells */
      if (t->ci->nodeID == nodeID) {
        engine_make_hydro_loops_dependencies(sched, t, t2, t3, t->ci,
                                             with_cooling);
        scheduler_addunlock(sched, t3, t->ci->super->end_force);
      }
      if (t->cj->nodeID == nodeID) {
        if (t->ci->super_hydro != t->cj->super_hydro)
          engine_make_hydro_loops_dependencies(sched, t, t2, t3, t->cj,
                                               with_cooling);
        if (t->ci->super != t->cj->super)
          scheduler_addunlock(sched, t3, t->cj->super->end_force);
      }

#else

      /* Start by constructing the task for the second hydro loop */
      struct task *t2 = scheduler_addtask(
          sched, task_type_pair, task_subtype_force, 0, 0, t->ci, t->cj);

      /* Add the link between the new loop and both cells */
      engine_addlink(e, &t->ci->force, t2);
      engine_addlink(e, &t->cj->force, t2);

      /* Now, build all the dependencies for the hydro for the cells */
      /* that are local and are not descendant of the same super_hydro-cells */
      if (t->ci->nodeID == nodeID) {
        engine_make_hydro_loops_dependencies(sched, t, t2, t->ci, with_cooling);
        scheduler_addunlock(sched, t2, t->ci->super->end_force);
      }
      if (t->cj->nodeID == nodeID) {
        if (t->ci->super_hydro != t->cj->super_hydro)
          engine_make_hydro_loops_dependencies(sched, t, t2, t->cj,
                                               with_cooling);
        if (t->ci->super != t->cj->super)
          scheduler_addunlock(sched, t2, t->cj->super->end_force);
      }

#endif

    }

    /* Otherwise, sub-self interaction? */
    else if (t->type == task_type_sub_self &&
             t->subtype == task_subtype_density) {

      /* Make all density tasks depend on the drift and sorts. */
      scheduler_addunlock(sched, t->ci->super_hydro->drift_part, t);
      scheduler_addunlock(sched, t->ci->super_hydro->sorts, t);

#ifdef EXTRA_HYDRO_LOOP

      /* Start by constructing the task for the second and third hydro loop */
      struct task *t2 =
          scheduler_addtask(sched, task_type_sub_self, task_subtype_gradient,
                            t->flags, 0, t->ci, t->cj);
      struct task *t3 =
          scheduler_addtask(sched, task_type_sub_self, task_subtype_force,
                            t->flags, 0, t->ci, t->cj);

      /* Add the link between the new loop and the cell */
      engine_addlink(e, &t->ci->gradient, t2);
      engine_addlink(e, &t->ci->force, t3);

      /* Now, build all the dependencies for the hydro for the cells */
      /* that are local and are not descendant of the same super_hydro-cells */
      if (t->ci->nodeID == nodeID) {
        engine_make_hydro_loops_dependencies(sched, t, t2, t3, t->ci,
                                             with_cooling);
        scheduler_addunlock(sched, t3, t->ci->super->end_force);
      }

#else
      /* Start by constructing the task for the second hydro loop */
      struct task *t2 =
          scheduler_addtask(sched, task_type_sub_self, task_subtype_force,
                            t->flags, 0, t->ci, t->cj);

      /* Add the link between the new loop and the cell */
      engine_addlink(e, &t->ci->force, t2);

      /* Now, build all the dependencies for the hydro for the cells */
      /* that are local and are not descendant of the same super_hydro-cells */
      if (t->ci->nodeID == nodeID) {
        engine_make_hydro_loops_dependencies(sched, t, t2, t->ci, with_cooling);
        scheduler_addunlock(sched, t2, t->ci->super->end_force);
      }
#endif
    }

    /* Otherwise, sub-pair interaction? */
    else if (t->type == task_type_sub_pair &&
             t->subtype == task_subtype_density) {

      /* Make all density tasks depend on the drift. */
      if (t->ci->nodeID == engine_rank)
        scheduler_addunlock(sched, t->ci->super_hydro->drift_part, t);
      scheduler_addunlock(sched, t->ci->super_hydro->sorts, t);
      if (t->ci->super_hydro != t->cj->super_hydro) {
        if (t->cj->nodeID == engine_rank)
          scheduler_addunlock(sched, t->cj->super_hydro->drift_part, t);
        scheduler_addunlock(sched, t->cj->super_hydro->sorts, t);
      }

#ifdef EXTRA_HYDRO_LOOP

      /* Start by constructing the task for the second and third hydro loop */
      struct task *t2 =
          scheduler_addtask(sched, task_type_sub_pair, task_subtype_gradient,
                            t->flags, 0, t->ci, t->cj);
      struct task *t3 =
          scheduler_addtask(sched, task_type_sub_pair, task_subtype_force,
                            t->flags, 0, t->ci, t->cj);

      /* Add the link between the new loop and both cells */
      engine_addlink(e, &t->ci->gradient, t2);
      engine_addlink(e, &t->cj->gradient, t2);
      engine_addlink(e, &t->ci->force, t3);
      engine_addlink(e, &t->cj->force, t3);

      /* Now, build all the dependencies for the hydro for the cells */
      /* that are local and are not descendant of the same super_hydro-cells */
      if (t->ci->nodeID == nodeID) {
        engine_make_hydro_loops_dependencies(sched, t, t2, t3, t->ci,
                                             with_cooling);
        scheduler_addunlock(sched, t3, t->ci->super->end_force);
      }
      if (t->cj->nodeID == nodeID) {
        if (t->ci->super_hydro != t->cj->super_hydro)
          engine_make_hydro_loops_dependencies(sched, t, t2, t3, t->cj,
                                               with_cooling);
        if (t->ci->super != t->cj->super)
          scheduler_addunlock(sched, t3, t->cj->super->end_force);
      }

#else
      /* Start by constructing the task for the second hydro loop */
      struct task *t2 =
          scheduler_addtask(sched, task_type_sub_pair, task_subtype_force,
                            t->flags, 0, t->ci, t->cj);

      /* Add the link between the new loop and both cells */
      engine_addlink(e, &t->ci->force, t2);
      engine_addlink(e, &t->cj->force, t2);

      /* Now, build all the dependencies for the hydro for the cells */
      /* that are local and are not descendant of the same super_hydro-cells */
      if (t->ci->nodeID == nodeID) {
        engine_make_hydro_loops_dependencies(sched, t, t2, t->ci, with_cooling);
        scheduler_addunlock(sched, t2, t->ci->super->end_force);
      }
      if (t->cj->nodeID == nodeID) {
        if (t->ci->super_hydro != t->cj->super_hydro)
          engine_make_hydro_loops_dependencies(sched, t, t2, t->cj,
                                               with_cooling);
        if (t->ci->super != t->cj->super)
          scheduler_addunlock(sched, t2, t->cj->super->end_force);
      }
#endif
    }
  }
}

/**
 * @brief Duplicates the first hydro loop and construct all the
 * dependencies for the hydro part
 *
 * This is done by looping over all the previously constructed tasks
 * and adding another task involving the same cells but this time
 * corresponding to the second hydro loop over neighbours.
 * With all the relevant tasks for a given cell available, we construct
 * all the dependencies for that cell.
 */
void engine_link_stars_tasks_mapper(void *map_data, int num_elements,
                                    void *extra_data) {

  struct engine *e = (struct engine *)extra_data;
  struct scheduler *sched = &e->sched;
  const int nodeID = e->nodeID;

  for (int ind = 0; ind < num_elements; ind++) {
    struct task *t = &((struct task *)map_data)[ind];

    /* Self-interaction? */
    if (t->type == task_type_self && t->subtype == task_subtype_stars_density) {

      /* Make the self-density tasks depend on the drifts. */
      scheduler_addunlock(sched, t->ci->super->drift_part, t);

      scheduler_addunlock(sched, t->ci->super->drift_gpart, t);

      /* Now, build all the dependencies for the stars */
      engine_make_stars_loops_dependencies(sched, t, t->ci);
      scheduler_addunlock(sched, t->ci->stars_ghost_out,
                          t->ci->super->end_force);
    }

    /* Otherwise, pair interaction? */
    else if (t->type == task_type_pair &&
             t->subtype == task_subtype_stars_density) {

      /* Make all density tasks depend on the drift and the sorts. */
      if (t->ci->nodeID == engine_rank)
        scheduler_addunlock(sched, t->ci->super->drift_part, t);
      scheduler_addunlock(sched, t->ci->super->sorts, t);
      if (t->ci->super != t->cj->super) {
        if (t->cj->nodeID == engine_rank)
          scheduler_addunlock(sched, t->cj->super->drift_part, t);
        scheduler_addunlock(sched, t->cj->super->sorts, t);
      }

      /* Now, build all the dependencies for the stars for the cells */
      /* that are local and are not descendant of the same super-cells */
      if (t->ci->nodeID == nodeID) {
        engine_make_stars_loops_dependencies(sched, t, t->ci);
      }
      if (t->cj->nodeID == nodeID) {
        if (t->ci->super != t->cj->super)
          engine_make_stars_loops_dependencies(sched, t, t->cj);
      }

    }

    /* Otherwise, sub-self interaction? */
    else if (t->type == task_type_sub_self &&
             t->subtype == task_subtype_stars_density) {

      /* Make all density tasks depend on the drift and sorts. */
      scheduler_addunlock(sched, t->ci->super->drift_part, t);
      scheduler_addunlock(sched, t->ci->super->sorts, t);

      /* Now, build all the dependencies for the stars for the cells */
      /* that are local and are not descendant of the same super-cells */
      if (t->ci->nodeID == nodeID) {
        engine_make_stars_loops_dependencies(sched, t, t->ci);
      } else
        error("oo");
    }

    /* Otherwise, sub-pair interaction? */
    else if (t->type == task_type_sub_pair &&
             t->subtype == task_subtype_stars_density) {

      /* Make all density tasks depend on the drift. */
      if (t->ci->nodeID == engine_rank)
        scheduler_addunlock(sched, t->ci->super->drift_part, t);
      scheduler_addunlock(sched, t->ci->super->sorts, t);
      if (t->ci->super != t->cj->super) {
        if (t->cj->nodeID == engine_rank)
          scheduler_addunlock(sched, t->cj->super->drift_part, t);
        scheduler_addunlock(sched, t->cj->super->sorts, t);
      }

      /* Now, build all the dependencies for the stars for the cells */
      /* that are local and are not descendant of the same super-cells */
      if (t->ci->nodeID == nodeID) {
        engine_make_stars_loops_dependencies(sched, t, t->ci);
      }
      if (t->cj->nodeID == nodeID) {
        if (t->ci->super != t->cj->super)
          engine_make_stars_loops_dependencies(sched, t, t->cj);
      }
    }
  }
}

/**
 * @brief Fill the #space's task list.
 *
 * @param e The #engine we are working with.
 */
void engine_maketasks(struct engine *e) {

  struct space *s = e->s;
  struct scheduler *sched = &e->sched;
  struct cell *cells = s->cells_top;
  const int nr_cells = s->nr_cells;
  const ticks tic = getticks();

  /* Re-set the scheduler. */
  scheduler_reset(sched, engine_estimate_nr_tasks(e));

  ticks tic2 = getticks();

  /* Construct the first hydro loop over neighbours */
  if (e->policy & engine_policy_hydro)
    threadpool_map(&e->threadpool, engine_make_hydroloop_tasks_mapper, NULL,
                   s->nr_cells, 1, 0, e);

  if (e->verbose)
    message("Making hydro tasks took %.3f %s.",
            clocks_from_ticks(getticks() - tic2), clocks_getunit());

  tic2 = getticks();

  /* Construct the stars hydro loop over neighbours */
  if (e->policy & engine_policy_stars) {
    threadpool_map(&e->threadpool, engine_make_starsloop_tasks_mapper, NULL,
                   s->nr_cells, 1, 0, e);
  }

  /* Add the self gravity tasks. */
  if (e->policy & engine_policy_self_gravity) engine_make_self_gravity_tasks(e);

  if (e->verbose)
    message("Making gravity tasks took %.3f %s.",
            clocks_from_ticks(getticks() - tic2), clocks_getunit());

  /* Add the external gravity tasks. */
  if (e->policy & engine_policy_external_gravity)
    engine_make_external_gravity_tasks(e);

  if (e->sched.nr_tasks == 0 && (s->nr_gparts > 0 || s->nr_parts > 0))
    error("We have particles but no hydro or gravity tasks were created.");

  /* Free the old list of cell-task links. */
  if (e->links != NULL) free(e->links);
  e->size_links = 0;

/* The maximum number of links is the
 * number of cells (s->tot_cells) times the number of neighbours (26) times
 * the number of interaction types, so 26 * 2 (density, force) pairs
 * and 2 (density, force) self.
 */
#ifdef EXTRA_HYDRO_LOOP
  const size_t hydro_tasks_per_cell = 27 * 3;
#else
  const size_t hydro_tasks_per_cell = 27 * 2;
#endif
  const size_t self_grav_tasks_per_cell = 125;
  const size_t ext_grav_tasks_per_cell = 1;
  const size_t stars_tasks_per_cell = 15;

  if (e->policy & engine_policy_hydro)
    e->size_links += s->tot_cells * hydro_tasks_per_cell;
  if (e->policy & engine_policy_external_gravity)
    e->size_links += s->tot_cells * ext_grav_tasks_per_cell;
  if (e->policy & engine_policy_self_gravity)
    e->size_links += s->tot_cells * self_grav_tasks_per_cell;
  if (e->policy & engine_policy_stars)
    e->size_links += s->tot_cells * stars_tasks_per_cell;

  /* Allocate the new link list */
  if ((e->links = (struct link *)malloc(sizeof(struct link) * e->size_links)) ==
      NULL)
    error("Failed to allocate cell-task links.");
  e->nr_links = 0;

  tic2 = getticks();

  /* Split the tasks. */
  scheduler_splittasks(sched);

  if (e->verbose)
    message("Splitting tasks took %.3f %s.",
            clocks_from_ticks(getticks() - tic2), clocks_getunit());

#ifdef SWIFT_DEBUG_CHECKS
  /* Verify that we are not left with invalid tasks */
  for (int i = 0; i < e->sched.nr_tasks; ++i) {
    const struct task *t = &e->sched.tasks[i];
    if (t->ci == NULL && t->cj != NULL && !t->skip) error("Invalid task");
  }
#endif

  tic2 = getticks();

  /* Count the number of tasks associated with each cell and
     store the density tasks in each cell, and make each sort
     depend on the sorts of its progeny. */
  threadpool_map(&e->threadpool, engine_count_and_link_tasks_mapper,
                 sched->tasks, sched->nr_tasks, sizeof(struct task), 0, e);

  if (e->verbose)
    message("Counting and linking tasks took %.3f %s.",
            clocks_from_ticks(getticks() - tic2), clocks_getunit());

  tic2 = getticks();

  /* Re-set the tag counter. MPI tags are defined for top-level cells in
   * cell_set_super_mapper. */
#ifdef WITH_MPI
  cell_next_tag = 0;
#endif

  /* Now that the self/pair tasks are at the right level, set the super
   * pointers. */
  threadpool_map(&e->threadpool, cell_set_super_mapper, cells, nr_cells,
                 sizeof(struct cell), 0, e);

  if (e->verbose)
    message("Setting super-pointers took %.3f %s.",
            clocks_from_ticks(getticks() - tic2), clocks_getunit());

  /* Append hierarchical tasks to each cell. */
  threadpool_map(&e->threadpool, engine_make_hierarchical_tasks_mapper, cells,
                 nr_cells, sizeof(struct cell), 0, e);

  tic2 = getticks();

  /* Run through the tasks and make force tasks for each density task.
     Each force task depends on the cell ghosts and unlocks the kick task
     of its super-cell. */
  if (e->policy & engine_policy_hydro)
    threadpool_map(&e->threadpool, engine_make_extra_hydroloop_tasks_mapper,
                   sched->tasks, sched->nr_tasks, sizeof(struct task), 0, e);

  if (e->verbose)
    message("Making extra hydroloop tasks took %.3f %s.",
            clocks_from_ticks(getticks() - tic2), clocks_getunit());

  tic2 = getticks();

  /* Add the dependencies for the gravity stuff */
  if (e->policy & (engine_policy_self_gravity | engine_policy_external_gravity))
    engine_link_gravity_tasks(e);

  if (e->verbose)
    message("Linking gravity tasks took %.3f %s.",
            clocks_from_ticks(getticks() - tic2), clocks_getunit());

  tic2 = getticks();

  if (e->policy & engine_policy_stars)
    threadpool_map(&e->threadpool, engine_link_stars_tasks_mapper, sched->tasks,
                   sched->nr_tasks, sizeof(struct task), 0, e);

  if (e->verbose)
    message("Linking stars tasks took %.3f %s (including reweight).",
            clocks_from_ticks(getticks() - tic2), clocks_getunit());

#ifdef WITH_MPI
  if (e->policy & engine_policy_stars) error("Cannot run stars with MPI");

  /* Add the communication tasks if MPI is being used. */
  if (e->policy & engine_policy_mpi) {

    /* Loop over the proxies and add the send tasks, which also generates the
     * cell tags for super-cells. */
    for (int pid = 0; pid < e->nr_proxies; pid++) {

      /* Get a handle on the proxy. */
      struct proxy *p = &e->proxies[pid];

      for (int k = 0; k < p->nr_cells_out; k++)
        engine_addtasks_send_timestep(e, p->cells_out[k], p->cells_in[0], NULL);

      /* Loop through the proxy's outgoing cells and add the
         send tasks for the cells in the proxy that have a hydro connection. */
      if (e->policy & engine_policy_hydro)
        for (int k = 0; k < p->nr_cells_out; k++)
          if (p->cells_out_type[k] & proxy_cell_type_hydro)
            engine_addtasks_send_hydro(e, p->cells_out[k], p->cells_in[0], NULL,
                                       NULL, NULL);

      /* Loop through the proxy's outgoing cells and add the
         send tasks for the cells in the proxy that have a gravity connection.
         */
      if (e->policy & engine_policy_self_gravity)
        for (int k = 0; k < p->nr_cells_out; k++)
          if (p->cells_out_type[k] & proxy_cell_type_gravity)
            engine_addtasks_send_gravity(e, p->cells_out[k], p->cells_in[0],
                                         NULL);
    }

    /* Exchange the cell tags. */
    proxy_tags_exchange(e->proxies, e->nr_proxies, s);

    /* Loop over the proxies and add the recv tasks, which relies on having the
     * cell tags. */
    for (int pid = 0; pid < e->nr_proxies; pid++) {

      /* Get a handle on the proxy. */
      struct proxy *p = &e->proxies[pid];

      for (int k = 0; k < p->nr_cells_in; k++)
        engine_addtasks_recv_timestep(e, p->cells_in[k], NULL);

      /* Loop through the proxy's incoming cells and add the
         recv tasks for the cells in the proxy that have a hydro connection. */
      if (e->policy & engine_policy_hydro)
        for (int k = 0; k < p->nr_cells_in; k++)
          if (p->cells_in_type[k] & proxy_cell_type_hydro)
            engine_addtasks_recv_hydro(e, p->cells_in[k], NULL, NULL, NULL);

      /* Loop through the proxy's incoming cells and add the
         recv tasks for the cells in the proxy that have a gravity connection.
         */
      if (e->policy & engine_policy_self_gravity)
        for (int k = 0; k < p->nr_cells_in; k++)
          if (p->cells_in_type[k] & proxy_cell_type_gravity)
            engine_addtasks_recv_gravity(e, p->cells_in[k], NULL);
    }
  }
#endif

  tic2 = getticks();

  /* Set the unlocks per task. */
  scheduler_set_unlocks(sched);

  if (e->verbose)
    message("Setting unlocks took %.3f %s.",
            clocks_from_ticks(getticks() - tic2), clocks_getunit());

  tic2 = getticks();

  /* Rank the tasks. */
  scheduler_ranktasks(sched);

  if (e->verbose)
    message("Ranking the tasks took %.3f %s.",
            clocks_from_ticks(getticks() - tic2), clocks_getunit());

  /* Weight the tasks. */
  scheduler_reweight(sched, e->verbose);

  /* Set the tasks age. */
  e->tasks_age = 0;

  if (e->verbose)
    message("took %.3f %s (including reweight).",
            clocks_from_ticks(getticks() - tic), clocks_getunit());
}

/**
 * @brief Mark tasks to be un-skipped and set the sort flags accordingly.
 *        Threadpool mapper function.
 *
 * @param map_data pointer to the tasks
 * @param num_elements number of tasks
 * @param extra_data pointer to int that will define if a rebuild is needed.
 */
void engine_marktasks_mapper(void *map_data, int num_elements,
                             void *extra_data) {
  /* Unpack the arguments. */
  struct task *tasks = (struct task *)map_data;
  size_t *rebuild_space = &((size_t *)extra_data)[1];
  struct scheduler *s = (struct scheduler *)(((size_t *)extra_data)[2]);
  struct engine *e = (struct engine *)((size_t *)extra_data)[0];
  const int nodeID = e->nodeID;

  for (int ind = 0; ind < num_elements; ind++) {

    /* Get basic task information */
    struct task *t = &tasks[ind];
    const enum task_types t_type = t->type;
    const enum task_subtypes t_subtype = t->subtype;

    /* Single-cell task? */
    if (t_type == task_type_self || t_type == task_type_sub_self) {

      /* Local pointer. */
      struct cell *ci = t->ci;

      if (ci->nodeID != engine_rank) error("Non-local self task found");

      /* Activate the hydro drift */
      if (t_type == task_type_self && t_subtype == task_subtype_density) {
        if (cell_is_active_hydro(ci, e)) {
          scheduler_activate(s, t);
          cell_activate_drift_part(ci, s);
        }
      }

      /* Store current values of dx_max and h_max. */
      else if (t_type == task_type_sub_self &&
               t_subtype == task_subtype_density) {
        if (cell_is_active_hydro(ci, e)) {
          scheduler_activate(s, t);
          cell_activate_subcell_hydro_tasks(ci, NULL, s);
        }
      }

      else if (t_type == task_type_self && t_subtype == task_subtype_force) {
        if (cell_is_active_hydro(ci, e)) scheduler_activate(s, t);
      }

      else if (t_type == task_type_sub_self &&
               t_subtype == task_subtype_force) {
        if (cell_is_active_hydro(ci, e)) scheduler_activate(s, t);
      }

#ifdef EXTRA_HYDRO_LOOP
      else if (t_type == task_type_self && t_subtype == task_subtype_gradient) {
        if (cell_is_active_hydro(ci, e)) scheduler_activate(s, t);
      }

      else if (t_type == task_type_sub_self &&
               t_subtype == task_subtype_gradient) {
        if (cell_is_active_hydro(ci, e)) scheduler_activate(s, t);
      }
#endif

      /* Activate the star density */
      else if (t->type == task_type_self &&
               t->subtype == task_subtype_stars_density) {
        if (cell_is_active_stars(ci, e)) {
          scheduler_activate(s, t);
          cell_activate_drift_part(ci, s);
          cell_activate_drift_gpart(ci, s);
        }
      }

      /* Store current values of dx_max and h_max. */
      else if (t->type == task_type_sub_self &&
               t->subtype == task_subtype_stars_density) {
        if (cell_is_active_stars(ci, e)) {
          scheduler_activate(s, t);
          cell_activate_subcell_stars_tasks(ci, NULL, s);
        }
      }

      /* Activate the gravity drift */
      else if (t_type == task_type_self && t_subtype == task_subtype_grav) {
        if (cell_is_active_gravity(ci, e)) {
          scheduler_activate(s, t);
          cell_activate_subcell_grav_tasks(t->ci, NULL, s);
        }
      }

      /* Activate the gravity drift */
      else if (t_type == task_type_self &&
               t_subtype == task_subtype_external_grav) {
        if (cell_is_active_gravity(ci, e)) {
          scheduler_activate(s, t);
          cell_activate_drift_gpart(t->ci, s);
        }
      }

#ifdef SWIFT_DEBUG_CHECKS
      else {
        error("Invalid task type / sub-type encountered");
      }
#endif
    }

    /* Pair? */
    else if (t_type == task_type_pair || t_type == task_type_sub_pair) {

      /* Local pointers. */
      struct cell *ci = t->ci;
      struct cell *cj = t->cj;
#ifdef WITH_MPI
      const int ci_nodeID = ci->nodeID;
      const int cj_nodeID = cj->nodeID;
#else
      const int ci_nodeID = nodeID;
      const int cj_nodeID = nodeID;
#endif
      const int ci_active_hydro = cell_is_active_hydro(ci, e);
      const int cj_active_hydro = cell_is_active_hydro(cj, e);
      const int ci_active_gravity = cell_is_active_gravity(ci, e);
      const int cj_active_gravity = cell_is_active_gravity(cj, e);
      const int ci_active_stars = cell_is_active_stars(ci, e);
      const int cj_active_stars = cell_is_active_stars(cj, e);

      /* Only activate tasks that involve a local active cell. */
      if ((t_subtype == task_subtype_density ||
           t_subtype == task_subtype_gradient ||
           t_subtype == task_subtype_force) &&
          ((ci_active_hydro && ci_nodeID == nodeID) ||
           (cj_active_hydro && cj_nodeID == nodeID))) {

        scheduler_activate(s, t);

        /* Set the correct sorting flags */
<<<<<<< HEAD
        if (t->type == task_type_pair &&
            (t->subtype == task_subtype_density ||
             t->subtype == task_subtype_stars_density)) {
=======
        if (t_type == task_type_pair && t_subtype == task_subtype_density) {
>>>>>>> ffc8ecf8

          /* Store some values. */
          atomic_or(&ci->requires_sorts, 1 << t->flags);
          atomic_or(&cj->requires_sorts, 1 << t->flags);
          ci->dx_max_sort_old = ci->dx_max_sort;
          cj->dx_max_sort_old = cj->dx_max_sort;

          /* Activate the hydro drift tasks. */
          if (ci_nodeID == nodeID) cell_activate_drift_part(ci, s);
          if (cj_nodeID == nodeID) cell_activate_drift_part(cj, s);

          /* Check the sorts and activate them if needed. */
          cell_activate_sorts(ci, t->flags, s);
          cell_activate_sorts(cj, t->flags, s);

        }

        /* Store current values of dx_max and h_max. */
<<<<<<< HEAD
        else if (t->type == task_type_sub_pair &&
                 (t->subtype == task_subtype_density ||
                  t->subtype == task_subtype_stars_density)) {
=======
        else if (t_type == task_type_sub_pair &&
                 t_subtype == task_subtype_density) {
>>>>>>> ffc8ecf8
          cell_activate_subcell_hydro_tasks(t->ci, t->cj, s);
        }
      }

<<<<<<< HEAD
      /* Stars */
      if (t->subtype == task_subtype_stars_density &&
          ((ci_active_stars && ci->nodeID == engine_rank) ||
           (cj_active_stars && cj->nodeID == engine_rank))) {

        scheduler_activate(s, t);

        /* Set the correct sorting flags */
        if (t->type == task_type_pair) {

          /* Store some values. */
          atomic_or(&ci->requires_sorts, 1 << t->flags);
          atomic_or(&cj->requires_sorts, 1 << t->flags);
          ci->dx_max_sort_old = ci->dx_max_sort;
          cj->dx_max_sort_old = cj->dx_max_sort;

          /* Activate the hydro drift tasks. */
          if (ci->nodeID == engine_rank) {
            cell_activate_drift_part(ci, s);
            cell_activate_drift_gpart(ci, s);
          }
          if (cj->nodeID == engine_rank) {
            cell_activate_drift_part(cj, s);
            cell_activate_drift_gpart(cj, s);
          }

          /* Check the sorts and activate them if needed. */
          cell_activate_sorts(ci, t->flags, s);
          cell_activate_sorts(cj, t->flags, s);

        }

        /* Store current values of dx_max and h_max. */
        else if (t->type == task_type_sub_pair) {
          cell_activate_subcell_stars_tasks(t->ci, t->cj, s);
        }
      }

      if ((t->subtype == task_subtype_grav) &&
          ((ci_active_gravity && ci->nodeID == engine_rank) ||
           (cj_active_gravity && cj->nodeID == engine_rank))) {
=======
      if ((t_subtype == task_subtype_grav) &&
          ((ci_active_gravity && ci_nodeID == nodeID) ||
           (cj_active_gravity && cj_nodeID == nodeID))) {
>>>>>>> ffc8ecf8

        scheduler_activate(s, t);

        if (t_type == task_type_pair && t_subtype == task_subtype_grav) {
          /* Activate the gravity drift */
          cell_activate_subcell_grav_tasks(t->ci, t->cj, s);
        }

#ifdef SWIFT_DEBUG_CHECKS
        else if (t_type == task_type_sub_pair &&
                 t_subtype == task_subtype_grav) {
          error("Invalid task sub-type encountered");
        }
#endif
      }

      /* Only interested in density tasks as of here. */
      if (t_subtype == task_subtype_density) {

        /* Too much particle movement? */
        if (cell_need_rebuild_for_pair(ci, cj)) *rebuild_space = 1;

#ifdef WITH_MPI
        /* Activate the send/recv tasks. */
        if (ci_nodeID != nodeID) {

          /* If the local cell is active, receive data from the foreign cell. */
          if (cj_active_hydro) {
            scheduler_activate(s, ci->recv_xv);
            if (ci_active_hydro) {
              scheduler_activate(s, ci->recv_rho);
#ifdef EXTRA_HYDRO_LOOP
              scheduler_activate(s, ci->recv_gradient);
#endif
            }
          }

          /* If the foreign cell is active, we want its ti_end values. */
          if (ci_active_hydro) scheduler_activate(s, ci->recv_ti);

          /* Is the foreign cell active and will need stuff from us? */
          if (ci_active_hydro) {

            struct link *l = scheduler_activate_send(s, cj->send_xv, ci_nodeID);

            /* Drift the cell which will be sent at the level at which it is
               sent, i.e. drift the cell specified in the send task (l->t)
               itself. */
            cell_activate_drift_part(l->t->ci, s);

            /* If the local cell is also active, more stuff will be needed. */
            if (cj_active_hydro) {
              scheduler_activate_send(s, cj->send_rho, ci_nodeID);

#ifdef EXTRA_HYDRO_LOOP
              scheduler_activate_send(s, cj->send_gradient, ci_nodeID);
#endif
            }
          }

          /* If the local cell is active, send its ti_end values. */
          if (cj_active_hydro)
            scheduler_activate_send(s, cj->send_ti, ci_nodeID);

        } else if (cj_nodeID != nodeID) {

          /* If the local cell is active, receive data from the foreign cell. */
          if (ci_active_hydro) {
            scheduler_activate(s, cj->recv_xv);
            if (cj_active_hydro) {
              scheduler_activate(s, cj->recv_rho);
#ifdef EXTRA_HYDRO_LOOP
              scheduler_activate(s, cj->recv_gradient);
#endif
            }
          }

          /* If the foreign cell is active, we want its ti_end values. */
          if (cj_active_hydro) scheduler_activate(s, cj->recv_ti);

          /* Is the foreign cell active and will need stuff from us? */
          if (cj_active_hydro) {

            struct link *l = scheduler_activate_send(s, ci->send_xv, cj_nodeID);

            /* Drift the cell which will be sent at the level at which it is
               sent, i.e. drift the cell specified in the send task (l->t)
               itself. */
            cell_activate_drift_part(l->t->ci, s);

            /* If the local cell is also active, more stuff will be needed. */
            if (ci_active_hydro) {

              scheduler_activate_send(s, ci->send_rho, cj_nodeID);

#ifdef EXTRA_HYDRO_LOOP
              scheduler_activate_send(s, ci->send_gradient, cj_nodeID);
#endif
            }
          }

          /* If the local cell is active, send its ti_end values. */
          if (ci_active_hydro)
            scheduler_activate_send(s, ci->send_ti, cj_nodeID);
        }
#endif
      }

      /* Only interested in stars_density tasks as of here. */
      if (t->subtype == task_subtype_stars_density) {

        /* Too much particle movement? */
        if (cell_need_rebuild_for_pair(ci, cj)) *rebuild_space = 1;

#ifdef WITH_MPI
        error("MPI with stars not implemented");
        /* /\* Activate the send/recv tasks. *\/ */
        /* if (ci->nodeID != engine_rank) { */

        /*   /\* If the local cell is active, receive data from the foreign
         * cell. *\/ */
        /*   if (cj_active_hydro) { */
        /*     scheduler_activate(s, ci->recv_xv); */
        /*     if (ci_active_hydro) { */
        /*       scheduler_activate(s, ci->recv_rho); */
        /*     } */
        /*   } */

        /*   /\* If the foreign cell is active, we want its ti_end values. *\/
         */
        /*   if (ci_active_hydro) scheduler_activate(s, ci->recv_ti); */

        /*   /\* Is the foreign cell active and will need stuff from us? *\/ */
        /*   if (ci_active_hydro) { */

        /*     struct link *l = */
        /*         scheduler_activate_send(s, cj->send_xv, ci->nodeID); */

        /*     /\* Drift the cell which will be sent at the level at which it is
         */
        /*        sent, i.e. drift the cell specified in the send task (l->t) */
        /*        itself. *\/ */
        /*     cell_activate_drift_part(l->t->ci, s); */

        /*     /\* If the local cell is also active, more stuff will be needed.
         * *\/ */
        /*     if (cj_active_hydro) { */
        /*       scheduler_activate_send(s, cj->send_rho, ci->nodeID); */

        /*     } */
        /*   } */

        /*   /\* If the local cell is active, send its ti_end values. *\/ */
        /*   if (cj_active_hydro) */
        /*     scheduler_activate_send(s, cj->send_ti, ci->nodeID); */

        /* } else if (cj->nodeID != engine_rank) { */

        /*   /\* If the local cell is active, receive data from the foreign
         * cell. *\/ */
        /*   if (ci_active_hydro) { */
        /*     scheduler_activate(s, cj->recv_xv); */
        /*     if (cj_active_hydro) { */
        /*       scheduler_activate(s, cj->recv_rho); */
        /*     } */
        /*   } */

        /*   /\* If the foreign cell is active, we want its ti_end values. *\/
         */
        /*   if (cj_active_hydro) scheduler_activate(s, cj->recv_ti); */

        /*   /\* Is the foreign cell active and will need stuff from us? *\/ */
        /*   if (cj_active_hydro) { */

        /*     struct link *l = */
        /*         scheduler_activate_send(s, ci->send_xv, cj->nodeID); */

        /*     /\* Drift the cell which will be sent at the level at which it is
         */
        /*        sent, i.e. drift the cell specified in the send task (l->t) */
        /*        itself. *\/ */
        /*     cell_activate_drift_part(l->t->ci, s); */

        /*     /\* If the local cell is also active, more stuff will be needed.
         * *\/ */
        /*     if (ci_active_hydro) { */

        /*       scheduler_activate_send(s, ci->send_rho, cj->nodeID); */

        /*     } */
        /*   } */

        /*   /\* If the local cell is active, send its ti_end values. *\/ */
        /*   if (ci_active_hydro) */
        /*     scheduler_activate_send(s, ci->send_ti, cj->nodeID); */
        /* } */
#endif
      }

      /* Only interested in gravity tasks as of here. */
      if (t_subtype == task_subtype_grav) {

#ifdef WITH_MPI
        /* Activate the send/recv tasks. */
        if (ci_nodeID != nodeID) {

          /* If the local cell is active, receive data from the foreign cell. */
          if (cj_active_gravity) scheduler_activate(s, ci->recv_grav);

          /* If the foreign cell is active, we want its ti_end values. */
          if (ci_active_gravity) scheduler_activate(s, ci->recv_ti);

          /* Is the foreign cell active and will need stuff from us? */
          if (ci_active_gravity) {

            struct link *l =
                scheduler_activate_send(s, cj->send_grav, ci_nodeID);

            /* Drift the cell which will be sent at the level at which it is
               sent, i.e. drift the cell specified in the send task (l->t)
               itself. */
            cell_activate_drift_gpart(l->t->ci, s);
          }

          /* If the local cell is active, send its ti_end values. */
          if (cj_active_gravity)
            scheduler_activate_send(s, cj->send_ti, ci_nodeID);

        } else if (cj_nodeID != nodeID) {

          /* If the local cell is active, receive data from the foreign cell. */
          if (ci_active_gravity) scheduler_activate(s, cj->recv_grav);

          /* If the foreign cell is active, we want its ti_end values. */
          if (cj_active_gravity) scheduler_activate(s, cj->recv_ti);

          /* Is the foreign cell active and will need stuff from us? */
          if (cj_active_gravity) {

            struct link *l =
                scheduler_activate_send(s, ci->send_grav, cj_nodeID);

            /* Drift the cell which will be sent at the level at which it is
               sent, i.e. drift the cell specified in the send task (l->t)
               itself. */
            cell_activate_drift_gpart(l->t->ci, s);
          }

          /* If the local cell is active, send its ti_end values. */
          if (ci_active_gravity)
            scheduler_activate_send(s, ci->send_ti, cj_nodeID);
        }
#endif
      }
    }

    /* End force ? */
    else if (t_type == task_type_end_force) {

      if (cell_is_active_hydro(t->ci, e) || cell_is_active_gravity(t->ci, e))
        scheduler_activate(s, t);
    }

    /* Kick ? */
    else if (t_type == task_type_kick1 || t_type == task_type_kick2) {

      if (cell_is_active_hydro(t->ci, e) || cell_is_active_gravity(t->ci, e))
        scheduler_activate(s, t);
    }

    /* Hydro ghost tasks ? */
    else if (t_type == task_type_ghost || t_type == task_type_extra_ghost ||
             t_type == task_type_ghost_in || t_type == task_type_ghost_out) {
      if (cell_is_active_hydro(t->ci, e)) scheduler_activate(s, t);
    }

    /* Gravity stuff ? */
    else if (t_type == task_type_grav_down || t_type == task_type_grav_mesh ||
             t_type == task_type_grav_long_range ||
             t_type == task_type_init_grav ||
             t_type == task_type_init_grav_out ||
             t_type == task_type_grav_down_in) {
      if (cell_is_active_gravity(t->ci, e)) scheduler_activate(s, t);
    }

    /* Multipole - Multipole interaction task */
    else if (t_type == task_type_grav_mm) {

      /* Local pointers. */
      const struct cell *ci = t->ci;
      const struct cell *cj = t->cj;
#ifdef WITH_MPI
      const int ci_nodeID = ci->nodeID;
      const int cj_nodeID = (cj != NULL) ? cj->nodeID : -1;
#else
      const int ci_nodeID = nodeID;
      const int cj_nodeID = nodeID;
#endif
      const int ci_active_gravity = cell_is_active_gravity_mm(ci, e);
      const int cj_active_gravity = cell_is_active_gravity_mm(cj, e);

      if ((ci_active_gravity && ci_nodeID == nodeID) ||
          (cj_active_gravity && cj_nodeID == nodeID))
        scheduler_activate(s, t);
    }

    /* Star ghost tasks ? */
    else if (t->type == task_type_stars_ghost ||
             t->type == task_type_stars_ghost_in ||
             t->type == task_type_stars_ghost_out) {
      if (cell_is_active_stars(t->ci, e)) scheduler_activate(s, t);
    }

    /* Time-step? */
    else if (t_type == task_type_timestep) {
      t->ci->updated = 0;
      t->ci->g_updated = 0;
      t->ci->s_updated = 0;
      if (cell_is_active_hydro(t->ci, e) || cell_is_active_gravity(t->ci, e))
        scheduler_activate(s, t);
    }

    /* Subgrid tasks */
    else if (t_type == task_type_cooling || t_type == task_type_sourceterms) {
      if (cell_is_active_hydro(t->ci, e)) scheduler_activate(s, t);
    }
  }
}

/**
 * @brief Mark tasks to be un-skipped and set the sort flags accordingly.
 *
 * @return 1 if the space has to be rebuilt, 0 otherwise.
 */
int engine_marktasks(struct engine *e) {

  struct scheduler *s = &e->sched;
  const ticks tic = getticks();
  int rebuild_space = 0;

  /* Run through the tasks and mark as skip or not. */
  size_t extra_data[3] = {(size_t)e, (size_t)rebuild_space, (size_t)&e->sched};
  threadpool_map(&e->threadpool, engine_marktasks_mapper, s->tasks, s->nr_tasks,
                 sizeof(struct task), 0, extra_data);
  rebuild_space = extra_data[1];

  if (e->verbose)
    message("took %.3f %s.", clocks_from_ticks(getticks() - tic),
            clocks_getunit());

  /* All is well... */
  return rebuild_space;
}

/**
 * @brief Prints the number of tasks in the engine
 *
 * @param e The #engine.
 */
void engine_print_task_counts(struct engine *e) {

  const ticks tic = getticks();
  struct scheduler *const sched = &e->sched;
  const int nr_tasks = sched->nr_tasks;
  const struct task *const tasks = sched->tasks;

  /* Count and print the number of each task type. */
  int counts[task_type_count + 1];
  for (int k = 0; k <= task_type_count; k++) counts[k] = 0;
  for (int k = 0; k < nr_tasks; k++) {
    if (tasks[k].skip)
      counts[task_type_count] += 1;
    else
      counts[(int)tasks[k].type] += 1;
  }
  message("Total = %d  (per cell = %d)", nr_tasks,
          (int)ceil((double)nr_tasks / e->s->tot_cells));
#ifdef WITH_MPI
  printf("[%04i] %s engine_print_task_counts: task counts are [ %s=%i",
         e->nodeID, clocks_get_timesincestart(), taskID_names[0], counts[0]);
#else
  printf("%s engine_print_task_counts: task counts are [ %s=%i",
         clocks_get_timesincestart(), taskID_names[0], counts[0]);
#endif
  for (int k = 1; k < task_type_count; k++)
    printf(" %s=%i", taskID_names[k], counts[k]);
  printf(" skipped=%i ]\n", counts[task_type_count]);
  fflush(stdout);
  message("nr_parts = %zu.", e->s->nr_parts);
  message("nr_gparts = %zu.", e->s->nr_gparts);
  message("nr_sparts = %zu.", e->s->nr_sparts);

  if (e->verbose)
    message("took %.3f %s.", clocks_from_ticks(getticks() - tic),
            clocks_getunit());
}

/**
 * @brief if necessary, estimate the number of tasks required given
 *        the current tasks in use and the numbers of cells.
 *
 * If e->tasks_per_cell is set greater than 0 then that value is used
 * as the estimate of the average number of tasks per cell,
 * otherwise we attempt an estimate.
 *
 * @param e the #engine
 *
 * @return the estimated total number of tasks
 */
int engine_estimate_nr_tasks(struct engine *e) {

  int tasks_per_cell = e->tasks_per_cell;
  if (tasks_per_cell > 0) return e->s->tot_cells * tasks_per_cell;

  /* Our guess differs depending on the types of tasks we are using, but we
   * basically use a formula <n1>*ntopcells + <n2>*(totcells - ntopcells).
   * Where <n1> is the expected maximum tasks per top-level/super cell, and
   * <n2> the expected maximum tasks for all other cells. These should give
   * a safe upper limit.
   */
  int n1 = 0;
  int n2 = 0;
  if (e->policy & engine_policy_hydro) {
    n1 += 37;
    n2 += 2;
#ifdef WITH_MPI
    n1 += 6;
#endif

#ifdef EXTRA_HYDRO_LOOP
    n1 += 15;
#ifdef WITH_MPI
    n1 += 2;
#endif
#endif
  }
  if (e->policy & engine_policy_self_gravity) {
    n1 += 125;
    n2 += 8;
#ifdef WITH_MPI
    n2 += 2;
#endif
  }
  if (e->policy & engine_policy_external_gravity) {
    n1 += 2;
  }
  if (e->policy & engine_policy_cosmology) {
    n1 += 2;
  }
  if (e->policy & engine_policy_cooling) {
    n1 += 2;
  }
  if (e->policy & engine_policy_sourceterms) {
    n1 += 2;
  }
  if (e->policy & engine_policy_stars) {
    n1 += 2;
  }

#ifdef WITH_MPI

  /* We need fewer tasks per rank when using MPI, but we could have
   * imbalances, so we need to work using the locally active cells, not just
   * some equipartition amongst the nodes. Don't want to recurse the whole
   * cell tree, so just make a guess of the maximum possible total cells. */
  int ntop = 0;
  int ncells = 0;
  for (int k = 0; k < e->s->nr_cells; k++) {
    struct cell *c = &e->s->cells_top[k];

    /* Any cells with particles will have tasks (local & foreign). */
    int nparts = c->count + c->gcount + c->scount;
    if (nparts > 0) {
      ntop++;
      ncells++;

      /* Count cell depth until we get below the parts per cell threshold. */
      int depth = 0;
      while (nparts > space_splitsize) {
        depth++;
        nparts /= 8;
        ncells += (1 << (depth * 3));
      }
    }
  }

  /* If no local cells, we are probably still initialising, so just keep
   * room for the top-level. */
  if (ncells == 0) {
    ntop = e->s->nr_cells;
    ncells = ntop;
  }
#else
  int ntop = e->s->nr_cells;
  int ncells = e->s->tot_cells;
#endif

  double ntasks = n1 * ntop + n2 * (ncells - ntop);
  if (ncells > 0) tasks_per_cell = ceil(ntasks / ncells);

  if (tasks_per_cell < 1.0) tasks_per_cell = 1.0;
  if (e->verbose)
    message("tasks per cell estimated as: %d, maximum tasks: %d",
            tasks_per_cell, ncells * tasks_per_cell);

  return ncells * tasks_per_cell;
}

/**
 * @brief Rebuild the space and tasks.
 *
 * @param e The #engine.
 * @param clean_smoothing_length_values Are we cleaning up the values of
 * the smoothing lengths before building the tasks ?
 */
void engine_rebuild(struct engine *e, int clean_smoothing_length_values) {

  const ticks tic = getticks();

  /* Clear the forcerebuild flag, whatever it was. */
  e->forcerebuild = 0;
  e->restarting = 0;

  /* Re-build the space. */
  space_rebuild(e->s, e->verbose);

  /* Re-compute the mesh forces */
  if ((e->policy & engine_policy_self_gravity) && e->s->periodic)
    pm_mesh_compute_potential(e->mesh, e->s, e->verbose);

  /* Re-compute the maximal RMS displacement constraint */
  if (e->policy & engine_policy_cosmology)
    engine_recompute_displacement_constraint(e);

#ifdef SWIFT_DEBUG_CHECKS
  part_verify_links(e->s->parts, e->s->gparts, e->s->sparts, e->s->nr_parts,
                    e->s->nr_gparts, e->s->nr_sparts, e->verbose);
#endif

  /* Initial cleaning up session ? */
  if (clean_smoothing_length_values) space_sanitize(e->s);

/* If in parallel, exchange the cell structure, top-level and neighbouring
 * multipoles. */
#ifdef WITH_MPI
  if (e->policy & engine_policy_self_gravity) engine_exchange_top_multipoles(e);

  engine_exchange_cells(e);
#endif

#ifdef SWIFT_DEBUG_CHECKS

  /* Let's check that what we received makes sense */
  if (e->policy & engine_policy_self_gravity) {
    long long counter = 0;

    for (int i = 0; i < e->s->nr_cells; ++i) {
      const struct gravity_tensors *m = &e->s->multipoles_top[i];
      counter += m->m_pole.num_gpart;
    }
    if (counter != e->total_nr_gparts)
      error("Total particles in multipoles inconsistent with engine");
  }
#endif

  /* Re-build the tasks. */
  engine_maketasks(e);

  /* Make the list of top-level cells that have tasks */
  space_list_cells_with_tasks(e->s);

#ifdef SWIFT_DEBUG_CHECKS
  /* Check that all cells have been drifted to the current time.
   * That can include cells that have not
   * previously been active on this rank. */
  space_check_drift_point(e->s, e->ti_current,
                          e->policy & engine_policy_self_gravity);

  if (e->policy & engine_policy_self_gravity) {
    for (int k = 0; k < e->s->nr_local_cells; k++)
      cell_check_foreign_multipole(&e->s->cells_top[e->s->local_cells_top[k]]);
  }
#endif

  /* Run through the tasks and mark as skip or not. */
  if (engine_marktasks(e))
    error("engine_marktasks failed after space_rebuild.");

  /* Print the status of the system */
  if (e->verbose) engine_print_task_counts(e);

  /* Clear the counters of updates since the last rebuild */
  e->updates_since_rebuild = 0;
  e->g_updates_since_rebuild = 0;
  e->s_updates_since_rebuild = 0;

  /* Flag that a rebuild has taken place */
  e->step_props |= engine_step_prop_rebuild;

  if (e->verbose)
    message("took %.3f %s.", clocks_from_ticks(getticks() - tic),
            clocks_getunit());
}

/**
 * @brief Prepare the #engine by re-building the cells and tasks.
 *
 * @param e The #engine to prepare.
 */
void engine_prepare(struct engine *e) {

  TIMER_TIC2;
  const ticks tic = getticks();

  int drifted_all = 0;

  /* Unskip active tasks and check for rebuild */
  if (!e->forcerebuild && !e->forcerepart && !e->restarting) engine_unskip(e);

#ifdef WITH_MPI
  MPI_Allreduce(MPI_IN_PLACE, &e->forcerebuild, 1, MPI_INT, MPI_MAX,
                MPI_COMM_WORLD);
#endif

  /* Do we need repartitioning ? */
  if (e->forcerepart) {

    /* Let's start by drifting everybody to the current time */
    engine_drift_all(e);
    drifted_all = 1;

    /* And repartition */
    engine_repartition(e);
  }

  /* Do we need rebuilding ? */
  if (e->forcerebuild) {

    /* Let's start by drifting everybody to the current time */
    if (!e->restarting && !drifted_all) engine_drift_all(e);

    /* And rebuild */
    engine_rebuild(e, 0);
  }

#ifdef SWIFT_DEBUG_CHECKS
  if (e->forcerepart || e->forcerebuild) {
    /* Check that all cells have been drifted to the current time.
     * That can include cells that have not previously been active on this
     * rank. Skip if haven't got any cells (yet). */
    if (e->s->cells_top != NULL)
      space_check_drift_point(e->s, e->ti_current,
                              e->policy & engine_policy_self_gravity);
  }
#endif

  /* Re-rank the tasks every now and then. XXX this never executes. */
  if (e->tasks_age % engine_tasksreweight == 1) {
    scheduler_reweight(&e->sched, e->verbose);
  }
  e->tasks_age += 1;

  TIMER_TOC2(timer_prepare);

  if (e->verbose)
    message("took %.3f %s (including unskip, rebuild and reweight).",
            clocks_from_ticks(getticks() - tic), clocks_getunit());
}

/**
 * @brief Implements a barrier for the #runner threads.
 *
 * @param e The #engine.
 */
void engine_barrier(struct engine *e) {

  /* Wait at the wait barrier. */
  swift_barrier_wait(&e->wait_barrier);

  /* Wait at the run barrier. */
  swift_barrier_wait(&e->run_barrier);
}

/**
 * @brief Mapping function to collect the data from the kick.
 *
 * @param c A super-cell.
 */
void engine_collect_end_of_step_recurse(struct cell *c,
                                        const struct engine *e) {

/* Skip super-cells (Their values are already set) */
#ifdef WITH_MPI
  if (c->timestep != NULL || c->recv_ti != NULL) return;
#else
  if (c->timestep != NULL) return;
#endif /* WITH_MPI */

  /* Counters for the different quantities. */
  size_t updated = 0, g_updated = 0, s_updated = 0;
  integertime_t ti_hydro_end_min = max_nr_timesteps, ti_hydro_end_max = 0,
                ti_hydro_beg_max = 0;
  integertime_t ti_gravity_end_min = max_nr_timesteps, ti_gravity_end_max = 0,
                ti_gravity_beg_max = 0;

  /* Collect the values from the progeny. */
  for (int k = 0; k < 8; k++) {
    struct cell *cp = c->progeny[k];
    if (cp != NULL && (cp->count > 0 || cp->gcount > 0 || cp->scount > 0)) {

      /* Recurse */
      engine_collect_end_of_step_recurse(cp, e);

      /* And update */
      ti_hydro_end_min = min(ti_hydro_end_min, cp->ti_hydro_end_min);
      ti_hydro_end_max = max(ti_hydro_end_max, cp->ti_hydro_end_max);
      ti_hydro_beg_max = max(ti_hydro_beg_max, cp->ti_hydro_beg_max);

      ti_gravity_end_min = min(ti_gravity_end_min, cp->ti_gravity_end_min);
      ti_gravity_end_max = max(ti_gravity_end_max, cp->ti_gravity_end_max);
      ti_gravity_beg_max = max(ti_gravity_beg_max, cp->ti_gravity_beg_max);

      updated += cp->updated;
      g_updated += cp->g_updated;
      s_updated += cp->s_updated;

      /* Collected, so clear for next time. */
      cp->updated = 0;
      cp->g_updated = 0;
      cp->s_updated = 0;
    }
  }

  /* Store the collected values in the cell. */
  c->ti_hydro_end_min = ti_hydro_end_min;
  c->ti_hydro_end_max = ti_hydro_end_max;
  c->ti_hydro_beg_max = ti_hydro_beg_max;
  c->ti_gravity_end_min = ti_gravity_end_min;
  c->ti_gravity_end_max = ti_gravity_end_max;
  c->ti_gravity_beg_max = ti_gravity_beg_max;
  c->updated = updated;
  c->g_updated = g_updated;
  c->s_updated = s_updated;
}

void engine_collect_end_of_step_mapper(void *map_data, int num_elements,
                                       void *extra_data) {

  struct end_of_step_data *data = (struct end_of_step_data *)extra_data;
  const struct engine *e = data->e;
  struct space *s = e->s;
  int *local_cells = (int *)map_data;

  /* Local collectible */
  size_t updates = 0, g_updates = 0, s_updates = 0;
  integertime_t ti_hydro_end_min = max_nr_timesteps, ti_hydro_end_max = 0,
                ti_hydro_beg_max = 0;
  integertime_t ti_gravity_end_min = max_nr_timesteps, ti_gravity_end_max = 0,
                ti_gravity_beg_max = 0;

  for (int ind = 0; ind < num_elements; ind++) {
    struct cell *c = &s->cells_top[local_cells[ind]];

    if (c->count > 0 || c->gcount > 0 || c->scount > 0) {

      /* Make the top-cells recurse */
      engine_collect_end_of_step_recurse(c, e);

      /* And aggregate */
      if (c->ti_hydro_end_min > e->ti_current)
        ti_hydro_end_min = min(ti_hydro_end_min, c->ti_hydro_end_min);
      ti_hydro_end_max = max(ti_hydro_end_max, c->ti_hydro_end_max);
      ti_hydro_beg_max = max(ti_hydro_beg_max, c->ti_hydro_beg_max);

      if (c->ti_gravity_end_min > e->ti_current)
        ti_gravity_end_min = min(ti_gravity_end_min, c->ti_gravity_end_min);
      ti_gravity_end_max = max(ti_gravity_end_max, c->ti_gravity_end_max);
      ti_gravity_beg_max = max(ti_gravity_beg_max, c->ti_gravity_beg_max);

      updates += c->updated;
      g_updates += c->g_updated;
      s_updates += c->s_updated;

      /* Collected, so clear for next time. */
      c->updated = 0;
      c->g_updated = 0;
      c->s_updated = 0;
    }
  }

  /* Let's write back to the global data.
   * We use the space lock to garanty single access*/
  if (lock_lock(&s->lock) == 0) {
    data->updates += updates;
    data->g_updates += g_updates;
    data->s_updates += s_updates;

    if (ti_hydro_end_min > e->ti_current)
      data->ti_hydro_end_min = min(ti_hydro_end_min, data->ti_hydro_end_min);
    data->ti_hydro_end_max = max(ti_hydro_end_max, data->ti_hydro_end_max);
    data->ti_hydro_beg_max = max(ti_hydro_beg_max, data->ti_hydro_beg_max);

    if (ti_gravity_end_min > e->ti_current)
      data->ti_gravity_end_min =
          min(ti_gravity_end_min, data->ti_gravity_end_min);
    data->ti_gravity_end_max =
        max(ti_gravity_end_max, data->ti_gravity_end_max);
    data->ti_gravity_beg_max =
        max(ti_gravity_beg_max, data->ti_gravity_beg_max);
  }

  if (lock_unlock(&s->lock) != 0) error("Failed to unlock the space");
}

/**
 * @brief Collects the next time-step and rebuild flag.
 *
 * The next time-step is determined by making each super-cell recurse to
 * collect the minimal of ti_end and the number of updated particles.  When in
 * MPI mode this routines reduces these across all nodes and also collects the
 * forcerebuild flag -- this is so that we only use a single collective MPI
 * call per step for all these values.
 *
 * Note that the results are stored in e->collect_group1 struct not in the
 * engine fields, unless apply is true. These can be applied field-by-field
 * or all at once using collectgroup1_copy();
 *
 * @param e The #engine.
 * @param apply whether to apply the results to the engine or just keep in the
 *              group1 struct.
 */
void engine_collect_end_of_step(struct engine *e, int apply) {

  const ticks tic = getticks();
  const struct space *s = e->s;
  struct end_of_step_data data;
  data.updates = 0, data.g_updates = 0, data.s_updates = 0;
  data.ti_hydro_end_min = max_nr_timesteps, data.ti_hydro_end_max = 0,
  data.ti_hydro_beg_max = 0;
  data.ti_gravity_end_min = max_nr_timesteps, data.ti_gravity_end_max = 0,
  data.ti_gravity_beg_max = 0;
  data.e = e;

  /* Collect information from the local top-level cells */
  threadpool_map(&e->threadpool, engine_collect_end_of_step_mapper,
                 s->local_cells_top, s->nr_local_cells, sizeof(int), 0, &data);

  /* Store these in the temporary collection group. */
  collectgroup1_init(&e->collect_group1, data.updates, data.g_updates,
                     data.s_updates, data.ti_hydro_end_min,
                     data.ti_hydro_end_max, data.ti_hydro_beg_max,
                     data.ti_gravity_end_min, data.ti_gravity_end_max,
                     data.ti_gravity_beg_max, e->forcerebuild);

/* Aggregate collective data from the different nodes for this step. */
#ifdef WITH_MPI
  collectgroup1_reduce(&e->collect_group1);

#ifdef SWIFT_DEBUG_CHECKS
  {
    /* Check the above using the original MPI calls. */
    integertime_t in_i[2], out_i[2];
    in_i[0] = 0;
    in_i[1] = 0;
    out_i[0] = data.ti_hydro_end_min;
    out_i[1] = data.ti_gravity_end_min;
    if (MPI_Allreduce(out_i, in_i, 2, MPI_LONG_LONG_INT, MPI_MIN,
                      MPI_COMM_WORLD) != MPI_SUCCESS)
      error("Failed to aggregate ti_end_min.");
    if (in_i[0] != (long long)e->collect_group1.ti_hydro_end_min)
      error("Failed to get same ti_hydro_end_min, is %lld, should be %lld",
            in_i[0], e->collect_group1.ti_hydro_end_min);
    if (in_i[1] != (long long)e->collect_group1.ti_gravity_end_min)
      error("Failed to get same ti_gravity_end_min, is %lld, should be %lld",
            in_i[1], e->collect_group1.ti_gravity_end_min);

    long long in_ll[3], out_ll[3];
    out_ll[0] = data.updates;
    out_ll[1] = data.g_updates;
    out_ll[2] = data.s_updates;
    if (MPI_Allreduce(out_ll, in_ll, 3, MPI_LONG_LONG_INT, MPI_SUM,
                      MPI_COMM_WORLD) != MPI_SUCCESS)
      error("Failed to aggregate particle counts.");
    if (in_ll[0] != (long long)e->collect_group1.updates)
      error("Failed to get same updates, is %lld, should be %lld", in_ll[0],
            e->collect_group1.updates);
    if (in_ll[1] != (long long)e->collect_group1.g_updates)
      error("Failed to get same g_updates, is %lld, should be %lld", in_ll[1],
            e->collect_group1.g_updates);
    if (in_ll[2] != (long long)e->collect_group1.s_updates)
      error("Failed to get same s_updates, is %lld, should be %lld", in_ll[2],
            e->collect_group1.s_updates);

    int buff = 0;
    if (MPI_Allreduce(&e->forcerebuild, &buff, 1, MPI_INT, MPI_MAX,
                      MPI_COMM_WORLD) != MPI_SUCCESS)
      error("Failed to aggregate the rebuild flag across nodes.");
    if (!!buff != !!e->collect_group1.forcerebuild)
      error(
          "Failed to get same rebuild flag from all nodes, is %d,"
          "should be %d",
          buff, e->collect_group1.forcerebuild);
  }
#endif
#endif

  /* Apply to the engine, if requested. */
  if (apply) collectgroup1_apply(&e->collect_group1, e);

  if (e->verbose)
    message("took %.3f %s.", clocks_from_ticks(getticks() - tic),
            clocks_getunit());
}

/**
 * @brief Print the conserved quantities statistics to a log file
 *
 * @param e The #engine.
 */
void engine_print_stats(struct engine *e) {

  const ticks tic = getticks();

#ifdef SWIFT_DEBUG_CHECKS
  /* Check that all cells have been drifted to the current time.
   * That can include cells that have not
   * previously been active on this rank. */
  space_check_drift_point(e->s, e->ti_current,
                          e->policy & engine_policy_self_gravity);

  /* Be verbose about this */
  if (e->nodeID == 0) {
    if (e->policy & engine_policy_cosmology)
      message("Saving statistics at a=%e",
              exp(e->ti_current * e->time_base) * e->cosmology->a_begin);
    else
      message("Saving statistics at t=%e",
              e->ti_current * e->time_base + e->time_begin);
  }
#else
  if (e->verbose) {
    if (e->policy & engine_policy_cosmology)
      message("Saving statistics at a=%e",
              exp(e->ti_current * e->time_base) * e->cosmology->a_begin);
    else
      message("Saving statistics at t=%e",
              e->ti_current * e->time_base + e->time_begin);
  }
#endif

  struct statistics stats;
  stats_init(&stats);

  /* Collect the stats on this node */
  stats_collect(e->s, &stats);

/* Aggregate the data from the different nodes. */
#ifdef WITH_MPI
  struct statistics global_stats;
  stats_init(&global_stats);

  if (MPI_Reduce(&stats, &global_stats, 1, statistics_mpi_type,
                 statistics_mpi_reduce_op, 0, MPI_COMM_WORLD) != MPI_SUCCESS)
    error("Failed to aggregate stats.");
#else
  struct statistics global_stats = stats;
#endif

  /* Finalize operations */
  stats_finalize(&stats);

  /* Print info */
  if (e->nodeID == 0)
    stats_print_to_file(e->file_stats, &global_stats, e->time);

  /* Flag that we dumped some statistics */
  e->step_props |= engine_step_prop_statistics;

  if (e->verbose)
    message("took %.3f %s.", clocks_from_ticks(getticks() - tic),
            clocks_getunit());
}

/**
 * @brief Sets all the force, drift and kick tasks to be skipped.
 *
 * @param e The #engine to act on.
 */
void engine_skip_force_and_kick(struct engine *e) {

  struct task *tasks = e->sched.tasks;
  const int nr_tasks = e->sched.nr_tasks;

  for (int i = 0; i < nr_tasks; ++i) {

    struct task *t = &tasks[i];

    /* Skip everything that updates the particles */
    if (t->type == task_type_drift_part || t->type == task_type_drift_gpart ||
        t->type == task_type_kick1 || t->type == task_type_kick2 ||
        t->type == task_type_timestep || t->subtype == task_subtype_force ||
        t->subtype == task_subtype_grav || t->type == task_type_end_force ||
        t->type == task_type_grav_long_range || t->type == task_type_grav_mm ||
        t->type == task_type_grav_down || t->type == task_type_cooling ||
        t->type == task_type_sourceterms)
      t->skip = 1;
  }

  /* Run through the cells and clear some flags. */
  space_map_cells_pre(e->s, 1, cell_clear_drift_flags, NULL);
}

/**
 * @brief Sets all the drift and first kick tasks to be skipped.
 *
 * @param e The #engine to act on.
 */
void engine_skip_drift(struct engine *e) {

  struct task *tasks = e->sched.tasks;
  const int nr_tasks = e->sched.nr_tasks;

  for (int i = 0; i < nr_tasks; ++i) {

    struct task *t = &tasks[i];

    /* Skip everything that moves the particles */
    if (t->type == task_type_drift_part || t->type == task_type_drift_gpart)
      t->skip = 1;
  }

  /* Run through the cells and clear some flags. */
  space_map_cells_pre(e->s, 1, cell_clear_drift_flags, NULL);
}

/**
 * @brief Launch the runners.
 *
 * @param e The #engine.
 */
void engine_launch(struct engine *e) {

  const ticks tic = getticks();

#ifdef SWIFT_DEBUG_CHECKS
  /* Re-set all the cell task counters to 0 */
  space_reset_task_counters(e->s);
#endif

  /* Prepare the scheduler. */
  atomic_inc(&e->sched.waiting);

  /* Cry havoc and let loose the dogs of war. */
  swift_barrier_wait(&e->run_barrier);

  /* Load the tasks. */
  scheduler_start(&e->sched);

  /* Remove the safeguard. */
  pthread_mutex_lock(&e->sched.sleep_mutex);
  atomic_dec(&e->sched.waiting);
  pthread_cond_broadcast(&e->sched.sleep_cond);
  pthread_mutex_unlock(&e->sched.sleep_mutex);

  /* Sit back and wait for the runners to come home. */
  swift_barrier_wait(&e->wait_barrier);

  if (e->verbose)
    message("took %.3f %s.", clocks_from_ticks(getticks() - tic),
            clocks_getunit());
}

/**
 * @brief Calls the 'first init' function on the particles of all types.
 *
 * @param e The #engine.
 */
void engine_first_init_particles(struct engine *e) {

  const ticks tic = getticks();

  /* Set the particles in a state where they are ready for a run. */
  space_first_init_parts(e->s, e->verbose);
  space_first_init_gparts(e->s, e->verbose);
  space_first_init_sparts(e->s, e->verbose);

  if (e->verbose)
    message("took %.3f %s.", clocks_from_ticks(getticks() - tic),
            clocks_getunit());
}

/**
 * @brief Initialises the particles and set them in a state ready to move
 *forward in time.
 *
 * @param e The #engine
 * @param flag_entropy_ICs Did the 'Internal Energy' of the particles actually
 * contain entropy ?
 * @param clean_h_values Are we cleaning up the values of h before building
 * the tasks ?
 */
void engine_init_particles(struct engine *e, int flag_entropy_ICs,
                           int clean_h_values) {

  struct space *s = e->s;

  struct clocks_time time1, time2;
  clocks_gettime(&time1);

  /* Update the softening lengths */
  if (e->policy & engine_policy_self_gravity)
    gravity_update(e->gravity_properties, e->cosmology);

  /* Start by setting the particles in a good state */
  if (e->nodeID == 0) message("Setting particles to a valid state...");
  engine_first_init_particles(e);

  if (e->nodeID == 0) message("Computing initial gas densities.");

  /* Construct all cells and tasks to start everything */
  engine_rebuild(e, clean_h_values);

  /* No time integration. We just want the density and ghosts */
  engine_skip_force_and_kick(e);

  /* Print the number of active tasks ? */
  if (e->verbose) engine_print_task_counts(e);

  /* Init the particle data (by hand). */
  space_init_parts(s, e->verbose);
  space_init_gparts(s, e->verbose);
  space_init_sparts(s, e->verbose);

  /* Now, launch the calculation */
  TIMER_TIC;
  engine_launch(e);
  TIMER_TOC(timer_runners);

  /* Apply some conversions (e.g. internal energy -> entropy) */
  if (!flag_entropy_ICs) {

    if (e->nodeID == 0) message("Converting internal energy variable.");

    space_convert_quantities(e->s, e->verbose);

    /* Correct what we did (e.g. in PE-SPH, need to recompute rho_bar) */
    if (hydro_need_extra_init_loop) {
      engine_marktasks(e);
      engine_skip_force_and_kick(e);
      engine_launch(e);
    }
  }

#ifdef SWIFT_DEBUG_CHECKS
  /* Check that we have the correct total mass in the top-level multipoles */
  long long num_gpart_mpole = 0;
  if (e->policy & engine_policy_self_gravity) {
    for (int i = 0; i < e->s->nr_cells; ++i)
      num_gpart_mpole += e->s->cells_top[i].multipole->m_pole.num_gpart;
    if (num_gpart_mpole != e->total_nr_gparts)
      error(
          "Top-level multipoles don't contain the total number of gpart "
          "s->nr_gpart=%lld, "
          "m_poles=%lld",
          e->total_nr_gparts, num_gpart_mpole);
  }
#endif

  /* Now time to get ready for the first time-step */
  if (e->nodeID == 0) message("Running initial fake time-step.");

  /* Prepare all the tasks again for a new round */
  engine_marktasks(e);

  /* No drift this time */
  engine_skip_drift(e);

  /* Init the particle data (by hand). */
  space_init_parts(e->s, e->verbose);
  space_init_gparts(e->s, e->verbose);
  space_init_sparts(e->s, e->verbose);

  /* Print the number of active tasks ? */
  if (e->verbose) engine_print_task_counts(e);

#ifdef SWIFT_GRAVITY_FORCE_CHECKS
  /* Run the brute-force gravity calculation for some gparts */
  if (e->policy & engine_policy_self_gravity)
    gravity_exact_force_compute(e->s, e);
#endif

  if (e->nodeID == 0) scheduler_write_dependencies(&e->sched, e->verbose);

  /* Run the 0th time-step */
  TIMER_TIC2;
  engine_launch(e);
  TIMER_TOC2(timer_runners);

#ifdef SWIFT_GRAVITY_FORCE_CHECKS
  /* Check the accuracy of the gravity calculation */
  if (e->policy & engine_policy_self_gravity)
    gravity_exact_force_check(e->s, e, 1e-1);
#endif

  /* Recover the (integer) end of the next time-step */
  engine_collect_end_of_step(e, 1);

  /* Check if any particles have the same position. This is not
   * allowed (/0) so we abort.*/
  if (s->nr_parts > 0) {

    /* Sorting should put the same positions next to each other... */
    int failed = 0;
    double *prev_x = s->parts[0].x;
    long long *prev_id = &s->parts[0].id;
    for (size_t k = 1; k < s->nr_parts; k++) {
      if (prev_x[0] == s->parts[k].x[0] && prev_x[1] == s->parts[k].x[1] &&
          prev_x[2] == s->parts[k].x[2]) {
        if (e->verbose)
          message("Two particles occupy location: %f %f %f id=%lld id=%lld",
                  prev_x[0], prev_x[1], prev_x[2], *prev_id, s->parts[k].id);
        failed++;
      }
      prev_x = s->parts[k].x;
      prev_id = &s->parts[k].id;
    }
    if (failed > 0)
      error(
          "Have %d particle pairs with the same locations.\n"
          "Cannot continue",
          failed);
  }

  /* Also check any gparts. This is not supposed to be fatal so only warn. */
  if (s->nr_gparts > 0) {
    int failed = 0;
    double *prev_x = s->gparts[0].x;
    for (size_t k = 1; k < s->nr_gparts; k++) {
      if (prev_x[0] == s->gparts[k].x[0] && prev_x[1] == s->gparts[k].x[1] &&
          prev_x[2] == s->gparts[k].x[2]) {
        if (e->verbose)
          message("Two gparts occupy location: %f %f %f / %f %f %f", prev_x[0],
                  prev_x[1], prev_x[2], s->gparts[k].x[0], s->gparts[k].x[1],
                  s->gparts[k].x[2]);
        failed++;
      }
      prev_x = s->gparts[k].x;
    }
    if (failed > 0)
      message(
          "WARNING: found %d gpart pairs at the same location. "
          "That is not optimal",
          failed);
  }

  /* Check the top-level cell h_max matches the particles as these can be
   * updated in the the ghost tasks (only a problem if the ICs estimates for h
   * are too small). Note this must be followed by a rebuild as sub-cells will
   * not be updated until that is done. */
  if (s->cells_top != NULL && s->nr_parts > 0) {
    for (int i = 0; i < s->nr_cells; i++) {
      struct cell *c = &s->cells_top[i];
      if (c->nodeID == engine_rank && c->count > 0) {
        float part_h_max = c->parts[0].h;
        for (int k = 1; k < c->count; k++) {
          if (c->parts[k].h > part_h_max) part_h_max = c->parts[k].h;
        }
        c->h_max = max(part_h_max, c->h_max);
      }
    }
  }

  clocks_gettime(&time2);

#ifdef SWIFT_DEBUG_CHECKS
  space_check_timesteps(e->s);
  part_verify_links(e->s->parts, e->s->gparts, e->s->sparts, e->s->nr_parts,
                    e->s->nr_gparts, e->s->nr_sparts, e->verbose);
#endif

  /* Ready to go */
  e->step = 0;
  e->forcerebuild = 1;
  e->wallclock_time = (float)clocks_diff(&time1, &time2);

  if (e->verbose) message("took %.3f %s.", e->wallclock_time, clocks_getunit());
}

/**
 * @brief Let the #engine loose to compute the forces.
 *
 * @param e The #engine.
 */
void engine_step(struct engine *e) {

  TIMER_TIC2;

  struct clocks_time time1, time2;
  clocks_gettime(&time1);

#ifdef SWIFT_DEBUG_TASKS
  e->tic_step = getticks();
#endif

  if (e->nodeID == 0) {

    /* Print some information to the screen */
    printf(
        "  %6d %14e %14e %10.5f %14e %4d %4d %12lld %12lld %12lld %21.3f %6d\n",
        e->step, e->time, e->cosmology->a, e->cosmology->z, e->time_step,
        e->min_active_bin, e->max_active_bin, e->updates, e->g_updates,
        e->s_updates, e->wallclock_time, e->step_props);
    fflush(stdout);

    if (!e->restarting)
      fprintf(e->file_timesteps,
              "  %6d %14e %14e %10.5f %14e %4d %4d %12lld %12lld %12lld %21.3f "
              "%6d\n",
              e->step, e->time, e->cosmology->a, e->cosmology->z, e->time_step,
              e->min_active_bin, e->max_active_bin, e->updates, e->g_updates,
              e->s_updates, e->wallclock_time, e->step_props);
    fflush(e->file_timesteps);
  }

  /* We need some cells to exist but not the whole task stuff. */
  if (e->restarting) space_rebuild(e->s, e->verbose);

  /* Move forward in time */
  e->ti_old = e->ti_current;
  e->ti_current = e->ti_end_min;
  e->max_active_bin = get_max_active_bin(e->ti_end_min);
  e->min_active_bin = get_min_active_bin(e->ti_current, e->ti_old);
  e->step += 1;
  e->step_props = engine_step_prop_none;

  /* When restarting, move everyone to the current time. */
  if (e->restarting) engine_drift_all(e);

  /* Get the physical value of the time and time-step size */
  if (e->policy & engine_policy_cosmology) {
    e->time_old = e->time;
    cosmology_update(e->cosmology, e->physical_constants, e->ti_current);
    e->time = e->cosmology->time;
    e->time_step = e->time - e->time_old;
  } else {
    e->time = e->ti_current * e->time_base + e->time_begin;
    e->time_old = e->ti_old * e->time_base + e->time_begin;
    e->time_step = (e->ti_current - e->ti_old) * e->time_base;
  }

  /*****************************************************/
  /* OK, we now know what the next end of time-step is */
  /*****************************************************/

  /* Update the softening lengths */
  if (e->policy & engine_policy_self_gravity)
    gravity_update(e->gravity_properties, e->cosmology);

  /* Trigger a tree-rebuild if we passed the frequency threshold */
  if ((e->policy & engine_policy_self_gravity) &&
      ((double)e->g_updates_since_rebuild >
       ((double)e->total_nr_gparts) * e->gravity_properties->rebuild_frequency))
    e->forcerebuild = 1;

  /* Are we drifting everything (a la Gadget/GIZMO) ? */
  if (e->policy & engine_policy_drift_all && !e->forcerebuild)
    engine_drift_all(e);

  /* Are we reconstructing the multipoles or drifting them ?*/
  if ((e->policy & engine_policy_self_gravity) && !e->forcerebuild) {

    if (e->policy & engine_policy_reconstruct_mpoles)
      engine_reconstruct_multipoles(e);
    else
      engine_drift_top_multipoles(e);
  }

#ifdef WITH_MPI
  /* Repartition the space amongst the nodes? */
  engine_repartition_trigger(e);
#endif

  /* Prepare the tasks to be launched, rebuild or repartition if needed. */
  engine_prepare(e);

  /* Print the number of active tasks ? */
  if (e->verbose) engine_print_task_counts(e);

    /* Dump local cells and active particle counts. */
    // dumpCells("cells", 1, 0, 0, 0, e->s, e->nodeID, e->step);

#ifdef SWIFT_DEBUG_CHECKS
  /* Check that we have the correct total mass in the top-level multipoles */
  long long num_gpart_mpole = 0;
  if (e->policy & engine_policy_self_gravity) {
    for (int i = 0; i < e->s->nr_cells; ++i)
      num_gpart_mpole += e->s->cells_top[i].multipole->m_pole.num_gpart;
    if (num_gpart_mpole != e->total_nr_gparts)
      error(
          "Multipoles don't contain the total number of gpart mpoles=%lld "
          "ngparts=%lld",
          num_gpart_mpole, e->total_nr_gparts);
  }
#endif

#ifdef SWIFT_GRAVITY_FORCE_CHECKS
  /* Run the brute-force gravity calculation for some gparts */
  if (e->policy & engine_policy_self_gravity)
    gravity_exact_force_compute(e->s, e);
#endif

  /* Start all the tasks. */
  TIMER_TIC;
  engine_launch(e);
  TIMER_TOC(timer_runners);

#ifdef SWIFT_GRAVITY_FORCE_CHECKS
  /* Check the accuracy of the gravity calculation */
  if (e->policy & engine_policy_self_gravity)
    gravity_exact_force_check(e->s, e, 1e-1);
#endif

  /* Collect information about the next time-step */
  engine_collect_end_of_step(e, 1);
  e->forcerebuild = e->collect_group1.forcerebuild;
  e->updates_since_rebuild += e->collect_group1.updates;
  e->g_updates_since_rebuild += e->collect_group1.g_updates;
  e->s_updates_since_rebuild += e->collect_group1.s_updates;

#ifdef SWIFT_DEBUG_CHECKS
  if (e->ti_end_min == e->ti_current) error("Obtained a time-step of size 0");
#endif

  /********************************************************/
  /* OK, we are done with the regular stuff. Time for i/o */
  /********************************************************/

  /* Create a restart file if needed. */
  engine_dump_restarts(e, 0, e->restart_onexit && engine_is_done(e));

  engine_check_for_dumps(e);

  TIMER_TOC2(timer_step);

  clocks_gettime(&time2);
  e->wallclock_time = (float)clocks_diff(&time1, &time2);

#ifdef SWIFT_DEBUG_TASKS
  /* Time in ticks at the end of this step. */
  e->toc_step = getticks();
#endif
}

/**
 * @brief Check whether any kind of i/o has to be performed during this
 * step.
 *
 * This includes snapshots, stats and halo finder. We also handle the case
 * of multiple outputs between two steps.
 *
 * @param e The #engine.
 */
void engine_check_for_dumps(struct engine *e) {

  /* Save some statistics ? */
  int save_stats = 0;
  if (e->ti_end_min > e->ti_next_stats && e->ti_next_stats > 0) save_stats = 1;

  /* Do we want a snapshot? */
  int dump_snapshot = 0;
  if (e->ti_end_min > e->ti_next_snapshot && e->ti_next_snapshot > 0)
    dump_snapshot = 1;

  /* Do we want to perform structure finding? */
  int run_stf = 0;
  if ((e->policy & engine_policy_structure_finding)) {
    if (e->stf_output_freq_format == STEPS && e->step % e->deltaStepSTF == 0)
      run_stf = 1;
    else if (e->stf_output_freq_format == TIME &&
             e->ti_end_min > e->ti_nextSTF && e->ti_nextSTF > 0)
      run_stf = 1;
  }

  /* Store information before attempting extra dump-related drifts */
  integertime_t ti_current = e->ti_current;
  timebin_t max_active_bin = e->max_active_bin;
  double time = e->time;

  while (save_stats || dump_snapshot || run_stf) {

    /* Write some form of output */
    if (dump_snapshot && save_stats) {

      /* If both, need to figure out which one occurs first */
      if (e->ti_next_stats == e->ti_next_snapshot) {

        /* Let's fake that we are at the common dump time */
        e->ti_current = e->ti_next_snapshot;
        e->max_active_bin = 0;
        if (!(e->policy & engine_policy_cosmology))
          e->time = e->ti_next_snapshot * e->time_base + e->time_begin;

        /* Drift everyone */
        engine_drift_all(e);

        /* Dump everything */
        engine_print_stats(e);
        engine_dump_snapshot(e);

      } else if (e->ti_next_stats < e->ti_next_snapshot) {

        /* Let's fake that we are at the stats dump time */
        e->ti_current = e->ti_next_stats;
        e->max_active_bin = 0;
        if (!(e->policy & engine_policy_cosmology))
          e->time = e->ti_next_stats * e->time_base + e->time_begin;

        /* Drift everyone */
        engine_drift_all(e);

        /* Dump stats */
        engine_print_stats(e);

        /* Let's fake that we are at the snapshot dump time */
        e->ti_current = e->ti_next_snapshot;
        e->max_active_bin = 0;
        if (!(e->policy & engine_policy_cosmology))
          e->time = e->ti_next_snapshot * e->time_base + e->time_begin;

        /* Drift everyone */
        engine_drift_all(e);

        /* Dump snapshot */
        engine_dump_snapshot(e);

      } else if (e->ti_next_stats > e->ti_next_snapshot) {

        /* Let's fake that we are at the snapshot dump time */
        e->ti_current = e->ti_next_snapshot;
        e->max_active_bin = 0;
        if (!(e->policy & engine_policy_cosmology))
          e->time = e->ti_next_snapshot * e->time_base + e->time_begin;

        /* Drift everyone */
        engine_drift_all(e);

        /* Dump snapshot */
        engine_dump_snapshot(e);

        /* Let's fake that we are at the stats dump time */
        e->ti_current = e->ti_next_stats;
        e->max_active_bin = 0;
        if (!(e->policy & engine_policy_cosmology))
          e->time = e->ti_next_stats * e->time_base + e->time_begin;

        /* Drift everyone */
        engine_drift_all(e);

        /* Dump stats */
        engine_print_stats(e);
      }

      /* Let's compute the time of the next outputs */
      engine_compute_next_snapshot_time(e);
      engine_compute_next_statistics_time(e);

    } else if (dump_snapshot) {

      /* Let's fake that we are at the snapshot dump time */
      e->ti_current = e->ti_next_snapshot;
      e->max_active_bin = 0;
      if (!(e->policy & engine_policy_cosmology))
        e->time = e->ti_next_snapshot * e->time_base + e->time_begin;

      /* Drift everyone */
      engine_drift_all(e);

      /* Dump... */
      engine_dump_snapshot(e);

      /* ... and find the next output time */
      engine_compute_next_snapshot_time(e);

    } else if (save_stats) {

      /* Let's fake that we are at the stats dump time */
      e->ti_current = e->ti_next_stats;
      e->max_active_bin = 0;
      if (!(e->policy & engine_policy_cosmology))
        e->time = e->ti_next_stats * e->time_base + e->time_begin;

      /* Drift everyone */
      engine_drift_all(e);

      /* Dump */
      engine_print_stats(e);

      /* and move on */
      engine_compute_next_statistics_time(e);
    }

    /* Perform structure finding? */
    if (run_stf) {

    // MATTHIEU: Add a drift_all here. And check the order with the order i/o
    // options.

#ifdef HAVE_VELOCIRAPTOR
      velociraptor_init(e);
      velociraptor_invoke(e);

      /* ... and find the next output time */
      if (e->stf_output_freq_format == TIME) engine_compute_next_stf_time(e);
#endif
    }

    /* We need to see whether whether we are in the pathological case
     * where there can be another dump before the next step. */

    /* Save some statistics ? */
    save_stats = 0;
    if (e->ti_end_min > e->ti_next_stats && e->ti_next_stats > 0)
      save_stats = 1;

    /* Do we want a snapshot? */
    dump_snapshot = 0;
    if (e->ti_end_min > e->ti_next_snapshot && e->ti_next_snapshot > 0)
      dump_snapshot = 1;

    /* Do we want to perform structure finding? */
    run_stf = 0;
    if ((e->policy & engine_policy_structure_finding)) {
      if (e->stf_output_freq_format == STEPS && e->step % e->deltaStepSTF == 0)
        run_stf = 1;
      else if (e->stf_output_freq_format == TIME &&
               e->ti_end_min > e->ti_nextSTF && e->ti_nextSTF > 0)
        run_stf = 1;
    }
  }

  /* Restore the information we stored */
  e->ti_current = ti_current;
  e->max_active_bin = max_active_bin;
  e->time = time;
}

/**
 * @brief dump restart files if it is time to do so and dumps are enabled.
 *
 * @param e the engine.
 * @param drifted_all true if a drift_all has just been performed.
 * @param force force a dump, if dumping is enabled.
 */
void engine_dump_restarts(struct engine *e, int drifted_all, int force) {

  if (e->restart_dump) {
    ticks tic = getticks();

    /* Dump when the time has arrived, or we are told to. */
    int dump = ((tic > e->restart_next) || force);

#ifdef WITH_MPI
    /* Synchronize this action from rank 0 (ticks may differ between
     * machines). */
    MPI_Bcast(&dump, 1, MPI_INT, 0, MPI_COMM_WORLD);
#endif
    if (dump) {

      if (e->nodeID == 0) message("Writing restart files");

      /* Clean out the previous saved files, if found. Do this now as we are
       * MPI synchronized. */
      restart_remove_previous(e->restart_file);

      /* Drift all particles first (may have just been done). */
      if (!drifted_all) engine_drift_all(e);
      restart_write(e, e->restart_file);

      if (e->verbose)
        message("Dumping restart files took %.3f %s",
                clocks_from_ticks(getticks() - tic), clocks_getunit());

      /* Time after which next dump will occur. */
      e->restart_next += e->restart_dt;

      /* Flag that we dumped the restarts */
      e->step_props |= engine_step_prop_restarts;
    }
  }
}

/**
 * @brief Returns 1 if the simulation has reached its end point, 0 otherwise
 */
int engine_is_done(struct engine *e) {
  return !(e->ti_current < max_nr_timesteps);
}

/**
 * @brief Unskip all the tasks that act on active cells at this time.
 *
 * @param e The #engine.
 */
void engine_unskip(struct engine *e) {

  const ticks tic = getticks();
  struct space *s = e->s;

#ifdef WITH_PROFILER
  static int count = 0;
  char filename[100];
  sprintf(filename, "/tmp/swift_runner_do_usnkip_mapper_%06i.prof", count++);
  ProfilerStart(filename);
#endif  // WITH_PROFILER

  /* Move the active local cells to the top of the list. */
  int *local_cells = e->s->local_cells_top;
  int num_active_cells = 0;
  for (int k = 0; k < s->nr_local_cells; k++) {
    struct cell *c = &s->cells_top[local_cells[k]];
    if ((e->policy & engine_policy_hydro && cell_is_active_hydro(c, e)) ||
        (e->policy &
             (engine_policy_self_gravity | engine_policy_external_gravity) &&
         cell_is_active_gravity(c, e))) {
      if (num_active_cells != k)
        memswap(&local_cells[k], &local_cells[num_active_cells], sizeof(int));
      num_active_cells += 1;
    }
  }

  /* Activate all the regular tasks */
  threadpool_map(&e->threadpool, runner_do_unskip_mapper, local_cells,
                 num_active_cells, sizeof(int), 1, e);

#ifdef WITH_PROFILER
  ProfilerStop();
#endif  // WITH_PROFILER

  if (e->verbose)
    message("took %.3f %s.", clocks_from_ticks(getticks() - tic),
            clocks_getunit());
}

/**
 * @brief Mapper function to drift *all* particle types and multipoles forward
 * in time.
 *
 * @param map_data An array of #cell%s.
 * @param num_elements Chunk size.
 * @param extra_data Pointer to an #engine.
 */
void engine_do_drift_all_mapper(void *map_data, int num_elements,
                                void *extra_data) {

  struct engine *e = (struct engine *)extra_data;
  struct cell *cells = (struct cell *)map_data;

  for (int ind = 0; ind < num_elements; ind++) {
    struct cell *c = &cells[ind];
    if (c != NULL && c->nodeID == e->nodeID) {
      /* Drift all the particles */
      cell_drift_part(c, e, 1);

      /* Drift all the g-particles */
      cell_drift_gpart(c, e, 1);
    }

    /* Drift the multipoles */
    if (e->policy & engine_policy_self_gravity) {
      cell_drift_all_multipoles(c, e);
    }
  }
}

/**
 * @brief Drift *all* particles and multipoles at all levels
 * forward to the current time.
 *
 * @param e The #engine.
 */
void engine_drift_all(struct engine *e) {

  const ticks tic = getticks();

#ifdef SWIFT_DEBUG_CHECKS
  if (e->nodeID == 0) {
    if (e->policy & engine_policy_cosmology)
      message("Drifting all to a=%e",
              exp(e->ti_current * e->time_base) * e->cosmology->a_begin);
    else
      message("Drifting all to t=%e",
              e->ti_current * e->time_base + e->time_begin);
  }
#endif

  threadpool_map(&e->threadpool, engine_do_drift_all_mapper, e->s->cells_top,
                 e->s->nr_cells, sizeof(struct cell), 0, e);

  /* Synchronize particle positions */
  space_synchronize_particle_positions(e->s);

#ifdef SWIFT_DEBUG_CHECKS
  /* Check that all cells have been drifted to the current time. */
  space_check_drift_point(e->s, e->ti_current,
                          e->policy & engine_policy_self_gravity);
  part_verify_links(e->s->parts, e->s->gparts, e->s->sparts, e->s->nr_parts,
                    e->s->nr_gparts, e->s->nr_sparts, e->verbose);
#endif

  if (e->verbose)
    message("took %.3f %s.", clocks_from_ticks(getticks() - tic),
            clocks_getunit());
}

/**
 * @brief Mapper function to drift *all* top-level multipoles forward in
 * time.
 *
 * @param map_data An array of #cell%s.
 * @param num_elements Chunk size.
 * @param extra_data Pointer to an #engine.
 */
void engine_do_drift_top_multipoles_mapper(void *map_data, int num_elements,
                                           void *extra_data) {

  struct engine *e = (struct engine *)extra_data;
  struct cell *cells = (struct cell *)map_data;

  for (int ind = 0; ind < num_elements; ind++) {
    struct cell *c = &cells[ind];
    if (c != NULL) {

      /* Drift the multipole at this level only */
      if (c->ti_old_multipole != e->ti_current) cell_drift_multipole(c, e);
    }
  }
}

/**
 * @brief Drift *all* top-level multipoles forward to the current time.
 *
 * @param e The #engine.
 */
void engine_drift_top_multipoles(struct engine *e) {

  const ticks tic = getticks();

  threadpool_map(&e->threadpool, engine_do_drift_top_multipoles_mapper,
                 e->s->cells_top, e->s->nr_cells, sizeof(struct cell), 0, e);

#ifdef SWIFT_DEBUG_CHECKS
  /* Check that all cells have been drifted to the current time. */
  space_check_top_multipoles_drift_point(e->s, e->ti_current);
#endif

  if (e->verbose)
    message("took %.3f %s.", clocks_from_ticks(getticks() - tic),
            clocks_getunit());
}

void engine_do_reconstruct_multipoles_mapper(void *map_data, int num_elements,
                                             void *extra_data) {

  struct engine *e = (struct engine *)extra_data;
  struct cell *cells = (struct cell *)map_data;

  for (int ind = 0; ind < num_elements; ind++) {
    struct cell *c = &cells[ind];
    if (c != NULL && c->nodeID == e->nodeID) {

      /* Construct the multipoles in this cell hierarchy */
      cell_make_multipoles(c, e->ti_current);
    }
  }
}

/**
 * @brief Reconstruct all the multipoles at all the levels in the tree.
 *
 * @param e The #engine.
 */
void engine_reconstruct_multipoles(struct engine *e) {

  const ticks tic = getticks();

#ifdef SWIFT_DEBUG_CHECKS
  if (e->nodeID == 0) {
    if (e->policy & engine_policy_cosmology)
      message("Reconstructing multipoles at a=%e",
              exp(e->ti_current * e->time_base) * e->cosmology->a_begin);
    else
      message("Reconstructing multipoles at t=%e",
              e->ti_current * e->time_base + e->time_begin);
  }
#endif

  threadpool_map(&e->threadpool, engine_do_reconstruct_multipoles_mapper,
                 e->s->cells_top, e->s->nr_cells, sizeof(struct cell), 0, e);

  if (e->verbose)
    message("took %.3f %s.", clocks_from_ticks(getticks() - tic),
            clocks_getunit());
}

/**
 * @brief Create and fill the proxies.
 *
 * @param e The #engine.
 */
void engine_makeproxies(struct engine *e) {

#ifdef WITH_MPI
  const int nodeID = e->nodeID;
  const struct space *s = e->s;

  /* Handle on the cells and proxies */
  struct cell *cells = s->cells_top;
  struct proxy *proxies = e->proxies;

  /* Some info about the domain */
  const int cdim[3] = {s->cdim[0], s->cdim[1], s->cdim[2]};
  const double dim[3] = {s->dim[0], s->dim[1], s->dim[2]};
  const int periodic = s->periodic;
  const double cell_width[3] = {cells[0].width[0], cells[0].width[1],
                                cells[0].width[2]};

  /* Get some info about the physics */
  const int with_hydro = (e->policy & engine_policy_hydro);
  const int with_gravity = (e->policy & engine_policy_self_gravity);
  const double theta_crit_inv = e->gravity_properties->theta_crit_inv;
  const double theta_crit2 = e->gravity_properties->theta_crit2;
  const double max_distance = e->mesh->r_cut_max;

  /* Maximal distance between CoMs and any particle in the cell */
  const double r_max2 = cell_width[0] * cell_width[0] +
                        cell_width[1] * cell_width[1] +
                        cell_width[2] * cell_width[2];
  const double r_max = sqrt(r_max2);

  /* Let's time this */
  const ticks tic = getticks();

  /* Prepare the proxies and the proxy index. */
  if (e->proxy_ind == NULL)
    if ((e->proxy_ind = (int *)malloc(sizeof(int) * e->nr_nodes)) == NULL)
      error("Failed to allocate proxy index.");
  for (int k = 0; k < e->nr_nodes; k++) e->proxy_ind[k] = -1;
  e->nr_proxies = 0;

  /* Compute how many cells away we need to walk */
  int delta = 1; /*hydro case */

  /* Gravity needs to take the opening angle into account */
  if (with_gravity) {
    const double distance = 2. * r_max * theta_crit_inv;
    delta = (int)(distance / cells[0].dmin) + 1;
  }

  /* Turn this into upper and lower bounds for loops */
  int delta_m = delta;
  int delta_p = delta;

  /* Special case where every cell is in range of every other one */
  if (delta >= cdim[0] / 2) {
    if (cdim[0] % 2 == 0) {
      delta_m = cdim[0] / 2;
      delta_p = cdim[0] / 2 - 1;
    } else {
      delta_m = cdim[0] / 2;
      delta_p = cdim[0] / 2;
    }
  }

  /* Let's be verbose about this choice */
  if (e->verbose)
    message(
        "Looking for proxies up to %d top-level cells away (delta_m=%d "
        "delta_p=%d)",
        delta, delta_m, delta_p);

  /* Loop over each cell in the space. */
  int ind[3];
  for (ind[0] = 0; ind[0] < cdim[0]; ind[0]++) {
    for (ind[1] = 0; ind[1] < cdim[1]; ind[1]++) {
      for (ind[2] = 0; ind[2] < cdim[2]; ind[2]++) {

        /* Get the cell ID. */
        const int cid = cell_getid(cdim, ind[0], ind[1], ind[2]);

        /* and it's location */
        const double loc_i[3] = {cells[cid].loc[0], cells[cid].loc[1],
                                 cells[cid].loc[2]};

        /* Loop over all its neighbours (periodic). */
        for (int i = -delta_m; i <= delta_p; i++) {
          int ii = ind[0] + i;
          if (ii >= cdim[0])
            ii -= cdim[0];
          else if (ii < 0)
            ii += cdim[0];
          for (int j = -delta_m; j <= delta_p; j++) {
            int jj = ind[1] + j;
            if (jj >= cdim[1])
              jj -= cdim[1];
            else if (jj < 0)
              jj += cdim[1];
            for (int k = -delta_m; k <= delta_p; k++) {
              int kk = ind[2] + k;
              if (kk >= cdim[2])
                kk -= cdim[2];
              else if (kk < 0)
                kk += cdim[2];

              /* Get the cell ID. */
              const int cjd = cell_getid(cdim, ii, jj, kk);

              /* Early abort (same cell) */
              if (cid == cjd) continue;

              /* Early abort (both same node) */
              if (cells[cid].nodeID == nodeID && cells[cjd].nodeID == nodeID)
                continue;

              /* Early abort (both foreign node) */
              if (cells[cid].nodeID != nodeID && cells[cjd].nodeID != nodeID)
                continue;

              int proxy_type = 0;

              /* In the hydro case, only care about direct neighbours */
              if (with_hydro) {

                // MATTHIEU: to do: Write a better expression for the
                // non-periodic case.

                /* This is super-ugly but checks for direct neighbours */
                /* with periodic BC */
                if (((abs(ind[0] - ii) <= 1 ||
                      abs(ind[0] - ii - cdim[0]) <= 1 ||
                      abs(ind[0] - ii + cdim[0]) <= 1) &&
                     (abs(ind[1] - jj) <= 1 ||
                      abs(ind[1] - jj - cdim[1]) <= 1 ||
                      abs(ind[1] - jj + cdim[1]) <= 1) &&
                     (abs(ind[2] - kk) <= 1 ||
                      abs(ind[2] - kk - cdim[2]) <= 1 ||
                      abs(ind[2] - kk + cdim[2]) <= 1)))
                  proxy_type |= (int)proxy_cell_type_hydro;
              }

              /* In the gravity case, check distances using the MAC. */
              if (with_gravity) {

                /* We don't have multipoles yet (or there CoMs) so we will have
                   to cook up something based on cell locations only. We hence
                   need an upper limit on the distance that the CoMs in those
                   cells could have. We then can decide whether we are too close
                   for an M2L interaction and hence require a proxy as this pair
                   of cells cannot rely on just an M2L calculation. */

                const double loc_j[3] = {cells[cjd].loc[0], cells[cjd].loc[1],
                                         cells[cjd].loc[2]};

                /* Start with the distance between the cell centres. */
                double dx = loc_i[0] - loc_j[0];
                double dy = loc_i[1] - loc_j[1];
                double dz = loc_i[2] - loc_j[2];

                /* Apply BC */
                if (periodic) {
                  dx = nearest(dx, dim[0]);
                  dy = nearest(dy, dim[1]);
                  dz = nearest(dz, dim[2]);
                }

                /* Add to it for the case where the future CoMs are in the
                 * corners */
                dx += cell_width[0];
                dy += cell_width[1];
                dz += cell_width[2];

                /* This is a crazy upper-bound but the best we can do */
                const double r2 = dx * dx + dy * dy + dz * dz;

                /* Minimal distance between any pair of particles */
                const double min_radius = sqrt(r2) - 2. * r_max;

                /* Are we beyond the distance where the truncated forces are 0
                 * but not too far such that M2L can be used? */
                if (periodic) {

                  if ((min_radius < max_distance) &&
                      (!gravity_M2L_accept(r_max, r_max, theta_crit2, r2)))
                    proxy_type |= (int)proxy_cell_type_gravity;

                } else {

                  if (!gravity_M2L_accept(r_max, r_max, theta_crit2, r2))
                    proxy_type |= (int)proxy_cell_type_gravity;
                }
              }

              /* Abort if not in range at all */
              if (proxy_type == proxy_cell_type_none) continue;

              /* Add to proxies? */
              if (cells[cid].nodeID == nodeID && cells[cjd].nodeID != nodeID) {

                /* Do we already have a relationship with this node? */
                int pid = e->proxy_ind[cells[cjd].nodeID];
                if (pid < 0) {
                  if (e->nr_proxies == engine_maxproxies)
                    error("Maximum number of proxies exceeded.");

                  /* Ok, start a new proxy for this pair of nodes */
                  proxy_init(&proxies[e->nr_proxies], e->nodeID,
                             cells[cjd].nodeID);

                  /* Store the information */
                  e->proxy_ind[cells[cjd].nodeID] = e->nr_proxies;
                  pid = e->nr_proxies;
                  e->nr_proxies += 1;
                }

                /* Add the cell to the proxy */
                proxy_addcell_in(&proxies[pid], &cells[cjd], proxy_type);
                proxy_addcell_out(&proxies[pid], &cells[cid], proxy_type);

                /* Store info about where to send the cell */
                cells[cid].sendto |= (1ULL << pid);
              }

              /* Same for the symmetric case? */
              if (cells[cjd].nodeID == nodeID && cells[cid].nodeID != nodeID) {

                /* Do we already have a relationship with this node? */
                int pid = e->proxy_ind[cells[cid].nodeID];
                if (pid < 0) {
                  if (e->nr_proxies == engine_maxproxies)
                    error("Maximum number of proxies exceeded.");

                  /* Ok, start a new proxy for this pair of nodes */
                  proxy_init(&proxies[e->nr_proxies], e->nodeID,
                             cells[cid].nodeID);

                  /* Store the information */
                  e->proxy_ind[cells[cid].nodeID] = e->nr_proxies;
                  pid = e->nr_proxies;
                  e->nr_proxies += 1;
                }

                /* Add the cell to the proxy */
                proxy_addcell_in(&proxies[pid], &cells[cid], proxy_type);
                proxy_addcell_out(&proxies[pid], &cells[cjd], proxy_type);

                /* Store info about where to send the cell */
                cells[cjd].sendto |= (1ULL << pid);
              }
            }
          }
        }
      }
    }
  }

  /* Be clear about the time */
  if (e->verbose)
    message("took %.3f %s.", clocks_from_ticks(getticks() - tic),
            clocks_getunit());
#else
  error("SWIFT was not compiled with MPI support.");
#endif
}

/**
 * @brief Split the underlying space into regions and assign to separate nodes.
 *
 * @param e The #engine.
 * @param initial_partition structure defining the cell partition technique
 */
void engine_split(struct engine *e, struct partition *initial_partition) {

#ifdef WITH_MPI
  struct space *s = e->s;

  /* Do the initial partition of the cells. */
  partition_initial_partition(initial_partition, e->nodeID, e->nr_nodes, s);

  /* Make the proxies. */
  engine_makeproxies(e);

  /* Re-allocate the local parts. */
  if (e->verbose)
    message("Re-allocating parts array from %zu to %zu.", s->size_parts,
            (size_t)(s->nr_parts * 1.2));
  s->size_parts = s->nr_parts * 1.2;
  struct part *parts_new = NULL;
  struct xpart *xparts_new = NULL;
  if (posix_memalign((void **)&parts_new, part_align,
                     sizeof(struct part) * s->size_parts) != 0 ||
      posix_memalign((void **)&xparts_new, xpart_align,
                     sizeof(struct xpart) * s->size_parts) != 0)
    error("Failed to allocate new part data.");
  if (s->nr_parts > 0) {
    memcpy(parts_new, s->parts, sizeof(struct part) * s->nr_parts);
    memcpy(xparts_new, s->xparts, sizeof(struct xpart) * s->nr_parts);
  }
  free(s->parts);
  free(s->xparts);
  s->parts = parts_new;
  s->xparts = xparts_new;

  /* Re-link the gparts to their parts. */
  if (s->nr_parts > 0 && s->nr_gparts > 0)
    part_relink_gparts_to_parts(s->parts, s->nr_parts, 0);

  /* Re-allocate the local sparts. */
  if (e->verbose)
    message("Re-allocating sparts array from %zu to %zu.", s->size_sparts,
            (size_t)(s->nr_sparts * 1.2));
  s->size_sparts = s->nr_sparts * 1.2;
  struct spart *sparts_new = NULL;
  if (posix_memalign((void **)&sparts_new, spart_align,
                     sizeof(struct spart) * s->size_sparts) != 0)
    error("Failed to allocate new spart data.");
  if (s->nr_sparts > 0)
    memcpy(sparts_new, s->sparts, sizeof(struct spart) * s->nr_sparts);
  free(s->sparts);
  s->sparts = sparts_new;

  /* Re-link the gparts to their sparts. */
  if (s->nr_sparts > 0 && s->nr_gparts > 0)
    part_relink_gparts_to_sparts(s->sparts, s->nr_sparts, 0);

  /* Re-allocate the local gparts. */
  if (e->verbose)
    message("Re-allocating gparts array from %zu to %zu.", s->size_gparts,
            (size_t)(s->nr_gparts * 1.2));
  s->size_gparts = s->nr_gparts * 1.2;
  struct gpart *gparts_new = NULL;
  if (posix_memalign((void **)&gparts_new, gpart_align,
                     sizeof(struct gpart) * s->size_gparts) != 0)
    error("Failed to allocate new gpart data.");
  if (s->nr_gparts > 0)
    memcpy(gparts_new, s->gparts, sizeof(struct gpart) * s->nr_gparts);
  free(s->gparts);
  s->gparts = gparts_new;

  /* Re-link the parts. */
  if (s->nr_parts > 0 && s->nr_gparts > 0)
    part_relink_parts_to_gparts(s->gparts, s->nr_gparts, s->parts);

  /* Re-link the sparts. */
  if (s->nr_sparts > 0 && s->nr_gparts > 0)
    part_relink_sparts_to_gparts(s->gparts, s->nr_gparts, s->sparts);

#ifdef SWIFT_DEBUG_CHECKS

  /* Verify that the links are correct */
  part_verify_links(s->parts, s->gparts, s->sparts, s->nr_parts, s->nr_gparts,
                    s->nr_sparts, e->verbose);
#endif

#else
  error("SWIFT was not compiled with MPI support.");
#endif
}

/**
 * @brief Writes a snapshot with the current state of the engine
 *
 * @param e The #engine.
 */
void engine_dump_snapshot(struct engine *e) {

  struct clocks_time time1, time2;
  clocks_gettime(&time1);

#ifdef SWIFT_DEBUG_CHECKS
  /* Check that all cells have been drifted to the current time.
   * That can include cells that have not
   * previously been active on this rank. */
  space_check_drift_point(e->s, e->ti_current,
                          e->policy & engine_policy_self_gravity);

  /* Be verbose about this */
  if (e->nodeID == 0) {
    if (e->policy & engine_policy_cosmology)
      message("Dumping snapshot at a=%e",
              exp(e->ti_current * e->time_base) * e->cosmology->a_begin);
    else
      message("Dumping snapshot at t=%e",
              e->ti_current * e->time_base + e->time_begin);
  }
#else
  if (e->verbose) {
    if (e->policy & engine_policy_cosmology)
      message("Dumping snapshot at a=%e",
              exp(e->ti_current * e->time_base) * e->cosmology->a_begin);
    else
      message("Dumping snapshot at t=%e",
              e->ti_current * e->time_base + e->time_begin);
  }
#endif

/* Dump... */
#if defined(HAVE_HDF5)
#if defined(WITH_MPI)
#if defined(HAVE_PARALLEL_HDF5)
  write_output_parallel(e, e->snapshot_base_name, e->internal_units,
                        e->snapshot_units, e->nodeID, e->nr_nodes,
                        MPI_COMM_WORLD, MPI_INFO_NULL);
#else
  write_output_serial(e, e->snapshot_base_name, e->internal_units,
                      e->snapshot_units, e->nodeID, e->nr_nodes, MPI_COMM_WORLD,
                      MPI_INFO_NULL);
#endif
#else
  write_output_single(e, e->snapshot_base_name, e->internal_units,
                      e->snapshot_units);
#endif
#endif

  /* Flag that we dumped a snapshot */
  e->step_props |= engine_step_prop_snapshot;

  clocks_gettime(&time2);
  if (e->verbose)
    message("writing particle properties took %.3f %s.",
            (float)clocks_diff(&time1, &time2), clocks_getunit());
}

#ifdef HAVE_SETAFFINITY
/**
 * @brief Returns the initial affinity the main thread is using.
 */
cpu_set_t *engine_entry_affinity(void) {

  static int use_entry_affinity = 0;
  static cpu_set_t entry_affinity;

  if (!use_entry_affinity) {
    pthread_t engine = pthread_self();
    pthread_getaffinity_np(engine, sizeof(entry_affinity), &entry_affinity);
    use_entry_affinity = 1;
  }

  return &entry_affinity;
}
#endif

/**
 * @brief  Ensure the NUMA node on which we initialise (first touch) everything
 * doesn't change before engine_init allocates NUMA-local workers.
 */
void engine_pin(void) {

#ifdef HAVE_SETAFFINITY
  cpu_set_t *entry_affinity = engine_entry_affinity();
  int pin;
  for (pin = 0; pin < CPU_SETSIZE && !CPU_ISSET(pin, entry_affinity); ++pin)
    ;

  cpu_set_t affinity;
  CPU_ZERO(&affinity);
  CPU_SET(pin, &affinity);
  if (sched_setaffinity(0, sizeof(affinity), &affinity) != 0) {
    error("failed to set engine's affinity");
  }
#else
  error("SWIFT was not compiled with support for pinning.");
#endif
}

/**
 * @brief Unpins the main thread.
 */
void engine_unpin(void) {
#ifdef HAVE_SETAFFINITY
  pthread_t main_thread = pthread_self();
  cpu_set_t *entry_affinity = engine_entry_affinity();
  pthread_setaffinity_np(main_thread, sizeof(*entry_affinity), entry_affinity);
#else
  error("SWIFT was not compiled with support for pinning.");
#endif
}

/**
 * @brief init an engine struct with the necessary properties for the
 *        simulation.
 *
 * Note do not use when restarting. Engine initialisation
 * is completed by a call to engine_config().
 *
 * @param e The #engine.
 * @param s The #space in which this #runner will run.
 * @param params The parsed parameter file.
 * @param Ngas total number of gas particles in the simulation.
 * @param Ngparts total number of gravity particles in the simulation.
 * @param Nstars total number of star particles in the simulation.
 * @param policy The queuing policy to use.
 * @param verbose Is this #engine talkative ?
 * @param reparttype What type of repartition algorithm are we using ?
 * @param internal_units The system of units used internally.
 * @param physical_constants The #phys_const used for this run.
 * @param cosmo The #cosmology used for this run.
 * @param hydro The #hydro_props used for this run.
 * @param gravity The #gravity_props used for this run.
 * @param stars The #stars_props used for this run.
 * @param mesh The #pm_mesh used for the long-range periodic forces.
 * @param potential The properties of the external potential.
 * @param cooling_func The properties of the cooling function.
 * @param chemistry The chemistry information.
 * @param sourceterms The properties of the source terms function.
 */
void engine_init(struct engine *e, struct space *s, struct swift_params *params,
                 long long Ngas, long long Ngparts, long long Nstars,
                 int policy, int verbose, struct repartition *reparttype,
                 const struct unit_system *internal_units,
                 const struct phys_const *physical_constants,
                 struct cosmology *cosmo, const struct hydro_props *hydro,
                 struct gravity_props *gravity, const struct stars_props *stars,
                 struct pm_mesh *mesh,
                 const struct external_potential *potential,
                 const struct cooling_function_data *cooling_func,
                 const struct chemistry_global_data *chemistry,
                 struct sourceterms *sourceterms) {

  /* Clean-up everything */
  bzero(e, sizeof(struct engine));

  /* Store the all values in the fields of the engine. */
  e->s = s;
  e->policy = policy;
  e->step = 0;
  e->total_nr_parts = Ngas;
  e->total_nr_gparts = Ngparts;
  e->total_nr_sparts = Nstars;
  e->proxy_ind = NULL;
  e->nr_proxies = 0;
  e->reparttype = reparttype;
  e->ti_old = 0;
  e->ti_current = 0;
  e->time_step = 0.;
  e->time_base = 0.;
  e->time_base_inv = 0.;
  e->time_begin = 0.;
  e->time_end = 0.;
  e->max_active_bin = num_time_bins;
  e->min_active_bin = 1;
  e->internal_units = internal_units;
  e->a_first_snapshot =
      parser_get_opt_param_double(params, "Snapshots:scale_factor_first", 0.1);
  e->time_first_snapshot =
      parser_get_opt_param_double(params, "Snapshots:time_first", 0.);
  e->delta_time_snapshot =
      parser_get_param_double(params, "Snapshots:delta_time");
  e->ti_next_snapshot = 0;
  parser_get_param_string(params, "Snapshots:basename", e->snapshot_base_name);
  e->snapshot_compression =
      parser_get_opt_param_int(params, "Snapshots:compression", 0);
  e->snapshot_label_first =
      parser_get_opt_param_int(params, "Snapshots:label_first", 0);
  if (e->snapshot_label_first < 0)
    error("Snapshots:label_first must be zero or positive");
  e->snapshot_label_delta =
      parser_get_opt_param_int(params, "Snapshots:label_delta", 1);
  e->snapshot_units = (struct unit_system *)malloc(sizeof(struct unit_system));
  units_init_default(e->snapshot_units, params, "Snapshots", internal_units);
  e->snapshot_output_count = 0;
  e->dt_min = parser_get_param_double(params, "TimeIntegration:dt_min");
  e->dt_max = parser_get_param_double(params, "TimeIntegration:dt_max");
  e->dt_max_RMS_displacement = FLT_MAX;
  e->max_RMS_displacement_factor = parser_get_opt_param_double(
      params, "TimeIntegration:max_dt_RMS_factor", 0.25);
  e->a_first_statistics =
      parser_get_opt_param_double(params, "Statistics:scale_factor_first", 0.1);
  e->time_first_statistics =
      parser_get_opt_param_double(params, "Statistics:time_first", 0.);
  e->delta_time_statistics =
      parser_get_param_double(params, "Statistics:delta_time");
  e->ti_next_stats = 0;
  e->verbose = verbose;
  e->wallclock_time = 0.f;
  e->physical_constants = physical_constants;
  e->cosmology = cosmo;
  e->hydro_properties = hydro;
  e->gravity_properties = gravity;
  e->stars_properties = stars;
  e->mesh = mesh;
  e->external_potential = potential;
  e->cooling_func = cooling_func;
  e->chemistry = chemistry;
  e->sourceterms = sourceterms;
  e->parameter_file = params;
  e->cell_loc = NULL;
#ifdef WITH_MPI
  e->cputime_last_step = 0;
  e->last_repartition = 0;
#endif

  /* Make the space link back to the engine. */
  s->e = e;

  /* Setup the timestep if non-cosmological */
  if (!(e->policy & engine_policy_cosmology)) {
    e->time_begin =
        parser_get_param_double(params, "TimeIntegration:time_begin");
    e->time_end = parser_get_param_double(params, "TimeIntegration:time_end");
    e->time_old = e->time_begin;
    e->time = e->time_begin;

    e->time_base = (e->time_end - e->time_begin) / max_nr_timesteps;
    e->time_base_inv = 1.0 / e->time_base;
    e->ti_current = 0;
  } else {

    e->time_begin = e->cosmology->time_begin;
    e->time_end = e->cosmology->time_end;
    e->time_old = e->time_begin;
    e->time = e->time_begin;

    /* Copy the relevent information from the cosmology model */
    e->time_base = e->cosmology->time_base;
    e->time_base_inv = e->cosmology->time_base_inv;
    e->ti_current = 0;
  }

  engine_init_output_lists(e, params);
}

/**
 * @brief configure an engine with the given number of threads, queues
 *        and core affinity. Also initialises the scheduler and opens various
 *        output files, computes the next timestep and initialises the
 *        threadpool.
 *
 * Assumes the engine is correctly initialised i.e. is restored from a restart
 * file or has been setup by engine_init(). When restarting any output log
 * files are positioned so that further output is appended. Note that
 * parameters are not read from the engine, just the parameter file, this
 * allows values derived in this function to be changed between runs.
 * When not restarting params should be the same as given to engine_init().
 *
 * @param restart true when restarting the application.
 * @param e The #engine.
 * @param params The parsed parameter file.
 * @param nr_nodes The number of MPI ranks.
 * @param nodeID The MPI rank of this node.
 * @param nr_threads The number of threads per MPI rank.
 * @param with_aff use processor affinity, if supported.
 * @param verbose Is this #engine talkative ?
 * @param restart_file The name of our restart file.
 */
void engine_config(int restart, struct engine *e, struct swift_params *params,
                   int nr_nodes, int nodeID, int nr_threads, int with_aff,
                   int verbose, const char *restart_file) {

  /* Store the values and initialise global fields. */
  e->nodeID = nodeID;
  e->nr_threads = nr_threads;
  e->nr_nodes = nr_nodes;
  e->proxy_ind = NULL;
  e->nr_proxies = 0;
  e->forcerebuild = 1;
  e->forcerepart = 0;
  e->restarting = restart;
  e->step_props = engine_step_prop_none;
  e->links = NULL;
  e->nr_links = 0;
  e->file_stats = NULL;
  e->file_timesteps = NULL;
  e->verbose = verbose;
  e->wallclock_time = 0.f;
  e->restart_dump = 0;
  e->restart_file = restart_file;
  e->restart_next = 0;
  e->restart_dt = 0;
  e->timeFirstSTFOutput = 0;
  engine_rank = nodeID;

  /* Initialise VELOCIraptor. */
  if (e->policy & engine_policy_structure_finding) {
    parser_get_param_string(params, "StructureFinding:basename",
                            e->stfBaseName);
    e->timeFirstSTFOutput =
        parser_get_param_double(params, "StructureFinding:time_first");
    e->a_first_stf = parser_get_opt_param_double(
        params, "StructureFinding:scale_factor_first", 0.1);
    e->stf_output_freq_format =
        parser_get_param_int(params, "StructureFinding:output_time_format");
    if (e->stf_output_freq_format == STEPS) {
      e->deltaStepSTF =
          parser_get_param_int(params, "StructureFinding:delta_step");
    } else if (e->stf_output_freq_format == TIME) {
      e->deltaTimeSTF =
          parser_get_param_double(params, "StructureFinding:delta_time");
    } else
      error(
          "Invalid flag (%d) set for output time format of structure finding.",
          e->stf_output_freq_format);

    /* overwrite input if outputlist */
    if (e->output_list_stf) e->stf_output_freq_format = TIME;
  }

  /* Get the number of queues */
  int nr_queues =
      parser_get_opt_param_int(params, "Scheduler:nr_queues", nr_threads);
  if (nr_queues <= 0) nr_queues = e->nr_threads;
  if (nr_queues != nr_threads)
    message("Number of task queues set to %d", nr_queues);
  e->s->nr_queues = nr_queues;

/* Deal with affinity. For now, just figure out the number of cores. */
#if defined(HAVE_SETAFFINITY)
  const int nr_cores = sysconf(_SC_NPROCESSORS_ONLN);
  cpu_set_t *entry_affinity = engine_entry_affinity();
  const int nr_affinity_cores = CPU_COUNT(entry_affinity);

  if (nr_cores > CPU_SETSIZE) /* Unlikely, except on e.g. SGI UV. */
    error("must allocate dynamic cpu_set_t (too many cores per node)");

  char *buf = (char *)malloc((nr_cores + 1) * sizeof(char));
  buf[nr_cores] = '\0';
  for (int j = 0; j < nr_cores; ++j) {
    /* Reversed bit order from convention, but same as e.g. Intel MPI's
     * I_MPI_PIN_DOMAIN explicit mask: left-to-right, LSB-to-MSB. */
    buf[j] = CPU_ISSET(j, entry_affinity) ? '1' : '0';
  }

  if (verbose && with_aff) message("Affinity at entry: %s", buf);

  int *cpuid = NULL;
  cpu_set_t cpuset;

  if (with_aff) {

    cpuid = (int *)malloc(nr_affinity_cores * sizeof(int));

    int skip = 0;
    for (int k = 0; k < nr_affinity_cores; k++) {
      int c;
      for (c = skip; c < CPU_SETSIZE && !CPU_ISSET(c, entry_affinity); ++c)
        ;
      cpuid[k] = c;
      skip = c + 1;
    }

#if defined(HAVE_LIBNUMA) && defined(_GNU_SOURCE)
    if ((e->policy & engine_policy_cputight) != engine_policy_cputight) {

      if (numa_available() >= 0) {
        if (nodeID == 0) message("prefer NUMA-distant CPUs");

        /* Get list of numa nodes of all available cores. */
        int *nodes = (int *)malloc(nr_affinity_cores * sizeof(int));
        int nnodes = 0;
        for (int i = 0; i < nr_affinity_cores; i++) {
          nodes[i] = numa_node_of_cpu(cpuid[i]);
          if (nodes[i] > nnodes) nnodes = nodes[i];
        }
        nnodes += 1;

        /* Count cores per node. */
        int *core_counts = (int *)malloc(nnodes * sizeof(int));
        for (int i = 0; i < nr_affinity_cores; i++) {
          core_counts[nodes[i]] = 0;
        }
        for (int i = 0; i < nr_affinity_cores; i++) {
          core_counts[nodes[i]] += 1;
        }

        /* Index cores within each node. */
        int *core_indices = (int *)malloc(nr_affinity_cores * sizeof(int));
        for (int i = nr_affinity_cores - 1; i >= 0; i--) {
          core_indices[i] = core_counts[nodes[i]];
          core_counts[nodes[i]] -= 1;
        }

        /* Now sort so that we pick adjacent cpuids from different nodes
         * by sorting internal node core indices. */
        int done = 0;
        while (!done) {
          done = 1;
          for (int i = 1; i < nr_affinity_cores; i++) {
            if (core_indices[i] < core_indices[i - 1]) {
              int t = cpuid[i - 1];
              cpuid[i - 1] = cpuid[i];
              cpuid[i] = t;

              t = core_indices[i - 1];
              core_indices[i - 1] = core_indices[i];
              core_indices[i] = t;
              done = 0;
            }
          }
        }

        free(nodes);
        free(core_counts);
        free(core_indices);
      }
    }
#endif
  } else {
    if (nodeID == 0) message("no processor affinity used");

  } /* with_aff */

  /* Avoid (unexpected) interference between engine and runner threads. We can
   * do this once we've made at least one call to engine_entry_affinity and
   * maybe numa_node_of_cpu(sched_getcpu()), even if the engine isn't already
   * pinned. */
  if (with_aff) engine_unpin();
#endif

  if (with_aff && nodeID == 0) {
#ifdef HAVE_SETAFFINITY
#ifdef WITH_MPI
    printf("[%04i] %s engine_init: cpu map is [ ", nodeID,
           clocks_get_timesincestart());
#else
    printf("%s engine_init: cpu map is [ ", clocks_get_timesincestart());
#endif
    for (int i = 0; i < nr_affinity_cores; i++) printf("%i ", cpuid[i]);
    printf("].\n");
#endif
  }

  /* Are we doing stuff in parallel? */
  if (nr_nodes > 1) {
#ifndef WITH_MPI
    error("SWIFT was not compiled with MPI support.");
#else
    e->policy |= engine_policy_mpi;
    if ((e->proxies = (struct proxy *)calloc(sizeof(struct proxy),
                                             engine_maxproxies)) == NULL)
      error("Failed to allocate memory for proxies.");
    e->nr_proxies = 0;
#endif
  }

  /* Open some files */
  if (e->nodeID == 0) {

    /* When restarting append to these files. */
    const char *mode;
    if (restart)
      mode = "a";
    else
      mode = "w";

    char energyfileName[200] = "";
    parser_get_opt_param_string(params, "Statistics:energy_file_name",
                                energyfileName,
                                engine_default_energy_file_name);
    sprintf(energyfileName + strlen(energyfileName), ".txt");
    e->file_stats = fopen(energyfileName, mode);

    if (!restart) {
      fprintf(
          e->file_stats,
          "#%14s %14s %14s %14s %14s %14s %14s %14s %14s %14s %14s %14s %14s "
          "%14s %14s %14s %14s %14s %14s\n",
          "Time", "Mass", "E_tot", "E_kin", "E_int", "E_pot", "E_pot_self",
          "E_pot_ext", "E_radcool", "Entropy", "p_x", "p_y", "p_z", "ang_x",
          "ang_y", "ang_z", "com_x", "com_y", "com_z");
      fflush(e->file_stats);
    }

    char timestepsfileName[200] = "";
    parser_get_opt_param_string(params, "Statistics:timestep_file_name",
                                timestepsfileName,
                                engine_default_timesteps_file_name);

    sprintf(timestepsfileName + strlen(timestepsfileName), "_%d.txt",
            nr_nodes * nr_threads);
    e->file_timesteps = fopen(timestepsfileName, mode);

    if (!restart) {
      fprintf(
          e->file_timesteps,
          "# Host: %s\n# Branch: %s\n# Revision: %s\n# Compiler: %s, "
          "Version: %s \n# "
          "Number of threads: %d\n# Number of MPI ranks: %d\n# Hydrodynamic "
          "scheme: %s\n# Hydrodynamic kernel: %s\n# No. of neighbours: %.2f "
          "+/- %.4f\n# Eta: %f\n# Config: %s\n# CFLAGS: %s\n",
          hostname(), git_branch(), git_revision(), compiler_name(),
          compiler_version(), e->nr_threads, e->nr_nodes, SPH_IMPLEMENTATION,
          kernel_name, e->hydro_properties->target_neighbours,
          e->hydro_properties->delta_neighbours,
          e->hydro_properties->eta_neighbours, configuration_options(),
          compilation_cflags());

      fprintf(e->file_timesteps,
              "# Step Properties: Rebuild=%d, Redistribute=%d, Repartition=%d, "
              "Statistics=%d, Snapshot=%d, Restarts=%d\n",
              engine_step_prop_rebuild, engine_step_prop_redistribute,
              engine_step_prop_repartition, engine_step_prop_statistics,
              engine_step_prop_snapshot, engine_step_prop_restarts);

      fprintf(e->file_timesteps,
              "# %6s %14s %14s %10s %14s %9s %12s %12s %12s %16s [%s] %6s\n",
              "Step", "Time", "Scale-factor", "Redshift", "Time-step",
              "Time-bins", "Updates", "g-Updates", "s-Updates",
              "Wall-clock time", clocks_getunit(), "Props");
      fflush(e->file_timesteps);
    }
  }

  /* Print policy */
  engine_print_policy(e);

  /* Print information about the hydro scheme */
  if (e->policy & engine_policy_hydro)
    if (e->nodeID == 0) hydro_props_print(e->hydro_properties);

  /* Print information about the gravity scheme */
  if (e->policy & engine_policy_self_gravity)
    if (e->nodeID == 0) gravity_props_print(e->gravity_properties);

  if (e->policy & engine_policy_stars)
    if (e->nodeID == 0) stars_props_print(e->stars_properties);

  /* Check we have sensible time bounds */
  if (e->time_begin >= e->time_end)
    error(
        "Final simulation time (t_end = %e) must be larger than the start time "
        "(t_beg = %e)",
        e->time_end, e->time_begin);

  /* Check we have sensible time-step values */
  if (e->dt_min > e->dt_max)
    error(
        "Minimal time-step size (%e) must be smaller than maximal time-step "
        "size (%e)",
        e->dt_min, e->dt_max);

  /* Info about time-steps */
  if (e->nodeID == 0) {
    message("Absolute minimal timestep size: %e", e->time_base);

    float dt_min = e->time_end - e->time_begin;
    while (dt_min > e->dt_min) dt_min /= 2.f;

    message("Minimal timestep size (on time-line): %e", dt_min);

    float dt_max = e->time_end - e->time_begin;
    while (dt_max > e->dt_max) dt_max /= 2.f;

    message("Maximal timestep size (on time-line): %e", dt_max);
  }

  if (e->dt_min < e->time_base && e->nodeID == 0)
    error(
        "Minimal time-step size smaller than the absolute possible minimum "
        "dt=%e",
        e->time_base);

  if (!(e->policy & engine_policy_cosmology))
    if (e->dt_max > (e->time_end - e->time_begin) && e->nodeID == 0)
      error("Maximal time-step size larger than the simulation run time t=%e",
            e->time_end - e->time_begin);

  /* Deal with outputs */
  if (e->policy & engine_policy_cosmology) {

    if (e->delta_time_snapshot <= 1.)
      error("Time between snapshots (%e) must be > 1.", e->delta_time_snapshot);

    if (e->delta_time_statistics <= 1.)
      error("Time between statistics (%e) must be > 1.",
            e->delta_time_statistics);

    if (e->a_first_snapshot < e->cosmology->a_begin)
      error(
          "Scale-factor of first snapshot (%e) must be after the simulation "
          "start a=%e.",
          e->a_first_snapshot, e->cosmology->a_begin);

    if (e->a_first_statistics < e->cosmology->a_begin)
      error(
          "Scale-factor of first stats output (%e) must be after the "
          "simulation start a=%e.",
          e->a_first_statistics, e->cosmology->a_begin);

    if ((e->policy & engine_policy_structure_finding) &&
        (e->stf_output_freq_format == TIME)) {

      if (e->deltaTimeSTF <= 1.)
        error("Time between STF (%e) must be > 1.", e->deltaTimeSTF);

      if (e->a_first_stf < e->cosmology->a_begin)
        error(
            "Scale-factor of first stf output (%e) must be after the "
            "simulation "
            "start a=%e.",
            e->a_first_stf, e->cosmology->a_begin);
    }
  } else {

    if (e->delta_time_snapshot <= 0.)
      error("Time between snapshots (%e) must be positive.",
            e->delta_time_snapshot);

    if (e->delta_time_statistics <= 0.)
      error("Time between statistics (%e) must be positive.",
            e->delta_time_statistics);

    /* Find the time of the first output */
    if (e->time_first_snapshot < e->time_begin)
      error(
          "Time of first snapshot (%e) must be after the simulation start "
          "t=%e.",
          e->time_first_snapshot, e->time_begin);

    if (e->time_first_statistics < e->time_begin)
      error(
          "Time of first stats output (%e) must be after the simulation start "
          "t=%e.",
          e->time_first_statistics, e->time_begin);

    if ((e->policy & engine_policy_structure_finding) &&
        (e->stf_output_freq_format == TIME)) {

      if (e->deltaTimeSTF <= 0.)
        error("Time between STF (%e) must be positive.", e->deltaTimeSTF);

      if (e->timeFirstSTFOutput < e->time_begin)
        error("Time of first STF (%e) must be after the simulation start t=%e.",
              e->timeFirstSTFOutput, e->time_begin);
    }
  }

  if (e->policy & engine_policy_structure_finding) {
    /* Find the time of the first stf output */
    if (e->stf_output_freq_format == TIME) {
      engine_compute_next_stf_time(e);
      message("Next STF step will be: %lld", e->ti_nextSTF);
    }
  }

  /* Get the total mass */
  e->total_mass = 0.;
  for (size_t i = 0; i < e->s->nr_gparts; ++i)
    e->total_mass += e->s->gparts[i].mass;

/* Reduce the total mass */
#ifdef WITH_MPI
  MPI_Allreduce(MPI_IN_PLACE, &e->total_mass, 1, MPI_DOUBLE, MPI_SUM,
                MPI_COMM_WORLD);
#endif

  /* Find the time of the first snapshot  output */
  engine_compute_next_snapshot_time(e);

  /* Find the time of the first statistics output */
  engine_compute_next_statistics_time(e);

  /* Whether restarts are enabled. Yes by default. Can be changed on restart. */
  e->restart_dump = parser_get_opt_param_int(params, "Restarts:enable", 1);

  /* Whether to save backup copies of the previous restart files. */
  e->restart_save = parser_get_opt_param_int(params, "Restarts:save", 1);

  /* Whether restarts should be dumped on exit. Not by default. Can be changed
   * on restart. */
  e->restart_onexit = parser_get_opt_param_int(params, "Restarts:onexit", 0);

  /* Hours between restart dumps. Can be changed on restart. */
  float dhours =
      parser_get_opt_param_float(params, "Restarts:delta_hours", 6.0);
  if (e->nodeID == 0) {
    if (e->restart_dump)
      message("Restarts will be dumped every %f hours", dhours);
    else
      message("WARNING: restarts will not be dumped");

    if (e->verbose && e->restart_onexit)
      message("Restarts will be dumped after the final step");
  }

  /* Internally we use ticks, so convert into a delta ticks. Assumes we can
   * convert from ticks into milliseconds. */
  e->restart_dt = clocks_to_ticks(dhours * 60.0 * 60.0 * 1000.0);

  /* The first dump will happen no sooner than restart_dt ticks in the
   * future. */
  e->restart_next = getticks() + e->restart_dt;

/* Construct types for MPI communications */
#ifdef WITH_MPI
  part_create_mpi_types();
  stats_create_mpi_type();
  proxy_create_mpi_type();
  task_create_mpi_comms();
#endif

  /* Initialise the collection group. */
  collectgroup_init();

  /* Initialize the threadpool. */
  threadpool_init(&e->threadpool, e->nr_threads);

  /* First of all, init the barrier and lock it. */
  if (swift_barrier_init(&e->wait_barrier, NULL, e->nr_threads + 1) != 0 ||
      swift_barrier_init(&e->run_barrier, NULL, e->nr_threads + 1) != 0)
    error("Failed to initialize barrier.");

  /* Expected average for tasks per cell. If set to zero we use a heuristic
   * guess based on the numbers of cells and how many tasks per cell we expect.
   * On restart this number cannot be estimated (no cells yet), so we recover
   * from the end of the dumped run. Can be changed on restart.
   */
  e->tasks_per_cell =
      parser_get_opt_param_int(params, "Scheduler:tasks_per_cell", 0);
  int maxtasks = 0;
  if (restart)
    maxtasks = e->restart_max_tasks;
  else
    maxtasks = engine_estimate_nr_tasks(e);

  /* Init the scheduler. */
  scheduler_init(&e->sched, e->s, maxtasks, nr_queues,
                 (e->policy & scheduler_flag_steal), e->nodeID, &e->threadpool);

  /* Maximum size of MPI task messages, in KB, that should not be buffered,
   * that is sent using MPI_Issend, not MPI_Isend. 4Mb by default. Can be
   * changed on restart.
   */
  e->sched.mpi_message_limit =
      parser_get_opt_param_int(params, "Scheduler:mpi_message_limit", 4) * 1024;

  /* Allocate and init the threads. */
  if (posix_memalign((void **)&e->runners, SWIFT_CACHE_ALIGNMENT,
                     e->nr_threads * sizeof(struct runner)) != 0)
    error("Failed to allocate threads array.");
  for (int k = 0; k < e->nr_threads; k++) {
    e->runners[k].id = k;
    e->runners[k].e = e;
    if (pthread_create(&e->runners[k].thread, NULL, &runner_main,
                       &e->runners[k]) != 0)
      error("Failed to create runner thread.");

    /* Try to pin the runner to a given core */
    if (with_aff &&
        (e->policy & engine_policy_setaffinity) == engine_policy_setaffinity) {
#if defined(HAVE_SETAFFINITY)

      /* Set a reasonable queue ID. */
      int coreid = k % nr_affinity_cores;
      e->runners[k].cpuid = cpuid[coreid];

      if (nr_queues < e->nr_threads)
        e->runners[k].qid = cpuid[coreid] * nr_queues / nr_affinity_cores;
      else
        e->runners[k].qid = k;

      /* Set the cpu mask to zero | e->id. */
      CPU_ZERO(&cpuset);
      CPU_SET(cpuid[coreid], &cpuset);

      /* Apply this mask to the runner's pthread. */
      if (pthread_setaffinity_np(e->runners[k].thread, sizeof(cpu_set_t),
                                 &cpuset) != 0)
        error("Failed to set thread affinity.");

#else
      error("SWIFT was not compiled with affinity enabled.");
#endif
    } else {
      e->runners[k].cpuid = k;
      e->runners[k].qid = k * nr_queues / e->nr_threads;
    }

    /* Allocate particle caches. */
    e->runners[k].ci_gravity_cache.count = 0;
    e->runners[k].cj_gravity_cache.count = 0;
    gravity_cache_init(&e->runners[k].ci_gravity_cache, space_splitsize);
    gravity_cache_init(&e->runners[k].cj_gravity_cache, space_splitsize);
#ifdef WITH_VECTORIZATION
    e->runners[k].ci_cache.count = 0;
    e->runners[k].cj_cache.count = 0;
    cache_init(&e->runners[k].ci_cache, CACHE_SIZE);
    cache_init(&e->runners[k].cj_cache, CACHE_SIZE);
#endif

    if (verbose) {
      if (with_aff)
        message("runner %i on cpuid=%i with qid=%i.", e->runners[k].id,
                e->runners[k].cpuid, e->runners[k].qid);
      else
        message("runner %i using qid=%i no cpuid.", e->runners[k].id,
                e->runners[k].qid);
    }
  }

/* Free the affinity stuff */
#if defined(HAVE_SETAFFINITY)
  if (with_aff) {
    free(cpuid);
  }
  free(buf);
#endif

  /* Wait for the runner threads to be in place. */
  swift_barrier_wait(&e->wait_barrier);
}

/**
 * @brief Prints the current policy of an engine
 *
 * @param e The engine to print information about
 */
void engine_print_policy(struct engine *e) {

#ifdef WITH_MPI
  if (e->nodeID == 0) {
    printf("[0000] %s engine_policy: engine policies are [ ",
           clocks_get_timesincestart());
    for (int k = 0; k <= engine_maxpolicy; k++)
      if (e->policy & (1 << k)) printf(" '%s' ", engine_policy_names[k + 1]);
    printf(" ]\n");
    fflush(stdout);
  }
#else
  printf("%s engine_policy: engine policies are [ ",
         clocks_get_timesincestart());
  for (int k = 0; k <= engine_maxpolicy; k++)
    if (e->policy & (1 << k)) printf(" '%s' ", engine_policy_names[k + 1]);
  printf(" ]\n");
  fflush(stdout);
#endif
}

/**
 * @brief Computes the next time (on the time line) for a dump
 *
 * @param e The #engine.
 */
void engine_compute_next_snapshot_time(struct engine *e) {
  /* Do outputlist file case */
  if (e->output_list_snapshots) {
    output_list_read_next_time(e->output_list_snapshots, e, "snapshots",
                               &e->ti_next_snapshot);
    return;
  }

  /* Find upper-bound on last output */
  double time_end;
  if (e->policy & engine_policy_cosmology)
    time_end = e->cosmology->a_end * e->delta_time_snapshot;
  else
    time_end = e->time_end + e->delta_time_snapshot;

  /* Find next snasphot above current time */
  double time;
  if (e->policy & engine_policy_cosmology)
    time = e->a_first_snapshot;
  else
    time = e->time_first_snapshot;
  while (time < time_end) {

    /* Output time on the integer timeline */
    if (e->policy & engine_policy_cosmology)
      e->ti_next_snapshot = log(time / e->cosmology->a_begin) / e->time_base;
    else
      e->ti_next_snapshot = (time - e->time_begin) / e->time_base;

    /* Found it? */
    if (e->ti_next_snapshot > e->ti_current) break;

    if (e->policy & engine_policy_cosmology)
      time *= e->delta_time_snapshot;
    else
      time += e->delta_time_snapshot;
  }

  /* Deal with last snapshot */
  if (e->ti_next_snapshot >= max_nr_timesteps) {
    e->ti_next_snapshot = -1;
    if (e->verbose) message("No further output time.");
  } else {

    /* Be nice, talk... */
    if (e->policy & engine_policy_cosmology) {
      const double next_snapshot_time =
          exp(e->ti_next_snapshot * e->time_base) * e->cosmology->a_begin;
      if (e->verbose)
        message("Next snapshot time set to a=%e.", next_snapshot_time);
    } else {
      const double next_snapshot_time =
          e->ti_next_snapshot * e->time_base + e->time_begin;
      if (e->verbose)
        message("Next snapshot time set to t=%e.", next_snapshot_time);
    }
  }
}

/**
 * @brief Computes the next time (on the time line) for a statistics dump
 *
 * @param e The #engine.
 */
void engine_compute_next_statistics_time(struct engine *e) {
  /* Do output_list file case */
  if (e->output_list_stats) {
    output_list_read_next_time(e->output_list_stats, e, "stats",
                               &e->ti_next_stats);
    return;
  }

  /* Find upper-bound on last output */
  double time_end;
  if (e->policy & engine_policy_cosmology)
    time_end = e->cosmology->a_end * e->delta_time_statistics;
  else
    time_end = e->time_end + e->delta_time_statistics;

  /* Find next snasphot above current time */
  double time;
  if (e->policy & engine_policy_cosmology)
    time = e->a_first_statistics;
  else
    time = e->time_first_statistics;
  while (time < time_end) {

    /* Output time on the integer timeline */
    if (e->policy & engine_policy_cosmology)
      e->ti_next_stats = log(time / e->cosmology->a_begin) / e->time_base;
    else
      e->ti_next_stats = (time - e->time_begin) / e->time_base;

    /* Found it? */
    if (e->ti_next_stats > e->ti_current) break;

    if (e->policy & engine_policy_cosmology)
      time *= e->delta_time_statistics;
    else
      time += e->delta_time_statistics;
  }

  /* Deal with last statistics */
  if (e->ti_next_stats >= max_nr_timesteps) {
    e->ti_next_stats = -1;
    if (e->verbose) message("No further output time.");
  } else {

    /* Be nice, talk... */
    if (e->policy & engine_policy_cosmology) {
      const double next_statistics_time =
          exp(e->ti_next_stats * e->time_base) * e->cosmology->a_begin;
      if (e->verbose)
        message("Next output time for stats set to a=%e.",
                next_statistics_time);
    } else {
      const double next_statistics_time =
          e->ti_next_stats * e->time_base + e->time_begin;
      if (e->verbose)
        message("Next output time for stats set to t=%e.",
                next_statistics_time);
    }
  }
}

/**
 * @brief Computes the next time (on the time line) for structure finding
 *
 * @param e The #engine.
 */
void engine_compute_next_stf_time(struct engine *e) {
  /* Do output_list file case */
  if (e->output_list_stf) {
    output_list_read_next_time(e->output_list_stf, e, "stf", &e->ti_nextSTF);
    return;
  }

  /* Find upper-bound on last output */
  double time_end;
  if (e->policy & engine_policy_cosmology)
    time_end = e->cosmology->a_end * e->deltaTimeSTF;
  else
    time_end = e->time_end + e->deltaTimeSTF;

  /* Find next snasphot above current time */
  double time = e->timeFirstSTFOutput;

  while (time < time_end) {

    /* Output time on the integer timeline */
    if (e->policy & engine_policy_cosmology)
      e->ti_nextSTF = log(time / e->cosmology->a_begin) / e->time_base;
    else
      e->ti_nextSTF = (time - e->time_begin) / e->time_base;

    /* Found it? */
    if (e->ti_nextSTF > e->ti_current) break;

    if (e->policy & engine_policy_cosmology)
      time *= e->deltaTimeSTF;
    else
      time += e->deltaTimeSTF;
  }

  /* Deal with last snapshot */
  if (e->ti_nextSTF >= max_nr_timesteps) {
    e->ti_nextSTF = -1;
    if (e->verbose) message("No further output time.");
  } else {

    /* Be nice, talk... */
    if (e->policy & engine_policy_cosmology) {
      const float next_snapshot_time =
          exp(e->ti_nextSTF * e->time_base) * e->cosmology->a_begin;
      if (e->verbose)
        message("Next output time set to a=%e.", next_snapshot_time);
    } else {
      const float next_snapshot_time =
          e->ti_nextSTF * e->time_base + e->time_begin;
      if (e->verbose)
        message("Next output time set to t=%e.", next_snapshot_time);
    }
  }
}

/**
 * @brief Initialize all the output_list required by the engine
 *
 * @param e The #engine.
 * @param params The #swift_params.
 */
void engine_init_output_lists(struct engine *e, struct swift_params *params) {
  /* Deal with snapshots */
  double snaps_time_first;
  e->output_list_snapshots = NULL;
  output_list_init(&e->output_list_snapshots, e, "Snapshots",
                   &e->delta_time_snapshot, &snaps_time_first);

  if (e->output_list_snapshots) {
    if (e->policy & engine_policy_cosmology)
      e->a_first_snapshot = snaps_time_first;
    else
      e->time_first_snapshot = snaps_time_first;
  }

  /* Deal with stats */
  double stats_time_first;
  e->output_list_stats = NULL;
  output_list_init(&e->output_list_stats, e, "Statistics",
                   &e->delta_time_statistics, &stats_time_first);

  if (e->output_list_stats) {
    if (e->policy & engine_policy_cosmology)
      e->a_first_statistics = stats_time_first;
    else
      e->time_first_statistics = stats_time_first;
  }

  /* Deal with stf */
  double stf_time_first;
  e->output_list_stf = NULL;
  output_list_init(&e->output_list_stf, e, "StructureFinding", &e->deltaTimeSTF,
                   &stf_time_first);

  if (e->output_list_stf) {
    if (e->policy & engine_policy_cosmology)
      e->a_first_stf = stf_time_first;
    else
      e->timeFirstSTFOutput = stf_time_first;
  }
}

/**
 * @brief Computes the maximal time-step allowed by the max RMS displacement
 * condition.
 *
 * @param e The #engine.
 */
void engine_recompute_displacement_constraint(struct engine *e) {

  /* Get the cosmological information */
  const struct cosmology *cosmo = e->cosmology;
  const float Om = cosmo->Omega_m;
  const float Ob = cosmo->Omega_b;
  const float H0 = cosmo->H0;
  const float a = cosmo->a;
  const float G_newton = e->physical_constants->const_newton_G;
  const float rho_crit0 = 3.f * H0 * H0 / (8.f * M_PI * G_newton);

  /* Start by reducing the minimal mass of each particle type */
  float min_mass[swift_type_count] = {e->s->min_part_mass,
                                      e->s->min_gpart_mass,
                                      FLT_MAX,
                                      FLT_MAX,
                                      e->s->min_spart_mass,
                                      FLT_MAX};
#ifdef SWIFT_DEBUG_CHECKS
  /* Check that the minimal mass collection worked */
  float min_part_mass_check = FLT_MAX;
  for (size_t i = 0; i < e->s->nr_parts; ++i)
    min_part_mass_check =
        min(min_part_mass_check, hydro_get_mass(&e->s->parts[i]));
  if (min_part_mass_check != min_mass[swift_type_gas])
    error("Error collecting minimal mass of gas particles.");
#endif

#ifdef WITH_MPI
  MPI_Allreduce(MPI_IN_PLACE, min_mass, swift_type_count, MPI_FLOAT, MPI_MIN,
                MPI_COMM_WORLD);
#endif

  /* Do the same for the velocity norm sum */
  float vel_norm[swift_type_count] = {e->s->sum_part_vel_norm,
                                      e->s->sum_gpart_vel_norm,
                                      0.f,
                                      0.f,
                                      e->s->sum_spart_vel_norm,
                                      0.f};
#ifdef WITH_MPI
  MPI_Allreduce(MPI_IN_PLACE, vel_norm, swift_type_count, MPI_FLOAT, MPI_SUM,
                MPI_COMM_WORLD);
#endif

  /* Get the counts of each particle types */
  const long long total_nr_dm_gparts =
      e->total_nr_gparts - e->total_nr_parts - e->total_nr_sparts;
  float count_parts[swift_type_count] = {(float)e->total_nr_parts,
                                         (float)total_nr_dm_gparts,
                                         0.f,
                                         0.f,
                                         (float)e->total_nr_sparts,
                                         0.f};

  /* Count of particles for the two species */
  const float N_dm = count_parts[1];
  const float N_b = count_parts[0] + count_parts[4];

  /* Peculiar motion norm for the two species */
  const float vel_norm_dm = vel_norm[1];
  const float vel_norm_b = vel_norm[0] + vel_norm[4];

  /* Mesh forces smoothing scale */
  float r_s;
  if ((e->policy & engine_policy_self_gravity) && e->s->periodic == 1)
    r_s = e->mesh->r_s;
  else
    r_s = FLT_MAX;

  float dt_dm = FLT_MAX, dt_b = FLT_MAX;

  /* DM case */
  if (N_dm > 0.f) {

    /* Minimal mass for the DM */
    const float min_mass_dm = min_mass[1];

    /* Inter-particle sepration for the DM */
    const float d_dm = cbrtf(min_mass_dm / ((Om - Ob) * rho_crit0));

    /* RMS peculiar motion for the DM */
    const float rms_vel_dm = vel_norm_dm / N_dm;

    /* Time-step based on maximum displacement */
    dt_dm = a * a * min(r_s, d_dm) / sqrtf(rms_vel_dm);
  }

  /* Baryon case */
  if (N_b > 0.f) {

    /* Minimal mass for the baryons */
    const float min_mass_b = min(min_mass[0], min_mass[4]);

    /* Inter-particle sepration for the baryons */
    const float d_b = cbrtf(min_mass_b / (Ob * rho_crit0));

    /* RMS peculiar motion for the baryons */
    const float rms_vel_b = vel_norm_b / N_b;

    /* Time-step based on maximum displacement */
    dt_b = a * a * min(r_s, d_b) / sqrtf(rms_vel_b);
  }

  /* Use the minimum */
  const float dt = min(dt_dm, dt_b);

  /* Apply the dimensionless factor */
  e->dt_max_RMS_displacement = dt * e->max_RMS_displacement_factor;

  if (e->verbose)
    message("max_dt_RMS_displacement = %e", e->dt_max_RMS_displacement);
}

/**
 * @brief Frees up the memory allocated for this #engine
 */
void engine_clean(struct engine *e) {

  for (int i = 0; i < e->nr_threads; ++i) {
#ifdef WITH_VECTORIZATION
    cache_clean(&e->runners[i].ci_cache);
    cache_clean(&e->runners[i].cj_cache);
#endif
    gravity_cache_clean(&e->runners[i].ci_gravity_cache);
    gravity_cache_clean(&e->runners[i].cj_gravity_cache);
  }
  free(e->runners);
  free(e->snapshot_units);
  if (e->output_list_snapshots) {
    output_list_clean(e->output_list_snapshots);
    free(e->output_list_snapshots);
  }
  if (e->output_list_stats) {
    output_list_clean(e->output_list_stats);
    free(e->output_list_stats);
  }
  if (e->output_list_stf) {
    output_list_clean(e->output_list_stf);
    free(e->output_list_stf);
  }
  free(e->links);
  free(e->cell_loc);
  scheduler_clean(&e->sched);
  space_clean(e->s);
  threadpool_clean(&e->threadpool);
}

/**
 * @brief Write the engine struct and its contents to the given FILE as a
 * stream of bytes.
 *
 * @param e the engine
 * @param stream the file stream
 */
void engine_struct_dump(struct engine *e, FILE *stream) {

  /* Dump the engine. Save the current tasks_per_cell estimate. */
  e->restart_max_tasks = engine_estimate_nr_tasks(e);
  restart_write_blocks(e, sizeof(struct engine), 1, stream, "engine",
                       "engine struct");

  /* And all the engine pointed data, these use their own dump functions. */
  space_struct_dump(e->s, stream);
  units_struct_dump(e->internal_units, stream);
  units_struct_dump(e->snapshot_units, stream);
  cosmology_struct_dump(e->cosmology, stream);

#ifdef WITH_MPI
  /* Save the partition for restoration. */
  partition_store_celllist(e->s, e->reparttype);
  partition_struct_dump(e->reparttype, stream);
#endif

  phys_const_struct_dump(e->physical_constants, stream);
  hydro_props_struct_dump(e->hydro_properties, stream);
  gravity_props_struct_dump(e->gravity_properties, stream);
  stars_props_struct_dump(e->stars_properties, stream);
  pm_mesh_struct_dump(e->mesh, stream);
  potential_struct_dump(e->external_potential, stream);
  cooling_struct_dump(e->cooling_func, stream);
  chemistry_struct_dump(e->chemistry, stream);
  sourceterms_struct_dump(e->sourceterms, stream);
  parser_struct_dump(e->parameter_file, stream);
  if (e->output_list_snapshots)
    output_list_struct_dump(e->output_list_snapshots, stream);
  if (e->output_list_stats)
    output_list_struct_dump(e->output_list_stats, stream);
  if (e->output_list_stf) output_list_struct_dump(e->output_list_stf, stream);
}

/**
 * @brief Re-create an engine struct and its contents from the given FILE
 *        stream.
 *
 * @param e the engine
 * @param stream the file stream
 */
void engine_struct_restore(struct engine *e, FILE *stream) {

  /* Read the engine. */
  restart_read_blocks(e, sizeof(struct engine), 1, stream, NULL,
                      "engine struct");

  /* Re-initializations as necessary for our struct and its members. */
  e->sched.tasks = NULL;
  e->sched.tasks_ind = NULL;
  e->sched.tid_active = NULL;
  e->sched.size = 0;

  /* Now for the other pointers, these use their own restore functions. */
  /* Note all this memory leaks, but is used once. */
  struct space *s = (struct space *)malloc(sizeof(struct space));
  space_struct_restore(s, stream);
  e->s = s;
  s->e = e;

  struct unit_system *us =
      (struct unit_system *)malloc(sizeof(struct unit_system));
  units_struct_restore(us, stream);
  e->internal_units = us;

  us = (struct unit_system *)malloc(sizeof(struct unit_system));
  units_struct_restore(us, stream);
  e->snapshot_units = us;

  struct cosmology *cosmo =
      (struct cosmology *)malloc(sizeof(struct cosmology));
  cosmology_struct_restore(e->policy & engine_policy_cosmology, cosmo, stream);
  e->cosmology = cosmo;

#ifdef WITH_MPI
  struct repartition *reparttype =
      (struct repartition *)malloc(sizeof(struct repartition));
  partition_struct_restore(reparttype, stream);
  e->reparttype = reparttype;
#endif

  struct phys_const *physical_constants =
      (struct phys_const *)malloc(sizeof(struct phys_const));
  phys_const_struct_restore(physical_constants, stream);
  e->physical_constants = physical_constants;

  struct hydro_props *hydro_properties =
      (struct hydro_props *)malloc(sizeof(struct hydro_props));
  hydro_props_struct_restore(hydro_properties, stream);
  e->hydro_properties = hydro_properties;

  struct gravity_props *gravity_properties =
      (struct gravity_props *)malloc(sizeof(struct gravity_props));
  gravity_props_struct_restore(gravity_properties, stream);
  e->gravity_properties = gravity_properties;

  struct stars_props *stars_properties =
      (struct stars_props *)malloc(sizeof(struct stars_props));
  stars_props_struct_restore(stars_properties, stream);
  e->stars_properties = stars_properties;

  struct pm_mesh *mesh = (struct pm_mesh *)malloc(sizeof(struct pm_mesh));
  pm_mesh_struct_restore(mesh, stream);
  e->mesh = mesh;

  struct external_potential *external_potential =
      (struct external_potential *)malloc(sizeof(struct external_potential));
  potential_struct_restore(external_potential, stream);
  e->external_potential = external_potential;

  struct cooling_function_data *cooling_func =
      (struct cooling_function_data *)malloc(
          sizeof(struct cooling_function_data));
  cooling_struct_restore(cooling_func, stream);
  e->cooling_func = cooling_func;

  struct chemistry_global_data *chemistry =
      (struct chemistry_global_data *)malloc(
          sizeof(struct chemistry_global_data));
  chemistry_struct_restore(chemistry, stream);
  e->chemistry = chemistry;

  struct sourceterms *sourceterms =
      (struct sourceterms *)malloc(sizeof(struct sourceterms));
  sourceterms_struct_restore(sourceterms, stream);
  e->sourceterms = sourceterms;

  struct swift_params *parameter_file =
      (struct swift_params *)malloc(sizeof(struct swift_params));
  parser_struct_restore(parameter_file, stream);
  e->parameter_file = parameter_file;

  if (e->output_list_snapshots) {
    struct output_list *output_list_snapshots =
        (struct output_list *)malloc(sizeof(struct output_list));
    output_list_struct_restore(output_list_snapshots, stream);
    e->output_list_snapshots = output_list_snapshots;
  }

  if (e->output_list_stats) {
    struct output_list *output_list_stats =
        (struct output_list *)malloc(sizeof(struct output_list));
    output_list_struct_restore(output_list_stats, stream);
    e->output_list_stats = output_list_stats;
  }

  if (e->output_list_stf) {
    struct output_list *output_list_stf =
        (struct output_list *)malloc(sizeof(struct output_list));
    output_list_struct_restore(output_list_stf, stream);
    e->output_list_stf = output_list_stf;
  }

#ifdef EOS_PLANETARY
  eos_init(&eos, e->physical_constants, e->snapshot_units, e->parameter_file);
#endif

  /* Want to force a rebuild before using this engine. Wait to repartition.*/
  e->forcerebuild = 1;
  e->forcerepart = 0;
}<|MERGE_RESOLUTION|>--- conflicted
+++ resolved
@@ -2771,8 +2771,7 @@
         engine_addlink(e, &ci->grav, t);
       } else if (t_subtype == task_subtype_external_grav) {
         engine_addlink(e, &ci->grav, t);
-      }
-      if (t->subtype == task_subtype_stars_density) {
+      } else if (t->subtype == task_subtype_stars_density) {
         engine_addlink(e, &ci->stars_density, t);
       }
 
@@ -2787,16 +2786,15 @@
       } else if (t_subtype == task_subtype_grav) {
         engine_addlink(e, &ci->grav, t);
         engine_addlink(e, &cj->grav, t);
+      } else if (t->subtype == task_subtype_stars_density) {
+        engine_addlink(e, &ci->stars_density, t);
+        engine_addlink(e, &cj->stars_density, t);
       }
 #ifdef SWIFT_DEBUG_CHECKS
       else if (t_subtype == task_subtype_external_grav) {
         error("Found a pair/external-gravity task...");
       }
 #endif
-      if (t->subtype == task_subtype_stars_density) {
-        engine_addlink(e, &ci->stars_density, t);
-        engine_addlink(e, &cj->stars_density, t);
-      }
 
       /* Link sub-self tasks to cells. */
     } else if (t_type == task_type_sub_self) {
@@ -2808,8 +2806,7 @@
         engine_addlink(e, &ci->grav, t);
       } else if (t_subtype == task_subtype_external_grav) {
         engine_addlink(e, &ci->grav, t);
-      }
-      if (t->subtype == task_subtype_stars_density) {
+      } else if (t->subtype == task_subtype_stars_density) {
         engine_addlink(e, &ci->stars_density, t);
       }
 
@@ -2824,8 +2821,7 @@
       } else if (t_subtype == task_subtype_grav) {
         engine_addlink(e, &ci->grav, t);
         engine_addlink(e, &cj->grav, t);
-      }
-      if (t->subtype == task_subtype_stars_density) {
+      } else if (t->subtype == task_subtype_stars_density) {
         engine_addlink(e, &ci->stars_density, t);
         engine_addlink(e, &cj->stars_density, t);
       }
@@ -3304,7 +3300,7 @@
 
 /**
  * @brief Duplicates the first hydro loop and construct all the
- * dependencies for the hydro part
+ * dependencies for the stars
  *
  * This is done by looping over all the previously constructed tasks
  * and adding another task involving the same cells but this time
@@ -3734,8 +3730,8 @@
 #endif
 
       /* Activate the star density */
-      else if (t->type == task_type_self &&
-               t->subtype == task_subtype_stars_density) {
+      else if (t_type == task_type_self &&
+               t_subtype == task_subtype_stars_density) {
         if (cell_is_active_stars(ci, e)) {
           scheduler_activate(s, t);
           cell_activate_drift_part(ci, s);
@@ -3744,8 +3740,8 @@
       }
 
       /* Store current values of dx_max and h_max. */
-      else if (t->type == task_type_sub_self &&
-               t->subtype == task_subtype_stars_density) {
+      else if (t_type == task_type_sub_self &&
+               t_subtype == task_subtype_stars_density) {
         if (cell_is_active_stars(ci, e)) {
           scheduler_activate(s, t);
           cell_activate_subcell_stars_tasks(ci, NULL, s);
@@ -3806,13 +3802,9 @@
         scheduler_activate(s, t);
 
         /* Set the correct sorting flags */
-<<<<<<< HEAD
-        if (t->type == task_type_pair &&
-            (t->subtype == task_subtype_density ||
-             t->subtype == task_subtype_stars_density)) {
-=======
-        if (t_type == task_type_pair && t_subtype == task_subtype_density) {
->>>>>>> ffc8ecf8
+        if (t_type == task_type_pair &&
+            (t_subtype == task_subtype_density ||
+             t_subtype == task_subtype_stars_density)) {
 
           /* Store some values. */
           atomic_or(&ci->requires_sorts, 1 << t->flags);
@@ -3831,28 +3823,22 @@
         }
 
         /* Store current values of dx_max and h_max. */
-<<<<<<< HEAD
-        else if (t->type == task_type_sub_pair &&
-                 (t->subtype == task_subtype_density ||
-                  t->subtype == task_subtype_stars_density)) {
-=======
         else if (t_type == task_type_sub_pair &&
-                 t_subtype == task_subtype_density) {
->>>>>>> ffc8ecf8
+                 (t_subtype == task_subtype_density ||
+                  t_subtype == task_subtype_stars_density)) {
           cell_activate_subcell_hydro_tasks(t->ci, t->cj, s);
         }
       }
 
-<<<<<<< HEAD
       /* Stars */
-      if (t->subtype == task_subtype_stars_density &&
+      if (t_subtype == task_subtype_stars_density &&
           ((ci_active_stars && ci->nodeID == engine_rank) ||
            (cj_active_stars && cj->nodeID == engine_rank))) {
 
         scheduler_activate(s, t);
 
         /* Set the correct sorting flags */
-        if (t->type == task_type_pair) {
+        if (t_type == task_type_pair) {
 
           /* Store some values. */
           atomic_or(&ci->requires_sorts, 1 << t->flags);
@@ -3861,11 +3847,11 @@
           cj->dx_max_sort_old = cj->dx_max_sort;
 
           /* Activate the hydro drift tasks. */
-          if (ci->nodeID == engine_rank) {
+          if (ci_nodeID == nodeID) {
             cell_activate_drift_part(ci, s);
             cell_activate_drift_gpart(ci, s);
           }
-          if (cj->nodeID == engine_rank) {
+          if (cj_nodeID == nodeID) {
             cell_activate_drift_part(cj, s);
             cell_activate_drift_gpart(cj, s);
           }
@@ -3877,19 +3863,14 @@
         }
 
         /* Store current values of dx_max and h_max. */
-        else if (t->type == task_type_sub_pair) {
+        else if (t_type == task_type_sub_pair) {
           cell_activate_subcell_stars_tasks(t->ci, t->cj, s);
         }
       }
 
-      if ((t->subtype == task_subtype_grav) &&
-          ((ci_active_gravity && ci->nodeID == engine_rank) ||
-           (cj_active_gravity && cj->nodeID == engine_rank))) {
-=======
       if ((t_subtype == task_subtype_grav) &&
           ((ci_active_gravity && ci_nodeID == nodeID) ||
            (cj_active_gravity && cj_nodeID == nodeID))) {
->>>>>>> ffc8ecf8
 
         scheduler_activate(s, t);
 
@@ -4000,6 +3981,8 @@
 
       /* Only interested in stars_density tasks as of here. */
       if (t->subtype == task_subtype_stars_density) {
+
+	// LOIC: Need implementing
 
         /* Too much particle movement? */
         if (cell_need_rebuild_for_pair(ci, cj)) *rebuild_space = 1;
@@ -4197,9 +4180,9 @@
     }
 
     /* Star ghost tasks ? */
-    else if (t->type == task_type_stars_ghost ||
-             t->type == task_type_stars_ghost_in ||
-             t->type == task_type_stars_ghost_out) {
+    else if (t_type == task_type_stars_ghost ||
+             t_type == task_type_stars_ghost_in ||
+             t_type == task_type_stars_ghost_out) {
       if (cell_is_active_stars(t->ci, e)) scheduler_activate(s, t);
     }
 
