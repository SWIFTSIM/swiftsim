/*******************************************************************************
 * This file is part of SWIFT.
 * Copyright (c) 2012 Pedro Gonnet (pedro.gonnet@durham.ac.uk)
 *                    Matthieu Schaller (matthieu.schaller@durham.ac.uk)
 *               2015 Peter W. Draper (p.w.draper@durham.ac.uk)
 *                    Angus Lepper (angus.lepper@ed.ac.uk)
 *               2016 John A. Regan (john.a.regan@durham.ac.uk)
 *                    Tom Theuns (tom.theuns@durham.ac.uk)
 *
 * This program is free software: you can redistribute it and/or modify
 * it under the terms of the GNU Lesser General Public License as published
 * by the Free Software Foundation, either version 3 of the License, or
 * (at your option) any later version.
 *
 * This program is distributed in the hope that it will be useful,
 * but WITHOUT ANY WARRANTY; without even the implied warranty of
 * MERCHANTABILITY or FITNESS FOR A PARTICULAR PURPOSE.  See the
 * GNU General Public License for more details.
 *
 * You should have received a copy of the GNU Lesser General Public License
 * along with this program.  If not, see <http://www.gnu.org/licenses/>.
 *
 ******************************************************************************/

/* Config parameters. */
#include "../config.h"

/* Some standard headers. */
#include <float.h>
#include <limits.h>
#include <sched.h>
#include <stdbool.h>
#include <stdio.h>
#include <stdlib.h>
#include <string.h>
#include <unistd.h>

/* MPI headers. */
#ifdef WITH_MPI
#include <mpi.h>
#endif

#ifdef HAVE_LIBNUMA
#include <numa.h>
#endif

/* This object's header. */
#include "engine.h"

/* Local headers. */
#include "atomic.h"
#include "cell.h"
#include "clocks.h"
#include "cycle.h"
#include "debug.h"
#include "error.h"
#include "hydro.h"
#include "minmax.h"
#include "parallel_io.h"
#include "part.h"
#include "partition.h"
#include "proxy.h"
#include "runner.h"
#include "serial_io.h"
#include "single_io.h"
#include "timers.h"
#include "tools.h"
#include "units.h"
#include "version.h"

const char *engine_policy_names[16] = {"none",
                                       "rand",
                                       "steal",
                                       "keep",
                                       "block",
                                       "fix_dt",
                                       "cpu_tight",
                                       "mpi",
                                       "numa_affinity",
                                       "hydro",
                                       "self_gravity",
                                       "external_gravity",
                                       "cosmology_integration",
                                       "drift_all",
                                       "cooling",
                                       "sourceterms"};

/** The rank of the engine as a global variable (for messages). */
int engine_rank;

/**
 * @brief Link a density/force task to a cell.
 *
 * @param e The #engine.
 * @param l A pointer to the #link, will be modified atomically.
 * @param t The #task.
 *
 * @return The new #link pointer.
 */
void engine_addlink(struct engine *e, struct link **l, struct task *t) {

  /* Get the next free link. */
  const int ind = atomic_inc(&e->nr_links);
  if (ind >= e->size_links) {
    error("Link table overflow.");
  }
  struct link *res = &e->links[ind];

  /* Set it atomically. */
  res->t = t;
  res->next = atomic_swap(l, res);
}

/**
 * @brief Generate the hydro hierarchical tasks for a hierarchy of cells -
 * i.e. all the O(Npart) tasks.
 *
 * Tasks are only created here. The dependencies will be added later on.
 *
 * Note that there is no need to recurse below the super-cell.
 *
 * @param e The #engine.
 * @param c The #cell.
 * @param super The super #cell.
 */
void engine_make_hierarchical_tasks(struct engine *e, struct cell *c) {

  struct scheduler *s = &e->sched;

  const int is_fixdt = (e->policy & engine_policy_fixdt) == engine_policy_fixdt;
  const int is_with_cooling =
      (e->policy & engine_policy_cooling) == engine_policy_cooling;
  const int is_with_sourceterms =
      (e->policy & engine_policy_sourceterms) == engine_policy_sourceterms;

  /* Are we in a super-cell ? */
  if (c->super == c) {

    /* Local tasks only... */
    if (c->nodeID == e->nodeID) {

      /* Add the init task. */
      c->init = scheduler_addtask(s, task_type_init, task_subtype_none, 0, 0, c,
                                  NULL, 0);

      /* Add the kick task that matches the policy. */
      if (is_fixdt) {
        c->kick = scheduler_addtask(s, task_type_kick_fixdt, task_subtype_none,
                                    0, 0, c, NULL, 0);
      } else {
        c->kick = scheduler_addtask(s, task_type_kick, task_subtype_none, 0, 0,
                                    c, NULL, 0);
      }

      /* Generate the ghost task. */

      c->ghost = scheduler_addtask(s, task_type_ghost, task_subtype_none, 0, 0,
                                   c, NULL, 0);

#ifdef EXTRA_HYDRO_LOOP
      /* Generate the extra ghost task. */
      if (is_hydro)
        c->extra_ghost = scheduler_addtask(s, task_type_extra_ghost,
                                           task_subtype_none, 0, 0, c, NULL, 0);
#endif


      /* Cooling task */

      if (is_with_cooling)
        c->cooling = scheduler_addtask(s, task_type_cooling, task_subtype_none,
                                       0, 0, c, NULL, 0);
      /* add source terms */
      if (is_with_sourceterms)
        c->sourceterms = scheduler_addtask(s, task_type_sourceterms,
                                           task_subtype_none, 0, 0, c, NULL, 0);
    }

  } else { /* We are above the super-cell so need to go deeper */

#ifdef SWIFT_DEBUG_CHECKS
    if (c->super != NULL) error("Incorrectly set super pointer");
#endif

    /* Recurse. */
    if (c->split)
      for (int k = 0; k < 8; k++)
        if (c->progeny[k] != NULL)
          engine_make_hierarchical_tasks(e, c->progeny[k]);
  }
}

/**
 * @brief Redistribute the particles amongst the nodes according
 *      to their cell's node IDs.
 *
 * The strategy here is as follows:
 * 1) Each node counts the number of particles it has to send to each other
 * node.
 * 2) The number of particles of each type is then exchanged.
 * 3) The particles to send are placed in a temporary buffer in which the
 * part-gpart links are preserved.
 * 4) Each node allocates enough space for the new particles.
 * 5) (Asynchronous) communications are issued to transfer the data.
 *
 *
 * @param e The #engine.
 */
void engine_redistribute(struct engine *e) {

#ifdef WITH_MPI

  const int nr_nodes = e->nr_nodes;
  const int nodeID = e->nodeID;
  struct space *s = e->s;
  struct cell *cells = s->cells_top;
  const int nr_cells = s->nr_cells;
  const int *cdim = s->cdim;
  const double iwidth[3] = {s->iwidth[0], s->iwidth[1], s->iwidth[2]};
  const double dim[3] = {s->dim[0], s->dim[1], s->dim[2]};
  struct part *parts = s->parts;
  struct xpart *xparts = s->xparts;
  struct gpart *gparts = s->gparts;
  ticks tic = getticks();

  /* Allocate temporary arrays to store the counts of particles to be sent
     and the destination of each particle */
  int *counts, *g_counts;
  if ((counts = (int *)malloc(sizeof(int) * nr_nodes * nr_nodes)) == NULL)
    error("Failed to allocate count temporary buffer.");
  if ((g_counts = (int *)malloc(sizeof(int) * nr_nodes * nr_nodes)) == NULL)
    error("Failed to allocate gcount temporary buffer.");
  bzero(counts, sizeof(int) * nr_nodes * nr_nodes);
  bzero(g_counts, sizeof(int) * nr_nodes * nr_nodes);

  /* Allocate the destination index arrays. */
  int *dest, *g_dest;
  if ((dest = (int *)malloc(sizeof(int) * s->nr_parts)) == NULL)
    error("Failed to allocate dest temporary buffer.");
  if ((g_dest = (int *)malloc(sizeof(int) * s->nr_gparts)) == NULL)
    error("Failed to allocate g_dest temporary buffer.");

  /* Get destination of each particle */
  for (size_t k = 0; k < s->nr_parts; k++) {

    /* Periodic boundary conditions */
    for (int j = 0; j < 3; j++) {
      if (parts[k].x[j] < 0.0)
        parts[k].x[j] += dim[j];
      else if (parts[k].x[j] >= dim[j])
        parts[k].x[j] -= dim[j];
    }
    const int cid =
        cell_getid(cdim, parts[k].x[0] * iwidth[0], parts[k].x[1] * iwidth[1],
                   parts[k].x[2] * iwidth[2]);
#ifdef SWIFT_DEBUG_CHECKS
    if (cid < 0 || cid >= s->nr_cells)
      error("Bad cell id %i for part %zu at [%.3e,%.3e,%.3e].", cid, k,
            parts[k].x[0], parts[k].x[1], parts[k].x[2]);
#endif

    dest[k] = cells[cid].nodeID;

    /* The counts array is indexed as count[from * nr_nodes + to]. */
    counts[nodeID * nr_nodes + dest[k]] += 1;
  }

  /* Sort the particles according to their cell index. */
  space_parts_sort(s, dest, s->nr_parts, 0, nr_nodes - 1, e->verbose);

  /* We need to re-link the gpart partners of parts. */
  if (s->nr_parts > 0) {
    int current_dest = dest[0];
    size_t count_this_dest = 0;
    for (size_t k = 0; k < s->nr_parts; ++k) {
      if (s->parts[k].gpart != NULL) {

        /* As the addresses will be invalidated by the communications, we will
         * instead store the absolute index from the start of the sub-array of
         * particles to be sent to a given node.
         * Recall that gparts without partners have a negative id.
         * We will restore the pointers on the receiving node later on. */
        if (dest[k] != current_dest) {
          current_dest = dest[k];
          count_this_dest = 0;
        }

#ifdef SWIFT_DEBUG_CHECKS
        if (s->parts[k].gpart->id_or_neg_offset >= 0)
          error("Trying to link a partnerless gpart !");
#endif

        s->parts[k].gpart->id_or_neg_offset = -count_this_dest;
        count_this_dest++;
      }
    }
  }

  /* Get destination of each g-particle */
  for (size_t k = 0; k < s->nr_gparts; k++) {

    /* Periodic boundary conditions */
    for (int j = 0; j < 3; j++) {
      if (gparts[k].x[j] < 0.0)
        gparts[k].x[j] += dim[j];
      else if (gparts[k].x[j] >= dim[j])
        gparts[k].x[j] -= dim[j];
    }
    const int cid =
        cell_getid(cdim, gparts[k].x[0] * iwidth[0], gparts[k].x[1] * iwidth[1],
                   gparts[k].x[2] * iwidth[2]);
#ifdef SWIFT_DEBUG_CHECKS
    if (cid < 0 || cid >= s->nr_cells)
      error("Bad cell id %i for part %zu at [%.3e,%.3e,%.3e].", cid, k,
            gparts[k].x[0], gparts[k].x[1], gparts[k].x[2]);
#endif

    g_dest[k] = cells[cid].nodeID;

    /* The counts array is indexed as count[from * nr_nodes + to]. */
    g_counts[nodeID * nr_nodes + g_dest[k]] += 1;
  }

  /* Sort the gparticles according to their cell index. */
  space_gparts_sort(s, g_dest, s->nr_gparts, 0, nr_nodes - 1, e->verbose);

  /* Get all the counts from all the nodes. */
  if (MPI_Allreduce(MPI_IN_PLACE, counts, nr_nodes * nr_nodes, MPI_INT, MPI_SUM,
                    MPI_COMM_WORLD) != MPI_SUCCESS)
    error("Failed to allreduce particle transfer counts.");

  /* Get all the g_counts from all the nodes. */
  if (MPI_Allreduce(MPI_IN_PLACE, g_counts, nr_nodes * nr_nodes, MPI_INT,
                    MPI_SUM, MPI_COMM_WORLD) != MPI_SUCCESS)
    error("Failed to allreduce gparticle transfer counts.");

  /* Each node knows how many parts and gparts will be transferred to every
     other node. We can start preparing to receive data */

  /* Get the new number of parts and gparts for this node */
  size_t nr_parts = 0, nr_gparts = 0;
  for (int k = 0; k < nr_nodes; k++) nr_parts += counts[k * nr_nodes + nodeID];
  for (int k = 0; k < nr_nodes; k++)
    nr_gparts += g_counts[k * nr_nodes + nodeID];

  /* Allocate the new arrays with some extra margin */
  struct part *parts_new = NULL;
  struct xpart *xparts_new = NULL;
  struct gpart *gparts_new = NULL;
  if (posix_memalign((void **)&parts_new, part_align,
                     sizeof(struct part) * nr_parts *
                         engine_redistribute_alloc_margin) != 0)
    error("Failed to allocate new part data.");
  if (posix_memalign((void **)&xparts_new, xpart_align,
                     sizeof(struct xpart) * nr_parts *
                         engine_redistribute_alloc_margin) != 0)
    error("Failed to allocate new xpart data.");
  if (posix_memalign((void **)&gparts_new, gpart_align,
                     sizeof(struct gpart) * nr_gparts *
                         engine_redistribute_alloc_margin) != 0)
    error("Failed to allocate new gpart data.");

  /* Prepare MPI requests for the asynchronous communications */
  MPI_Request *reqs;
  if ((reqs = (MPI_Request *)malloc(sizeof(MPI_Request) * 6 * nr_nodes)) ==
      NULL)
    error("Failed to allocate MPI request list.");
  for (int k = 0; k < 6 * nr_nodes; k++) reqs[k] = MPI_REQUEST_NULL;

  /* Emit the sends and recvs for the particle and gparticle data. */
  size_t offset_send = 0, offset_recv = 0;
  size_t g_offset_send = 0, g_offset_recv = 0;
  for (int k = 0; k < nr_nodes; k++) {

    /* Indices in the count arrays of the node of interest */
    const int ind_send = nodeID * nr_nodes + k;
    const int ind_recv = k * nr_nodes + nodeID;

    /* Are we sending any part/xpart ? */
    if (counts[ind_send] > 0) {

      /* message("Sending %d part to node %d", counts[ind_send], k); */

      /* If the send is to the same node, just copy */
      if (k == nodeID) {
        memcpy(&parts_new[offset_recv], &s->parts[offset_send],
               sizeof(struct part) * counts[ind_recv]);
        memcpy(&xparts_new[offset_recv], &s->xparts[offset_send],
               sizeof(struct xpart) * counts[ind_recv]);
        offset_send += counts[ind_send];
        offset_recv += counts[ind_recv];

        /* Else, emit some communications */
      } else {
        if (MPI_Isend(&s->parts[offset_send], counts[ind_send], part_mpi_type,
                      k, 3 * ind_send + 0, MPI_COMM_WORLD,
                      &reqs[6 * k]) != MPI_SUCCESS)
          error("Failed to isend parts to node %i.", k);
        if (MPI_Isend(&s->xparts[offset_send], counts[ind_send], xpart_mpi_type,
                      k, 3 * ind_send + 1, MPI_COMM_WORLD,
                      &reqs[6 * k + 1]) != MPI_SUCCESS)
          error("Failed to isend xparts to node %i.", k);
        offset_send += counts[ind_send];
      }
    }

    /* Are we sending any gpart ? */
    if (g_counts[ind_send] > 0) {

      /* message("Sending %d gpart to node %d", g_counts[ind_send], k); */

      /* If the send is to the same node, just copy */
      if (k == nodeID) {
        memcpy(&gparts_new[g_offset_recv], &s->gparts[g_offset_send],
               sizeof(struct gpart) * g_counts[ind_recv]);
        g_offset_send += g_counts[ind_send];
        g_offset_recv += g_counts[ind_recv];

        /* Else, emit some communications */
      } else {
        if (MPI_Isend(&s->gparts[g_offset_send], g_counts[ind_send],
                      gpart_mpi_type, k, 3 * ind_send + 2, MPI_COMM_WORLD,
                      &reqs[6 * k + 2]) != MPI_SUCCESS)
          error("Failed to isend gparts to node %i.", k);
        g_offset_send += g_counts[ind_send];
      }
    }

    /* Now emit the corresponding Irecv() */

    /* Are we receiving any part/xpart from this node ? */
    if (k != nodeID && counts[ind_recv] > 0) {
      if (MPI_Irecv(&parts_new[offset_recv], counts[ind_recv], part_mpi_type, k,
                    3 * ind_recv + 0, MPI_COMM_WORLD,
                    &reqs[6 * k + 3]) != MPI_SUCCESS)
        error("Failed to emit irecv of parts from node %i.", k);
      if (MPI_Irecv(&xparts_new[offset_recv], counts[ind_recv], xpart_mpi_type,
                    k, 3 * ind_recv + 1, MPI_COMM_WORLD,
                    &reqs[6 * k + 4]) != MPI_SUCCESS)
        error("Failed to emit irecv of xparts from node %i.", k);
      offset_recv += counts[ind_recv];
    }

    /* Are we receiving any gpart from this node ? */
    if (k != nodeID && g_counts[ind_recv] > 0) {
      if (MPI_Irecv(&gparts_new[g_offset_recv], g_counts[ind_recv],
                    gpart_mpi_type, k, 3 * ind_recv + 2, MPI_COMM_WORLD,
                    &reqs[6 * k + 5]) != MPI_SUCCESS)
        error("Failed to emit irecv of gparts from node %i.", k);
      g_offset_recv += g_counts[ind_recv];
    }
  }

  /* Wait for all the sends and recvs to tumble in. */
  MPI_Status stats[6 * nr_nodes];
  int res;
  if ((res = MPI_Waitall(6 * nr_nodes, reqs, stats)) != MPI_SUCCESS) {
    for (int k = 0; k < 6 * nr_nodes; k++) {
      char buff[MPI_MAX_ERROR_STRING];
      MPI_Error_string(stats[k].MPI_ERROR, buff, &res);
      message("request %i has error '%s'.", k, buff);
    }
    error("Failed during waitall for part data.");
  }

  /* We now need to restore the part<->gpart links */
  size_t offset_parts = 0, offset_gparts = 0;
  for (int node = 0; node < nr_nodes; ++node) {

    const int ind_recv = node * nr_nodes + nodeID;
    const size_t count_parts = counts[ind_recv];
    const size_t count_gparts = g_counts[ind_recv];

    /* Loop over the gparts received from that node */
    for (size_t k = offset_gparts; k < offset_gparts + count_gparts; ++k) {

      /* Does this gpart have a partner ? */
      if (gparts_new[k].id_or_neg_offset <= 0) {

        const ptrdiff_t partner_index =
            offset_parts - gparts_new[k].id_or_neg_offset;

        /* Re-link */
        gparts_new[k].id_or_neg_offset = -partner_index;
        parts_new[partner_index].gpart = &gparts_new[k];
      }
    }

    offset_parts += count_parts;
    offset_gparts += count_gparts;
  }

#ifdef SWIFT_DEBUG_CHECKS
  /* Verify that all parts are in the right place. */
  for (size_t k = 0; k < nr_parts; k++) {
    const int cid = cell_getid(cdim, parts_new[k].x[0] * iwidth[0],
                               parts_new[k].x[1] * iwidth[1],
                               parts_new[k].x[2] * iwidth[2]);
    if (cells[cid].nodeID != nodeID)
      error("Received particle (%zu) that does not belong here (nodeID=%i).", k,
            cells[cid].nodeID);
  }

  /* Verify that the links are correct */
  for (size_t k = 0; k < nr_gparts; ++k) {

    if (gparts_new[k].id_or_neg_offset <= 0) {

      struct part *part = &parts_new[-gparts_new[k].id_or_neg_offset];

      if (part->gpart != &gparts_new[k]) error("Linking problem !");

      if (gparts_new[k].x[0] != part->x[0] ||
          gparts_new[k].x[1] != part->x[1] || gparts_new[k].x[2] != part->x[2])
        error("Linked particles are not at the same position !");
    }
  }
  for (size_t k = 0; k < nr_parts; ++k) {

    if (parts_new[k].gpart != NULL &&
        parts_new[k].gpart->id_or_neg_offset != -(ptrdiff_t)k) {
      error("Linking problem !");
    }
  }
#endif

  /* Set the new part data, free the old. */
  free(parts);
  free(xparts);
  free(gparts);
  s->parts = parts_new;
  s->xparts = xparts_new;
  s->gparts = gparts_new;
  s->nr_parts = nr_parts;
  s->nr_gparts = nr_gparts;
  s->size_parts = engine_redistribute_alloc_margin * nr_parts;
  s->size_gparts = engine_redistribute_alloc_margin * nr_gparts;

  /* Clean up the temporary stuff. */
  free(reqs);
  free(counts);
  free(dest);

  /* Be verbose about what just happened. */
  if (e->verbose) {
    int my_cells = 0;
    for (int k = 0; k < nr_cells; k++)
      if (cells[k].nodeID == nodeID) my_cells += 1;
    message("node %i now has %zu parts and %zu gparts in %i cells.", nodeID,
            nr_parts, nr_gparts, my_cells);
  }

  if (e->verbose)
    message("took %.3f %s.", clocks_from_ticks(getticks() - tic),
            clocks_getunit());
#else
  error("SWIFT was not compiled with MPI support.");
#endif
}

/**
 * @brief Repartition the cells amongst the nodes.
 *
 * @param e The #engine.
 */
void engine_repartition(struct engine *e) {

#if defined(WITH_MPI) && defined(HAVE_METIS)

  ticks tic = getticks();

  /* Clear the repartition flag. */
  enum repartition_type reparttype = e->forcerepart;
  e->forcerepart = REPART_NONE;

  /* Nothing to do if only using a single node. Also avoids METIS
   * bug that doesn't handle this case well. */
  if (e->nr_nodes == 1) return;

  /* Do the repartitioning. */
  partition_repartition(reparttype, e->nodeID, e->nr_nodes, e->s,
                        e->sched.tasks, e->sched.nr_tasks);

  /* Now comes the tricky part: Exchange particles between all nodes.
     This is done in two steps, first allreducing a matrix of
     how many particles go from where to where, then re-allocating
     the parts array, and emitting the sends and receives.
     Finally, the space, tasks, and proxies need to be rebuilt. */

  /* Redistribute the particles between the nodes. */
  engine_redistribute(e);

  /* Make the proxies. */
  engine_makeproxies(e);

  /* Tell the engine it should re-build whenever possible */
  e->forcerebuild = 1;

  if (e->verbose)
    message("took %.3f %s.", clocks_from_ticks(getticks() - tic),
            clocks_getunit());
#else
  error("SWIFT was not compiled with MPI and METIS support.");
#endif
}

/**
 * @brief Add up/down gravity tasks to a cell hierarchy.
 *
 * @param e The #engine.
 * @param c The #cell
 * @param up The upward gravity #task.
 * @param down The downward gravity #task.
 */
void engine_addtasks_grav(struct engine *e, struct cell *c, struct task *up,
                          struct task *down) {

  /* Link the tasks to this cell. */
  c->grav_up = up;
  c->grav_down = down;

  /* Recurse? */
  if (c->split)
    for (int k = 0; k < 8; k++)
      if (c->progeny[k] != NULL)
        engine_addtasks_grav(e, c->progeny[k], up, down);
}

/**
 * @brief Add send tasks to a hierarchy of cells.
 *
 * @param e The #engine.
 * @param ci The sending #cell.
 * @param cj Dummy cell containing the nodeID of the receiving node.
 * @param t_xv The send_xv #task, if it has already been created.
 * @param t_rho The send_rho #task, if it has already been created.
 * @param t_gradient The send_gradient #task, if already created.
 * @param t_ti The send_ti #task, if required and has already been created.
 */
void engine_addtasks_send(struct engine *e, struct cell *ci, struct cell *cj,
                          struct task *t_xv, struct task *t_rho,
                          struct task *t_gradient, struct task *t_ti) {

#ifdef WITH_MPI
  struct link *l = NULL;
  struct scheduler *s = &e->sched;
  const int nodeID = cj->nodeID;

  /* Check if any of the density tasks are for the target node. */
  for (l = ci->density; l != NULL; l = l->next)
    if (l->t->ci->nodeID == nodeID ||
        (l->t->cj != NULL && l->t->cj->nodeID == nodeID))
      break;

  /* If so, attach send tasks. */
  if (l != NULL) {

    /* Create the tasks and their dependencies? */
    if (t_xv == NULL) {
      t_xv = scheduler_addtask(s, task_type_send, task_subtype_none,
                               4 * ci->tag, 0, ci, cj, 0);
      t_rho = scheduler_addtask(s, task_type_send, task_subtype_none,
                                4 * ci->tag + 1, 0, ci, cj, 0);
      if (!(e->policy & engine_policy_fixdt))
        t_ti = scheduler_addtask(s, task_type_send, task_subtype_tend,
                                 4 * ci->tag + 2, 0, ci, cj, 0);
#ifdef EXTRA_HYDRO_LOOP
      t_gradient = scheduler_addtask(s, task_type_send, task_subtype_none,
                                     4 * ci->tag + 3, 0, ci, cj, 0);
#endif

#ifdef EXTRA_HYDRO_LOOP

      scheduler_addunlock(s, t_gradient, ci->super->kick);

      scheduler_addunlock(s, ci->super->extra_ghost, t_gradient);

      /* The send_rho task should unlock the super-cell's extra_ghost task. */
      scheduler_addunlock(s, t_rho, ci->super->extra_ghost);

      /* The send_rho task depends on the cell's ghost task. */
      scheduler_addunlock(s, ci->super->ghost, t_rho);

      /* The send_xv task should unlock the super-cell's ghost task. */
      scheduler_addunlock(s, t_xv, ci->super->ghost);

#else
      /* The send_rho task should unlock the super-cell's kick task. */
      scheduler_addunlock(s, t_rho, ci->super->kick);

      /* The send_rho task depends on the cell's ghost task. */
      scheduler_addunlock(s, ci->super->ghost, t_rho);

      /* The send_xv task should unlock the super-cell's ghost task. */
      scheduler_addunlock(s, t_xv, ci->super->ghost);
#endif

      /* The super-cell's kick task should unlock the send_ti task. */
      if (t_ti != NULL) scheduler_addunlock(s, ci->super->kick, t_ti);
    }

    /* Add them to the local cell. */
    engine_addlink(e, &ci->send_xv, t_xv);
    engine_addlink(e, &ci->send_rho, t_rho);
#ifdef EXTRA_HYDRO_LOOP
    engine_addlink(e, &ci->send_gradient, t_gradient);
#endif
    if (t_ti != NULL) engine_addlink(e, &ci->send_ti, t_ti);
  }

  /* Recurse? */
  if (ci->split)
    for (int k = 0; k < 8; k++)
      if (ci->progeny[k] != NULL)
        engine_addtasks_send(e, ci->progeny[k], cj, t_xv, t_rho, t_gradient,
                             t_ti);

#else
  error("SWIFT was not compiled with MPI support.");
#endif
}

/**
 * @brief Add recv tasks to a hierarchy of cells.
 *
 * @param e The #engine.
 * @param c The foreign #cell.
 * @param t_xv The recv_xv #task, if it has already been created.
 * @param t_rho The recv_rho #task, if it has already been created.
 * @param t_gradient The recv_gradient #task, if it has already been created.
 * @param t_ti The recv_ti #task, if required and has already been created.
 */
void engine_addtasks_recv(struct engine *e, struct cell *c, struct task *t_xv,
                          struct task *t_rho, struct task *t_gradient,
                          struct task *t_ti) {

#ifdef WITH_MPI
  struct scheduler *s = &e->sched;

  /* Do we need to construct a recv task?
     Note that since c is a foreign cell, all its density tasks will involve
     only the current rank, and thus we don't have to check them.*/
  if (t_xv == NULL && c->density != NULL) {

    /* Create the tasks. */
    t_xv = scheduler_addtask(s, task_type_recv, task_subtype_none, 4 * c->tag,
                             0, c, NULL, 0);
    t_rho = scheduler_addtask(s, task_type_recv, task_subtype_none,
                              4 * c->tag + 1, 0, c, NULL, 0);
    if (!(e->policy & engine_policy_fixdt))
      t_ti = scheduler_addtask(s, task_type_recv, task_subtype_tend,
                               4 * c->tag + 2, 0, c, NULL, 0);
#ifdef EXTRA_HYDRO_LOOP
    t_gradient = scheduler_addtask(s, task_type_recv, task_subtype_none,
                                   4 * c->tag + 3, 0, c, NULL, 0);
#endif
  }
  c->recv_xv = t_xv;
  c->recv_rho = t_rho;
  c->recv_gradient = t_gradient;
  c->recv_ti = t_ti;

/* Add dependencies. */
#ifdef EXTRA_HYDRO_LOOP
  for (struct link *l = c->density; l != NULL; l = l->next) {
    scheduler_addunlock(s, t_xv, l->t);
    scheduler_addunlock(s, l->t, t_rho);
  }
  for (struct link *l = c->gradient; l != NULL; l = l->next) {
    scheduler_addunlock(s, t_rho, l->t);
    scheduler_addunlock(s, l->t, t_gradient);
  }
  for (struct link *l = c->force; l != NULL; l = l->next) {
    scheduler_addunlock(s, t_gradient, l->t);
    if (t_ti != NULL) scheduler_addunlock(s, l->t, t_ti);
  }
  if (c->sorts != NULL) scheduler_addunlock(s, t_xv, c->sorts);
#else
  for (struct link *l = c->density; l != NULL; l = l->next) {
    scheduler_addunlock(s, t_xv, l->t);
    scheduler_addunlock(s, l->t, t_rho);
  }
  for (struct link *l = c->force; l != NULL; l = l->next) {
    scheduler_addunlock(s, t_rho, l->t);
    if (t_ti != NULL) scheduler_addunlock(s, l->t, t_ti);
  }
  if (c->sorts != NULL) scheduler_addunlock(s, t_xv, c->sorts);
#endif

  /* Recurse? */
  if (c->split)
    for (int k = 0; k < 8; k++)
      if (c->progeny[k] != NULL)
        engine_addtasks_recv(e, c->progeny[k], t_xv, t_rho, t_gradient, t_ti);

#else
  error("SWIFT was not compiled with MPI support.");
#endif
}

/**
 * @brief Exchange cell structures with other nodes.
 *
 * @param e The #engine.
 */
void engine_exchange_cells(struct engine *e) {

#ifdef WITH_MPI

  struct space *s = e->s;
  struct cell *cells = s->cells_top;
  const int nr_cells = s->nr_cells;
  const int nr_proxies = e->nr_proxies;
  int offset[nr_cells];
  MPI_Request reqs_in[engine_maxproxies];
  MPI_Request reqs_out[engine_maxproxies];
  MPI_Status status;
  ticks tic = getticks();

  /* Run through the cells and get the size of the ones that will be sent off.
   */
  int count_out = 0;
  for (int k = 0; k < nr_cells; k++) {
    offset[k] = count_out;
    if (cells[k].sendto)
      count_out += (cells[k].pcell_size = cell_getsize(&cells[k]));
  }

  /* Allocate the pcells. */
  struct pcell *pcells;
  if ((pcells = (struct pcell *)malloc(sizeof(struct pcell) * count_out)) ==
      NULL)
    error("Failed to allocate pcell buffer.");

  /* Pack the cells. */
  cell_next_tag = 0;
  for (int k = 0; k < nr_cells; k++)
    if (cells[k].sendto) {
      cell_pack(&cells[k], &pcells[offset[k]]);
      cells[k].pcell = &pcells[offset[k]];
    }

  /* Launch the proxies. */
  for (int k = 0; k < nr_proxies; k++) {
    proxy_cells_exch1(&e->proxies[k]);
    reqs_in[k] = e->proxies[k].req_cells_count_in;
    reqs_out[k] = e->proxies[k].req_cells_count_out;
  }

  /* Wait for each count to come in and start the recv. */
  for (int k = 0; k < nr_proxies; k++) {
    int pid = MPI_UNDEFINED;
    if (MPI_Waitany(nr_proxies, reqs_in, &pid, &status) != MPI_SUCCESS ||
        pid == MPI_UNDEFINED)
      error("MPI_Waitany failed.");
    // message( "request from proxy %i has arrived." , pid );
    proxy_cells_exch2(&e->proxies[pid]);
  }

  /* Wait for all the sends to have finished too. */
  if (MPI_Waitall(nr_proxies, reqs_out, MPI_STATUSES_IGNORE) != MPI_SUCCESS)
    error("MPI_Waitall on sends failed.");

  /* Set the requests for the cells. */
  for (int k = 0; k < nr_proxies; k++) {
    reqs_in[k] = e->proxies[k].req_cells_in;
    reqs_out[k] = e->proxies[k].req_cells_out;
  }

  /* Wait for each pcell array to come in from the proxies. */
  for (int k = 0; k < nr_proxies; k++) {
    int pid = MPI_UNDEFINED;
    if (MPI_Waitany(nr_proxies, reqs_in, &pid, &status) != MPI_SUCCESS ||
        pid == MPI_UNDEFINED)
      error("MPI_Waitany failed.");
    // message( "cell data from proxy %i has arrived." , pid );
    for (int count = 0, j = 0; j < e->proxies[pid].nr_cells_in; j++)
      count += cell_unpack(&e->proxies[pid].pcells_in[count],
                           e->proxies[pid].cells_in[j], e->s);
  }

  /* Wait for all the sends to have finished too. */
  if (MPI_Waitall(nr_proxies, reqs_out, MPI_STATUSES_IGNORE) != MPI_SUCCESS)
    error("MPI_Waitall on sends failed.");

  /* Count the number of particles we need to import and re-allocate
     the buffer if needed. */
  size_t count_parts_in = 0, count_gparts_in = 0;
  for (int k = 0; k < nr_proxies; k++)
    for (int j = 0; j < e->proxies[k].nr_cells_in; j++) {
      count_parts_in += e->proxies[k].cells_in[j]->count;
      count_gparts_in += e->proxies[k].cells_in[j]->gcount;
    }
  if (count_parts_in > s->size_parts_foreign) {
    if (s->parts_foreign != NULL) free(s->parts_foreign);
    s->size_parts_foreign = 1.1 * count_parts_in;
    if (posix_memalign((void **)&s->parts_foreign, part_align,
                       sizeof(struct part) * s->size_parts_foreign) != 0)
      error("Failed to allocate foreign part data.");
  }
  if (count_gparts_in > s->size_gparts_foreign) {
    if (s->gparts_foreign != NULL) free(s->gparts_foreign);
    s->size_gparts_foreign = 1.1 * count_gparts_in;
    if (posix_memalign((void **)&s->gparts_foreign, gpart_align,
                       sizeof(struct gpart) * s->size_gparts_foreign) != 0)
      error("Failed to allocate foreign gpart data.");
  }

  /* Unpack the cells and link to the particle data. */
  struct part *parts = s->parts_foreign;
  struct gpart *gparts = s->gparts_foreign;
  for (int k = 0; k < nr_proxies; k++) {
    for (int j = 0; j < e->proxies[k].nr_cells_in; j++) {
      cell_link_parts(e->proxies[k].cells_in[j], parts);
      cell_link_gparts(e->proxies[k].cells_in[j], gparts);
      parts = &parts[e->proxies[k].cells_in[j]->count];
      gparts = &gparts[e->proxies[k].cells_in[j]->gcount];
    }
  }
  s->nr_parts_foreign = parts - s->parts_foreign;
  s->nr_gparts_foreign = gparts - s->gparts_foreign;

  /* Free the pcell buffer. */
  free(pcells);

  if (e->verbose)
    message("took %.3f %s.", clocks_from_ticks(getticks() - tic),
            clocks_getunit());

#else
  error("SWIFT was not compiled with MPI support.");
#endif
}

/**
 * @brief Exchange straying parts with other nodes.
 *
 * @param e The #engine.
 * @param offset_parts The index in the parts array as of which the foreign
 *        parts reside.
 * @param ind_part The foreign #cell ID of each part.
 * @param Npart The number of stray parts, contains the number of parts received
 *        on return.
 * @param offset_gparts The index in the gparts array as of which the foreign
 *        parts reside.
 * @param ind_gpart The foreign #cell ID of each gpart.
 * @param Ngpart The number of stray gparts, contains the number of gparts
 *        received on return.
 *
 * Note that this function does not mess-up the linkage between parts and
 * gparts, i.e. the received particles have correct linkeage.
 */
void engine_exchange_strays(struct engine *e, size_t offset_parts,
                            int *ind_part, size_t *Npart, size_t offset_gparts,
                            int *ind_gpart, size_t *Ngpart) {

#ifdef WITH_MPI

  struct space *s = e->s;
  ticks tic = getticks();

  /* Re-set the proxies. */
  for (int k = 0; k < e->nr_proxies; k++) {
    e->proxies[k].nr_parts_out = 0;
    e->proxies[k].nr_gparts_out = 0;
  }

  /* Put the parts and gparts into the corresponding proxies. */
  for (size_t k = 0; k < *Npart; k++) {
    /* Get the target node and proxy ID. */
    const int node_id = e->s->cells_top[ind_part[k]].nodeID;
    if (node_id < 0 || node_id >= e->nr_nodes)
      error("Bad node ID %i.", node_id);
    const int pid = e->proxy_ind[node_id];
    if (pid < 0) {
      error(
          "Do not have a proxy for the requested nodeID %i for part with "
          "id=%lld, x=[%e,%e,%e].",
          node_id, s->parts[offset_parts + k].id,
          s->parts[offset_parts + k].x[0], s->parts[offset_parts + k].x[1],
          s->parts[offset_parts + k].x[2]);
    }

    /* Re-link the associated gpart with the buffer offset of the part. */
    if (s->parts[offset_parts + k].gpart != NULL) {
      s->parts[offset_parts + k].gpart->id_or_neg_offset =
          -e->proxies[pid].nr_parts_out;
    }

    /* Load the part and xpart into the proxy. */
    proxy_parts_load(&e->proxies[pid], &s->parts[offset_parts + k],
                     &s->xparts[offset_parts + k], 1);
  }
  for (size_t k = 0; k < *Ngpart; k++) {
    const int node_id = e->s->cells_top[ind_gpart[k]].nodeID;
    if (node_id < 0 || node_id >= e->nr_nodes)
      error("Bad node ID %i.", node_id);
    const int pid = e->proxy_ind[node_id];
    if (pid < 0)
      error(
          "Do not have a proxy for the requested nodeID %i for part with "
          "id=%lli, x=[%e,%e,%e].",
          node_id, s->gparts[offset_parts + k].id_or_neg_offset,
          s->gparts[offset_gparts + k].x[0], s->gparts[offset_parts + k].x[1],
          s->gparts[offset_gparts + k].x[2]);
    proxy_gparts_load(&e->proxies[pid], &s->gparts[offset_gparts + k], 1);
  }

  /* Launch the proxies. */
  MPI_Request reqs_in[3 * engine_maxproxies];
  MPI_Request reqs_out[3 * engine_maxproxies];
  for (int k = 0; k < e->nr_proxies; k++) {
    proxy_parts_exch1(&e->proxies[k]);
    reqs_in[k] = e->proxies[k].req_parts_count_in;
    reqs_out[k] = e->proxies[k].req_parts_count_out;
  }

  /* Wait for each count to come in and start the recv. */
  for (int k = 0; k < e->nr_proxies; k++) {
    int pid = MPI_UNDEFINED;
    if (MPI_Waitany(e->nr_proxies, reqs_in, &pid, MPI_STATUS_IGNORE) !=
            MPI_SUCCESS ||
        pid == MPI_UNDEFINED)
      error("MPI_Waitany failed.");
    // message( "request from proxy %i has arrived." , pid );
    proxy_parts_exch2(&e->proxies[pid]);
  }

  /* Wait for all the sends to have finished too. */
  if (MPI_Waitall(e->nr_proxies, reqs_out, MPI_STATUSES_IGNORE) != MPI_SUCCESS)
    error("MPI_Waitall on sends failed.");

  /* Count the total number of incoming particles and make sure we have
     enough space to accommodate them. */
  int count_parts_in = 0;
  int count_gparts_in = 0;
  for (int k = 0; k < e->nr_proxies; k++) {
    count_parts_in += e->proxies[k].nr_parts_in;
    count_gparts_in += e->proxies[k].nr_gparts_in;
  }
  if (e->verbose) {
    message("sent out %zu/%zu parts/gparts, got %i/%i back.", *Npart, *Ngpart,
            count_parts_in, count_gparts_in);
  }
  if (offset_parts + count_parts_in > s->size_parts) {
    message("re-allocating parts array.");
    s->size_parts = (offset_parts + count_parts_in) * engine_parts_size_grow;
    struct part *parts_new = NULL;
    struct xpart *xparts_new = NULL;
    if (posix_memalign((void **)&parts_new, part_align,
                       sizeof(struct part) * s->size_parts) != 0 ||
        posix_memalign((void **)&xparts_new, xpart_align,
                       sizeof(struct xpart) * s->size_parts) != 0)
      error("Failed to allocate new part data.");
    memcpy(parts_new, s->parts, sizeof(struct part) * offset_parts);
    memcpy(xparts_new, s->xparts, sizeof(struct xpart) * offset_parts);
    free(s->parts);
    free(s->xparts);
    s->parts = parts_new;
    s->xparts = xparts_new;
    for (size_t k = 0; k < offset_parts; k++) {
      if (s->parts[k].gpart != NULL) {
        s->parts[k].gpart->id_or_neg_offset = -k;
      }
    }
  }
  if (offset_gparts + count_gparts_in > s->size_gparts) {
    message("re-allocating gparts array.");
    s->size_gparts = (offset_gparts + count_gparts_in) * engine_parts_size_grow;
    struct gpart *gparts_new = NULL;
    if (posix_memalign((void **)&gparts_new, gpart_align,
                       sizeof(struct gpart) * s->size_gparts) != 0)
      error("Failed to allocate new gpart data.");
    memcpy(gparts_new, s->gparts, sizeof(struct gpart) * offset_gparts);
    free(s->gparts);
    s->gparts = gparts_new;
    for (size_t k = 0; k < offset_gparts; k++) {
      if (s->gparts[k].id_or_neg_offset < 0) {
        s->parts[-s->gparts[k].id_or_neg_offset].gpart = &s->gparts[k];
      }
    }
  }

  /* Collect the requests for the particle data from the proxies. */
  int nr_in = 0, nr_out = 0;
  for (int k = 0; k < e->nr_proxies; k++) {
    if (e->proxies[k].nr_parts_in > 0) {
      reqs_in[3 * k] = e->proxies[k].req_parts_in;
      reqs_in[3 * k + 1] = e->proxies[k].req_xparts_in;
      nr_in += 2;
    } else {
      reqs_in[3 * k] = reqs_in[3 * k + 1] = MPI_REQUEST_NULL;
    }
    if (e->proxies[k].nr_gparts_in > 0) {
      reqs_in[3 * k + 2] = e->proxies[k].req_gparts_in;
      nr_in += 1;
    } else {
      reqs_in[3 * k + 2] = MPI_REQUEST_NULL;
    }
    if (e->proxies[k].nr_parts_out > 0) {
      reqs_out[3 * k] = e->proxies[k].req_parts_out;
      reqs_out[3 * k + 1] = e->proxies[k].req_xparts_out;
      nr_out += 2;
    } else {
      reqs_out[3 * k] = reqs_out[3 * k + 1] = MPI_REQUEST_NULL;
    }
    if (e->proxies[k].nr_gparts_out > 0) {
      reqs_out[3 * k + 2] = e->proxies[k].req_gparts_out;
      nr_out += 1;
    } else {
      reqs_out[3 * k + 2] = MPI_REQUEST_NULL;
    }
  }

  /* Wait for each part array to come in and collect the new
     parts from the proxies. */
  int count_parts = 0, count_gparts = 0;
  for (int k = 0; k < nr_in; k++) {
    int err, pid;
    if ((err = MPI_Waitany(3 * e->nr_proxies, reqs_in, &pid,
                           MPI_STATUS_IGNORE)) != MPI_SUCCESS) {
      char buff[MPI_MAX_ERROR_STRING];
      int res;
      MPI_Error_string(err, buff, &res);
      error("MPI_Waitany failed (%s).", buff);
    }
    if (pid == MPI_UNDEFINED) break;
    // message( "request from proxy %i has arrived." , pid / 3 );
    pid = 3 * (pid / 3);

    /* If all the requests for a given proxy have arrived... */
    if (reqs_in[pid + 0] == MPI_REQUEST_NULL &&
        reqs_in[pid + 1] == MPI_REQUEST_NULL &&
        reqs_in[pid + 2] == MPI_REQUEST_NULL) {
      /* Copy the particle data to the part/xpart/gpart arrays. */
      struct proxy *prox = &e->proxies[pid / 3];
      memcpy(&s->parts[offset_parts + count_parts], prox->parts_in,
             sizeof(struct part) * prox->nr_parts_in);
      memcpy(&s->xparts[offset_parts + count_parts], prox->xparts_in,
             sizeof(struct xpart) * prox->nr_parts_in);
      memcpy(&s->gparts[offset_gparts + count_gparts], prox->gparts_in,
             sizeof(struct gpart) * prox->nr_gparts_in);
      /* for (int k = offset; k < offset + count; k++)
         message(
            "received particle %lli, x=[%.3e %.3e %.3e], h=%.3e, from node %i.",
            s->parts[k].id, s->parts[k].x[0], s->parts[k].x[1],
            s->parts[k].x[2], s->parts[k].h, p->nodeID); */

      /* Re-link the gparts. */
      for (int kk = 0; kk < prox->nr_gparts_in; kk++) {
        struct gpart *gp = &s->gparts[offset_gparts + count_gparts + kk];
        if (gp->id_or_neg_offset <= 0) {
          struct part *p =
              &s->parts[offset_gparts + count_parts - gp->id_or_neg_offset];
          gp->id_or_neg_offset = s->parts - p;
          p->gpart = gp;
        }
      }

      /* Advance the counters. */
      count_parts += prox->nr_parts_in;
      count_gparts += prox->nr_gparts_in;
    }
  }

  /* Wait for all the sends to have finished too. */
  if (nr_out > 0)
    if (MPI_Waitall(3 * e->nr_proxies, reqs_out, MPI_STATUSES_IGNORE) !=
        MPI_SUCCESS)
      error("MPI_Waitall on sends failed.");

  if (e->verbose)
    message("took %.3f %s.", clocks_from_ticks(getticks() - tic),
            clocks_getunit());

  /* Return the number of harvested parts. */
  *Npart = count_parts;
  *Ngpart = count_gparts;

#else
  error("SWIFT was not compiled with MPI support.");
#endif
}

/**
 * @brief Constructs the top-level tasks for the short-range gravity
 * interactions.
 *
 * All top-cells get a self task.
 * All neighbouring pairs get a pair task.
 * All non-neighbouring pairs within a range of 6 cells get a M-M task.
 *
 * @param e The #engine.
 */
void engine_make_gravity_tasks(struct engine *e) {

  struct space *s = e->s;
  struct scheduler *sched = &e->sched;
  const int nodeID = e->nodeID;
  struct cell *cells = s->cells_top;
  const int nr_cells = s->nr_cells;

  for (int cid = 0; cid < nr_cells; ++cid) {

    struct cell *ci = &cells[cid];

    /* Skip cells without gravity particles */
    if (ci->gcount == 0) continue;

    /* Is that neighbour local ? */
    if (ci->nodeID != nodeID) continue;

    /* If the cells is local build a self-interaction */
    scheduler_addtask(sched, task_type_self, task_subtype_grav, 0, 0, ci, NULL,
                      0);

    /* Let's also build a task for all the non-neighbouring pm calculations */
    scheduler_addtask(sched, task_type_grav_mm, task_subtype_none, 0, 0, ci,
                      NULL, 0);

    for (int cjd = cid + 1; cjd < nr_cells; ++cjd) {

      struct cell *cj = &cells[cjd];

      /* Skip cells without gravity particles */
      if (cj->gcount == 0) continue;

      /* Is that neighbour local ? */
      if (cj->nodeID != nodeID) continue;

      if (cell_are_neighbours(ci, cj))
        scheduler_addtask(sched, task_type_pair, task_subtype_grav, 0, 0, ci,
                          cj, 1);
    }
  }
}

void engine_make_external_gravity_tasks(struct engine *e) {

  struct space *s = e->s;
  struct scheduler *sched = &e->sched;
  const int nodeID = e->nodeID;
  struct cell *cells = s->cells_top;
  const int nr_cells = s->nr_cells;

  for (int cid = 0; cid < nr_cells; ++cid) {

    struct cell *ci = &cells[cid];

    /* Skip cells without gravity particles */
    if (ci->gcount == 0) continue;

    /* Is that neighbour local ? */
    if (ci->nodeID != nodeID) continue;

    /* If the cells is local build a self-interaction */
    scheduler_addtask(sched, task_type_self, task_subtype_external_grav, 0, 0,
                      ci, NULL, 0);
  }
}

/**
 * @brief Constructs the top-level pair tasks for the first hydro loop over
 * neighbours
 *
 * Here we construct all the tasks for all possible neighbouring non-empty
 * local cells in the hierarchy. No dependencies are being added thus far.
 * Additional loop over neighbours can later be added by simply duplicating
 * all the tasks created by this function.
 *
 * @param e The #engine.
 */
void engine_make_hydroloop_tasks(struct engine *e) {

  struct space *s = e->s;
  struct scheduler *sched = &e->sched;
  const int nodeID = e->nodeID;
  const int *cdim = s->cdim;
  struct cell *cells = s->cells_top;

  /* Run through the highest level of cells and add pairs. */
  for (int i = 0; i < cdim[0]; i++) {
    for (int j = 0; j < cdim[1]; j++) {
      for (int k = 0; k < cdim[2]; k++) {

        /* Get the cell */
        const int cid = cell_getid(cdim, i, j, k);
        struct cell *ci = &cells[cid];

        /* Skip cells without hydro particles */
        if (ci->count == 0) continue;

        /* If the cells is local build a self-interaction */
        if (ci->nodeID == nodeID)
          scheduler_addtask(sched, task_type_self, task_subtype_density, 0, 0,
                            ci, NULL, 0);

        /* Now loop over all the neighbours of this cell */
        for (int ii = -1; ii < 2; ii++) {
          int iii = i + ii;
          if (!s->periodic && (iii < 0 || iii >= cdim[0])) continue;
          iii = (iii + cdim[0]) % cdim[0];
          for (int jj = -1; jj < 2; jj++) {
            int jjj = j + jj;
            if (!s->periodic && (jjj < 0 || jjj >= cdim[1])) continue;
            jjj = (jjj + cdim[1]) % cdim[1];
            for (int kk = -1; kk < 2; kk++) {
              int kkk = k + kk;
              if (!s->periodic && (kkk < 0 || kkk >= cdim[2])) continue;
              kkk = (kkk + cdim[2]) % cdim[2];

              /* Get the neighbouring cell */
              const int cjd = cell_getid(cdim, iii, jjj, kkk);
              struct cell *cj = &cells[cjd];

              /* Is that neighbour local and does it have particles ? */
              if (cid >= cjd || cj->count == 0 ||
                  (ci->nodeID != nodeID && cj->nodeID != nodeID))
                continue;

              /* Construct the pair task */
              const int sid =
                  sortlistID[(kk + 1) + 3 * ((jj + 1) + 3 * (ii + 1))];
              scheduler_addtask(sched, task_type_pair, task_subtype_density,
                                sid, 0, ci, cj, 1);
            }
          }
        }
      }
    }
  }
}

/**
 * @brief Counts the tasks associated with one cell and constructs the links
 *
 * For each hydrodynamic task, construct the links with the corresponding cell.
 * Similarly, construct the dependencies for all the sorting tasks.
 *
 * @param e The #engine.
 */
void engine_count_and_link_tasks(struct engine *e) {

  struct scheduler *sched = &e->sched;

  for (int ind = 0; ind < sched->nr_tasks; ind++) {

    struct task *t = &sched->tasks[ind];

    if (t->skip) continue;

    /* Link sort tasks together. */
    if (t->type == task_type_sort && t->ci->split)
      for (int j = 0; j < 8; j++)
        if (t->ci->progeny[j] != NULL && t->ci->progeny[j]->sorts != NULL) {
          t->ci->progeny[j]->sorts->skip = 0;
          scheduler_addunlock(sched, t->ci->progeny[j]->sorts, t);
        }

    /* Link density tasks to cells. */
    if (t->type == task_type_self) {
      atomic_inc(&t->ci->nr_tasks);
      if (t->subtype == task_subtype_density) {
        engine_addlink(e, &t->ci->density, t);
        atomic_inc(&t->ci->nr_density);
      }
    } else if (t->type == task_type_pair) {
      atomic_inc(&t->ci->nr_tasks);
      atomic_inc(&t->cj->nr_tasks);
      if (t->subtype == task_subtype_density) {
        engine_addlink(e, &t->ci->density, t);
        atomic_inc(&t->ci->nr_density);
        engine_addlink(e, &t->cj->density, t);
        atomic_inc(&t->cj->nr_density);
      }
    } else if (t->type == task_type_sub_self) {
      atomic_inc(&t->ci->nr_tasks);
      if (t->subtype == task_subtype_density) {
        engine_addlink(e, &t->ci->density, t);
        atomic_inc(&t->ci->nr_density);
      }
    } else if (t->type == task_type_sub_pair) {
      atomic_inc(&t->ci->nr_tasks);
      atomic_inc(&t->cj->nr_tasks);
      if (t->subtype == task_subtype_density) {
        engine_addlink(e, &t->ci->density, t);
        atomic_inc(&t->ci->nr_density);
        engine_addlink(e, &t->cj->density, t);
        atomic_inc(&t->cj->nr_density);
      }
    }
  }
}

/**
 * @brief Creates the dependency network for the gravity tasks of a given cell.
 *
 * @param sched The #scheduler.
 * @param gravity The gravity task to link.
 * @param c The cell.
 */
static inline void engine_make_gravity_dependencies(struct scheduler *sched,
                                                    struct task *gravity,
                                                    struct cell *c) {

  /* init --> gravity --> kick */
  scheduler_addunlock(sched, c->super->init, gravity);
  scheduler_addunlock(sched, gravity, c->super->kick);

  /* grav_up --> gravity ( --> kick) */
  scheduler_addunlock(sched, c->super->grav_up, gravity);
}

/**
 * @brief Creates the dependency network for the external gravity tasks of a
 * given cell.
 *
 * @param sched The #scheduler.
 * @param gravity The gravity task to link.
 * @param c The cell.
 */
static inline void engine_make_external_gravity_dependencies(
    struct scheduler *sched, struct task *gravity, struct cell *c) {

  /* init --> external gravity --> kick */
  scheduler_addunlock(sched, c->super->init, gravity);
  scheduler_addunlock(sched, gravity, c->super->kick);
}

/**
 * @brief Creates all the task dependencies for the gravity
 *
 * @param e The #engine
 */
void engine_link_gravity_tasks(struct engine *e) {

  struct scheduler *sched = &e->sched;
  const int nodeID = e->nodeID;
  const int nr_tasks = sched->nr_tasks;

  /* Add one task gathering all the multipoles */
  struct task *gather = scheduler_addtask(
      sched, task_type_grav_gather_m, task_subtype_none, 0, 0, NULL, NULL, 0);

  /* And one task performing the FFT */
  struct task *fft = scheduler_addtask(sched, task_type_grav_fft,
                                       task_subtype_none, 0, 0, NULL, NULL, 0);

  scheduler_addunlock(sched, gather, fft);

  for (int k = 0; k < nr_tasks; k++) {

    /* Get a pointer to the task. */
    struct task *t = &sched->tasks[k];

    /* Skip? */
    if (t->skip) continue;

    /* Multipole construction */
    if (t->type == task_type_grav_up) {
      scheduler_addunlock(sched, t, gather);
    }

    /* Long-range interaction */
    if (t->type == task_type_grav_mm) {

      /* Gather the multipoles --> mm interaction --> kick */
      scheduler_addunlock(sched, gather, t);
      scheduler_addunlock(sched, t, t->ci->super->kick);

      /* init --> mm interaction */
      scheduler_addunlock(sched, t->ci->super->init, t);
    }

    /* Self-interaction for self-gravity? */
    if (t->type == task_type_self && t->subtype == task_subtype_grav) {

      engine_make_gravity_dependencies(sched, t, t->ci);

    }

    /* Self-interaction for external gravity ? */
    else if (t->type == task_type_self &&
             t->subtype == task_subtype_external_grav) {

      engine_make_external_gravity_dependencies(sched, t, t->ci);

    }

    /* Otherwise, pair interaction? */
    else if (t->type == task_type_pair && t->subtype == task_subtype_grav) {

      if (t->ci->nodeID == nodeID) {

        engine_make_gravity_dependencies(sched, t, t->ci);
      }

      if (t->cj->nodeID == nodeID && t->ci->super != t->cj->super) {

        engine_make_gravity_dependencies(sched, t, t->cj);
      }

    }

    /* Otherwise, sub-self interaction? */
    else if (t->type == task_type_sub_self && t->subtype == task_subtype_grav) {

      if (t->ci->nodeID == nodeID) {
        engine_make_gravity_dependencies(sched, t, t->ci);
      }
    }

    /* Sub-self-interaction for external gravity ? */
    else if (t->type == task_type_sub_self &&
             t->subtype == task_subtype_external_grav) {

      if (t->ci->nodeID == nodeID) {
        engine_make_external_gravity_dependencies(sched, t, t->ci);
      }
    }

    /* Otherwise, sub-pair interaction? */
    else if (t->type == task_type_sub_pair && t->subtype == task_subtype_grav) {

      if (t->ci->nodeID == nodeID) {

        engine_make_gravity_dependencies(sched, t, t->ci);
      }
      if (t->cj->nodeID == nodeID && t->ci->super != t->cj->super) {

        engine_make_gravity_dependencies(sched, t, t->cj);
      }
    }
  }
}

#ifdef EXTRA_HYDRO_LOOP

/**
 * @brief Creates the dependency network for the hydro tasks of a given cell.
 *
 * @param sched The #scheduler.
 * @param density The density task to link.
 * @param gradient The gradient task to link.
 * @param force The force task to link.
 * @param c The cell.
 */
static inline void engine_make_hydro_loops_dependencies(struct scheduler *sched,
                                                        struct task *density,
                                                        struct task *gradient,
                                                        struct task *force,
                                                        struct cell *c) {
  /* init --> density loop --> ghost --> gradient loop --> extra_ghost */
  /* extra_ghost --> force loop --> kick */
  scheduler_addunlock(sched, c->super->init, density);
  scheduler_addunlock(sched, density, c->super->ghost);
  scheduler_addunlock(sched, c->super->ghost, gradient);
  scheduler_addunlock(sched, gradient, c->super->extra_ghost);
  scheduler_addunlock(sched, c->super->extra_ghost, force);
  scheduler_addunlock(sched, force, c->super->kick);
}

#else

/**
 * @brief Creates the dependency network for the hydro tasks of a given cell.
 *
 * @param sched The #scheduler.
 * @param density The density task to link.
 * @param force The force task to link.
 * @param c The cell.
 */
static inline void engine_make_hydro_loops_dependencies(struct scheduler *sched,
                                                        struct task *density,
                                                        struct task *force,
                                                        struct cell *c) {
  /* init --> density loop --> ghost --> force loop --> kick */
  scheduler_addunlock(sched, c->super->init, density);
  scheduler_addunlock(sched, density, c->super->ghost);
  scheduler_addunlock(sched, c->super->ghost, force);
  scheduler_addunlock(sched, force, c->super->kick);
}

#endif
/**
 * @brief Duplicates the first hydro loop and construct all the
 * dependencies for the hydro part
 *
 * This is done by looping over all the previously constructed tasks
 * and adding another task involving the same cells but this time
 * corresponding to the second hydro loop over neighbours.
 * With all the relevant tasks for a given cell available, we construct
 * all the dependencies for that cell.
 *
 * @param e The #engine.
 */
void engine_make_extra_hydroloop_tasks(struct engine *e) {

  struct scheduler *sched = &e->sched;
  const int nr_tasks = sched->nr_tasks;
  const int nodeID = e->nodeID;

  for (int ind = 0; ind < nr_tasks; ind++) {
    struct task *t = &sched->tasks[ind];

    /* Skip? */
    if (t->skip) continue;

    /* Self-interaction? */
    if (t->type == task_type_self && t->subtype == task_subtype_density) {

#ifdef EXTRA_HYDRO_LOOP
      /* Start by constructing the task for the second  and third hydro loop */
      struct task *t2 = scheduler_addtask(
          sched, task_type_self, task_subtype_gradient, 0, 0, t->ci, NULL, 0);
      struct task *t3 = scheduler_addtask(
          sched, task_type_self, task_subtype_force, 0, 0, t->ci, NULL, 0);

      /* Add the link between the new loops and the cell */
      engine_addlink(e, &t->ci->gradient, t2);
      atomic_inc(&t->ci->nr_gradient);
      engine_addlink(e, &t->ci->force, t3);
      atomic_inc(&t->ci->nr_force);

      /* Now, build all the dependencies for the hydro */
      engine_make_hydro_loops_dependencies(sched, t, t2, t3, t->ci);

#else

      /* Start by constructing the task for the second hydro loop */
      struct task *t2 = scheduler_addtask(
          sched, task_type_self, task_subtype_force, 0, 0, t->ci, NULL, 0);

      /* Add the link between the new loop and the cell */
      engine_addlink(e, &t->ci->force, t2);
      atomic_inc(&t->ci->nr_force);

      /* Now, build all the dependencies for the hydro */
      engine_make_hydro_loops_dependencies(sched, t, t2, t->ci);
#endif
    }

    /* Otherwise, pair interaction? */
    else if (t->type == task_type_pair && t->subtype == task_subtype_density) {

#ifdef EXTRA_HYDRO_LOOP
      /* Start by constructing the task for the second and third hydro loop */
      struct task *t2 = scheduler_addtask(
          sched, task_type_pair, task_subtype_gradient, 0, 0, t->ci, t->cj, 0);
      struct task *t3 = scheduler_addtask(
          sched, task_type_pair, task_subtype_force, 0, 0, t->ci, t->cj, 0);

      /* Add the link between the new loop and both cells */
      engine_addlink(e, &t->ci->gradient, t2);
      atomic_inc(&t->ci->nr_gradient);
      engine_addlink(e, &t->cj->gradient, t2);
      atomic_inc(&t->cj->nr_gradient);
      engine_addlink(e, &t->ci->force, t3);
      atomic_inc(&t->ci->nr_force);
      engine_addlink(e, &t->cj->force, t3);
      atomic_inc(&t->cj->nr_force);

      /* Now, build all the dependencies for the hydro for the cells */
      /* that are local and are not descendant of the same super-cells */
      if (t->ci->nodeID == nodeID) {
        engine_make_hydro_loops_dependencies(sched, t, t2, t3, t->ci);
      }
      if (t->cj->nodeID == nodeID && t->ci->super != t->cj->super) {
        engine_make_hydro_loops_dependencies(sched, t, t2, t3, t->cj);
      }

#else

      /* Start by constructing the task for the second hydro loop */
      struct task *t2 = scheduler_addtask(
          sched, task_type_pair, task_subtype_force, 0, 0, t->ci, t->cj, 0);

      /* Add the link between the new loop and both cells */
      engine_addlink(e, &t->ci->force, t2);
      atomic_inc(&t->ci->nr_force);
      engine_addlink(e, &t->cj->force, t2);
      atomic_inc(&t->cj->nr_force);

      /* Now, build all the dependencies for the hydro for the cells */
      /* that are local and are not descendant of the same super-cells */
      if (t->ci->nodeID == nodeID) {
        engine_make_hydro_loops_dependencies(sched, t, t2, t->ci);
      }
      if (t->cj->nodeID == nodeID && t->ci->super != t->cj->super) {
        engine_make_hydro_loops_dependencies(sched, t, t2, t->cj);
      }

#endif

    }

    /* Otherwise, sub-self interaction? */
    else if (t->type == task_type_sub_self &&
             t->subtype == task_subtype_density) {

#ifdef EXTRA_HYDRO_LOOP

      /* Start by constructing the task for the second and third hydro loop */
      struct task *t2 =
          scheduler_addtask(sched, task_type_sub_self, task_subtype_gradient,
                            t->flags, 0, t->ci, t->cj, 0);
      struct task *t3 =
          scheduler_addtask(sched, task_type_sub_self, task_subtype_force,
                            t->flags, 0, t->ci, t->cj, 0);

      /* Add the link between the new loop and the cell */
      engine_addlink(e, &t->ci->gradient, t2);
      atomic_inc(&t->ci->nr_gradient);
      engine_addlink(e, &t->ci->force, t3);
      atomic_inc(&t->ci->nr_force);

      /* Now, build all the dependencies for the hydro for the cells */
      /* that are local and are not descendant of the same super-cells */
      if (t->ci->nodeID == nodeID) {
        engine_make_hydro_loops_dependencies(sched, t, t2, t3, t->ci);
      }

#else
      /* Start by constructing the task for the second hydro loop */
      struct task *t2 =
          scheduler_addtask(sched, task_type_sub_self, task_subtype_force,
                            t->flags, 0, t->ci, t->cj, 0);

      /* Add the link between the new loop and the cell */
      engine_addlink(e, &t->ci->force, t2);
      atomic_inc(&t->ci->nr_force);

      /* Now, build all the dependencies for the hydro for the cells */
      /* that are local and are not descendant of the same super-cells */
      if (t->ci->nodeID == nodeID) {
        engine_make_hydro_loops_dependencies(sched, t, t2, t->ci);
      }
#endif
    }

    /* Otherwise, sub-pair interaction? */
    else if (t->type == task_type_sub_pair &&
             t->subtype == task_subtype_density) {

#ifdef EXTRA_HYDRO_LOOP

      /* Start by constructing the task for the second and third hydro loop */
      struct task *t2 =
          scheduler_addtask(sched, task_type_sub_pair, task_subtype_gradient,
                            t->flags, 0, t->ci, t->cj, 0);
      struct task *t3 =
          scheduler_addtask(sched, task_type_sub_pair, task_subtype_force,
                            t->flags, 0, t->ci, t->cj, 0);

      /* Add the link between the new loop and both cells */
      engine_addlink(e, &t->ci->gradient, t2);
      atomic_inc(&t->ci->nr_gradient);
      engine_addlink(e, &t->cj->gradient, t2);
      atomic_inc(&t->cj->nr_gradient);
      engine_addlink(e, &t->ci->force, t3);
      atomic_inc(&t->ci->nr_force);
      engine_addlink(e, &t->cj->force, t3);
      atomic_inc(&t->cj->nr_force);

      /* Now, build all the dependencies for the hydro for the cells */
      /* that are local and are not descendant of the same super-cells */
      if (t->ci->nodeID == nodeID) {
        engine_make_hydro_loops_dependencies(sched, t, t2, t3, t->ci);
      }
      if (t->cj->nodeID == nodeID && t->ci->super != t->cj->super) {
        engine_make_hydro_loops_dependencies(sched, t, t2, t3, t->cj);
      }

#else
      /* Start by constructing the task for the second hydro loop */
      struct task *t2 =
          scheduler_addtask(sched, task_type_sub_pair, task_subtype_force,
                            t->flags, 0, t->ci, t->cj, 0);

      /* Add the link between the new loop and both cells */
      engine_addlink(e, &t->ci->force, t2);
      atomic_inc(&t->ci->nr_force);
      engine_addlink(e, &t->cj->force, t2);
      atomic_inc(&t->cj->nr_force);

      /* Now, build all the dependencies for the hydro for the cells */
      /* that are local and are not descendant of the same super-cells */
      if (t->ci->nodeID == nodeID) {
        engine_make_hydro_loops_dependencies(sched, t, t2, t->ci);
      }
      if (t->cj->nodeID == nodeID && t->ci->super != t->cj->super) {
        engine_make_hydro_loops_dependencies(sched, t, t2, t->cj);
      }
#endif
    }

    /* External gravity tasks should depend on init and unlock the kick */
    else if (t->type == task_type_grav_external) {
      scheduler_addunlock(sched, t->ci->init, t);
      scheduler_addunlock(sched, t, t->ci->kick);
    }
    /* Cooling tasks should depend on kick and unlock sourceterms */

    else if (t->type == task_type_cooling) {
      scheduler_addunlock(sched, t->ci->kick, t);
    }
    /* source terms depend on cooling if performed, else on kick. It is the last
       task */
    else if (t->type == task_type_sourceterms) {
      if (e->policy == engine_policy_cooling)
        scheduler_addunlock(sched, t->ci->cooling, t);
      else
        scheduler_addunlock(sched, t->ci->kick, t);
    }
  }
}

/**
 * @brief Constructs the gravity tasks building the multipoles and propagating
 *them to the children
 *
 * Correct implementation is still lacking here.
 *
 * @param e The #engine.
 */
void engine_make_gravityrecursive_tasks(struct engine *e) {

  struct space *s = e->s;
  struct scheduler *sched = &e->sched;
  const int nodeID = e->nodeID;
  const int nr_cells = s->nr_cells;
  struct cell *cells = s->cells_top;

  for (int k = 0; k < nr_cells; k++) {

    /* Only do this for local cells containing gravity particles */
    if (cells[k].nodeID == nodeID && cells[k].gcount > 0) {

      /* Create tasks at top level. */
      struct task *up =
          scheduler_addtask(sched, task_type_grav_up, task_subtype_none, 0, 0,
                            &cells[k], NULL, 0);

      struct task *down = NULL;
      /* struct task *down = */
      /*     scheduler_addtask(sched, task_type_grav_down, task_subtype_none, 0,
       * 0, */
      /*                       &cells[k], NULL, 0); */

      /* Push tasks down the cell hierarchy. */
      engine_addtasks_grav(e, &cells[k], up, down);
    }
  }
}

/**
 * @brief Fill the #space's task list.
 *
 * @param e The #engine we are working with.
 */
void engine_maketasks(struct engine *e) {

  struct space *s = e->s;
  struct scheduler *sched = &e->sched;
  struct cell *cells = s->cells_top;
  const int nr_cells = s->nr_cells;
  const ticks tic = getticks();

  /* Re-set the scheduler. */
  scheduler_reset(sched, s->tot_cells * engine_maxtaskspercell);

  /* Construct the firt hydro loop over neighbours */
  if (e->policy & engine_policy_hydro) engine_make_hydroloop_tasks(e);

  /* Add the gravity mm tasks. */
  if (e->policy & engine_policy_self_gravity) engine_make_gravity_tasks(e);

  /* Add the external gravity tasks. */
  if (e->policy & engine_policy_external_gravity)
    engine_make_external_gravity_tasks(e);

  if (e->sched.nr_tasks == 0) error("No hydro or gravity tasks created.");

  /* Split the tasks. */
  scheduler_splittasks(sched);

  /* Allocate the list of cell-task links. The maximum number of links
     is the number of cells (s->tot_cells) times the number of neighbours (27)
     times the number of interaction types (2, density and force). */
  if (e->links != NULL) free(e->links);
#ifdef EXTRA_HYDRO_LOOP
  e->size_links = s->tot_cells * 27 * 3;
#else
  e->size_links = s->tot_cells * 27 * 2;
#endif
  if ((e->links = malloc(sizeof(struct link) * e->size_links)) == NULL)
    error("Failed to allocate cell-task links.");
  e->nr_links = 0;

  /* Add the gravity up/down tasks at the top-level cells and push them down. */
  if (e->policy & engine_policy_self_gravity)
    engine_make_gravityrecursive_tasks(e);

  /* Count the number of tasks associated with each cell and
     store the density tasks in each cell, and make each sort
     depend on the sorts of its progeny. */
  engine_count_and_link_tasks(e);

  /* Now that the self/pair tasks are at the right level, set the super
   * pointers. */
  for (int k = 0; k < nr_cells; k++) cell_set_super(&cells[k], NULL);

  /* Append hierarchical tasks to each cells */
  for (int k = 0; k < nr_cells; k++)
    engine_make_hierarchical_tasks(e, &cells[k]);

  /* Run through the tasks and make force tasks for each density task.
     Each force task depends on the cell ghosts and unlocks the kick task
     of its super-cell. */
  if (e->policy & engine_policy_hydro) engine_make_extra_hydroloop_tasks(e);

  /* Add the dependencies for the gravity stuff */
  if (e->policy & (engine_policy_self_gravity | engine_policy_external_gravity))
    engine_link_gravity_tasks(e);

#ifdef WITH_MPI

  /* Add the communication tasks if MPI is being used. */
  if (e->policy & engine_policy_mpi) {

    /* Loop over the proxies. */
    for (int pid = 0; pid < e->nr_proxies; pid++) {

      /* Get a handle on the proxy. */
      struct proxy *p = &e->proxies[pid];

      /* Loop through the proxy's incoming cells and add the
         recv tasks. */
      for (int k = 0; k < p->nr_cells_in; k++)
        engine_addtasks_recv(e, p->cells_in[k], NULL, NULL, NULL, NULL);

      /* Loop through the proxy's outgoing cells and add the
         send tasks. */
      for (int k = 0; k < p->nr_cells_out; k++)
        engine_addtasks_send(e, p->cells_out[k], p->cells_in[0], NULL, NULL,
                             NULL, NULL);
    }
  }
#endif

  /* Set the unlocks per task. */
  scheduler_set_unlocks(sched);

  /* Rank the tasks. */
  scheduler_ranktasks(sched);

  /* Weight the tasks. */
  scheduler_reweight(sched, e->verbose);

  /* Set the tasks age. */
  e->tasks_age = 0;

  if (e->verbose)
    message("took %.3f %s (including reweight).",
            clocks_from_ticks(getticks() - tic), clocks_getunit());
}

/**
 * @brief Mark tasks to be skipped and set the sort flags accordingly.
 *        Threadpool mapper function for fixdt version.
 *
 * @param map_data pointer to the tasks
 * @param num_elements number of tasks
 * @param extra_data pointer to int that will define if a rebuild is needed.
 */
void engine_marktasks_fixdt_mapper(void *map_data, int num_elements,
                                   void *extra_data) {
  /* Unpack the arguments. */
  struct task *tasks = (struct task *)map_data;
  int *rebuild_space = (int *)extra_data;

  for (int ind = 0; ind < num_elements; ind++) {
    struct task *t = &tasks[ind];

    /* Pair? */
    if (t->type == task_type_pair || t->type == task_type_sub_pair) {

      /* Local pointers. */
      const struct cell *ci = t->ci;
      const struct cell *cj = t->cj;

      /* Too much particle movement? */
      if (t->tight &&
          (max(ci->h_max, cj->h_max) + ci->dx_max + cj->dx_max > cj->dmin ||
           ci->dx_max > space_maxreldx * ci->h_max ||
           cj->dx_max > space_maxreldx * cj->h_max))
        *rebuild_space = 1;

    }

    /* Sort? */
    else if (t->type == task_type_sort) {

      /* If all the sorts have been done, make this task implicit. */
      if (!(t->flags & (t->flags ^ t->ci->sorted))) t->implicit = 1;
    }
  }
}

/**
 * @brief Mark any sort tasks as initially skipped.
 *        Threadpool mapper function.
 *
 * @param map_data pointer to the tasks
 * @param num_elements number of tasks
 * @param extra_data unused
 */
void engine_marktasks_sorts_mapper(void *map_data, int num_elements,
                                   void *extra_data) {
  /* Unpack the arguments. */
  struct task *tasks = (struct task *)map_data;
  for (int ind = 0; ind < num_elements; ind++) {
    struct task *t = &tasks[ind];
    if (t->type == task_type_sort) {
      t->flags = 0;
      t->skip = 1;
    }
  }
}

/**
 * @brief Mark tasks to be skipped and set the sort flags accordingly.
 *        Threadpool mapper function.
 *
 * @param map_data pointer to the tasks
 * @param num_elements number of tasks
 * @param extra_data pointer to int that will define if a rebuild is needed.
 */
void engine_marktasks_mapper(void *map_data, int num_elements,
                             void *extra_data) {
  /* Unpack the arguments. */
  struct task *tasks = (struct task *)map_data;
  const int ti_end = ((int *)extra_data)[0];
  int *rebuild_space = &((int *)extra_data)[1];

  for (int ind = 0; ind < num_elements; ind++) {
    struct task *t = &tasks[ind];

    /* Single-cell task? */
    if (t->type == task_type_self || t->type == task_type_ghost ||
        t->type == task_type_sub_self) {

      /* Set this task's skip. */
      t->skip = (t->ci->ti_end_min > ti_end);
    }

    /* Pair? */
    else if (t->type == task_type_pair || t->type == task_type_sub_pair) {

      /* Local pointers. */
      const struct cell *ci = t->ci;
      const struct cell *cj = t->cj;

      /* Too much particle movement? */
      if (t->tight &&
          (max(ci->h_max, cj->h_max) + ci->dx_max + cj->dx_max > cj->dmin ||
           ci->dx_max > space_maxreldx * ci->h_max ||
           cj->dx_max > space_maxreldx * cj->h_max))
        *rebuild_space = 1;

      /* Set this task's skip. */
      if ((t->skip = (ci->ti_end_min > ti_end && cj->ti_end_min > ti_end)) == 1)
        continue;

      /* Set the sort flags. */
      if (t->type == task_type_pair && t->subtype != task_subtype_grav) {
        if (!(ci->sorted & (1 << t->flags))) {
          atomic_or(&ci->sorts->flags, (1 << t->flags));
          ci->sorts->skip = 0;
        }
        if (!(cj->sorted & (1 << t->flags))) {
          atomic_or(&cj->sorts->flags, (1 << t->flags));
          cj->sorts->skip = 0;
        }
      }

#ifdef WITH_MPI

      /* Activate the send/recv flags. */
      if (ci->nodeID != engine_rank) {

        /* Activate the tasks to recv foreign cell ci's data. */
        ci->recv_xv->skip = 0;
        ci->recv_rho->skip = 0;
        ci->recv_ti->skip = 0;

        /* Look for the local cell cj's send tasks. */
        struct link *l = NULL;
        for (l = cj->send_xv; l != NULL && l->t->cj->nodeID != ci->nodeID;
             l = l->next)
          ;
        if (l == NULL) error("Missing link to send_xv task.");
        l->t->skip = 0;

        for (l = cj->send_rho; l != NULL && l->t->cj->nodeID != ci->nodeID;
             l = l->next)
          ;
        if (l == NULL) error("Missing link to send_rho task.");
        l->t->skip = 0;

        for (l = cj->send_ti; l != NULL && l->t->cj->nodeID != ci->nodeID;
             l = l->next)
          ;
        if (l == NULL) error("Missing link to send_ti task.");
        l->t->skip = 0;

      } else if (cj->nodeID != engine_rank) {

        /* Activate the tasks to recv foreign cell cj's data. */
        cj->recv_xv->skip = 0;
        cj->recv_rho->skip = 0;
        cj->recv_ti->skip = 0;
        /* Look for the local cell ci's send tasks. */
        struct link *l = NULL;
        for (l = ci->send_xv; l != NULL && l->t->cj->nodeID != cj->nodeID;
             l = l->next)
          ;
        if (l == NULL) error("Missing link to send_xv task.");
        l->t->skip = 0;

        for (l = ci->send_rho; l != NULL && l->t->cj->nodeID != cj->nodeID;
             l = l->next)
          ;
        if (l == NULL) error("Missing link to send_rho task.");
        l->t->skip = 0;

        for (l = ci->send_ti; l != NULL && l->t->cj->nodeID != cj->nodeID;
             l = l->next)
          ;
        if (l == NULL) error("Missing link to send_ti task.");
        l->t->skip = 0;
      }

#endif
    }

    /* Kick? */
    else if (t->type == task_type_kick) {
      t->skip = (t->ci->ti_end_min > ti_end);
      t->ci->updated = 0;
      t->ci->g_updated = 0;
    }

    /* Init? */
    else if (t->type == task_type_init) {
      /* Set this task's skip. */
      t->skip = (t->ci->ti_end_min > ti_end);
    }

    /* None? */
    else if (t->type == task_type_none)
      t->skip = 1;
  }
}

/**
 * @brief Mark tasks to be skipped and set the sort flags accordingly.
 *
 * @return 1 if the space has to be rebuilt, 0 otherwise.
 */
int engine_marktasks(struct engine *e) {

  struct scheduler *s = &e->sched;
  const ticks tic = getticks();
  int rebuild_space = 0;

  /* Much less to do here if we're on a fixed time-step. */
  if (e->policy & engine_policy_fixdt) {

    /* Run through the tasks and mark as skip or not. */
    threadpool_map(&e->threadpool, engine_marktasks_fixdt_mapper, s->tasks,
                   s->nr_tasks, sizeof(struct task), 1000, &rebuild_space);
    return rebuild_space;

    /* Multiple-timestep case */
  } else {

    /* Run through the tasks and mark as skip or not. */
    int extra_data[2] = {e->ti_current, rebuild_space};
    threadpool_map(&e->threadpool, engine_marktasks_sorts_mapper, s->tasks,
                   s->nr_tasks, sizeof(struct task), 10000, NULL);

#ifdef WITH_MPI
    if (e->policy & engine_policy_mpi) {

      /* Skip all sends and recvs, we will unmark if needed. */
      for (int k = 0; k < s->nr_tasks; k++) {
        struct task *t = &s->tasks[k];
        if (t->type == task_type_send || t->type == task_type_recv) {
          t->skip = 1;
        }
      }
    }
#endif

    threadpool_map(&e->threadpool, engine_marktasks_mapper, s->tasks,
                   s->nr_tasks, sizeof(struct task), 10000, extra_data);
    rebuild_space = extra_data[1];
  }

  if (e->verbose)
    message("took %.3f %s.", clocks_from_ticks(getticks() - tic),
            clocks_getunit());

  /* All is well... */
  return rebuild_space;
}

/**
 * @brief Prints the number of tasks in the engine
 *
 * @param e The #engine.
 */
void engine_print_task_counts(struct engine *e) {

  struct scheduler *sched = &e->sched;

  /* Count and print the number of each task type. */
  int counts[task_type_count + 1];
  for (int k = 0; k <= task_type_count; k++) counts[k] = 0;
  for (int k = 0; k < sched->nr_tasks; k++)
    if (!sched->tasks[k].skip)
      counts[(int)sched->tasks[k].type] += 1;
    else
      counts[task_type_count] += 1;
#ifdef WITH_MPI
  printf("[%04i] %s engine_print_task_counts: task counts are [ %s=%i",
         e->nodeID, clocks_get_timesincestart(), taskID_names[0], counts[0]);
#else
  printf("%s engine_print_task_counts: task counts are [ %s=%i",
         clocks_get_timesincestart(), taskID_names[0], counts[0]);
#endif
  for (int k = 1; k < task_type_count; k++)
    printf(" %s=%i", taskID_names[k], counts[k]);
  printf(" skipped=%i ]\n", counts[task_type_count]);
  fflush(stdout);
  message("nr_parts = %zu.", e->s->nr_parts);
  message("nr_gparts = %zu.", e->s->nr_gparts);
}

/**
 * @brief Rebuild the space and tasks.
 *
 * @param e The #engine.
 */
void engine_rebuild(struct engine *e) {

  const ticks tic = getticks();

  /* Clear the forcerebuild flag, whatever it was. */
  e->forcerebuild = 0;

  /* Re-build the space. */
  space_rebuild(e->s, 0.0, e->verbose);

  if (e->ti_current == 0) space_sanitize(e->s);

/* If in parallel, exchange the cell structure. */
#ifdef WITH_MPI
  engine_exchange_cells(e);
#endif

  /* Re-build the tasks. */
  engine_maketasks(e);

  /* Run through the tasks and mark as skip or not. */
  if (engine_marktasks(e))
    error("engine_marktasks failed after space_rebuild.");

  /* Print the status of the system */
  if (e->verbose) engine_print_task_counts(e);

  if (e->verbose)
    message("took %.3f %s.", clocks_from_ticks(getticks() - tic),
            clocks_getunit());
}

/**
 * @brief Prepare the #engine by re-building the cells and tasks.
 *
 * @param e The #engine to prepare.
 * @param nodrift Whether to drift particles before rebuilding or not. Will
 *                not be necessary if all particles have already been
 *                drifted (before repartitioning for instance).
 */
void engine_prepare(struct engine *e, int nodrift) {

  TIMER_TIC;

  /* Run through the tasks and mark as skip or not. */
  int rebuild = (e->forcerebuild || engine_marktasks(e));

/* Collect the values of rebuild from all nodes. */
#ifdef WITH_MPI
  int buff = 0;
  if (MPI_Allreduce(&rebuild, &buff, 1, MPI_INT, MPI_MAX, MPI_COMM_WORLD) !=
      MPI_SUCCESS)
    error("Failed to aggregate the rebuild flag across nodes.");
  rebuild = buff;
#endif

  /* And rebuild if necessary. */
  if (rebuild) {

    /* Drift all particles to the current time if needed. */
    if (!nodrift) {
      e->drift_all = 1;
      engine_drift(e);

      /* Restore the default drifting policy */
      e->drift_all = (e->policy & engine_policy_drift_all);
    }

    engine_rebuild(e);
  }

  /* Re-rank the tasks every now and then. */
  if (e->tasks_age % engine_tasksreweight == 1) {
    scheduler_reweight(&e->sched, e->verbose);
  }
  e->tasks_age += 1;

  TIMER_TOC(timer_prepare);

  if (e->verbose)
    message("took %.3f %s (including marktask, rebuild and reweight).",
            clocks_from_ticks(getticks() - tic), clocks_getunit());
}

/**
 * @brief Implements a barrier for the #runner threads.
 *
 * @param e The #engine.
 * @param tid The thread ID
 */
void engine_barrier(struct engine *e, int tid) {

  /* First, get the barrier mutex. */
  if (pthread_mutex_lock(&e->barrier_mutex) != 0)
    error("Failed to get barrier mutex.");

  /* This thread is no longer running. */
  e->barrier_running -= 1;

  /* If all threads are in, send a signal... */
  if (e->barrier_running == 0)
    if (pthread_cond_broadcast(&e->barrier_cond) != 0)
      error("Failed to broadcast barrier full condition.");

  /* Wait for the barrier to open. */
  while (e->barrier_launch == 0 || tid >= e->barrier_launchcount)
    if (pthread_cond_wait(&e->barrier_cond, &e->barrier_mutex) != 0)
      error("Error waiting for barrier to close.");

  /* This thread has been launched. */
  e->barrier_running += 1;
  e->barrier_launch -= 1;

  /* If I'm the last one out, signal the condition again. */
  if (e->barrier_launch == 0)
    if (pthread_cond_broadcast(&e->barrier_cond) != 0)
      error("Failed to broadcast empty barrier condition.");

  /* Last but not least, release the mutex. */
  if (pthread_mutex_unlock(&e->barrier_mutex) != 0)
    error("Failed to get unlock the barrier mutex.");
}

/**
 * @brief Mapping function to collect the data from the kick.
 *
 * @param c A super-cell.
 */
void engine_collect_kick(struct cell *c) {

  /* Skip super-cells (Their values are already set) */
  if (c->kick != NULL) return;

  /* Counters for the different quantities. */
  int updated = 0, g_updated = 0;
  int ti_end_min = max_nr_timesteps;

  /* Only do something is the cell is non-empty */
  if (c->count != 0 || c->gcount != 0) {

    /* If this cell is not split, I'm in trouble. */
    if (!c->split) error("Cell is not split.");

    /* Collect the values from the progeny. */
    for (int k = 0; k < 8; k++) {
      struct cell *cp = c->progeny[k];
      if (cp != NULL) {

        /* Recurse */
        engine_collect_kick(cp);

        /* And update */
        ti_end_min = min(ti_end_min, cp->ti_end_min);
        updated += cp->updated;
        g_updated += cp->g_updated;
      }
    }
  }

  /* Store the collected values in the cell. */
  c->ti_end_min = ti_end_min;
  c->updated = updated;
  c->g_updated = g_updated;
}

/**
 * @brief Collects the next time-step by making each super-cell recurse
 * to collect the minimal of ti_end and the number of updated particles.
 *
 * @param e The #engine.
 */
void engine_collect_timestep(struct engine *e) {

  const ticks tic = getticks();
  int updates = 0, g_updates = 0;
  int ti_end_min = max_nr_timesteps;
  const struct space *s = e->s;

  /* Collect the cell data. */
  for (int k = 0; k < s->nr_cells; k++)
    if (s->cells_top[k].nodeID == e->nodeID) {
      struct cell *c = &s->cells_top[k];

      /* Make the top-cells recurse */
      engine_collect_kick(c);

      /* And aggregate */
      ti_end_min = min(ti_end_min, c->ti_end_min);
      updates += c->updated;
      g_updates += c->g_updated;
    }

/* Aggregate the data from the different nodes. */
#ifdef WITH_MPI
  {
    int in_i[1], out_i[1];
    in_i[0] = 0;
    out_i[0] = ti_end_min;
    if (MPI_Allreduce(out_i, in_i, 1, MPI_INT, MPI_MIN, MPI_COMM_WORLD) !=
        MPI_SUCCESS)
      error("Failed to aggregate t_end_min.");
    ti_end_min = in_i[0];
  }
  {
    unsigned long long in_ll[2], out_ll[2];
    out_ll[0] = updates;
    out_ll[1] = g_updates;
    if (MPI_Allreduce(out_ll, in_ll, 2, MPI_LONG_LONG_INT, MPI_SUM,
                      MPI_COMM_WORLD) != MPI_SUCCESS)
      error("Failed to aggregate energies.");
    updates = in_ll[0];
    g_updates = in_ll[1];
  }
#endif

  e->ti_end_min = ti_end_min;
  e->updates = updates;
  e->g_updates = g_updates;

  if (e->verbose)
    message("took %.3f %s.", clocks_from_ticks(getticks() - tic),
            clocks_getunit());
}

/**
 * @brief Print the conserved quantities statistics to a log file
 *
 * @param e The #engine.
 */
void engine_print_stats(struct engine *e) {

  const ticks tic = getticks();
  const struct space *s = e->s;

  double e_kin = 0.0, e_int = 0.0, e_pot_self = 0.0, e_pot_ext = 0.0 ,e_rad = 0.0;
  double entropy = 0.0, mass = 0.0;
  double mom[3] = {0.0, 0.0, 0.0}, ang_mom[3] = {0.0, 0.0, 0.0};

  /* Collect the cell data. */
  for (int k = 0; k < s->nr_cells; k++)
    if (s->cells_top[k].nodeID == e->nodeID) {
      struct cell *c = &s->cells_top[k];
      mass += c->mass;
      e_kin += c->e_kin;
      e_int += c->e_int;
      e_pot_self += c->e_pot_self;
      e_pot_ext += c->e_pot_ext;
      e_rad += c->e_rad;
      entropy += c->entropy;
      mom[0] += c->mom[0];
      mom[1] += c->mom[1];
      mom[2] += c->mom[2];
      ang_mom[0] += c->ang_mom[0];
      ang_mom[1] += c->ang_mom[1];
      ang_mom[2] += c->ang_mom[2];
    }

/* Aggregate the data from the different nodes. */
#ifdef WITH_MPI
  {
    double in[13] = {0., 0., 0., 0., 0., 0., 0., 0., 0., 0., 0., 0.};
    double out[13];
    out[0] = e_kin;
    out[1] = e_int;
    out[2] = e_pot_self;
    out[3] = e_pot_ext;
    out[4] = e_rad;
    out[5] = mom[0];
    out[6] = mom[1];
    out[7] = mom[2];
    out[8] = ang_mom[0];
    out[9] = ang_mom[1];
    out[10] = ang_mom[2];
    out[11] = mass;
    out[12] = entropy;
    if (MPI_Reduce(out, in, 11, MPI_DOUBLE, MPI_SUM, 0, MPI_COMM_WORLD) !=
        MPI_SUCCESS)
      error("Failed to aggregate stats.");
    e_kin = out[0];
    e_int = out[1];
    e_pot_self = out[2];
    e_pot_ext = out[3];
    e_rad = out[4];
    mom[0] = out[5];
    mom[1] = out[6];
    mom[2] = out[7];
    ang_mom[0] = out[8];
    ang_mom[1] = out[9];
    ang_mom[2] = out[10];
    mass = out[11];
    entropy = out[12];
  }
#endif

<<<<<<< HEAD
  const double e_tot = e_kin + e_int + e_pot + e_rad;
=======
  const double e_pot = e_pot_self + e_pot_ext;
  const double e_tot = e_kin + e_int + e_pot;
>>>>>>> eff4abeb

  /* Print info */
  if (e->nodeID == 0) {
    fprintf(e->file_stats,
            " %14e %14e %14e %14e %14e %14e %14e %14e %14e %14e %14e %14e %14e "
            "%14e %14e %14e\n",
            e->time, mass, e_tot, e_kin, e_int, e_pot, e_pot_self, e_pot_ext, e_rad, entropy, mom[0],
            mom[1], mom[2], ang_mom[0], ang_mom[1], ang_mom[2]);
    fflush(e->file_stats);
  }

  if (e->verbose)
    message("took %.3f %s.", clocks_from_ticks(getticks() - tic),
            clocks_getunit());
}

/**
 * @brief Launch the runners.
 *
 * @param e The #engine.
 * @param nr_runners The number of #runner to let loose.
 * @param mask The task mask to launch.
 * @param submask The sub-task mask to launch.
 */
void engine_launch(struct engine *e, int nr_runners, unsigned int mask,
                   unsigned int submask) {

  const ticks tic = getticks();

  /* Prepare the scheduler. */
  atomic_inc(&e->sched.waiting);

  /* Cry havoc and let loose the dogs of war. */
  e->barrier_launch = nr_runners;
  e->barrier_launchcount = nr_runners;
  if (pthread_cond_broadcast(&e->barrier_cond) != 0)
    error("Failed to broadcast barrier open condition.");

  /* Load the tasks. */
  pthread_mutex_unlock(&e->barrier_mutex);
  scheduler_start(&e->sched, mask, submask);
  pthread_mutex_lock(&e->barrier_mutex);

  /* Remove the safeguard. */
  pthread_mutex_lock(&e->sched.sleep_mutex);
  atomic_dec(&e->sched.waiting);
  pthread_cond_broadcast(&e->sched.sleep_cond);
  pthread_mutex_unlock(&e->sched.sleep_mutex);

  /* Sit back and wait for the runners to come home. */
  while (e->barrier_launch || e->barrier_running)
    if (pthread_cond_wait(&e->barrier_cond, &e->barrier_mutex) != 0)
      error("Error while waiting for barrier.");

  if (e->verbose)
    message("took %.3f %s.", clocks_from_ticks(getticks() - tic),
            clocks_getunit());
}

/**
 * @brief Initialises the particles and set them in a state ready to move
 *forward in time.
 *
 * @param e The #engine
 * @param flag_entropy_ICs Did the 'Internal Energy' of the particles actually
 *contain entropy ?
 */
void engine_init_particles(struct engine *e, int flag_entropy_ICs) {

  struct space *s = e->s;

  struct clocks_time time1, time2;
  clocks_gettime(&time1);

  if (e->nodeID == 0) message("Running initialisation fake time-step.");

  engine_prepare(e, 1);

  engine_marktasks(e);

  /* Build the masks corresponding to the policy */
  unsigned int mask = 0;
  unsigned int submask = 0;

  /* We always have sort tasks */
  mask |= 1 << task_type_sort;
  mask |= 1 << task_type_init;

  /* Add the tasks corresponding to hydro operations to the masks */
  if (e->policy & engine_policy_hydro) {

    mask |= 1 << task_type_self;
    mask |= 1 << task_type_pair;
    mask |= 1 << task_type_sub_self;
    mask |= 1 << task_type_sub_pair;
    mask |= 1 << task_type_ghost;

    submask |= 1 << task_subtype_density;
  }

  /* Add the tasks corresponding to self-gravity to the masks */
  if (e->policy & engine_policy_self_gravity) {

    mask |= 1 << task_type_grav_up;
    mask |= 1 << task_type_grav_mm;
    mask |= 1 << task_type_grav_gather_m;
    mask |= 1 << task_type_grav_fft;
    mask |= 1 << task_type_self;
    mask |= 1 << task_type_pair;
    mask |= 1 << task_type_sub_self;
    mask |= 1 << task_type_sub_pair;

    submask |= 1 << task_subtype_grav;
  }

  /* Add the tasks corresponding to external gravity to the masks */
  if (e->policy & engine_policy_external_gravity) {

    mask |= 1 << task_type_self;
    mask |= 1 << task_type_sub_self;

    submask |= 1 << task_subtype_external_grav;
  }

  /* Add MPI tasks if need be */
  if (e->policy & engine_policy_mpi) {

    mask |= 1 << task_type_send;
    mask |= 1 << task_type_recv;
    submask |= 1 << task_subtype_tend;
  }

  /* Now, launch the calculation */
  TIMER_TIC;
  engine_launch(e, e->nr_threads, mask, submask);
  TIMER_TOC(timer_runners);

  /* Apply some conversions (e.g. internal energy -> entropy) */
  if (!flag_entropy_ICs) {

    /* Apply the conversion */
    space_map_cells_pre(s, 0, cell_convert_hydro, NULL);

    /* Correct what we did (e.g. in PE-SPH, need to recompute rho_bar) */
    if (hydro_need_extra_init_loop)
      engine_launch(e, e->nr_threads, mask, submask);
  }

  clocks_gettime(&time2);

  /* Ready to go */
  e->step = -1;
  e->wallclock_time = (float)clocks_diff(&time1, &time2);

  if (e->verbose) message("took %.3f %s.", e->wallclock_time, clocks_getunit());
}

/**
 * @brief Let the #engine loose to compute the forces.
 *
 * @param e The #engine.
 */
void engine_step(struct engine *e) {

  double snapshot_drift_time = 0.;

  TIMER_TIC2;

  struct clocks_time time1, time2;
  clocks_gettime(&time1);

  e->tic_step = getticks();

  /* Recover the (integer) end of the next time-step */
  engine_collect_timestep(e);

  /* Check for output */
  while (e->ti_end_min >= e->ti_nextSnapshot && e->ti_nextSnapshot > 0) {

    e->ti_old = e->ti_current;
    e->ti_current = e->ti_nextSnapshot;
    e->time = e->ti_current * e->timeBase + e->timeBegin;
    e->timeOld = e->ti_old * e->timeBase + e->timeBegin;
    e->timeStep = (e->ti_current - e->ti_old) * e->timeBase;
    snapshot_drift_time = e->timeStep;

    /* Drift everybody to the snapshot position */
    e->drift_all = 1;
    engine_drift(e);

    /* Restore the default drifting policy */
    e->drift_all = (e->policy & engine_policy_drift_all);

    /* Dump... */
    engine_dump_snapshot(e);

    /* ... and find the next output time */
    engine_compute_next_snapshot_time(e);
  }

  /* Move forward in time */
  e->ti_old = e->ti_current;
  e->ti_current = e->ti_end_min;
  e->step += 1;
  e->time = e->ti_current * e->timeBase + e->timeBegin;
  e->timeOld = e->ti_old * e->timeBase + e->timeBegin;
  e->timeStep = (e->ti_current - e->ti_old) * e->timeBase + snapshot_drift_time;

  if (e->nodeID == 0) {

    /* Print some information to the screen */
    printf("  %6d %14e %14e %10zu %10zu %21.3f\n", e->step, e->time,
           e->timeStep, e->updates, e->g_updates, e->wallclock_time);
    fflush(stdout);

    fprintf(e->file_timesteps, "  %6d %14e %14e %10zu %10zu %21.3f\n", e->step,
            e->time, e->timeStep, e->updates, e->g_updates, e->wallclock_time);
    fflush(e->file_timesteps);
  }

  /* Save some statistics */
  if (e->time - e->timeLastStatistics >= e->deltaTimeStatistics) {
    engine_print_stats(e);
    e->timeLastStatistics += e->deltaTimeStatistics;
  }

  /* Drift only the necessary particles, that all means all particles
   * if we are about to repartition. */
  int repart = (e->forcerepart != REPART_NONE);
  e->drift_all = repart || e->drift_all;
  engine_drift(e);

  /* Re-distribute the particles amongst the nodes? */
  if (repart) engine_repartition(e);

  /* Prepare the space. */
  engine_prepare(e, e->drift_all);

  /* Restore the default drifting policy */
  e->drift_all = (e->policy & engine_policy_drift_all);

  /* Build the masks corresponding to the policy */
  unsigned int mask = 0, submask = 0;

  /* We always have sort tasks and init tasks */
  mask |= 1 << task_type_sort;
  mask |= 1 << task_type_init;

  /* Add the correct kick task */
  if (e->policy & engine_policy_fixdt) {
    mask |= 1 << task_type_kick_fixdt;
  } else {
    mask |= 1 << task_type_kick;
  }

  /* Add the tasks corresponding to hydro operations to the masks */
  if (e->policy & engine_policy_hydro) {

    mask |= 1 << task_type_self;
    mask |= 1 << task_type_pair;
    mask |= 1 << task_type_sub_self;
    mask |= 1 << task_type_sub_pair;
    mask |= 1 << task_type_ghost;

    submask |= 1 << task_subtype_density;
    submask |= 1 << task_subtype_force;

#ifdef EXTRA_HYDRO_LOOP
    mask |= 1 << task_type_extra_ghost;
    submask |= 1 << task_subtype_gradient;
#endif
  }

  /* Add the tasks corresponding to self-gravity to the masks */
  if (e->policy & engine_policy_self_gravity) {

    mask |= 1 << task_type_grav_up;
    mask |= 1 << task_type_grav_mm;
    mask |= 1 << task_type_grav_gather_m;
    mask |= 1 << task_type_grav_fft;
    mask |= 1 << task_type_self;
    mask |= 1 << task_type_pair;
    mask |= 1 << task_type_sub_self;
    mask |= 1 << task_type_sub_pair;

    submask |= 1 << task_subtype_grav;
  }

  /* Add the tasks corresponding to external gravity to the masks */
  if (e->policy & engine_policy_external_gravity) {

    mask |= 1 << task_type_self;
    mask |= 1 << task_type_sub_self;

    submask |= 1 << task_subtype_external_grav;
  }

  /* Add the tasks corresponding to cooling to the masks */
  if (e->policy & engine_policy_cooling) {
    mask |= 1 << task_type_cooling;
  }

  /* Add the tasks corresponding to sourceterms to the masks */
  if (e->policy & engine_policy_sourceterms) {
    mask |= 1 << task_type_sourceterms;
  }

  /* Add MPI tasks if need be */
  if (e->policy & engine_policy_mpi) {

    mask |= 1 << task_type_send;
    mask |= 1 << task_type_recv;
    submask |= 1 << task_subtype_tend;
  }

  if (e->verbose) engine_print_task_counts(e);

  /* Send off the runners. */
  TIMER_TIC;
  engine_launch(e, e->nr_threads, mask, submask);
  TIMER_TOC(timer_runners);

  TIMER_TOC2(timer_step);

  clocks_gettime(&time2);

  e->wallclock_time = (float)clocks_diff(&time1, &time2);
  e->toc_step = getticks();
}

/**
 * @brief Returns 1 if the simulation has reached its end point, 0 otherwise
 */
int engine_is_done(struct engine *e) {
  return !(e->ti_current < max_nr_timesteps);
}

/**
 * @brief Drift particles using the current engine drift policy.
 *
 * @param e The #engine.
 */
void engine_drift(struct engine *e) {

  const ticks tic = getticks();
  threadpool_map(&e->threadpool, runner_do_drift_mapper, e->s->cells_top,
                 e->s->nr_cells, sizeof(struct cell), 1, e);
  if (e->verbose)
    message("took %.3f %s.", clocks_from_ticks(getticks() - tic),
            clocks_getunit());
}

/**
 * @brief Create and fill the proxies.
 *
 * @param e The #engine.
 */
void engine_makeproxies(struct engine *e) {

#ifdef WITH_MPI
  const int *cdim = e->s->cdim;
  const struct space *s = e->s;
  struct cell *cells = s->cells_top;
  struct proxy *proxies = e->proxies;
  ticks tic = getticks();

  /* Prepare the proxies and the proxy index. */
  if (e->proxy_ind == NULL)
    if ((e->proxy_ind = (int *)malloc(sizeof(int) * e->nr_nodes)) == NULL)
      error("Failed to allocate proxy index.");
  for (int k = 0; k < e->nr_nodes; k++) e->proxy_ind[k] = -1;
  e->nr_proxies = 0;

  /* The following loop is super-clunky, but it's necessary
     to ensure that the order of the send and recv cells in
     the proxies is identical for all nodes! */

  /* Loop over each cell in the space. */
  int ind[3];
  for (ind[0] = 0; ind[0] < cdim[0]; ind[0]++)
    for (ind[1] = 0; ind[1] < cdim[1]; ind[1]++)
      for (ind[2] = 0; ind[2] < cdim[2]; ind[2]++) {

        /* Get the cell ID. */
        const int cid = cell_getid(cdim, ind[0], ind[1], ind[2]);

        /* Loop over all its neighbours (periodic). */
        for (int i = -1; i <= 1; i++) {
          int ii = ind[0] + i;
          if (ii >= cdim[0])
            ii -= cdim[0];
          else if (ii < 0)
            ii += cdim[0];
          for (int j = -1; j <= 1; j++) {
            int jj = ind[1] + j;
            if (jj >= cdim[1])
              jj -= cdim[1];
            else if (jj < 0)
              jj += cdim[1];
            for (int k = -1; k <= 1; k++) {
              int kk = ind[2] + k;
              if (kk >= cdim[2])
                kk -= cdim[2];
              else if (kk < 0)
                kk += cdim[2];

              /* Get the cell ID. */
              const int cjd = cell_getid(cdim, ii, jj, kk);

              /* Add to proxies? */
              if (cells[cid].nodeID == e->nodeID &&
                  cells[cjd].nodeID != e->nodeID) {
                int pid = e->proxy_ind[cells[cjd].nodeID];
                if (pid < 0) {
                  if (e->nr_proxies == engine_maxproxies)
                    error("Maximum number of proxies exceeded.");
                  proxy_init(&proxies[e->nr_proxies], e->nodeID,
                             cells[cjd].nodeID);
                  e->proxy_ind[cells[cjd].nodeID] = e->nr_proxies;
                  pid = e->nr_proxies;
                  e->nr_proxies += 1;
                }
                proxy_addcell_in(&proxies[pid], &cells[cjd]);
                proxy_addcell_out(&proxies[pid], &cells[cid]);
                cells[cid].sendto |= (1ULL << pid);
              }

              if (cells[cjd].nodeID == e->nodeID &&
                  cells[cid].nodeID != e->nodeID) {
                int pid = e->proxy_ind[cells[cid].nodeID];
                if (pid < 0) {
                  if (e->nr_proxies == engine_maxproxies)
                    error("Maximum number of proxies exceeded.");
                  proxy_init(&proxies[e->nr_proxies], e->nodeID,
                             cells[cid].nodeID);
                  e->proxy_ind[cells[cid].nodeID] = e->nr_proxies;
                  pid = e->nr_proxies;
                  e->nr_proxies += 1;
                }
                proxy_addcell_in(&proxies[pid], &cells[cid]);
                proxy_addcell_out(&proxies[pid], &cells[cjd]);
                cells[cjd].sendto |= (1ULL << pid);
              }
            }
          }
        }
      }

  if (e->verbose)
    message("took %.3f %s.", clocks_from_ticks(getticks() - tic),
            clocks_getunit());
#else
  error("SWIFT was not compiled with MPI support.");
#endif
}

/**
 * @brief Split the underlying space into regions and assign to separate nodes.
 *
 * @param e The #engine.
 * @param initial_partition structure defining the cell partition technique
 */
void engine_split(struct engine *e, struct partition *initial_partition) {

#ifdef WITH_MPI
  struct space *s = e->s;

  /* Do the initial partition of the cells. */
  partition_initial_partition(initial_partition, e->nodeID, e->nr_nodes, s);

  /* Make the proxies. */
  engine_makeproxies(e);

  /* Re-allocate the local parts. */
  if (e->verbose)
    message("Re-allocating parts array from %zu to %zu.", s->size_parts,
            (size_t)(s->nr_parts * 1.2));
  s->size_parts = s->nr_parts * 1.2;
  struct part *parts_new = NULL;
  struct xpart *xparts_new = NULL;
  if (posix_memalign((void **)&parts_new, part_align,
                     sizeof(struct part) * s->size_parts) != 0 ||
      posix_memalign((void **)&xparts_new, xpart_align,
                     sizeof(struct xpart) * s->size_parts) != 0)
    error("Failed to allocate new part data.");
  memcpy(parts_new, s->parts, sizeof(struct part) * s->nr_parts);
  memcpy(xparts_new, s->xparts, sizeof(struct xpart) * s->nr_parts);
  free(s->parts);
  free(s->xparts);
  s->parts = parts_new;
  s->xparts = xparts_new;

  /* Re-link the gparts. */
  if (s->nr_parts > 0 && s->nr_gparts > 0)
    part_relink_gparts(s->parts, s->nr_parts, 0);

  /* Re-allocate the local gparts. */
  if (e->verbose)
    message("Re-allocating gparts array from %zu to %zu.", s->size_gparts,
            (size_t)(s->nr_gparts * 1.2));
  s->size_gparts = s->nr_gparts * 1.2;
  struct gpart *gparts_new = NULL;
  if (posix_memalign((void **)&gparts_new, gpart_align,
                     sizeof(struct gpart) * s->size_gparts) != 0)
    error("Failed to allocate new gpart data.");
  memcpy(gparts_new, s->gparts, sizeof(struct gpart) * s->nr_gparts);
  free(s->gparts);
  s->gparts = gparts_new;

  /* Re-link the parts. */
  if (s->nr_parts > 0 && s->nr_gparts > 0)
    part_relink_parts(s->gparts, s->nr_gparts, s->parts);

#ifdef SWIFT_DEBUG_CHECKS

  /* Verify that the links are correct */
  for (size_t k = 0; k < s->nr_gparts; ++k) {

    if (s->gparts[k].id_or_neg_offset <= 0) {

      struct part *part = &s->parts[-s->gparts[k].id_or_neg_offset];

      if (part->gpart != &s->gparts[k]) error("Linking problem !");

      if (s->gparts[k].x[0] != part->x[0] || s->gparts[k].x[1] != part->x[1] ||
          s->gparts[k].x[2] != part->x[2])
        error("Linked particles are not at the same position !");
    }
  }
  for (size_t k = 0; k < s->nr_parts; ++k) {

    if (s->parts[k].gpart != NULL &&
        s->parts[k].gpart->id_or_neg_offset != -(ptrdiff_t)k)
      error("Linking problem !");
  }

#endif

#else
  error("SWIFT was not compiled with MPI support.");
#endif
}

/**
 * @brief Writes a snapshot with the current state of the engine
 *
 * @param e The #engine.
 */
void engine_dump_snapshot(struct engine *e) {

  struct clocks_time time1, time2;
  clocks_gettime(&time1);

  if (e->verbose) message("writing snapshot at t=%e.", e->time);

/* Dump... */
#if defined(WITH_MPI)
#if defined(HAVE_PARALLEL_HDF5)
  write_output_parallel(e, e->snapshotBaseName, e->internalUnits,
                        e->snapshotUnits, e->nodeID, e->nr_nodes,
                        MPI_COMM_WORLD, MPI_INFO_NULL);
#else
  write_output_serial(e, e->snapshotBaseName, e->internalUnits,
                      e->snapshotUnits, e->nodeID, e->nr_nodes, MPI_COMM_WORLD,
                      MPI_INFO_NULL);
#endif
#else
  write_output_single(e, e->snapshotBaseName, e->internalUnits,
                      e->snapshotUnits);
#endif

  clocks_gettime(&time2);
  if (e->verbose)
    message("writing particle properties took %.3f %s.",
            (float)clocks_diff(&time1, &time2), clocks_getunit());
}

#ifdef HAVE_SETAFFINITY
/**
 * @brief Returns the initial affinity the main thread is using.
 */
static cpu_set_t *engine_entry_affinity() {

  static int use_entry_affinity = 0;
  static cpu_set_t entry_affinity;

  if (!use_entry_affinity) {
    pthread_t engine = pthread_self();
    pthread_getaffinity_np(engine, sizeof(entry_affinity), &entry_affinity);
    use_entry_affinity = 1;
  }

  return &entry_affinity;
}
#endif

/**
 * @brief  Ensure the NUMA node on which we initialise (first touch) everything
 *  doesn't change before engine_init allocates NUMA-local workers.
 */
void engine_pin() {

#ifdef HAVE_SETAFFINITY
  cpu_set_t *entry_affinity = engine_entry_affinity();
  int pin;
  for (pin = 0; pin < CPU_SETSIZE && !CPU_ISSET(pin, entry_affinity); ++pin)
    ;

  cpu_set_t affinity;
  CPU_ZERO(&affinity);
  CPU_SET(pin, &affinity);
  if (sched_setaffinity(0, sizeof(affinity), &affinity) != 0) {
    error("failed to set engine's affinity");
  }
#else
  error("SWIFT was not compiled with support for pinning.");
#endif
}

/**
 * @brief Unpins the main thread.
 */
void engine_unpin() {
#ifdef HAVE_SETAFFINITY
  pthread_t main_thread = pthread_self();
  cpu_set_t *entry_affinity = engine_entry_affinity();
  pthread_setaffinity_np(main_thread, sizeof(*entry_affinity), entry_affinity);
#else
  error("SWIFT was not compiled with support for pinning.");
#endif
}

/**
 * @brief init an engine with the given number of threads, queues, and
 *      the given policy.
 *
 * @param e The #engine.
 * @param s The #space in which this #runner will run.
 * @param params The parsed parameter file.
 * @param nr_nodes The number of MPI ranks.
 * @param nodeID The MPI rank of this node.
 * @param nr_threads The number of threads per MPI rank.
 * @param with_aff use processor affinity, if supported.
 * @param policy The queuing policy to use.
 * @param verbose Is this #engine talkative ?
 * @param internal_units The system of units used internally.
 * @param physical_constants The #phys_const used for this run.
 * @param hydro The #hydro_props used for this run.
 * @param potential The properties of the external potential.
 * @param cooling_func The properties of the cooling function.
 * @param sourceterms The properties of the source terms function.
 */
void engine_init(struct engine *e, struct space *s,
                 const struct swift_params *params, int nr_nodes, int nodeID,
                 int nr_threads, int with_aff, int policy, int verbose,
                 const struct UnitSystem *internal_units,
                 const struct phys_const *physical_constants,
                 const struct hydro_props *hydro,
                 const struct external_potential *potential,
                 const struct cooling_function_data *cooling_func,
                 struct sourceterms *sourceterms) {

  /* Clean-up everything */
  bzero(e, sizeof(struct engine));

  /* Store the values. */
  e->s = s;
  e->nr_threads = nr_threads;
  e->policy = policy;
  e->step = 0;
  e->nr_nodes = nr_nodes;
  e->nodeID = nodeID;
  e->proxy_ind = NULL;
  e->nr_proxies = 0;
  e->forcerebuild = 1;
  e->forcerepart = REPART_NONE;
  e->links = NULL;
  e->nr_links = 0;
  e->timeBegin = parser_get_param_double(params, "TimeIntegration:time_begin");
  e->timeEnd = parser_get_param_double(params, "TimeIntegration:time_end");
  e->timeOld = e->timeBegin;
  e->time = e->timeBegin;
  e->ti_old = 0;
  e->ti_current = 0;
  e->timeStep = 0.;
  e->timeBase = 0.;
  e->timeBase_inv = 0.;
  e->drift_all = (policy & engine_policy_drift_all);
  e->internalUnits = internal_units;
  e->timeFirstSnapshot =
      parser_get_param_double(params, "Snapshots:time_first");
  e->deltaTimeSnapshot =
      parser_get_param_double(params, "Snapshots:delta_time");
  e->ti_nextSnapshot = 0;
  parser_get_param_string(params, "Snapshots:basename", e->snapshotBaseName);
  e->snapshotCompression =
      parser_get_opt_param_int(params, "Snapshots:compression", 0);
  e->snapshotUnits = malloc(sizeof(struct UnitSystem));
  units_init_default(e->snapshotUnits, params, "Snapshots", internal_units);
  e->dt_min = parser_get_param_double(params, "TimeIntegration:dt_min");
  e->dt_max = parser_get_param_double(params, "TimeIntegration:dt_max");
  e->file_stats = NULL;
  e->file_timesteps = NULL;
  e->deltaTimeStatistics =
      parser_get_param_double(params, "Statistics:delta_time");
  e->timeLastStatistics = e->timeBegin - e->deltaTimeStatistics;
  e->verbose = verbose;
  e->count_step = 0;
  e->wallclock_time = 0.f;
  e->physical_constants = physical_constants;
  e->hydro_properties = hydro;
  e->external_potential = potential;
  e->cooling_func = cooling_func;
  e->sourceterms = sourceterms;
  e->parameter_file = params;
  engine_rank = nodeID;

  /* Make the space link back to the engine. */
  s->e = e;

  /* Get the number of queues */
  int nr_queues =
      parser_get_opt_param_int(params, "Scheduler:nr_queues", nr_threads);
  if (nr_queues <= 0) nr_queues = e->nr_threads;
  if (nr_queues != nr_threads)
    message("Number of task queues set to %d", nr_queues);
  s->nr_queues = nr_queues;

/* Deal with affinity. For now, just figure out the number of cores. */
#if defined(HAVE_SETAFFINITY)
  const int nr_cores = sysconf(_SC_NPROCESSORS_ONLN);
  cpu_set_t *entry_affinity = engine_entry_affinity();
  const int nr_affinity_cores = CPU_COUNT(entry_affinity);

  if (nr_cores > CPU_SETSIZE) /* Unlikely, except on e.g. SGI UV. */
    error("must allocate dynamic cpu_set_t (too many cores per node)");

  char *buf = malloc((nr_cores + 1) * sizeof(char));
  buf[nr_cores] = '\0';
  for (int j = 0; j < nr_cores; ++j) {
    /* Reversed bit order from convention, but same as e.g. Intel MPI's
     * I_MPI_PIN_DOMAIN explicit mask: left-to-right, LSB-to-MSB. */
    buf[j] = CPU_ISSET(j, entry_affinity) ? '1' : '0';
  }

  if (verbose && with_aff) message("Affinity at entry: %s", buf);

  int *cpuid = NULL;
  cpu_set_t cpuset;

  if (with_aff) {

    cpuid = malloc(nr_affinity_cores * sizeof(int));

    int skip = 0;
    for (int k = 0; k < nr_affinity_cores; k++) {
      int c;
      for (c = skip; c < CPU_SETSIZE && !CPU_ISSET(c, entry_affinity); ++c)
        ;
      cpuid[k] = c;
      skip = c + 1;
    }

#if defined(HAVE_LIBNUMA) && defined(_GNU_SOURCE)
    if ((policy & engine_policy_cputight) != engine_policy_cputight) {

      if (numa_available() >= 0) {
        if (nodeID == 0) message("prefer NUMA-distant CPUs");

        /* Get list of numa nodes of all available cores. */
        int *nodes = malloc(nr_affinity_cores * sizeof(int));
        int nnodes = 0;
        for (int i = 0; i < nr_affinity_cores; i++) {
          nodes[i] = numa_node_of_cpu(cpuid[i]);
          if (nodes[i] > nnodes) nnodes = nodes[i];
        }
        nnodes += 1;

        /* Count cores per node. */
        int *core_counts = malloc(nnodes * sizeof(int));
        for (int i = 0; i < nr_affinity_cores; i++) {
          core_counts[nodes[i]] = 0;
        }
        for (int i = 0; i < nr_affinity_cores; i++) {
          core_counts[nodes[i]] += 1;
        }

        /* Index cores within each node. */
        int *core_indices = malloc(nr_affinity_cores * sizeof(int));
        for (int i = nr_affinity_cores - 1; i >= 0; i--) {
          core_indices[i] = core_counts[nodes[i]];
          core_counts[nodes[i]] -= 1;
        }

        /* Now sort so that we pick adjacent cpuids from different nodes
         * by sorting internal node core indices. */
        int done = 0;
        while (!done) {
          done = 1;
          for (int i = 1; i < nr_affinity_cores; i++) {
            if (core_indices[i] < core_indices[i - 1]) {
              int t = cpuid[i - 1];
              cpuid[i - 1] = cpuid[i];
              cpuid[i] = t;

              t = core_indices[i - 1];
              core_indices[i - 1] = core_indices[i];
              core_indices[i] = t;
              done = 0;
            }
          }
        }

        free(nodes);
        free(core_counts);
        free(core_indices);
      }
    }
#endif
  } else {
    if (nodeID == 0) message("no processor affinity used");

  } /* with_aff */

  /* Avoid (unexpected) interference between engine and runner threads. We can
   * do this once we've made at least one call to engine_entry_affinity and
   * maybe numa_node_of_cpu(sched_getcpu()), even if the engine isn't already
   * pinned. Also unpin this when asked to not pin at all (!with_aff). */
  engine_unpin();
#endif

  if (with_aff) {
#ifdef WITH_MPI
    printf("[%04i] %s engine_init: cpu map is [ ", nodeID,
           clocks_get_timesincestart());
#else
    printf("%s engine_init: cpu map is [ ", clocks_get_timesincestart());
#endif
    for (int i = 0; i < nr_affinity_cores; i++) printf("%i ", cpuid[i]);
    printf("].\n");
  }

  /* Are we doing stuff in parallel? */
  if (nr_nodes > 1) {
#ifndef WITH_MPI
    error("SWIFT was not compiled with MPI support.");
#else
    e->policy |= engine_policy_mpi;
    if ((e->proxies = (struct proxy *)malloc(sizeof(struct proxy) *
                                             engine_maxproxies)) == NULL)
      error("Failed to allocate memory for proxies.");
    bzero(e->proxies, sizeof(struct proxy) * engine_maxproxies);
    e->nr_proxies = 0;
#endif
  }

  /* Open some files */
  if (e->nodeID == 0) {
    char energyfileName[200] = "";
    parser_get_opt_param_string(params, "Statistics:energy_file_name",
                                energyfileName,
                                engine_default_energy_file_name);
    sprintf(energyfileName + strlen(energyfileName), ".txt");
    e->file_stats = fopen(energyfileName, "w");
    fprintf(e->file_stats,
            "#%14s %14s %14s %14s %14s %14s %14s %14s %14s %14s %14s %14s %14s "
            "%14s %14s %14s\n",
            "Time", "Mass", "E_tot", "E_kin", "E_int", "E_pot", "E_pot_self", "E_pot_ext", 
	    "E_radcool", "Entropy", "p_x", "p_y", "p_z", "ang_x", "ang_y", "ang_z");
    fflush(e->file_stats);

    char timestepsfileName[200] = "";
    parser_get_opt_param_string(params, "Statistics:timestep_file_name",
                                timestepsfileName,
                                engine_default_timesteps_file_name);

    sprintf(timestepsfileName + strlen(timestepsfileName), "_%d.txt",
            nr_nodes * nr_threads);
    e->file_timesteps = fopen(timestepsfileName, "w");
    fprintf(e->file_timesteps,
            "# Host: %s\n# Branch: %s\n# Revision: %s\n# Compiler: %s, "
            "Version: %s \n# "
            "Number of threads: %d\n# Number of MPI ranks: %d\n# Hydrodynamic "
            "scheme: %s\n# Hydrodynamic kernel: %s\n# No. of neighbours: %.2f "
            "+/- %.2f\n# Eta: %f\n",
            hostname(), git_branch(), git_revision(), compiler_name(),
            compiler_version(), e->nr_threads, e->nr_nodes, SPH_IMPLEMENTATION,
            kernel_name, e->hydro_properties->target_neighbours,
            e->hydro_properties->delta_neighbours,
            e->hydro_properties->eta_neighbours);

    fprintf(e->file_timesteps, "# %6s %14s %14s %10s %10s %16s [%s]\n", "Step",
            "Time", "Time-step", "Updates", "g-Updates", "Wall-clock time",
            clocks_getunit());
    fflush(e->file_timesteps);
  }

  /* Print policy */
  engine_print_policy(e);

  /* Print information about the hydro scheme */
  if (e->policy & engine_policy_hydro)
    if (e->nodeID == 0) hydro_props_print(e->hydro_properties);

  /* Check we have sensible time bounds */
  if (e->timeBegin >= e->timeEnd)
    error(
        "Final simulation time (t_end = %e) must be larger than the start time "
        "(t_beg = %e)",
        e->timeEnd, e->timeBegin);

  /* Check we have sensible time-step values */
  if (e->dt_min > e->dt_max)
    error(
        "Minimal time-step size (%e) must be smaller than maximal time-step "
        "size (%e)",
        e->dt_min, e->dt_max);

  /* Deal with timestep */
  e->timeBase = (e->timeEnd - e->timeBegin) / max_nr_timesteps;
  e->timeBase_inv = 1.0 / e->timeBase;
  e->ti_current = 0;

  /* Fixed time-step case */
  if (e->policy & engine_policy_fixdt) {
    e->dt_min = e->dt_max;

    /* Find timestep on the timeline */
    int dti_timeline = max_nr_timesteps;
    while (e->dt_min < dti_timeline * e->timeBase) dti_timeline /= 2;

    e->dt_min = e->dt_max = dti_timeline * e->timeBase;

    if (e->nodeID == 0) message("Timestep set to %e", e->dt_max);
  } else {

    if (e->nodeID == 0) {
      message("Absolute minimal timestep size: %e", e->timeBase);

      float dt_min = e->timeEnd - e->timeBegin;
      while (dt_min > e->dt_min) dt_min /= 2.f;

      message("Minimal timestep size (on time-line): %e", dt_min);

      float dt_max = e->timeEnd - e->timeBegin;
      while (dt_max > e->dt_max) dt_max /= 2.f;

      message("Maximal timestep size (on time-line): %e", dt_max);
    }
  }

  if (e->dt_min < e->timeBase && e->nodeID == 0)
    error(
        "Minimal time-step size smaller than the absolute possible minimum "
        "dt=%e",
        e->timeBase);

  if (e->dt_max > (e->timeEnd - e->timeBegin) && e->nodeID == 0)
    error("Maximal time-step size larger than the simulation run time t=%e",
          e->timeEnd - e->timeBegin);

  /* Deal with outputs */
  if (e->deltaTimeSnapshot < 0.)
    error("Time between snapshots (%e) must be positive.",
          e->deltaTimeSnapshot);

  if (e->timeFirstSnapshot < e->timeBegin)
    error(
        "Time of first snapshot (%e) must be after the simulation start t=%e.",
        e->timeFirstSnapshot, e->timeBegin);

  /* Find the time of the first output */
  engine_compute_next_snapshot_time(e);

/* Construct types for MPI communications */
#ifdef WITH_MPI
  part_create_mpi_types();
#endif

  /* Initialize the threadpool. */
  threadpool_init(&e->threadpool, e->nr_threads);

  /* First of all, init the barrier and lock it. */
  if (pthread_mutex_init(&e->barrier_mutex, NULL) != 0)
    error("Failed to initialize barrier mutex.");
  if (pthread_cond_init(&e->barrier_cond, NULL) != 0)
    error("Failed to initialize barrier condition variable.");
  if (pthread_mutex_lock(&e->barrier_mutex) != 0)
    error("Failed to lock barrier mutex.");
  e->barrier_running = 0;
  e->barrier_launch = 0;
  e->barrier_launchcount = 0;

  /* Init the scheduler with enough tasks for the initial sorting tasks. */
  const int nr_tasks = 2 * s->tot_cells + 2 * e->nr_threads;
  scheduler_init(&e->sched, e->s, nr_tasks, nr_queues, scheduler_flag_steal,
                 e->nodeID, &e->threadpool);

  /* Allocate and init the threads. */
  if ((e->runners = (struct runner *)malloc(sizeof(struct runner) *
                                            e->nr_threads)) == NULL)
    error("Failed to allocate threads array.");
  for (int k = 0; k < e->nr_threads; k++) {
    e->runners[k].id = k;
    e->runners[k].e = e;
    e->barrier_running += 1;
    if (pthread_create(&e->runners[k].thread, NULL, &runner_main,
                       &e->runners[k]) != 0)
      error("Failed to create runner thread.");

    /* Try to pin the runner to a given core */
    if (with_aff &&
        (e->policy & engine_policy_setaffinity) == engine_policy_setaffinity) {
#if defined(HAVE_SETAFFINITY)

      /* Set a reasonable queue ID. */
      int coreid = k % nr_affinity_cores;
      e->runners[k].cpuid = cpuid[coreid];

      if (nr_queues < e->nr_threads)
        e->runners[k].qid = cpuid[coreid] * nr_queues / nr_affinity_cores;
      else
        e->runners[k].qid = k;

      /* Set the cpu mask to zero | e->id. */
      CPU_ZERO(&cpuset);
      CPU_SET(cpuid[coreid], &cpuset);

      /* Apply this mask to the runner's pthread. */
      if (pthread_setaffinity_np(e->runners[k].thread, sizeof(cpu_set_t),
                                 &cpuset) != 0)
        error("Failed to set thread affinity.");

#else
      error("SWIFT was not compiled with affinity enabled.");
#endif
    } else {
      e->runners[k].cpuid = k;
      e->runners[k].qid = k * nr_queues / e->nr_threads;
    }
    if (verbose) {
      if (with_aff)
        message("runner %i on cpuid=%i with qid=%i.", e->runners[k].id,
                e->runners[k].cpuid, e->runners[k].qid);
      else
        message("runner %i using qid=%i no cpuid.", e->runners[k].id,
                e->runners[k].qid);
    }
  }

/* Free the affinity stuff */
#if defined(HAVE_SETAFFINITY)
  if (with_aff) {
    free(cpuid);
  }
  free(buf);
#endif

  /* Wait for the runner threads to be in place. */
  while (e->barrier_running || e->barrier_launch)
    if (pthread_cond_wait(&e->barrier_cond, &e->barrier_mutex) != 0)
      error("Error while waiting for runner threads to get in place.");
}

/**
 * @brief Prints the current policy of an engine
 *
 * @param e The engine to print information about
 */
void engine_print_policy(struct engine *e) {

#ifdef WITH_MPI
  if (e->nodeID == 0) {
    printf("[0000] %s engine_policy: engine policies are [ ",
           clocks_get_timesincestart());
    for (int k = 1; k < 32; k++)
      if (e->policy & (1 << k)) printf(" %s ", engine_policy_names[k + 1]);
    printf(" ]\n");
    fflush(stdout);
  }
#else
  printf("%s engine_policy: engine policies are [ ",
         clocks_get_timesincestart());
  for (int k = 1; k < 32; k++)
    if (e->policy & (1 << k)) printf(" %s ", engine_policy_names[k + 1]);
  printf(" ]\n");
  fflush(stdout);
#endif
}

/**
 * @brief Computes the next time (on the time line) for a dump
 *
 * @param e The #engine.
 */
void engine_compute_next_snapshot_time(struct engine *e) {

  for (double time = e->timeFirstSnapshot;
       time < e->timeEnd + e->deltaTimeSnapshot; time += e->deltaTimeSnapshot) {

    /* Output time on the integer timeline */
    e->ti_nextSnapshot = (time - e->timeBegin) / e->timeBase;

    if (e->ti_nextSnapshot > e->ti_current) break;
  }

  /* Deal with last snapshot */
  if (e->ti_nextSnapshot >= max_nr_timesteps) {
    e->ti_nextSnapshot = -1;
    if (e->verbose) message("No further output time.");
  } else {

    /* Be nice, talk... */
    const float next_snapshot_time =
        e->ti_nextSnapshot * e->timeBase + e->timeBegin;
    if (e->verbose)
      message("Next output time set to t=%e.", next_snapshot_time);
  }
}

/**
 * @brief Frees up the memory allocated for this #engine
 */
void engine_clean(struct engine *e) {

  free(e->snapshotUnits);
  free(e->links);
  scheduler_clean(&e->sched);
  space_clean(e->s);
  threadpool_clean(&e->threadpool);
}<|MERGE_RESOLUTION|>--- conflicted
+++ resolved
@@ -2547,12 +2547,8 @@
   }
 #endif
 
-<<<<<<< HEAD
-  const double e_tot = e_kin + e_int + e_pot + e_rad;
-=======
   const double e_pot = e_pot_self + e_pot_ext;
   const double e_tot = e_kin + e_int + e_pot;
->>>>>>> eff4abeb
 
   /* Print info */
   if (e->nodeID == 0) {
