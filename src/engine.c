/*******************************************************************************
 * This file is part of SWIFT.
 * Coypright (c) 2012 Pedro Gonnet (pedro.gonnet@durham.ac.uk)
 *
 * This program is free software: you can redistribute it and/or modify
 * it under the terms of the GNU Lesser General Public License as published
 * by the Free Software Foundation, either version 3 of the License, or
 * (at your option) any later version.
 *
 * This program is distributed in the hope that it will be useful,
 * but WITHOUT ANY WARRANTY; without even the implied warranty of
 * MERCHANTABILITY or FITNESS FOR A PARTICULAR PURPOSE.  See the
 * GNU General Public License for more details.
 *
 * You should have received a copy of the GNU Lesser General Public License
 * along with this program.  If not, see <http://www.gnu.org/licenses/>.
 *
 ******************************************************************************/

/* Config parameters. */
#include "../config.h"

/* Some standard headers. */
#include <float.h>
#include <limits.h>
#include <sched.h>
#include <stdio.h>
#include <stdlib.h>
#include <string.h>
#include <unistd.h>

/* MPI headers. */
#ifdef WITH_MPI
#include <mpi.h>
/* METIS headers only used when MPI is also available. */
#ifdef HAVE_METIS
#include <metis.h>
#endif
#endif

/* This object's header. */
#include "engine.h"

/* Local headers. */
#include "atomic.h"
#include "cell.h"
#include "cycle.h"
#include "debug.h"
#include "error.h"
#include "timers.h"

#ifdef LEGACY_GADGET2_SPH
#include "runner_iact_legacy.h"
#else
#include "runner_iact.h"
#endif

/* Convert cell location to ID. */
#define cell_getid(cdim, i, j, k) \
  ((int)(k) + (cdim)[2] * ((int)(j) + (cdim)[1] * (int)(i)))

/** The rank of the engine as a global variable (for messages). */
int engine_rank;

/**
 * @brief Link a density/force task to a cell.
 *
 * @param e The #engine.
 * @param l The #link.
 * @param t The #task.
 *
 * @return The new #link pointer.
 */

struct link *engine_addlink(struct engine *e, struct link *l, struct task *t) {

  struct link *res = &e->links[atomic_inc(&e->nr_links)];
  res->next = l;
  res->t = t;
  return res;
}

/**
 * @brief Generate the ghost and kick tasks for a hierarchy of cells.
 *
 * @param e The #engine.
 * @param c The #cell.
 * @param super The super #cell.
 */

void engine_mkghosts(struct engine *e, struct cell *c, struct cell *super) {

  int k;
  struct scheduler *s = &e->sched;

  /* Am I the super-cell? */
  if (super == NULL && c->nr_tasks > 0) {

    /* Remember me. */
    super = c;

    /* Local tasks only... */
    if (c->nodeID == e->nodeID) {

      /* Generate the ghost task. */
      c->ghost = scheduler_addtask(s, task_type_ghost, task_subtype_none, 0, 0,
                                   c, NULL, 0);

      /* Add the kick2 task. */
      c->kick2 = scheduler_addtask(s, task_type_kick2, task_subtype_none, 0, 0,
                                   c, NULL, 0);

      /* Add the kick1 task if needed. */
      if (!(e->policy & engine_policy_fixdt))
        c->kick1 = scheduler_addtask(s, task_type_kick1, task_subtype_none, 0,
                                     0, c, NULL, 0);
    }
  }

  /* Set the super-cell. */
  c->super = super;

  /* Recurse. */
  if (c->split)
    for (k = 0; k < 8; k++)
      if (c->progeny[k] != NULL) engine_mkghosts(e, c->progeny[k], super);
}

/**
 * @brief Redistribute the particles amongst the nodes accorind
 *      to their cell's node IDs.
 *
 * @param e The #engine.
 */

void engine_redistribute(struct engine *e) {

#ifdef WITH_MPI

  int nr_nodes = e->nr_nodes, nodeID = e->nodeID;
  struct space *s = e->s;
  int my_cells = 0;
  int *cdim = s->cdim;
  struct cell *cells = s->cells;
  int nr_cells = s->nr_cells;

  /* Start by sorting the particles according to their nodes and
     getting the counts. The counts array is indexed as
     count[from * nr_nodes + to]. */
  int *counts, *dest;
  double ih[3], dim[3];
  ih[0] = s->ih[0];
  ih[1] = s->ih[1];
  ih[2] = s->ih[2];
  dim[0] = s->dim[0];
  dim[1] = s->dim[1];
  dim[2] = s->dim[2];
  if ((counts = (int *)malloc(sizeof(int) *nr_nodes *nr_nodes)) == NULL ||
      (dest = (int *)malloc(sizeof(int) * s->nr_parts)) == NULL)
    error("Failed to allocate count and dest buffers.");
  bzero(counts, sizeof(int) * nr_nodes * nr_nodes);
  struct part *parts = s->parts;
  for (int k = 0; k < s->nr_parts; k++) {
    for (int j = 0; j < 3; j++) {
      if (parts[k].x[j] < 0.0)
        parts[k].x[j] += dim[j];
      else if (parts[k].x[j] >= dim[j])
        parts[k].x[j] -= dim[j];
    }
    const int cid = cell_getid(cdim, parts[k].x[0] * ih[0],
                               parts[k].x[1] * ih[1], parts[k].x[2] * ih[2]);
    dest[k] = cells[cid].nodeID;
    counts[nodeID * nr_nodes + dest[k]] += 1;
  }
  parts_sort(s->parts, s->xparts, dest, s->nr_parts, 0, nr_nodes - 1);

  /* Get all the counts from all the nodes. */
  if (MPI_Allreduce(MPI_IN_PLACE, counts, nr_nodes * nr_nodes, MPI_INT, MPI_SUM,
                    MPI_COMM_WORLD) != MPI_SUCCESS)
    error("Failed to allreduce particle transfer counts.");

  /* Get the new number of parts for this node, be generous in allocating. */
  int nr_parts = 0;
  for (int k = 0; k < nr_nodes; k++) nr_parts += counts[k * nr_nodes + nodeID];
  struct part *parts_new;
  struct xpart *xparts_new, *xparts = s->xparts;
  if (posix_memalign((void **)&parts_new, part_align,
                     sizeof(struct part) * nr_parts * 1.2) != 0 ||
      posix_memalign((void **)&xparts_new, part_align,
                     sizeof(struct xpart) * nr_parts * 1.2) != 0)
    error("Failed to allocate new part data.");

  /* Emit the sends and recvs for the particle data. */
  MPI_Request *reqs;
  if ((reqs = (MPI_Request *)malloc(sizeof(MPI_Request) * 4 * nr_nodes)) ==
      NULL)
    error("Failed to allocate MPI request list.");
  for (int k = 0; k < 4 * nr_nodes; k++) reqs[k] = MPI_REQUEST_NULL;
  for (int offset_send = 0, offset_recv = 0, k = 0; k < nr_nodes; k++) {
    int ind_send = nodeID * nr_nodes + k;
    int ind_recv = k * nr_nodes + nodeID;
    if (counts[ind_send] > 0) {
      if (k == nodeID) {
        memcpy(&parts_new[offset_recv], &s->parts[offset_send],
               sizeof(struct part) * counts[ind_recv]);
        memcpy(&xparts_new[offset_recv], &s->xparts[offset_send],
               sizeof(struct xpart) * counts[ind_recv]);
        offset_send += counts[ind_send];
        offset_recv += counts[ind_recv];
      } else {
        if (MPI_Isend(&s->parts[offset_send],
                      sizeof(struct part) * counts[ind_send], MPI_BYTE, k,
                      2 * ind_send + 0, MPI_COMM_WORLD,
                      &reqs[4 * k]) != MPI_SUCCESS)
          error("Failed to isend parts to node %i.", k);
        if (MPI_Isend(&s->xparts[offset_send],
                      sizeof(struct xpart) * counts[ind_send], MPI_BYTE, k,
                      2 * ind_send + 1, MPI_COMM_WORLD,
                      &reqs[4 * k + 1]) != MPI_SUCCESS)
          error("Failed to isend xparts to node %i.", k);
        offset_send += counts[ind_send];
      }
    }
    if (k != nodeID && counts[ind_recv] > 0) {
      if (MPI_Irecv(&parts_new[offset_recv],
                    sizeof(struct part) * counts[ind_recv], MPI_BYTE, k,
                    2 * ind_recv + 0, MPI_COMM_WORLD,
                    &reqs[4 * k + 2]) != MPI_SUCCESS)
        error("Failed to emit irecv of parts from node %i.", k);
      if (MPI_Irecv(&xparts_new[offset_recv],
                    sizeof(struct xpart) * counts[ind_recv], MPI_BYTE, k,
                    2 * ind_recv + 1, MPI_COMM_WORLD,
                    &reqs[4 * k + 3]) != MPI_SUCCESS)
        error("Failed to emit irecv of parts from node %i.", k);
      offset_recv += counts[ind_recv];
    }
  }

  /* Wait for all the sends and recvs to tumble in. */
  MPI_Status stats[4 * nr_nodes];
  int res;
  if ((res = MPI_Waitall(4 * nr_nodes, reqs, stats)) != MPI_SUCCESS) {
    for (int k = 0; k < 4 * nr_nodes; k++) {
      char buff[MPI_MAX_ERROR_STRING];
      int res;
      MPI_Error_string(stats[k].MPI_ERROR, buff, &res);
      message("request %i has error '%s'.", k, buff);
    }
    error("Failed during waitall for part data.");
  }

  /* Verify that all parts are in the right place. */
  /* for ( k = 0 ; k < nr_parts ; k++ ) {
      cid = cell_getid( cdim , parts_new[k].x[0]*ih[0] , parts_new[k].x[1]*ih[1]
     , parts_new[k].x[2]*ih[2] );
      if ( cells[ cid ].nodeID != nodeID )
          error( "Received particle (%i) that does not belong here (nodeID=%i)."
     , k , cells[ cid ].nodeID );
      } */

  /* Set the new part data, free the old. */
  free(parts);
  free(xparts);
  s->parts = parts_new;
  s->xparts = xparts_new;
  s->nr_parts = nr_parts;
  s->size_parts = 1.2 * nr_parts;

  /* Be verbose about what just happened. */
  for (int k = 0; k < nr_cells; k++)
    if (cells[k].nodeID == nodeID) my_cells += 1;
  message("node %i now has %i parts in %i cells.", nodeID, nr_parts, my_cells);

  /* Clean up other stuff. */
  free(reqs);
  free(counts);
  free(dest);

#else
  error("SWIFT was not compiled with MPI and METIS support.");
#endif
}

/**
 * @brief Repartition the cells amongst the nodes.
 *
 * @param e The #engine.
 */

void engine_repartition(struct engine *e) {

#if defined(WITH_MPI) && defined(HAVE_METIS)

  int i, j, k, l, cid, cjd, ii, jj, kk, res;
  idx_t *inds, *nodeIDs;
  idx_t *weights_v = NULL, *weights_e = NULL;
  struct space *s = e->s;
  int nr_cells = s->nr_cells, my_cells = 0;
  struct cell *cells = s->cells;
  int ind[3], *cdim = s->cdim;
  struct task *t, *tasks = e->sched.tasks;
  struct cell *ci, *cj;
  int nr_nodes = e->nr_nodes, nodeID = e->nodeID;
  float wscale = 1e-3, vscale = 1e-3, wscale_buff;
  idx_t wtot = 0;
  const idx_t wmax = 1e9 / e->nr_nodes;

  /* Clear the repartition flag. */
  e->forcerepart = 0;

  /* Allocate the inds and weights. */
  if ((inds = (idx_t *)malloc(sizeof(idx_t) * 26 *nr_cells)) == NULL ||
      (weights_v = (idx_t *)malloc(sizeof(idx_t) *nr_cells)) == NULL ||
      (weights_e = (idx_t *)malloc(sizeof(idx_t) * 26 *nr_cells)) == NULL ||
      (nodeIDs = (idx_t *)malloc(sizeof(idx_t) * nr_cells)) == NULL)
    error("Failed to allocate inds and weights arrays.");

  /* Fill the inds array. */
  for (cid = 0; cid < nr_cells; cid++) {
    ind[0] = cells[cid].loc[0] / s->cells[cid].h[0] + 0.5;
    ind[1] = cells[cid].loc[1] / s->cells[cid].h[1] + 0.5;
    ind[2] = cells[cid].loc[2] / s->cells[cid].h[2] + 0.5;
    l = 0;
    for (i = -1; i <= 1; i++) {
      ii = ind[0] + i;
      if (ii < 0)
        ii += cdim[0];
      else if (ii >= cdim[0])
        ii -= cdim[0];
      for (j = -1; j <= 1; j++) {
        jj = ind[1] + j;
        if (jj < 0)
          jj += cdim[1];
        else if (jj >= cdim[1])
          jj -= cdim[1];
        for (k = -1; k <= 1; k++) {
          kk = ind[2] + k;
          if (kk < 0)
            kk += cdim[2];
          else if (kk >= cdim[2])
            kk -= cdim[2];
          if (i || j || k) {
            inds[cid * 26 + l] = cell_getid(cdim, ii, jj, kk);
            l += 1;
          }
        }
      }
    }
  }

  /* Init the weights arrays. */
  bzero(weights_e, sizeof(idx_t) * 26 * nr_cells);
  bzero(weights_v, sizeof(idx_t) * nr_cells);

  /* Loop over the tasks... */
  for (j = 0; j < e->sched.nr_tasks; j++) {

    /* Get a pointer to the kth task. */
    t = &tasks[j];

    /* Skip un-interesting tasks. */
    if (t->type != task_type_self && t->type != task_type_pair &&
        t->type != task_type_sub && t->type != task_type_ghost &&
        t->type != task_type_kick1 && t->type != task_type_kick2)
      continue;

    /* Get the task weight. */
    idx_t w = (t->toc - t->tic) * wscale;
    if (w < 0) error("Bad task weight (%"SCIDX").", w);

    /* Do we need to re-scale? */
    wtot += w;
    while (wtot > wmax) {
      wscale /= 2;
      wtot /= 2;
      w /= 2;
      for (k = 0; k < 26 * nr_cells; k++) weights_e[k] *= 0.5;
      for (k = 0; k < nr_cells; k++) weights_v[k] *= 0.5;
    }

    /* Get the top-level cells involved. */
    for (ci = t->ci; ci->parent != NULL; ci = ci->parent)
      ;
    if (t->cj != NULL)
      for (cj = t->cj; cj->parent != NULL; cj = cj->parent)
        ;
    else
      cj = NULL;

    /* Get the cell IDs. */
    cid = ci - cells;

    /* Different weights for different tasks. */
    if (t->type == task_type_ghost || t->type == task_type_kick1 ||
        t->type == task_type_kick2) {

      /* Particle updates add only to vertex weight. */
      weights_v[cid] += w;

    }

    /* Self interaction? */
    else if ((t->type == task_type_self && ci->nodeID == nodeID) ||
             (t->type == task_type_sub && cj == NULL && ci->nodeID == nodeID)) {

      /* Self interactions add only to vertex weight. */
      weights_v[cid] += w;

    }

    /* Pair? */
    else if (t->type == task_type_pair ||
             (t->type == task_type_sub && cj != NULL)) {

      /* In-cell pair? */
      if (ci == cj) {

        /* Add weight to vertex for ci. */
        weights_v[cid] += w;

      }

      /* Distinct cells with local ci? */
      else if (ci->nodeID == nodeID) {

        /* Index of the jth cell. */
        cjd = cj - cells;

        /* Add half of weight to each cell. */
        if (ci->nodeID == nodeID) weights_v[cid] += 0.5 * w;
        if (cj->nodeID == nodeID) weights_v[cjd] += 0.5 * w;

        /* Add Weight to edge. */
        for (k = 26 * cid; inds[k] != cjd; k++)
          ;
        weights_e[k] += w;
        for (k = 26 * cjd; inds[k] != cid; k++)
          ;
        weights_e[k] += w;
      }
    }
  }

  /* Get the minimum scaling and re-scale if necessary. */
  if ((res = MPI_Allreduce(&wscale, &wscale_buff, 1, MPI_FLOAT, MPI_MIN,
                           MPI_COMM_WORLD)) != MPI_SUCCESS) {
    char buff[MPI_MAX_ERROR_STRING];
    MPI_Error_string(res, buff, &i);
    error("Failed to allreduce the weight scales (%s).", buff);
  }
  if (wscale_buff != wscale) {
    float scale = wscale_buff / wscale;
    for (k = 0; k < 26 * nr_cells; k++) weights_e[k] *= scale;
    for (k = 0; k < nr_cells; k++) weights_v[k] *= scale;
  }

/* Merge the weights arrays accross all nodes. */
#if IDXTYPEWIDTH == 32
  if ((res = MPI_Reduce((nodeID == 0) ? MPI_IN_PLACE : weights_v, weights_v,
                        nr_cells, MPI_INT, MPI_SUM, 0, MPI_COMM_WORLD)) !=
      MPI_SUCCESS) {
#else
  if ((res = MPI_Reduce((nodeID == 0) ? MPI_IN_PLACE : weights_v, weights_v,
                        nr_cells, MPI_LONG_LONG_INT, MPI_SUM, 0,
                        MPI_COMM_WORLD)) != MPI_SUCCESS) {
#endif
    char buff[MPI_MAX_ERROR_STRING];
    MPI_Error_string(res, buff, &i);
    error("Failed to allreduce vertex weights (%s).", buff);
  }
#if IDXTYPEWIDTH == 32
  if (MPI_Reduce((nodeID == 0) ? MPI_IN_PLACE : weights_e, weights_e,
                 26 * nr_cells, MPI_INT, MPI_SUM, 0,
                 MPI_COMM_WORLD) != MPI_SUCCESS)
#else
  if (MPI_Reduce((nodeID == 0) ? MPI_IN_PLACE : weights_e, weights_e,
                 26 * nr_cells, MPI_LONG_LONG_INT, MPI_SUM, 0,
                 MPI_COMM_WORLD) != MPI_SUCCESS)
#endif
    error("Failed to allreduce edge weights.");

  /* As of here, only one node needs to compute the partition. */
  if (nodeID == 0) {

    /* Check that the edge weights are fully symmetric. */
    /* for ( cid = 0 ; cid < nr_cells ; cid++ )
        for ( k = 0 ; k < 26 ; k++ ) {
            cjd = inds[ cid*26 + k ];
            for ( j = 26*cjd ; inds[j] != cid ; j++ );
            if ( weights_e[ cid*26+k ] != weights_e[ j ] )
                error( "Unsymmetric edge weights detected (%i vs %i)." ,
       weights_e[ cid*26+k ] , weights_e[ j ] );
            } */
    /* int w_min = weights_e[0], w_max = weights_e[0], w_tot = weights_e[0];
    for ( k = 1 ; k < 26*nr_cells ; k++ ) {
        w_tot += weights_e[k];
        if ( weights_e[k] < w_min )
            w_min = weights_e[k];
        else if ( weights_e[k] > w_max )
            w_max = weights_e[k];
        }
    message( "edge weights in [ %i , %i ], tot=%i." , w_min , w_max , w_tot );
    w_min = weights_e[0], w_max = weights_e[0]; w_tot = weights_v[0];
    for ( k = 1 ; k < nr_cells ; k++ ) {
        w_tot += weights_v[k];
        if ( weights_v[k] < w_min )
            w_min = weights_v[k];
        else if ( weights_v[k] > w_max )
            w_max = weights_v[k];
        }
    message( "vertex weights in [ %i , %i ], tot=%i." , w_min , w_max , w_tot );
    */

    /* Make sure there are no zero weights. */
    for (k = 0; k < 26 * nr_cells; k++)
      if (weights_e[k] == 0) weights_e[k] = 1;
    for (k = 0; k < nr_cells; k++)
      if ((weights_v[k] *= vscale) == 0) weights_v[k] = 1;

    /* Allocate and fill the connection array. */
    idx_t *offsets;
    if ((offsets = (idx_t *)malloc(sizeof(idx_t) * (nr_cells + 1))) == NULL)
      error("Failed to allocate offsets buffer.");
    offsets[0] = 0;
    for (k = 0; k < nr_cells; k++) offsets[k + 1] = offsets[k] + 26;

    /* Set the METIS options. +1 to keep the GCC sanitizer happy. */
    idx_t options[METIS_NOPTIONS + 1];
    METIS_SetDefaultOptions(options);
    options[METIS_OPTION_OBJTYPE] = METIS_OBJTYPE_CUT;
    options[METIS_OPTION_NUMBERING] = 0;
    options[METIS_OPTION_CONTIG] = 1;
    options[METIS_OPTION_NCUTS] = 10;
    options[METIS_OPTION_NITER] = 20;
    // options[ METIS_OPTION_UFACTOR ] = 1;

    /* Set the initial partition, although this is probably ignored. */
    for (k = 0; k < nr_cells; k++) nodeIDs[k] = cells[k].nodeID;

    /* Call METIS. */
    idx_t one = 1, idx_nr_cells = nr_cells, idx_nr_nodes = nr_nodes;
    idx_t objval;
    if (METIS_PartGraphRecursive(&idx_nr_cells, &one, offsets, inds, weights_v,
                                 NULL, weights_e, &idx_nr_nodes, NULL, NULL,
                                 options, &objval, nodeIDs) != METIS_OK)
      error("Call to METIS_PartGraphKway failed.");

    /* Dump the 3d array of cell IDs. */
    /* printf( "engine_repartition: nodeIDs = reshape( [" );
    for ( i = 0 ; i < cdim[0]*cdim[1]*cdim[2] ; i++ )
        printf( "%i " , (int)nodeIDs[ i ] );
    printf("] ,%i,%i,%i);\n",cdim[0],cdim[1],cdim[2]); */
  }

/* Broadcast the result of the partition. */
#if IDXTYPEWIDTH == 32
  if (MPI_Bcast(nodeIDs, nr_cells, MPI_INT, 0, MPI_COMM_WORLD) != MPI_SUCCESS)
    error("Failed to bcast the node IDs.");
#else
  if (MPI_Bcast(nodeIDs, nr_cells, MPI_LONG_LONG_INT, 0, MPI_COMM_WORLD) !=
      MPI_SUCCESS)
    error("Failed to bcast the node IDs.");
#endif

  /* Set the cell nodeIDs and clear any non-local parts. */
  for (k = 0; k < nr_cells; k++) {
    cells[k].nodeID = nodeIDs[k];
    if (nodeIDs[k] == nodeID) my_cells += 1;
  }

  /* Clean up. */
  free(inds);
  free(weights_v);
  free(weights_e);
  free(nodeIDs);

  /* Now comes the tricky part: Exchange particles between all nodes.
     This is done in two steps, first allreducing a matrix of
     how many particles go from where to where, then re-allocating
     the parts array, and emiting the sends and receives.
     Finally, the space, tasks, and proxies need to be rebuilt. */

  /* Redistribute the particles between the nodes. */
  engine_redistribute(e);

  /* Make the proxies. */
  engine_makeproxies(e);

  /* Tell the engine it should re-build whenever possible */
  e->forcerebuild = 1;

#else
  error("SWIFT was not compiled with MPI and METIS support.");
#endif
}

/**
 * @brief Add up/down gravity tasks to a cell hierarchy.
 *
 * @param e The #engine.
 * @param c The #cell
 * @param up The upward gravity #task.
 * @param down The downward gravity #task.
 */

void engine_addtasks_grav(struct engine *e, struct cell *c, struct task *up,
                          struct task *down) {

  /* Link the tasks to this cell. */
  c->grav_up = up;
  c->grav_down = down;

  /* Recurse? */
  if (c->split)
    for (int k = 0; k < 8; k++)
      if (c->progeny[k] != NULL)
        engine_addtasks_grav(e, c->progeny[k], up, down);
}

/**
 * @brief Add send tasks to a hierarchy of cells.
 *
 * @param e The #engine.
 * @param ci The sending #cell.
 * @param cj The receiving #cell
 */

void engine_addtasks_send(struct engine *e, struct cell *ci, struct cell *cj) {

  int k;
  struct link *l = NULL;
  struct scheduler *s = &e->sched;

  /* Check if any of the density tasks are for the target node. */
  for (l = ci->density; l != NULL; l = l->next)
    if (l->t->ci->nodeID == cj->nodeID ||
        (l->t->cj != NULL && l->t->cj->nodeID == cj->nodeID))
      break;

  /* If so, attach send tasks. */
  if (l != NULL) {

    /* Create the tasks. */
    struct task *t_xv =
        scheduler_addtask(&e->sched, task_type_send, task_subtype_none,
                          2 * ci->tag, 0, ci, cj, 0);
    struct task *t_rho =
        scheduler_addtask(&e->sched, task_type_send, task_subtype_none,
                          2 * ci->tag + 1, 0, ci, cj, 0);

    /* The send_rho task depends on the cell's ghost task. */
    scheduler_addunlock(s, ci->super->ghost, t_rho);

    /* The send_rho task should unlock the super-cell's kick2 task. */
    scheduler_addunlock(s, t_rho, ci->super->kick2);

    /* The send_xv task should unlock the super-cell's ghost task. */
    scheduler_addunlock(s, t_xv, ci->super->ghost);

  }

  /* Recurse? */
  else if (ci->split)
    for (k = 0; k < 8; k++)
      if (ci->progeny[k] != NULL) engine_addtasks_send(e, ci->progeny[k], cj);
}

/**
 * @brief Add recv tasks to a hierarchy of cells.
 *
 * @param e The #engine.
 * @param c The #cell.
 * @param t_xv The recv_xv #task, if it has already been created.
 * @param t_rho The recv_rho #task, if it has already been created.
 */

void engine_addtasks_recv(struct engine *e, struct cell *c, struct task *t_xv,
                          struct task *t_rho) {

  int k;
  struct scheduler *s = &e->sched;

  /* Do we need to construct a recv task? */
  if (t_xv == NULL && c->nr_density > 0) {

    /* Create the tasks. */
    t_xv = c->recv_xv =
        scheduler_addtask(&e->sched, task_type_recv, task_subtype_none,
                          2 * c->tag, 0, c, NULL, 0);
    t_rho = c->recv_rho =
        scheduler_addtask(&e->sched, task_type_recv, task_subtype_none,
                          2 * c->tag + 1, 0, c, NULL, 0);
  }

  /* Add dependencies. */
  for (struct link *l = c->density; l != NULL; l = l->next) {
    scheduler_addunlock(s, t_xv, l->t);
    scheduler_addunlock(s, l->t, t_rho);
  }
  for (struct link *l = c->force; l != NULL; l = l->next)
    scheduler_addunlock(s, t_rho, l->t);
  if (c->sorts != NULL) scheduler_addunlock(s, t_xv, c->sorts);

  /* Recurse? */
  if (c->split)
    for (k = 0; k < 8; k++)
      if (c->progeny[k] != NULL)
        engine_addtasks_recv(e, c->progeny[k], t_xv, t_rho);
}

/**
 * @brief Exchange cell structures with other nodes.
 *
 * @param e The #engine.
 */

void engine_exchange_cells(struct engine *e) {

#ifdef WITH_MPI

  int j, k, pid, count = 0;
  struct pcell *pcells;
  struct space *s = e->s;
  struct cell *cells = s->cells;
  int nr_cells = s->nr_cells;
  int nr_proxies = e->nr_proxies;
  int offset[nr_cells];
  MPI_Request reqs_in[engine_maxproxies];
  MPI_Request reqs_out[engine_maxproxies];
  MPI_Status status;

  /* Run through the cells and get the size of the ones that will be sent off.
   */
  for (k = 0; k < nr_cells; k++) {
    offset[k] = count;
    if (cells[k].sendto)
      count += (cells[k].pcell_size = cell_getsize(&cells[k]));
  }

  /* Allocate the pcells. */
  if ((pcells = (struct pcell *)malloc(sizeof(struct pcell) * count)) == NULL)
    error("Failed to allocate pcell buffer.");

  /* Pack the cells. */
  cell_next_tag = 0;
  for (k = 0; k < nr_cells; k++)
    if (cells[k].sendto) {
      cell_pack(&cells[k], &pcells[offset[k]]);
      cells[k].pcell = &pcells[offset[k]];
    }

  /* Launch the proxies. */
  for (k = 0; k < nr_proxies; k++) {
    proxy_cells_exch1(&e->proxies[k]);
    reqs_in[k] = e->proxies[k].req_cells_count_in;
    reqs_out[k] = e->proxies[k].req_cells_count_out;
  }

  /* Wait for each count to come in and start the recv. */
  for (k = 0; k < nr_proxies; k++) {
    if (MPI_Waitany(nr_proxies, reqs_in, &pid, &status) != MPI_SUCCESS ||
        pid == MPI_UNDEFINED)
      error("MPI_Waitany failed.");
    // message( "request from proxy %i has arrived." , pid );
    proxy_cells_exch2(&e->proxies[pid]);
  }

  /* Wait for all the sends to have finnished too. */
  if (MPI_Waitall(nr_proxies, reqs_out, MPI_STATUSES_IGNORE) != MPI_SUCCESS)
    error("MPI_Waitall on sends failed.");

  /* Set the requests for the cells. */
  for (k = 0; k < nr_proxies; k++) {
    reqs_in[k] = e->proxies[k].req_cells_in;
    reqs_out[k] = e->proxies[k].req_cells_out;
  }

  /* Wait for each pcell array to come in from the proxies. */
  for (k = 0; k < nr_proxies; k++) {
    if (MPI_Waitany(nr_proxies, reqs_in, &pid, &status) != MPI_SUCCESS ||
        pid == MPI_UNDEFINED)
      error("MPI_Waitany failed.");
    // message( "cell data from proxy %i has arrived." , pid );
    for (count = 0, j = 0; j < e->proxies[pid].nr_cells_in; j++)
      count += cell_unpack(&e->proxies[pid].pcells_in[count],
                           e->proxies[pid].cells_in[j], e->s);
  }

  /* Wait for all the sends to have finnished too. */
  if (MPI_Waitall(nr_proxies, reqs_out, MPI_STATUSES_IGNORE) != MPI_SUCCESS)
    error("MPI_Waitall on sends failed.");

  /* Count the number of particles we need to import and re-allocate
     the buffer if needed. */
  for (count = 0, k = 0; k < nr_proxies; k++)
    for (j = 0; j < e->proxies[k].nr_cells_in; j++)
      count += e->proxies[k].cells_in[j]->count;
  if (count > s->size_parts_foreign) {
    if (s->parts_foreign != NULL) free(s->parts_foreign);
    s->size_parts_foreign = 1.1 * count;
    if (posix_memalign((void **)&s->parts_foreign, part_align,
                       sizeof(struct part) * s->size_parts_foreign) != 0)
      error("Failed to allocate foreign part data.");
  }

  /* Unpack the cells and link to the particle data. */
  struct part *parts = s->parts_foreign;
  for (k = 0; k < nr_proxies; k++) {
    for (count = 0, j = 0; j < e->proxies[k].nr_cells_in; j++) {
      count += cell_link(e->proxies[k].cells_in[j], parts);
      parts = &parts[e->proxies[k].cells_in[j]->count];
    }
  }
  s->nr_parts_foreign = parts - s->parts_foreign;

  /* Is the parts buffer large enough? */
  if (s->nr_parts_foreign > s->size_parts_foreign)
    error("Foreign parts buffer too small.");

  /* Free the pcell buffer. */
  free(pcells);

#else
  error("SWIFT was not compiled with MPI support.");
#endif
}

/**
 * @brief Exchange straying parts with other nodes.
 *
 * @param e The #engine.
 * @param offset The index in the parts array as of which the foreign parts
 *reside.
 * @param ind The ID of the foreign #cell.
 * @param N The number of stray parts.
 *
 * @return The number of arrived parts copied to parts and xparts.
 */

int engine_exchange_strays(struct engine *e, int offset, int *ind, int N) {

#ifdef WITH_MPI

  int k, pid, count = 0, nr_in = 0, nr_out = 0;
  MPI_Request reqs_in[2 * engine_maxproxies];
  MPI_Request reqs_out[2 * engine_maxproxies];
  MPI_Status status;
  struct proxy *p;
  struct space *s = e->s;

  /* Re-set the proxies. */
  for (k = 0; k < e->nr_proxies; k++) e->proxies[k].nr_parts_out = 0;

  /* Put the parts into the corresponding proxies. */
  for (k = 0; k < N; k++) {
    int node_id = e->s->cells[ind[k]].nodeID;
    if (node_id < 0 || node_id >= e->nr_nodes)
      error("Bad node ID %i.", node_id);
    pid = e->proxy_ind[node_id];
    if (pid < 0)
      error(
          "Do not have a proxy for the requested nodeID %i for part with "
          "id=%llu, x=[%e,%e,%e].",
          node_id, s->parts[offset + k].id, s->parts[offset + k].x[0],
          s->parts[offset + k].x[1], s->parts[offset + k].x[2]);
    proxy_parts_load(&e->proxies[pid], &s->parts[offset + k],
                     &s->xparts[offset + k], 1);
  }

  /* Launch the proxies. */
  for (k = 0; k < e->nr_proxies; k++) {
    proxy_parts_exch1(&e->proxies[k]);
    reqs_in[k] = e->proxies[k].req_parts_count_in;
    reqs_out[k] = e->proxies[k].req_parts_count_out;
  }

  /* Wait for each count to come in and start the recv. */
  for (k = 0; k < e->nr_proxies; k++) {
    if (MPI_Waitany(e->nr_proxies, reqs_in, &pid, &status) != MPI_SUCCESS ||
        pid == MPI_UNDEFINED)
      error("MPI_Waitany failed.");
    // message( "request from proxy %i has arrived." , pid );
    proxy_parts_exch2(&e->proxies[pid]);
  }

  /* Wait for all the sends to have finnished too. */
  if (MPI_Waitall(e->nr_proxies, reqs_out, MPI_STATUSES_IGNORE) != MPI_SUCCESS)
    error("MPI_Waitall on sends failed.");

  /* Count the total number of incomming particles and make sure we have
     enough space to accommodate them. */
  int count_in = 0;
  for (k = 0; k < e->nr_proxies; k++) count_in += e->proxies[k].nr_parts_in;
  message("sent out %i particles, got %i back.", N, count_in);
  if (offset + count_in > s->size_parts) {
    s->size_parts = (offset + count_in) * 1.05;
    struct part *parts_new;
    struct xpart *xparts_new;
    if (posix_memalign((void **)&parts_new, part_align,
                       sizeof(struct part) * s->size_parts) != 0 ||
        posix_memalign((void **)&xparts_new, part_align,
                       sizeof(struct xpart) * s->size_parts) != 0)
      error("Failed to allocate new part data.");
    memcpy(parts_new, s->parts, sizeof(struct part) * offset);
    memcpy(xparts_new, s->xparts, sizeof(struct xpart) * offset);
    free(s->parts);
    free(s->xparts);
    s->parts = parts_new;
    s->xparts = xparts_new;
  }

  /* Collect the requests for the particle data from the proxies. */
  for (k = 0; k < e->nr_proxies; k++) {
    if (e->proxies[k].nr_parts_in > 0) {
      reqs_in[2 * k] = e->proxies[k].req_parts_in;
      reqs_in[2 * k + 1] = e->proxies[k].req_xparts_in;
      nr_in += 1;
    } else
      reqs_in[2 * k] = reqs_in[2 * k + 1] = MPI_REQUEST_NULL;
    if (e->proxies[k].nr_parts_out > 0) {
      reqs_out[2 * k] = e->proxies[k].req_parts_out;
      reqs_out[2 * k + 1] = e->proxies[k].req_xparts_out;
      nr_out += 1;
    } else
      reqs_out[2 * k] = reqs_out[2 * k + 1] = MPI_REQUEST_NULL;
  }

  /* Wait for each part array to come in and collect the new
     parts from the proxies. */
  for (k = 0; k < 2 * (nr_in + nr_out); k++) {
    int err;
    if ((err = MPI_Waitany(2 * e->nr_proxies, reqs_in, &pid, &status)) !=
        MPI_SUCCESS) {
      char buff[MPI_MAX_ERROR_STRING];
      int res;
      MPI_Error_string(err, buff, &res);
      error("MPI_Waitany failed (%s).", buff);
    }
    if (pid == MPI_UNDEFINED) break;
    // message( "request from proxy %i has arrived." , pid );
    if (reqs_in[pid & ~1] == MPI_REQUEST_NULL &&
        reqs_in[pid | 1] == MPI_REQUEST_NULL) {
      p = &e->proxies[pid >> 1];
      memcpy(&s->parts[offset + count], p->parts_in,
             sizeof(struct part) * p->nr_parts_in);
      memcpy(&s->xparts[offset + count], p->xparts_in,
             sizeof(struct xpart) * p->nr_parts_in);
      /* for (int k = offset; k < offset + count; k++)
         message(
            "received particle %lli, x=[%.3e %.3e %.3e], h=%.3e, from node %i.",
            s->parts[k].id, s->parts[k].x[0], s->parts[k].x[1],
            s->parts[k].x[2], s->parts[k].h, p->nodeID); */
      count += p->nr_parts_in;
    }
  }

  /* Wait for all the sends to have finnished too. */
  if (nr_out > 0)
    if (MPI_Waitall(2 * e->nr_proxies, reqs_out, MPI_STATUSES_IGNORE) !=
        MPI_SUCCESS)
      error("MPI_Waitall on sends failed.");

  /* Return the number of harvested parts. */
  return count;

#else
  error("SWIFT was not compiled with MPI support.");
  return 0;
#endif
}

/**
 * @brief Fill the #space's task list.
 *
 * @param e The #engine we are working with.
 */

void engine_maketasks(struct engine *e) {

  struct space *s = e->s;
  struct scheduler *sched = &e->sched;
  struct cell *cells = s->cells;
  int nr_cells = s->nr_cells;
  int nodeID = e->nodeID;
  int i, j, k, ii, jj, kk, iii, jjj, kkk, cid, cjd, sid;
  int *cdim = s->cdim;
  struct task *t, *t2;
  struct cell *ci, *cj;

  /* Re-set the scheduler. */
  scheduler_reset(sched, s->tot_cells * engine_maxtaskspercell);

  /* Run through the highest level of cells and add pairs. */
  for (i = 0; i < cdim[0]; i++)
    for (j = 0; j < cdim[1]; j++)
      for (k = 0; k < cdim[2]; k++) {
        cid = cell_getid(cdim, i, j, k);
        if (cells[cid].count == 0) continue;
        ci = &cells[cid];
        if (ci->count == 0) continue;
        if (ci->nodeID == nodeID)
          scheduler_addtask(sched, task_type_self, task_subtype_density, 0, 0,
                            ci, NULL, 0);
        for (ii = -1; ii < 2; ii++) {
          iii = i + ii;
          if (!s->periodic && (iii < 0 || iii >= cdim[0])) continue;
          iii = (iii + cdim[0]) % cdim[0];
          for (jj = -1; jj < 2; jj++) {
            jjj = j + jj;
            if (!s->periodic && (jjj < 0 || jjj >= cdim[1])) continue;
            jjj = (jjj + cdim[1]) % cdim[1];
            for (kk = -1; kk < 2; kk++) {
              kkk = k + kk;
              if (!s->periodic && (kkk < 0 || kkk >= cdim[2])) continue;
              kkk = (kkk + cdim[2]) % cdim[2];
              cjd = cell_getid(cdim, iii, jjj, kkk);
              cj = &cells[cjd];
              if (cid >= cjd || cj->count == 0 ||
                  (ci->nodeID != nodeID && cj->nodeID != nodeID))
                continue;
              sid = sortlistID[(kk + 1) + 3 * ((jj + 1) + 3 * (ii + 1))];
              scheduler_addtask(sched, task_type_pair, task_subtype_density,
                                sid, 0, ci, cj, 1);
            }
          }
        }
      }

  /* Add the gravity mm tasks. */
  for (i = 0; i < nr_cells; i++)
    if (cells[i].gcount > 0) {
      scheduler_addtask(sched, task_type_grav_mm, task_subtype_none, -1, 0,
                        &cells[i], NULL, 0);
      for (j = i + 1; j < nr_cells; j++)
        if (cells[j].gcount > 0)
          scheduler_addtask(sched, task_type_grav_mm, task_subtype_none, -1, 0,
                            &cells[i], &cells[j], 0);
    }

  /* Split the tasks. */
  scheduler_splittasks(sched);

  /* Allocate the list of cell-task links. The maximum number of links
     is the number of cells (s->tot_cells) times the number of neighbours (27)
     times the number of interaction types (2, density and force). */
  if (e->links != NULL) free(e->links);
  if ((e->links = malloc(sizeof(struct link) * s->tot_cells * 27 * 2)) == NULL)
    error("Failed to allocate cell-task links.");
  e->nr_links = 0;

  /* Add the gravity up/down tasks at the top-level cells and push them down. */
  for (k = 0; k < nr_cells; k++)
    if (cells[k].nodeID == nodeID && cells[k].gcount > 0) {

      /* Create tasks at top level. */
      struct task *up =
          scheduler_addtask(sched, task_type_grav_up, task_subtype_none, 0, 0,
                            &cells[k], NULL, 0);
      struct task *down =
          scheduler_addtask(sched, task_type_grav_down, task_subtype_none, 0, 0,
                            &cells[k], NULL, 0);

      /* Push tasks down the cell hierarchy. */
      engine_addtasks_grav(e, &cells[k], up, down);
    }

  /* Count the number of tasks associated with each cell and
     store the density tasks in each cell, and make each sort
     depend on the sorts of its progeny. */
  for (k = 0; k < sched->nr_tasks; k++) {

    /* Get the current task. */
    t = &sched->tasks[k];
    if (t->skip) continue;

    /* Link sort tasks together. */
    if (t->type == task_type_sort && t->ci->split)
      for (j = 0; j < 8; j++)
        if (t->ci->progeny[j] != NULL && t->ci->progeny[j]->sorts != NULL) {
          t->ci->progeny[j]->sorts->skip = 0;
          scheduler_addunlock(sched, t->ci->progeny[j]->sorts, t);
        }

    /* Link density tasks to cells. */
    if (t->type == task_type_self) {
      atomic_inc(&t->ci->nr_tasks);
      if (t->subtype == task_subtype_density) {
        t->ci->density = engine_addlink(e, t->ci->density, t);
        atomic_inc(&t->ci->nr_density);
      }
    } else if (t->type == task_type_pair) {
      atomic_inc(&t->ci->nr_tasks);
      atomic_inc(&t->cj->nr_tasks);
      if (t->subtype == task_subtype_density) {
        t->ci->density = engine_addlink(e, t->ci->density, t);
        atomic_inc(&t->ci->nr_density);
        t->cj->density = engine_addlink(e, t->cj->density, t);
        atomic_inc(&t->cj->nr_density);
      }
    } else if (t->type == task_type_sub) {
      atomic_inc(&t->ci->nr_tasks);
      if (t->cj != NULL) atomic_inc(&t->cj->nr_tasks);
      if (t->subtype == task_subtype_density) {
        t->ci->density = engine_addlink(e, t->ci->density, t);
        atomic_inc(&t->ci->nr_density);
        if (t->cj != NULL) {
          t->cj->density = engine_addlink(e, t->cj->density, t);
          atomic_inc(&t->cj->nr_density);
        }
      }
    }

    /* Link gravity multipole tasks to the up/down tasks. */
    if (t->type == task_type_grav_mm ||
        (t->type == task_type_sub && t->subtype == task_subtype_grav)) {
      atomic_inc(&t->ci->nr_tasks);
      scheduler_addunlock(sched, t->ci->grav_up, t);
      scheduler_addunlock(sched, t, t->ci->grav_down);
      if (t->cj != NULL && t->ci->grav_up != t->cj->grav_up) {
        scheduler_addunlock(sched, t->cj->grav_up, t);
        scheduler_addunlock(sched, t, t->cj->grav_down);
      }
    }
  }

  /* Append a ghost task to each cell, and add kick2 tasks to the
     super cells. */
  for (k = 0; k < nr_cells; k++) engine_mkghosts(e, &cells[k], NULL);

  /* Run through the tasks and make force tasks for each density task.
     Each force task depends on the cell ghosts and unlocks the kick2 task
     of its super-cell. */
  kk = sched->nr_tasks;
  for (k = 0; k < kk; k++) {

    /* Get a pointer to the task. */
    t = &sched->tasks[k];

    /* Skip? */
    if (t->skip) continue;

    /* Self-interaction? */
    if (t->type == task_type_self && t->subtype == task_subtype_density) {
      scheduler_addunlock(sched, t, t->ci->super->ghost);
      t2 = scheduler_addtask(sched, task_type_self, task_subtype_force, 0, 0,
                             t->ci, NULL, 0);
      scheduler_addunlock(sched, t->ci->super->ghost, t2);
      scheduler_addunlock(sched, t2, t->ci->super->kick2);
      t->ci->force = engine_addlink(e, t->ci->force, t2);
      atomic_inc(&t->ci->nr_force);
    }

    /* Otherwise, pair interaction? */
    else if (t->type == task_type_pair && t->subtype == task_subtype_density) {
      t2 = scheduler_addtask(sched, task_type_pair, task_subtype_force, 0, 0,
                             t->ci, t->cj, 0);
      if (t->ci->nodeID == nodeID) {
        scheduler_addunlock(sched, t, t->ci->super->ghost);
        scheduler_addunlock(sched, t->ci->super->ghost, t2);
        scheduler_addunlock(sched, t2, t->ci->super->kick2);
      }
      if (t->cj->nodeID == nodeID && t->ci->super != t->cj->super) {
        scheduler_addunlock(sched, t, t->cj->super->ghost);
        scheduler_addunlock(sched, t->cj->super->ghost, t2);
        scheduler_addunlock(sched, t2, t->cj->super->kick2);
      }
      t->ci->force = engine_addlink(e, t->ci->force, t2);
      atomic_inc(&t->ci->nr_force);
      t->cj->force = engine_addlink(e, t->cj->force, t2);
      atomic_inc(&t->cj->nr_force);
    }

    /* Otherwise, sub interaction? */
    else if (t->type == task_type_sub && t->subtype == task_subtype_density) {
      t2 = scheduler_addtask(sched, task_type_sub, task_subtype_force, t->flags,
                             0, t->ci, t->cj, 0);
      if (t->ci->nodeID == nodeID) {
        scheduler_addunlock(sched, t, t->ci->super->ghost);
        scheduler_addunlock(sched, t->ci->super->ghost, t2);
        scheduler_addunlock(sched, t2, t->ci->super->kick2);
      }
      if (t->cj != NULL && t->cj->nodeID == nodeID &&
          t->ci->super != t->cj->super) {
        scheduler_addunlock(sched, t, t->cj->super->ghost);
        scheduler_addunlock(sched, t->cj->super->ghost, t2);
        scheduler_addunlock(sched, t2, t->cj->super->kick2);
      }
      t->ci->force = engine_addlink(e, t->ci->force, t2);
      atomic_inc(&t->ci->nr_force);
      if (t->cj != NULL) {
        t->cj->force = engine_addlink(e, t->cj->force, t2);
        atomic_inc(&t->cj->nr_force);
      }
    }

    /* Kick2 tasks should rely on the grav_down tasks of their cell. */
    else if (t->type == task_type_kick2 && t->ci->grav_down != NULL)
      scheduler_addunlock(sched, t->ci->grav_down, t);
  }

/* Add the communication tasks if MPI is being used. */
#ifdef WITH_MPI

  /* Loop over the proxies. */
  for (int pid = 0; pid < e->nr_proxies; pid++) {

    /* Get a handle on the proxy. */
    struct proxy *p = &e->proxies[pid];

    /* Loop through the proxy's incomming cells and add the
       recv tasks. */
    for (k = 0; k < p->nr_cells_in; k++)
      engine_addtasks_recv(e, p->cells_in[k], NULL, NULL);

    /* Loop through the proxy's outgoing cells and add the
       send tasks. */
    for (k = 0; k < p->nr_cells_out; k++)
      engine_addtasks_send(e, p->cells_out[k], p->cells_in[0]);
  }

#endif

  /* Rank the tasks. */
  scheduler_ranktasks(sched);

  /* Weight the tasks. */
  scheduler_reweight(sched);

  /* Set the tasks age. */
  e->tasks_age = 0;
}

/**
 * @brief Mark tasks to be skipped and set the sort flags accordingly.
 *
 * @return 1 if the space has to be rebuilt, 0 otherwise.
 */

int engine_marktasks(struct engine *e) {

  struct scheduler *s = &e->sched;
  int k, nr_tasks = s->nr_tasks, *ind = s->tasks_ind;
  struct task *t, *tasks = s->tasks;
  float dt_step = e->dt_step;
  struct cell *ci, *cj;
  // ticks tic = getticks();

  /* Muc less to do here if we're on a fixed time-step. */
  if (!(e->policy & engine_policy_multistep)) {

    /* Run through the tasks and mark as skip or not. */
    for (k = 0; k < nr_tasks; k++) {

      /* Get a handle on the kth task. */
      t = &tasks[ind[k]];

      /* Pair? */
      if (t->type == task_type_pair ||
          (t->type == task_type_sub && t->cj != NULL)) {

        /* Local pointers. */
        ci = t->ci;
        cj = t->cj;

        /* Too much particle movement? */
        if (t->tight &&
            (fmaxf(ci->h_max, cj->h_max) + ci->dx_max + cj->dx_max > cj->dmin ||
             ci->dx_max > space_maxreldx * ci->h_max ||
             cj->dx_max > space_maxreldx * cj->h_max))
          return 1;

      }

      /* Sort? */
      else if (t->type == task_type_sort) {

        /* If all the sorts have been done, make this task implicit. */
        if (!(t->flags & (t->flags ^ t->ci->sorted))) t->implicit = 1;
      }
    }

  } else {

    /* Run through the tasks and mark as skip or not. */
    for (k = 0; k < nr_tasks; k++) {

      /* Get a handle on the kth task. */
      t = &tasks[ind[k]];

      /* Sort-task? Note that due to the task ranking, the sorts
         will all come before the pairs. */
      if (t->type == task_type_sort) {

        /* Re-set the flags. */
        t->flags = 0;
        t->skip = 1;

      }

      /* Single-cell task? */
      else if (t->type == task_type_self || t->type == task_type_ghost ||
               (t->type == task_type_sub && t->cj == NULL)) {

        /* Set this task's skip. */
        t->skip = (t->ci->dt_min > dt_step);

      }

      /* Pair? */
      else if (t->type == task_type_pair ||
               (t->type == task_type_sub && t->cj != NULL)) {

        /* Local pointers. */
        ci = t->ci;
        cj = t->cj;

        /* Set this task's skip. */
        t->skip = (ci->dt_min > dt_step && cj->dt_min > dt_step);

        /* Too much particle movement? */
        if (t->tight &&
            (fmaxf(ci->h_max, cj->h_max) + ci->dx_max + cj->dx_max > cj->dmin ||
             ci->dx_max > space_maxreldx * ci->h_max ||
             cj->dx_max > space_maxreldx * cj->h_max))
          return 1;

        /* Set the sort flags. */
        if (!t->skip && t->type == task_type_pair) {
          if (!(ci->sorted & (1 << t->flags))) {
            ci->sorts->flags |= (1 << t->flags);
            ci->sorts->skip = 0;
          }
          if (!(cj->sorted & (1 << t->flags))) {
            cj->sorts->flags |= (1 << t->flags);
            cj->sorts->skip = 0;
          }
        }

      }

      /* Kick2? */
      else if (t->type == task_type_kick2)
        t->skip = 0;

      /* None? */
      else if (t->type == task_type_none)
        t->skip = 1;
    }
  }

  // message( "took %.3f ms." , (double)(getticks() - tic)/CPU_TPS*1000 );

  /* All is well... */
  return 0;
}

/**
 * @brief Rebuild the space and tasks.
 *
 * @param e The #engine.
 */

void engine_rebuild(struct engine *e) {

  int k;
  struct scheduler *sched = &e->sched;

  /* Clear the forcerebuild flag, whatever it was. */
  e->forcerebuild = 0;

  /* Re-build the space. */
  // tic = getticks();
  space_rebuild(e->s, 0.0);
// message( "space_rebuild took %.3f ms." , (double)(getticks() -
// tic)/CPU_TPS*1000 );

/* If in parallel, exchange the cell structure. */
#ifdef WITH_MPI
  // tic = getticks();
  engine_exchange_cells(e);
// message( "engine_exchange_cells took %.3f ms." , (double)(getticks() -
// tic)/CPU_TPS*1000 );
#endif

  /* Re-build the tasks. */
  // tic = getticks();
  engine_maketasks(e);
  // message( "engine_maketasks took %.3f ms." , (double)(getticks() -
  // tic)/CPU_TPS*1000 );

  /* Run through the tasks and mark as skip or not. */
  // tic = getticks();
  if (engine_marktasks(e))
    error("engine_marktasks failed after space_rebuild.");
  // message( "engine_marktasks took %.3f ms." , (double)(getticks() -
  // tic)/CPU_TPS*1000 );

  /* Count and print the number of each task type. */
  int counts[task_type_count + 1];
  for (k = 0; k <= task_type_count; k++) counts[k] = 0;
  for (k = 0; k < sched->nr_tasks; k++)
    if (!sched->tasks[k].skip)
      counts[(int)sched->tasks[k].type] += 1;
    else
      counts[task_type_count] += 1;
#ifdef WITH_MPI
  printf("[%03i] engine_rebuild: task counts are [ %s=%i", e->nodeID,
         taskID_names[0], counts[0]);
#else
  printf("engine_rebuild: task counts are [ %s=%i", taskID_names[0], counts[0]);
#endif
  for (k = 1; k < task_type_count; k++)
    printf(" %s=%i", taskID_names[k], counts[k]);
  printf(" skipped=%i ]\n", counts[task_type_count]);
  fflush(stdout);
  message("nr_parts = %i.", e->s->nr_parts);
}

/**
 * @brief Prepare the #engine by re-building the cells and tasks.
 *
 * @param e The #engine to prepare.
 */

void engine_prepare(struct engine *e) {

  int rebuild;

  TIMER_TIC

  /* Run through the tasks and mark as skip or not. */
  // tic = getticks();
  rebuild = (e->forcerebuild || engine_marktasks(e));
// message( "space_marktasks took %.3f ms." , (double)(getticks() -
// tic)/CPU_TPS*1000 );

/* Collect the values of rebuild from all nodes. */
#ifdef WITH_MPI
  // tic = getticks();
  int buff;
  if (MPI_Allreduce(&rebuild, &buff, 1, MPI_INT, MPI_MAX, MPI_COMM_WORLD) !=
      MPI_SUCCESS)
    error("Failed to aggreggate the rebuild flag accross nodes.");
  rebuild = buff;
// message( "rebuild allreduce took %.3f ms." , (double)(getticks() -
// tic)/CPU_TPS*1000 );
#endif
  e->tic_step = getticks();

  /* Did this not go through? */
  if (rebuild) {
    // tic = getticks();
    engine_rebuild(e);
    // message( "engine_rebuild took %.3f ms." , (double)(getticks() -
    // tic)/CPU_TPS*1000 );
  }

  /* Re-rank the tasks every now and then. */
  if (e->tasks_age % engine_tasksreweight == 1) {
    // tic = getticks();
    scheduler_reweight(&e->sched);
    // message( "scheduler_reweight took %.3f ms." , (double)(getticks() -
    // tic)/CPU_TPS*1000 );
  }
  e->tasks_age += 1;

  TIMER_TOC(timer_prepare);
}

/**
 * @brief Implements a barrier for the #runner threads.
 *
 * @param e The #engine.
 * @param tid The thread ID
 */

void engine_barrier(struct engine *e, int tid) {

  /* First, get the barrier mutex. */
  if (pthread_mutex_lock(&e->barrier_mutex) != 0)
    error("Failed to get barrier mutex.");

  /* This thread is no longer running. */
  e->barrier_running -= 1;

  /* If all threads are in, send a signal... */
  if (e->barrier_running == 0)
    if (pthread_cond_broadcast(&e->barrier_cond) != 0)
      error("Failed to broadcast barrier full condition.");

  /* Wait for the barrier to open. */
  while (e->barrier_launch == 0 || tid >= e->barrier_launchcount)
    if (pthread_cond_wait(&e->barrier_cond, &e->barrier_mutex) != 0)
      error("Eror waiting for barrier to close.");

  /* This thread has been launched. */
  e->barrier_running += 1;
  e->barrier_launch -= 1;

  /* If I'm the last one out, signal the condition again. */
  if (e->barrier_launch == 0)
    if (pthread_cond_broadcast(&e->barrier_cond) != 0)
      error("Failed to broadcast empty barrier condition.");

  /* Last but not least, release the mutex. */
  if (pthread_mutex_unlock(&e->barrier_mutex) != 0)
    error("Failed to get unlock the barrier mutex.");
}

/**
 * @brief Mapping function to collect the data from the second kick.
 */

void engine_collect_kick2(struct cell *c) {

  int k, updated = 0;
  float dt_min = FLT_MAX, dt_max = 0.0f;
  double ekin = 0.0, epot = 0.0;
  float mom[3] = {0.0f, 0.0f, 0.0f}, ang[3] = {0.0f, 0.0f, 0.0f};
  struct cell *cp;

  /* If I am a super-cell, return immediately. */
  if (c->kick2 != NULL || c->count == 0) return;

  /* If this cell is not split, I'm in trouble. */
  if (!c->split) error("Cell has no super-cell.");

  /* Collect the values from the progeny. */
  for (k = 0; k < 8; k++)
    if ((cp = c->progeny[k]) != NULL) {
      engine_collect_kick2(cp);
      dt_min = fminf(dt_min, cp->dt_min);
      dt_max = fmaxf(dt_max, cp->dt_max);
      updated += cp->updated;
      ekin += cp->ekin;
      epot += cp->epot;
      mom[0] += cp->mom[0];
      mom[1] += cp->mom[1];
      mom[2] += cp->mom[2];
      ang[0] += cp->ang[0];
      ang[1] += cp->ang[1];
      ang[2] += cp->ang[2];
    }

  /* Store the collected values in the cell. */
  c->dt_min = dt_min;
  c->dt_max = dt_max;
  c->updated = updated;
  c->ekin = ekin;
  c->epot = epot;
  c->mom[0] = mom[0];
  c->mom[1] = mom[1];
  c->mom[2] = mom[2];
  c->ang[0] = ang[0];
  c->ang[1] = ang[1];
  c->ang[2] = ang[2];
}

/**
 * @brief Compute the force on a single particle brute-force.
 */

// void engine_single_density ( double *dim , long long int pid , struct part
// *__restrict__ parts , int N , int periodic ) {
//
//     int i, k;
//     double r2, dx[3];
//     float fdx[3], ih;
//     struct part p;
//
//     /* Find "our" part. */
//     for ( k = 0 ; k < N && parts[k].id != pid ; k++ );
//     if ( k == N )
//         error( "Part not found." );
//     p = parts[k];
//
//     /* Clear accumulators. */
//     ih = 1.0f / p.h;
//     p.rho = 0.0f; p.rho_dh = 0.0f;
//     p.density.wcount = 0.0f; p.density.wcount_dh = 0.0f;
//     p.density.div_v = 0.0;
//     for ( k=0 ; k < 3 ; k++)
//         p.density.curl_v[k] = 0.0;
//
//     /* Loop over all particle pairs (force). */
//     for ( k = 0 ; k < N ; k++ ) {
//         if ( parts[k].id == p.id )
//             continue;
//         for ( i = 0 ; i < 3 ; i++ ) {
//             dx[i] = p.x[i] - parts[k].x[i];
//             if ( periodic ) {
//                 if ( dx[i] < -dim[i]/2 )
//                     dx[i] += dim[i];
//                 else if ( dx[i] > dim[i]/2 )
//                     dx[i] -= dim[i];
//                 }
//             fdx[i] = dx[i];
//             }
//         r2 = fdx[0]*fdx[0] + fdx[1]*fdx[1] + fdx[2]*fdx[2];
//         if ( r2 < p.h*p.h*kernel_gamma2 ) {
//             runner_iact_nonsym_density( r2 , fdx , p.h , parts[k].h , &p ,
// &parts[k] );
//             }
//         }
//
//     /* Dump the result. */
//     p.rho = ih * ih * ih * ( p.rho + p.mass*kernel_root );
//     p.rho_dh = p.rho_dh * ih * ih * ih * ih;
//     p.density.wcount = ( p.density.wcount + kernel_root ) * ( 4.0f / 3.0 *
// M_PI * kernel_gamma3 );
//     message( "part %lli (h=%e) has wcount=%e, rho=%e, rho_dh=%e." , p.id ,
// p.h , p.density.wcount , p.rho , p.rho_dh );
//     fflush(stdout);
//
//     }

// void engine_single_force ( double *dim , long long int pid , struct part
// *__restrict__ parts , int N , int periodic ) {
//
//     int i, k;
//     double r2, dx[3];
//     float fdx[3];
//     struct part p;
//
//     /* Find "our" part. */
//     for ( k = 0 ; k < N && parts[k].id != pid ; k++ );
//     if ( k == N )
//         error( "Part not found." );
//     p = parts[k];
//
//     /* Clear accumulators. */
//     p.a[0] = 0.0f; p.a[1] = 0.0f; p.a[2] = 0.0f;
//     p.force.u_dt = 0.0f; p.force.h_dt = 0.0f; p.force.v_sig = 0.0f;
//
//     /* Loop over all particle pairs (force). */
//     for ( k = 0 ; k < N ; k++ ) {
//     // for ( k = N-1 ; k >= 0 ; k-- ) {
//         if ( parts[k].id == p.id )
//             continue;
//         for ( i = 0 ; i < 3 ; i++ ) {
//             dx[i] = p.x[i] - parts[k].x[i];
//             if ( periodic ) {
//                 if ( dx[i] < -dim[i]/2 )
//                     dx[i] += dim[i];
//                 else if ( dx[i] > dim[i]/2 )
//                     dx[i] -= dim[i];
//                 }
//             fdx[i] = dx[i];
//             }
//         r2 = fdx[0]*fdx[0] + fdx[1]*fdx[1] + fdx[2]*fdx[2];
//         if ( r2 < p.h*p.h*kernel_gamma2 || r2 <
// parts[k].h*parts[k].h*kernel_gamma2 ) {
//             p.a[0] = 0.0f; p.a[1] = 0.0f; p.a[2] = 0.0f;
//             p.force.u_dt = 0.0f; p.force.h_dt = 0.0f; p.force.v_sig = 0.0f;
//             runner_iact_nonsym_force( r2 , fdx , p.h , parts[k].h , &p ,
// &parts[k] );
//             double dvdr = ( (p.v[0]-parts[k].v[0])*fdx[0] +
// (p.v[1]-parts[k].v[1])*fdx[1] + (p.v[2]-parts[k].v[2])*fdx[2] ) / sqrt(r2);
//             message( "part %lli and %lli interact (r=%.3e,dvdr=%.3e) with
// a=[%.3e,%.3e,%.3e], dudt=%.3e." ,
//                 p.id , parts[k].id , sqrt(r2) , dvdr , p.a[0] , p.a[1],
// p.a[2] , p.force.u_dt );
//             }
//         }
//
//     /* Dump the result. */
//     // message( "part %lli (h=%e) has a=[%.3e,%.3e,%.3e], udt=%e." , p.id ,
// p.h , p.a[0] , p.a[1] , p.a[2] , p.force.u_dt );
//     fflush(stdout);
//
//     }

/**
 * @brief Launch the runners.
 *
 * @param e The #engine.
 * @param nr_runners The number of #runner to let loose.
 * @param mask The task mask to launch.
 */

void engine_launch(struct engine *e, int nr_runners, unsigned int mask) {

  /* Prepare the scheduler. */
  atomic_inc(&e->sched.waiting);

  /* Cry havoc and let loose the dogs of war. */
  e->barrier_launch = nr_runners;
  e->barrier_launchcount = nr_runners;
  if (pthread_cond_broadcast(&e->barrier_cond) != 0)
    error("Failed to broadcast barrier open condition.");

  /* Load the tasks. */
  pthread_mutex_unlock(&e->barrier_mutex);
  scheduler_start(&e->sched, mask);
  pthread_mutex_lock(&e->barrier_mutex);

  /* Remove the safeguard. */
  pthread_mutex_lock(&e->sched.sleep_mutex);
  atomic_dec(&e->sched.waiting);
  pthread_cond_broadcast(&e->sched.sleep_cond);
  pthread_mutex_unlock(&e->sched.sleep_mutex);

  /* Sit back and wait for the runners to come home. */
  while (e->barrier_launch || e->barrier_running)
    if (pthread_cond_wait(&e->barrier_cond, &e->barrier_mutex) != 0)
      error("Error while waiting for barrier.");
}

void hassorted(struct cell *c) {

  if (c->sorted) error("Suprious sorted flags.");

  if (c->split)
    for (int k = 0; k < 8; k++)
      if (c->progeny[k] != NULL) hassorted(c->progeny[k]);
}

/**
 * @brief Let the #engine loose to compute the forces.
 *
 * @param e The #engine.
 */
void engine_step(struct engine *e) {

  int k;
  float dt = e->dt, dt_step, dt_max = 0.0f, dt_min = FLT_MAX;
  double epot = 0.0, ekin = 0.0;
  float mom[3] = {0.0, 0.0, 0.0};
  float ang[3] = {0.0, 0.0, 0.0};
  int count = 0;
  struct cell *c;
  struct space *s = e->s;

  TIMER_TIC2

<<<<<<< HEAD
    /* Re-distribute the particles amongst the nodes? */
    if ( e->forcerepart )
        engine_repartition( e );
    
    else if (e->policy & engine_policy_paranoid) {
      message("Checking system sanity...");
      engine_check(e);
    }
=======
  /* Get the maximum dt. */
  if (e->policy & engine_policy_multistep) {
    dt_step = 2.0f * dt;
    for (k = 0; k < 32 && (e->step & (1 << k)) == 0; k++) dt_step *= 2;
  } else
    dt_step = FLT_MAX;

  /* Set the maximum dt. */
  e->dt_step = dt_step;
  e->s->dt_step = dt_step;
  // message( "dt_step set to %.3e (dt=%.3e)." , dt_step , e->dt );
  // fflush(stdout);
>>>>>>> 7179a13b

  // printParticle( parts , 432626 );

  /* First kick. */
  if (e->step == 0 || !(e->policy & engine_policy_fixdt)) {
    TIMER_TIC
    engine_launch(e, (e->nr_threads > 8) ? 8 : e->nr_threads,
                  (1 << task_type_kick1) | (1 << task_type_link));
    TIMER_TOC(timer_kick1);
  }

  /* Check if all the kick1 threads have executed. */
  /* for ( k = 0 ; k < e->sched.nr_tasks ; k++ )
      if ( e->sched.tasks[k].type == task_type_kick1 &&
           e->sched.tasks[k].toc == 0 )
          error( "Not all kick1 tasks completed." ); */

  // for(k=0; k<10; ++k)
  //   printParticle(parts, k);
  // printParticle( e->s->parts , 3392063069037 , e->s->nr_parts );

  /* Re-distribute the particles amongst the nodes? */
  if (e->forcerepart) engine_repartition(e);

  /* Prepare the space. */
  engine_prepare(e);

  // engine_single_density( e->s->dim , 3392063069037 , e->s->parts ,
  // e->s->nr_parts , e->s->periodic );

  /* Send off the runners. */
  TIMER_TIC
  engine_launch(e, e->nr_threads,
                (1 << task_type_sort) | (1 << task_type_self) |
                    (1 << task_type_pair) | (1 << task_type_sub) |
                    (1 << task_type_ghost) | (1 << task_type_kick2) |
                    (1 << task_type_send) | (1 << task_type_recv) |
                    (1 << task_type_grav_pp) | (1 << task_type_grav_mm) |
                    (1 << task_type_grav_up) | (1 << task_type_grav_down) |
                    (1 << task_type_link));

  TIMER_TOC(timer_runners);

  // engine_single_force( e->s->dim , 8328423931905 , e->s->parts ,
  // e->s->nr_parts , e->s->periodic );

  // for(k=0; k<10; ++k)
  //   printParticle(parts, k);
  // printParticle( parts , 432626 );
  // printParticle( e->s->parts , 3392063069037 , e->s->nr_parts );
  // printParticle( e->s->parts , 8328423931905 , e->s->nr_parts );

  /* Collect the cell data from the second kick. */
  for (k = 0; k < s->nr_cells; k++)
    if (s->cells[k].nodeID == e->nodeID) {
      c = &s->cells[k];
      engine_collect_kick2(c);
      dt_min = fminf(dt_min, c->dt_min);
      dt_max = fmaxf(dt_max, c->dt_max);
      ekin += c->ekin;
      epot += c->epot;
      count += c->updated;
      mom[0] += c->mom[0];
      mom[1] += c->mom[1];
      mom[2] += c->mom[2];
      ang[0] += c->ang[0];
      ang[1] += c->ang[1];
      ang[2] += c->ang[2];
    }

/* Aggregate the data from the different nodes. */
#ifdef WITH_MPI
  double in[3], out[3];
  out[0] = dt_min;
  if (MPI_Allreduce(out, in, 1, MPI_DOUBLE, MPI_MIN, MPI_COMM_WORLD) !=
      MPI_SUCCESS)
    error("Failed to aggregate dt_min.");
  dt_min = in[0];
  out[0] = dt_max;
  if (MPI_Allreduce(out, in, 1, MPI_DOUBLE, MPI_MAX, MPI_COMM_WORLD) !=
      MPI_SUCCESS)
    error("Failed to aggregate dt_max.");
  dt_max = in[0];
  out[0] = count;
  out[1] = ekin;
  out[2] = epot;
  if (MPI_Allreduce(out, in, 3, MPI_DOUBLE, MPI_SUM, MPI_COMM_WORLD) !=
      MPI_SUCCESS)
    error("Failed to aggregate energies.");
  count = in[0];
  ekin = in[1];
  epot = in[2];
/* int nr_parts;
if ( MPI_Allreduce( &s->nr_parts , &nr_parts , 1 , MPI_INT , MPI_SUM ,
MPI_COMM_WORLD ) != MPI_SUCCESS )
    error( "Failed to aggregate particle count." );
if ( e->nodeID == 0 )
    message( "nr_parts=%i." , nr_parts ); */
#endif

  e->dt_min = dt_min;
  e->dt_max = dt_max;
  e->count_step = count;
  e->ekin = ekin;
  e->epot = epot;
  // printParticle( e->s->parts , 382557 , e->s->nr_parts );
  // message( "dt_min/dt_max is %e/%e." , dt_min , dt_max ); fflush(stdout);
  // message( "etot is %e (ekin=%e, epot=%e)." , ekin+epot , ekin , epot );
  // fflush(stdout);
  // message( "total momentum is [ %e , %e , %e ]." , mom[0] , mom[1] , mom[2]
  // ); fflush(stdout);
  // message( "total angular momentum is [ %e , %e , %e ]." , ang[0] , ang[1] ,
  // ang[2] ); fflush(stdout);
  // message( "updated %i parts (dt_step=%.3e)." , count , dt_step );
  // fflush(stdout);

  /* Increase the step. */
  e->step += 1;

  /* Does the time step need adjusting? */
  if (e->policy & engine_policy_fixdt) {
    dt = e->dt_orig;
  } else {
    if (dt == 0) {
      e->nullstep += 1;
      if (e->dt_orig > 0.0) {
        dt = e->dt_orig;
        while (dt_min < dt) dt *= 0.5;
        while (dt_min > 2 * dt) dt *= 2.0;
      } else
        dt = dt_min;
      for (k = 0; k < s->nr_parts; k++) {
        /* struct part *p = &s->parts[k];
        struct xpart *xp = &s->xparts[k];
        float dt_curr = dt;
        for ( int j = (int)( p->dt / dt ) ; j > 1 ; j >>= 1 )
            dt_curr *= 2.0f;
        xp->dt_curr = dt_curr; */
        s->parts[k].dt = dt;
        s->xparts[k].dt_curr = dt;
      }
      // message( "dt_min=%.3e, adjusting time step to dt=%e." , dt_min , e->dt
      // );
    } else {
      while (dt_min < dt) {
        dt *= 0.5;
        e->step *= 2;
        e->nullstep *= 2;
        // message( "dt_min dropped below time step, adjusting to dt=%e." ,
        // e->dt );
      }
      while (dt_min > 2 * dt && (e->step & 1) == 0) {
        dt *= 2.0;
        e->step /= 2;
        e->nullstep /= 2;
        // message( "dt_min is larger than twice the time step, adjusting to
        // dt=%e." , e->dt );
      }
    }
  }
  e->dt = dt;

  /* Set the system time. */
  e->time = dt * (e->step - e->nullstep);

  TIMER_TOC2(timer_step);
}

/**
 * @brief Create and fill the proxies.
 *
 * @param e The #engine.
 */

void engine_makeproxies(struct engine *e) {

  int i, j, k, ii, jj, kk;
  int cid, cjd, pid, ind[3], *cdim = e->s->cdim;
  struct space *s = e->s;
  struct cell *cells = s->cells;
  struct proxy *proxies = e->proxies;

  /* Prepare the proxies and the proxy index. */
  if (e->proxy_ind == NULL)
    if ((e->proxy_ind = (int *)malloc(sizeof(int) * e->nr_nodes)) == NULL)
      error("Failed to allocate proxy index.");
  for (k = 0; k < e->nr_nodes; k++) e->proxy_ind[k] = -1;
  e->nr_proxies = 0;

  /* The following loop is super-clunky, but it's necessary
     to ensure that the order of the send and recv cells in
     the proxies is identical for all nodes! */

  /* Loop over each cell in the space. */
  for (ind[0] = 0; ind[0] < cdim[0]; ind[0]++)
    for (ind[1] = 0; ind[1] < cdim[1]; ind[1]++)
      for (ind[2] = 0; ind[2] < cdim[2]; ind[2]++) {

        /* Get the cell ID. */
        cid = cell_getid(cdim, ind[0], ind[1], ind[2]);

        /* Loop over all its neighbours (periodic). */
        for (i = -1; i <= 1; i++) {
          ii = ind[0] + i;
          if (ii >= cdim[0])
            ii -= cdim[0];
          else if (ii < 0)
            ii += cdim[0];
          for (j = -1; j <= 1; j++) {
            jj = ind[1] + j;
            if (jj >= cdim[1])
              jj -= cdim[1];
            else if (jj < 0)
              jj += cdim[1];
            for (k = -1; k <= 1; k++) {
              kk = ind[2] + k;
              if (kk >= cdim[2])
                kk -= cdim[2];
              else if (kk < 0)
                kk += cdim[2];

              /* Get the cell ID. */
              cjd = cell_getid(cdim, ii, jj, kk);

              /* Add to proxies? */
              if (cells[cid].nodeID == e->nodeID &&
                  cells[cjd].nodeID != e->nodeID) {
                pid = e->proxy_ind[cells[cjd].nodeID];
                if (pid < 0) {
                  if (e->nr_proxies == engine_maxproxies)
                    error("Maximum number of proxies exceeded.");
                  proxy_init(&proxies[e->nr_proxies], e->nodeID,
                             cells[cjd].nodeID);
                  e->proxy_ind[cells[cjd].nodeID] = e->nr_proxies;
                  pid = e->nr_proxies;
                  e->nr_proxies += 1;
                }
                proxy_addcell_in(&proxies[pid], &cells[cjd]);
                proxy_addcell_out(&proxies[pid], &cells[cid]);
                cells[cid].sendto |= (1ULL << pid);
              }

              if (cells[cjd].nodeID == e->nodeID &&
                  cells[cid].nodeID != e->nodeID) {
                pid = e->proxy_ind[cells[cid].nodeID];
                if (pid < 0) {
                  if (e->nr_proxies == engine_maxproxies)
                    error("Maximum number of proxies exceeded.");
                  proxy_init(&proxies[e->nr_proxies], e->nodeID,
                             cells[cid].nodeID);
                  e->proxy_ind[cells[cid].nodeID] = e->nr_proxies;
                  pid = e->nr_proxies;
                  e->nr_proxies += 1;
                }
                proxy_addcell_in(&proxies[pid], &cells[cid]);
                proxy_addcell_out(&proxies[pid], &cells[cjd]);
                cells[cjd].sendto |= (1ULL << pid);
              }
            }
          }
        }
      }
}

/**
 * @brief Split the underlying space according to the given grid.
 *
 * @param e The #engine.
 * @param grid The grid.
 */

void engine_split(struct engine *e, int *grid) {

  int j, k;
  int ind[3];
  struct space *s = e->s;
  struct cell *c;

  /* If we've got the wrong number of nodes, fail. */
  if (e->nr_nodes != grid[0] * grid[1] * grid[2])
    error("Grid size does not match number of nodes.");

  /* Run through the cells and set their nodeID. */
  // message("s->dim = [%e,%e,%e]", s->dim[0], s->dim[1], s->dim[2]);
  for (k = 0; k < s->nr_cells; k++) {
    c = &s->cells[k];
    for (j = 0; j < 3; j++) ind[j] = c->loc[j] / s->dim[j] * grid[j];
    c->nodeID = ind[0] + grid[0] * (ind[1] + grid[1] * ind[2]);
    // message("cell at [%e,%e,%e]: ind = [%i,%i,%i], nodeID = %i", c->loc[0],
    // c->loc[1], c->loc[2], ind[0], ind[1], ind[2], c->nodeID);
  }

  /* Make the proxies. */
  engine_makeproxies(e);

  /* Re-allocate the local parts. */
  message("Re-allocating parts array from %i to %i.", s->size_parts,
          (int)(s->nr_parts * 1.2));
  s->size_parts = s->nr_parts * 1.2;
  struct part *parts_new;
  struct xpart *xparts_new;
  if (posix_memalign((void **)&parts_new, part_align,
                     sizeof(struct part) * s->size_parts) != 0 ||
      posix_memalign((void **)&xparts_new, part_align,
                     sizeof(struct xpart) * s->size_parts) != 0)
    error("Failed to allocate new part data.");
  memcpy(parts_new, s->parts, sizeof(struct part) * s->nr_parts);
  memcpy(xparts_new, s->xparts, sizeof(struct xpart) * s->nr_parts);
  free(s->parts);
  free(s->xparts);
  s->parts = parts_new;
  s->xparts = xparts_new;
}

/**
 * @brief init an engine with the given number of threads, queues, and
 *      the given policy.
 *
 * @param e The #engine.
 * @param s The #space in which this #runner will run.
 * @param dt The initial time step to use.
 * @param nr_threads The number of threads to spawn.
 * @param nr_queues The number of task queues to create.
 * @param nr_nodes The number of MPI ranks
 * @param nodeID The MPI rank of this node
 * @param policy The queueing policy to use.
 */

void engine_init(struct engine *e, struct space *s, float dt, int nr_threads,
                 int nr_queues, int nr_nodes, int nodeID, int policy) {

  int k;
  float dt_min = dt;
#if defined(HAVE_SETAFFINITY)
  int nr_cores = sysconf(_SC_NPROCESSORS_ONLN);
  int i, j, cpuid[nr_cores];
  cpu_set_t cpuset;
  if (policy & engine_policy_cputight) {
    for (k = 0; k < nr_cores; k++) cpuid[k] = k;
  } else {
    /*  Get next highest power of 2. */
    int maxint = 1;
    while (maxint < nr_cores) maxint *= 2;

    cpuid[0] = 0;
    k = 1;
    for (i = 1; i < maxint; i *= 2)
      for (j = maxint / i / 2; j < maxint; j += maxint / i)
        if (j < nr_cores && j != 0) cpuid[k++] = j;
#ifdef WITHMPI
    printf("engine_init: cpu map is [ ");
#else
    printf("[%03i] engine_init: cpu map is [ ", nodeID);
#endif
    for (i = 0; i < nr_cores; i++) printf("%i ", cpuid[i]);
    printf("].\n");
  }
#endif

  /* Store the values. */
  e->s = s;
  e->nr_threads = nr_threads;
  e->policy = policy;
  e->step = 0;
  e->nullstep = 0;
  e->time = 0.0;
  e->nr_nodes = nr_nodes;
  e->nodeID = nodeID;
  e->proxy_ind = NULL;
  e->nr_proxies = 0;
  e->forcerebuild = 1;
  e->forcerepart = 0;
  e->links = NULL;
  e->nr_links = 0;
  engine_rank = nodeID;

  /* Make the space link back to the engine. */
  s->e = e;

  /* Are we doing stuff in parallel? */
  if (nr_nodes > 1) {
#ifndef HAVE_MPI
    error("SWIFT was not compiled with MPI support.");
#else
    e->policy |= engine_policy_mpi;
    if ((e->proxies = (struct proxy *)malloc(sizeof(struct proxy) *
                                             engine_maxproxies)) == NULL)
      error("Failed to allocate memory for proxies.");
    bzero(e->proxies, sizeof(struct proxy) * engine_maxproxies);
    e->nr_proxies = 0;
#endif
  }

  /* First of all, init the barrier and lock it. */
  if (pthread_mutex_init(&e->barrier_mutex, NULL) != 0)
    error("Failed to initialize barrier mutex.");
  if (pthread_cond_init(&e->barrier_cond, NULL) != 0)
    error("Failed to initialize barrier condition variable.");
  if (pthread_mutex_lock(&e->barrier_mutex) != 0)
    error("Failed to lock barrier mutex.");
  e->barrier_running = 0;
  e->barrier_launch = 0;
  e->barrier_launchcount = 0;

  /* Run through the parts and get the minimum time step. */
  e->dt_orig = dt;
  for (k = 0; k < s->nr_parts; k++)
    if (s->parts[k].dt < dt_min) dt_min = s->parts[k].dt;
  if (dt_min == 0.0f)
    dt = 0.0f;
  else
    while (dt > dt_min) dt *= 0.5f;
  e->dt = dt;

  /* Init the scheduler. */
  scheduler_init(&e->sched, e->s, nr_queues, scheduler_flag_steal, e->nodeID);
  s->nr_queues = nr_queues;

  /* Append a kick1 task to each cell. */
  scheduler_reset(&e->sched, s->tot_cells);
  for (k = 0; k < s->nr_cells; k++)
    s->cells[k].kick1 =
        scheduler_addtask(&e->sched, task_type_kick1, task_subtype_none, 0, 0,
                          &s->cells[k], NULL, 0);
  scheduler_ranktasks(&e->sched);

  /* Allocate and init the threads. */
  if ((e->runners =
           (struct runner *)malloc(sizeof(struct runner) * nr_threads)) == NULL)
    error("Failed to allocate threads array.");
  for (k = 0; k < nr_threads; k++) {
    e->runners[k].id = k;
    e->runners[k].e = e;
    e->barrier_running += 1;
    if (pthread_create(&e->runners[k].thread, NULL, &runner_main,
                       &e->runners[k]) != 0)
      error("Failed to create runner thread.");
    if (e->policy & engine_policy_setaffinity) {
#if defined(HAVE_SETAFFINITY)

      /* Set a reasonable queue ID. */
      e->runners[k].cpuid = cpuid[k % nr_cores];
      if (nr_queues < nr_threads)
        e->runners[k].qid = cpuid[k % nr_cores] * nr_queues / nr_cores;
      else
        e->runners[k].qid = k;

      /* Set the cpu mask to zero | e->id. */
      CPU_ZERO(&cpuset);
      CPU_SET(cpuid[k % nr_cores], &cpuset);

      /* Apply this mask to the runner's pthread. */
      if (pthread_setaffinity_np(e->runners[k].thread, sizeof(cpu_set_t),
                                 &cpuset) != 0)
        error("Failed to set thread affinity.");

#else
      error("SWIFT was not compiled with affinity enabled.");
#endif
    } else {
      e->runners[k].cpuid = k;
      e->runners[k].qid = k * nr_queues / nr_threads;
    }
    // message( "runner %i on cpuid=%i with qid=%i." , e->runners[k].id ,
    // e->runners[k].cpuid , e->runners[k].qid );
  }

  /* Wait for the runner threads to be in place. */
  while (e->barrier_running || e->barrier_launch)
    if (pthread_cond_wait(&e->barrier_cond, &e->barrier_mutex) != 0)
      error("Error while waiting for runner threads to get in place.");
}<|MERGE_RESOLUTION|>--- conflicted
+++ resolved
@@ -1733,16 +1733,6 @@
 
   TIMER_TIC2
 
-<<<<<<< HEAD
-    /* Re-distribute the particles amongst the nodes? */
-    if ( e->forcerepart )
-        engine_repartition( e );
-    
-    else if (e->policy & engine_policy_paranoid) {
-      message("Checking system sanity...");
-      engine_check(e);
-    }
-=======
   /* Get the maximum dt. */
   if (e->policy & engine_policy_multistep) {
     dt_step = 2.0f * dt;
@@ -1755,7 +1745,6 @@
   e->s->dt_step = dt_step;
   // message( "dt_step set to %.3e (dt=%.3e)." , dt_step , e->dt );
   // fflush(stdout);
->>>>>>> 7179a13b
 
   // printParticle( parts , 432626 );
 
@@ -1778,7 +1767,13 @@
   // printParticle( e->s->parts , 3392063069037 , e->s->nr_parts );
 
   /* Re-distribute the particles amongst the nodes? */
-  if (e->forcerepart) engine_repartition(e);
+  if ( e->forcerepart )
+    engine_repartition( e );
+    
+  else if (e->policy & engine_policy_paranoid) {
+    message("Checking system sanity...");
+    engine_check(e);
+  }
 
   /* Prepare the space. */
   engine_prepare(e);
