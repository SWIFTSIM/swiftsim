--- conflicted
+++ resolved
@@ -176,13 +176,8 @@
         c->grav_down = scheduler_addtask(s, task_type_grav_down,
                                          task_subtype_none, 0, 0, c, NULL, 0);
 
-<<<<<<< HEAD
-        scheduler_addunlock(s, c->ghost, c->grav_long_range);
-        scheduler_addunlock(s, c->ghost, c->grav_top_level);
-=======
         scheduler_addunlock(s, c->init_grav, c->grav_long_range);
         scheduler_addunlock(s, c->init_grav, c->grav_top_level);
->>>>>>> 055253a9
         scheduler_addunlock(s, c->grav_long_range, c->grav_down);
         scheduler_addunlock(s, c->grav_top_level, c->grav_down);
         scheduler_addunlock(s, c->grav_down, c->kick2);
@@ -1896,12 +1891,7 @@
     struct scheduler *sched, struct task *gravity, struct cell *c) {
 
   /* init --> gravity --> grav_down --> kick */
-<<<<<<< HEAD
-  scheduler_addunlock(sched, c->ghost, gravity);
-=======
-  scheduler_addunlock(sched, c->super->init, gravity);
   scheduler_addunlock(sched, c->super->init_grav, gravity);
->>>>>>> 055253a9
   scheduler_addunlock(sched, gravity, c->super->grav_down);
 }
 
@@ -1917,7 +1907,7 @@
     struct scheduler *sched, struct task *gravity, struct cell *c) {
 
   /* init --> external gravity --> kick */
-  scheduler_addunlock(sched, c->ghost, gravity);
+  scheduler_addunlock(sched, c->drift, gravity);
   scheduler_addunlock(sched, gravity, c->super->kick2);
 }
 
@@ -2605,12 +2595,7 @@
 
     /* Kick/Drift? */
     else if (t->type == task_type_kick1 || t->type == task_type_kick2 ||
-<<<<<<< HEAD
-             t->type == task_type_drift) {
-=======
-             t->type == task_type_drift || t->type == task_type_init ||
-             t->type == task_type_init_grav) {
->>>>>>> 055253a9
+             t->type == task_type_drift || t->type == task_type_init_grav) {
       if (cell_is_active(t->ci, e)) scheduler_activate(s, t);
     }
 
@@ -3328,9 +3313,8 @@
   gravity_exact_force_check(e->s, e, 1e-1);
 #endif
 
-  /* Let's trigger a rebuild every-so-often for good measure */  // MATTHIEU
-                                                                 // improve
-  if (!(e->policy & engine_policy_hydro) &&
+  /* Let's trigger a rebuild every-so-often for good measure */  
+  if (!(e->policy & engine_policy_hydro) && //MATTHIEU improve this
       (e->policy & engine_policy_self_gravity) && e->step % 20 == 0)
     e->forcerebuild = 1;
 
