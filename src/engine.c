/*******************************************************************************
 * This file is part of SWIFT.
 * Copyright (c) 2012 Pedro Gonnet (pedro.gonnet@durham.ac.uk)
 *                    Matthieu Schaller (matthieu.schaller@durham.ac.uk)
 *               2015 Peter W. Draper (p.w.draper@durham.ac.uk)
 *                    Angus Lepper (angus.lepper@ed.ac.uk)
 *               2016 John A. Regan (john.a.regan@durham.ac.uk)
 *                    Tom Theuns (tom.theuns@durham.ac.uk)
 *
 * This program is free software: you can redistribute it and/or modify
 * it under the terms of the GNU Lesser General Public License as published
 * by the Free Software Foundation, either version 3 of the License, or
 * (at your option) any later version.
 *
 * This program is distributed in the hope that it will be useful,
 * but WITHOUT ANY WARRANTY; without even the implied warranty of
 * MERCHANTABILITY or FITNESS FOR A PARTICULAR PURPOSE.  See the
 * GNU General Public License for more details.
 *
 * You should have received a copy of the GNU Lesser General Public License
 * along with this program.  If not, see <http://www.gnu.org/licenses/>.
 *
 ******************************************************************************/

/* Config parameters. */
#include "../config.h"

/* Some standard headers. */
#include <float.h>
#include <limits.h>
#include <sched.h>
#include <stdbool.h>
#include <stdio.h>
#include <stdlib.h>
#include <string.h>
#include <unistd.h>

/* MPI headers. */
#ifdef WITH_MPI
#include <mpi.h>
#endif

#ifdef HAVE_LIBNUMA
#include <numa.h>
#endif

/* Load the profiler header, if needed. */
#ifdef WITH_PROFILER
#include <gperftools/profiler.h>
#endif

/* This object's header. */
#include "engine.h"

/* Local headers. */
#include "active.h"
#include "atomic.h"
#include "cell.h"
#include "chemistry.h"
#include "clocks.h"
#include "cooling.h"
#include "cosmology.h"
#include "cycle.h"
#include "debug.h"
#include "error.h"
#include "gravity.h"
#include "gravity_cache.h"
#include "hydro.h"
#include "map.h"
#include "memswap.h"
#include "minmax.h"
#include "outputlist.h"
#include "parallel_io.h"
#include "part.h"
#include "partition.h"
#include "profiler.h"
#include "proxy.h"
#include "restart.h"
#include "runner.h"
#include "serial_io.h"
#include "single_io.h"
#include "sort_part.h"
#include "sourceterms.h"
#include "statistics.h"
#include "timers.h"
#include "tools.h"
#include "units.h"
#include "velociraptor_interface.h"
#include "version.h"

/* Particle cache size. */
#define CACHE_SIZE 512

const char *engine_policy_names[] = {"none",
                                     "rand",
                                     "steal",
                                     "keep",
                                     "block",
                                     "cpu tight",
                                     "mpi",
                                     "numa affinity",
                                     "hydro",
                                     "self gravity",
                                     "external gravity",
                                     "cosmological integration",
                                     "drift everything",
                                     "reconstruct multi-poles",
                                     "cooling",
                                     "sourceterms",
                                     "stars",
                                     "structure finding"};

/** The rank of the engine as a global variable (for messages). */
int engine_rank;

/**
 * @brief Data collected from the cells at the end of a time-step
 */
struct end_of_step_data {

  int updates, g_updates, s_updates;
  integertime_t ti_hydro_end_min, ti_hydro_end_max, ti_hydro_beg_max;
  integertime_t ti_gravity_end_min, ti_gravity_end_max, ti_gravity_beg_max;
  struct engine *e;
};

/**
 * @brief Link a density/force task to a cell.
 *
 * @param e The #engine.
 * @param l A pointer to the #link, will be modified atomically.
 * @param t The #task.
 *
 * @return The new #link pointer.
 */
void engine_addlink(struct engine *e, struct link **l, struct task *t) {

  /* Get the next free link. */
  const size_t ind = atomic_inc(&e->nr_links);
  if (ind >= e->size_links) {
    error("Link table overflow.");
  }
  struct link *res = &e->links[ind];

  /* Set it atomically. */
  res->t = t;
  res->next = atomic_swap(l, res);
}

/**
 * @brief Recursively add non-implicit ghost tasks to a cell hierarchy.
 */
void engine_add_ghosts(struct engine *e, struct cell *c, struct task *ghost_in,
                       struct task *ghost_out) {

  /* If we have reached the leaf OR have to few particles to play with*/
  if (!c->split || c->count < engine_max_parts_per_ghost) {

    /* Add the ghost task and its dependencies */
    struct scheduler *s = &e->sched;
    c->ghost =
        scheduler_addtask(s, task_type_ghost, task_subtype_none, 0, 0, c, NULL);
    scheduler_addunlock(s, ghost_in, c->ghost);
    scheduler_addunlock(s, c->ghost, ghost_out);
  } else {
    /* Keep recursing */
    for (int k = 0; k < 8; k++)
      if (c->progeny[k] != NULL)
        engine_add_ghosts(e, c->progeny[k], ghost_in, ghost_out);
  }
}

/**
 * @brief Generate the hydro hierarchical tasks for a hierarchy of cells -
 * i.e. all the O(Npart) tasks -- timestep version
 *
 * Tasks are only created here. The dependencies will be added later on.
 *
 * Note that there is no need to recurse below the super-cell. Note also
 * that we only add tasks if the relevant particles are present in the cell.
 *
 * @param e The #engine.
 * @param c The #cell.
 */
void engine_make_hierarchical_tasks_common(struct engine *e, struct cell *c) {

  struct scheduler *s = &e->sched;
  const int is_with_cooling = (e->policy & engine_policy_cooling);

  /* Are we in a super-cell ? */
  if (c->super == c) {

    /* Local tasks only... */
    if (c->nodeID == e->nodeID) {

      /* Add the two half kicks */
      c->kick1 = scheduler_addtask(s, task_type_kick1, task_subtype_none, 0, 0,
                                   c, NULL);

      c->kick2 = scheduler_addtask(s, task_type_kick2, task_subtype_none, 0, 0,
                                   c, NULL);

      /* Add the time-step calculation task and its dependency */
      c->timestep = scheduler_addtask(s, task_type_timestep, task_subtype_none,
                                      0, 0, c, NULL);

      /* Add the task finishing the force calculation */
      c->end_force = scheduler_addtask(s, task_type_end_force,
                                       task_subtype_none, 0, 0, c, NULL);

      if (!is_with_cooling) scheduler_addunlock(s, c->end_force, c->kick2);
      scheduler_addunlock(s, c->kick2, c->timestep);
      scheduler_addunlock(s, c->timestep, c->kick1);
    }

  } else { /* We are above the super-cell so need to go deeper */

    /* Recurse. */
    if (c->split)
      for (int k = 0; k < 8; k++)
        if (c->progeny[k] != NULL)
          engine_make_hierarchical_tasks_common(e, c->progeny[k]);
  }
}

/**
 * @brief Generate the hydro hierarchical tasks for a hierarchy of cells -
 * i.e. all the O(Npart) tasks -- hydro version
 *
 * Tasks are only created here. The dependencies will be added later on.
 *
 * Note that there is no need to recurse below the super-cell. Note also
 * that we only add tasks if the relevant particles are present in the cell.
 *
 * @param e The #engine.
 * @param c The #cell.
 */
void engine_make_hierarchical_tasks_hydro(struct engine *e, struct cell *c) {

  struct scheduler *s = &e->sched;
  const int is_with_cooling = (e->policy & engine_policy_cooling);
  const int is_with_sourceterms = (e->policy & engine_policy_sourceterms);

  /* Are we in a super-cell ? */
  if (c->super_hydro == c) {

    /* Add the sort task. */
    c->sorts =
        scheduler_addtask(s, task_type_sort, task_subtype_none, 0, 0, c, NULL);

    /* Local tasks only... */
    if (c->nodeID == e->nodeID) {

      /* Add the drift task. */
      c->drift_part = scheduler_addtask(s, task_type_drift_part,
                                        task_subtype_none, 0, 0, c, NULL);

      /* Generate the ghost tasks. */
      c->ghost_in =
          scheduler_addtask(s, task_type_ghost_in, task_subtype_none, 0,
                            /* implicit = */ 1, c, NULL);
      c->ghost_out =
          scheduler_addtask(s, task_type_ghost_out, task_subtype_none, 0,
                            /* implicit = */ 1, c, NULL);
      engine_add_ghosts(e, c, c->ghost_in, c->ghost_out);

#ifdef EXTRA_HYDRO_LOOP
      /* Generate the extra ghost task. */
      c->extra_ghost = scheduler_addtask(s, task_type_extra_ghost,
                                         task_subtype_none, 0, 0, c, NULL);
#endif

      /* Cooling task */
      if (is_with_cooling) {
        c->cooling = scheduler_addtask(s, task_type_cooling, task_subtype_none,
                                       0, 0, c, NULL);

        scheduler_addunlock(s, c->super->end_force, c->cooling);
        scheduler_addunlock(s, c->cooling, c->super->kick2);
      }

      /* add source terms */
      if (is_with_sourceterms) {
        c->sourceterms = scheduler_addtask(s, task_type_sourceterms,
                                           task_subtype_none, 0, 0, c, NULL);
      }
    }

  } else { /* We are above the super-cell so need to go deeper */

    /* Recurse. */
    if (c->split)
      for (int k = 0; k < 8; k++)
        if (c->progeny[k] != NULL)
          engine_make_hierarchical_tasks_hydro(e, c->progeny[k]);
  }
}

/**
 * @brief Generate the hydro hierarchical tasks for a hierarchy of cells -
 * i.e. all the O(Npart) tasks -- gravity version
 *
 * Tasks are only created here. The dependencies will be added later on.
 *
 * Note that there is no need to recurse below the super-cell. Note also
 * that we only add tasks if the relevant particles are present in the cell.
 *
 * @param e The #engine.
 * @param c The #cell.
 */
void engine_make_hierarchical_tasks_gravity(struct engine *e, struct cell *c) {

  struct scheduler *s = &e->sched;
  const int periodic = e->s->periodic;
  const int is_self_gravity = (e->policy & engine_policy_self_gravity);

  /* Are we in a super-cell ? */
  if (c->super_gravity == c) {

    /* Local tasks only... */
    if (c->nodeID == e->nodeID) {

      c->drift_gpart = scheduler_addtask(s, task_type_drift_gpart,
                                         task_subtype_none, 0, 0, c, NULL);

      if (is_self_gravity) {

        /* Initialisation of the multipoles */
        c->init_grav = scheduler_addtask(s, task_type_init_grav,
                                         task_subtype_none, 0, 0, c, NULL);

        /* Gravity non-neighbouring pm calculations */
        c->grav_long_range = scheduler_addtask(
            s, task_type_grav_long_range, task_subtype_none, 0, 0, c, NULL);

        /* Gravity recursive down-pass */
        c->grav_down = scheduler_addtask(s, task_type_grav_down,
                                         task_subtype_none, 0, 0, c, NULL);

        /* Implicit tasks for the up and down passes */
        c->init_grav_out = scheduler_addtask(s, task_type_init_grav_out,
                                             task_subtype_none, 0, 1, c, NULL);
        c->grav_down_in = scheduler_addtask(s, task_type_grav_down_in,
                                            task_subtype_none, 0, 1, c, NULL);

        /* Gravity mesh force propagation */
        if (periodic)
          c->grav_mesh = scheduler_addtask(s, task_type_grav_mesh,
                                           task_subtype_none, 0, 0, c, NULL);

        if (periodic) scheduler_addunlock(s, c->drift_gpart, c->grav_mesh);
        if (periodic) scheduler_addunlock(s, c->grav_mesh, c->grav_down);
        scheduler_addunlock(s, c->init_grav, c->grav_long_range);
        scheduler_addunlock(s, c->grav_long_range, c->grav_down);
        scheduler_addunlock(s, c->grav_down, c->super->end_force);

        /* Link in the implicit tasks */
        scheduler_addunlock(s, c->init_grav, c->init_grav_out);
        scheduler_addunlock(s, c->grav_down_in, c->grav_down);
      }
    }
  }

  /* We are below the super-cell but not below the maximal splitting depth */
  else if (c->super_gravity != NULL && c->depth <= space_subdepth_grav) {

    /* Local tasks only... */
    if (c->nodeID == e->nodeID) {

      if (is_self_gravity) {

        c->init_grav_out = scheduler_addtask(s, task_type_init_grav_out,
                                             task_subtype_none, 0, 1, c, NULL);

        c->grav_down_in = scheduler_addtask(s, task_type_grav_down_in,
                                            task_subtype_none, 0, 1, c, NULL);

        scheduler_addunlock(s, c->parent->init_grav_out, c->init_grav_out);
        scheduler_addunlock(s, c->grav_down_in, c->parent->grav_down_in);
      }
    }
  }

  /* Recurse but not below the maximal splitting depth */
  if (c->split && c->depth <= space_subdepth_grav)
    for (int k = 0; k < 8; k++)
      if (c->progeny[k] != NULL)
        engine_make_hierarchical_tasks_gravity(e, c->progeny[k]);
}

void engine_make_hierarchical_tasks_mapper(void *map_data, int num_elements,
                                           void *extra_data) {
  struct engine *e = (struct engine *)extra_data;
  const int is_with_hydro = (e->policy & engine_policy_hydro);
  const int is_with_self_gravity = (e->policy & engine_policy_self_gravity);
  const int is_with_external_gravity =
      (e->policy & engine_policy_external_gravity);

  for (int ind = 0; ind < num_elements; ind++) {
    struct cell *c = &((struct cell *)map_data)[ind];
    /* Make the common tasks (time integration) */
    engine_make_hierarchical_tasks_common(e, c);
    /* Add the hydro stuff */
    if (is_with_hydro) engine_make_hierarchical_tasks_hydro(e, c);
    /* And the gravity stuff */
    if (is_with_self_gravity || is_with_external_gravity)
      engine_make_hierarchical_tasks_gravity(e, c);
  }
}

#ifdef WITH_MPI
/**
 * Do the exchange of one type of particles with all the other nodes.
 *
 * @param counts 2D array with the counts of particles to exchange with
 *               each other node.
 * @param parts the particle data to exchange
 * @param new_nr_parts the number of particles this node will have after all
 *                     exchanges have completed.
 * @param sizeofparts sizeof the particle struct.
 * @param alignsize the memory alignment required for this particle type.
 * @param mpi_type the MPI_Datatype for these particles.
 * @param nr_nodes the number of nodes to exchange with.
 * @param nodeID the id of this node.
 *
 * @result new particle data constructed from all the exchanges with the
 *         given alignment.
 */
static void *engine_do_redistribute(int *counts, char *parts,
                                    size_t new_nr_parts, size_t sizeofparts,
                                    size_t alignsize, MPI_Datatype mpi_type,
                                    int nr_nodes, int nodeID) {

  /* Allocate a new particle array with some extra margin */
  char *parts_new = NULL;
  if (posix_memalign(
          (void **)&parts_new, alignsize,
          sizeofparts * new_nr_parts * engine_redistribute_alloc_margin) != 0)
    error("Failed to allocate new particle data.");

  /* Prepare MPI requests for the asynchronous communications */
  MPI_Request *reqs;
  if ((reqs = (MPI_Request *)malloc(sizeof(MPI_Request) * 2 * nr_nodes)) ==
      NULL)
    error("Failed to allocate MPI request list.");

  /* Only send and receive only "chunk" particles per request. So we need to
   * loop as many times as necessary here. Make 2Gb/sizeofparts so we only
   * send 2Gb packets. */
  const int chunk = INT_MAX / sizeofparts;
  int sent = 0;
  int recvd = 0;

  int activenodes = 1;
  while (activenodes) {

    for (int k = 0; k < 2 * nr_nodes; k++) reqs[k] = MPI_REQUEST_NULL;

    /* Emit the sends and recvs for the data. */
    size_t offset_send = sent;
    size_t offset_recv = recvd;
    activenodes = 0;

    for (int k = 0; k < nr_nodes; k++) {

      /* Indices in the count arrays of the node of interest */
      const int ind_send = nodeID * nr_nodes + k;
      const int ind_recv = k * nr_nodes + nodeID;

      /* Are we sending any data this loop? */
      int sending = counts[ind_send] - sent;
      if (sending > 0) {
        activenodes++;
        if (sending > chunk) sending = chunk;

        /* If the send and receive is local then just copy. */
        if (k == nodeID) {
          int receiving = counts[ind_recv] - recvd;
          if (receiving > chunk) receiving = chunk;
          memcpy(&parts_new[offset_recv * sizeofparts],
                 &parts[offset_send * sizeofparts], sizeofparts * receiving);
        } else {
          /* Otherwise send it. */
          int res =
              MPI_Isend(&parts[offset_send * sizeofparts], sending, mpi_type, k,
                        ind_send, MPI_COMM_WORLD, &reqs[2 * k + 0]);
          if (res != MPI_SUCCESS)
            mpi_error(res, "Failed to isend parts to node %i.", k);
        }
      }

      /* If we're sending to this node, then move past it to next. */
      if (counts[ind_send] > 0) offset_send += counts[ind_send];

      /* Are we receiving any data from this node? Note already done if coming
       * from this node. */
      if (k != nodeID) {
        int receiving = counts[ind_recv] - recvd;
        if (receiving > 0) {
          activenodes++;
          if (receiving > chunk) receiving = chunk;
          int res = MPI_Irecv(&parts_new[offset_recv * sizeofparts], receiving,
                              mpi_type, k, ind_recv, MPI_COMM_WORLD,
                              &reqs[2 * k + 1]);
          if (res != MPI_SUCCESS)
            mpi_error(res, "Failed to emit irecv of parts from node %i.", k);
        }
      }

      /* If we're receiving from this node, then move past it to next. */
      if (counts[ind_recv] > 0) offset_recv += counts[ind_recv];
    }

    /* Wait for all the sends and recvs to tumble in. */
    MPI_Status stats[2 * nr_nodes];
    int res;
    if ((res = MPI_Waitall(2 * nr_nodes, reqs, stats)) != MPI_SUCCESS) {
      for (int k = 0; k < 2 * nr_nodes; k++) {
        char buff[MPI_MAX_ERROR_STRING];
        MPI_Error_string(stats[k].MPI_ERROR, buff, &res);
        message("request from source %i, tag %i has error '%s'.",
                stats[k].MPI_SOURCE, stats[k].MPI_TAG, buff);
      }
      error("Failed during waitall for part data.");
    }

    /* Move to next chunks. */
    sent += chunk;
    recvd += chunk;
  }

  /* Free temps. */
  free(reqs);

  /* And return new memory. */
  return parts_new;
}
#endif

#ifdef WITH_MPI /* redist_mapper */

/* Support for engine_redistribute threadpool dest mappers. */
struct redist_mapper_data {
  int *counts;
  int *dest;
  int nodeID;
  int nr_nodes;
  struct cell *cells;
  struct space *s;
  void *base;
};

/* Generic function for accumulating counts for TYPE parts. Note
 * we use a local counts array to avoid the atomic_add in the parts
 * loop. */
#define ENGINE_REDISTRIBUTE_DEST_MAPPER(TYPE)                              \
  engine_redistribute_dest_mapper_##TYPE(void *map_data, int num_elements, \
                                         void *extra_data) {               \
    struct TYPE *parts = (struct TYPE *)map_data;                          \
    struct redist_mapper_data *mydata =                                    \
        (struct redist_mapper_data *)extra_data;                           \
    struct space *s = mydata->s;                                           \
    int *dest =                                                            \
        mydata->dest + (ptrdiff_t)(parts - (struct TYPE *)mydata->base);   \
    int *lcounts = NULL;                                                   \
    if ((lcounts = (int *)calloc(                                          \
             sizeof(int), mydata->nr_nodes * mydata->nr_nodes)) == NULL)   \
      error("Failed to allocate counts thread-specific buffer");           \
    for (int k = 0; k < num_elements; k++) {                               \
      for (int j = 0; j < 3; j++) {                                        \
        if (parts[k].x[j] < 0.0)                                           \
          parts[k].x[j] += s->dim[j];                                      \
        else if (parts[k].x[j] >= s->dim[j])                               \
          parts[k].x[j] -= s->dim[j];                                      \
      }                                                                    \
      const int cid = cell_getid(s->cdim, parts[k].x[0] * s->iwidth[0],    \
                                 parts[k].x[1] * s->iwidth[1],             \
                                 parts[k].x[2] * s->iwidth[2]);            \
      dest[k] = s->cells_top[cid].nodeID;                                  \
      size_t ind = mydata->nodeID * mydata->nr_nodes + dest[k];            \
      lcounts[ind] += 1;                                                   \
    }                                                                      \
    for (int k = 0; k < (mydata->nr_nodes * mydata->nr_nodes); k++)        \
      atomic_add(&mydata->counts[k], lcounts[k]);                          \
    free(lcounts);                                                         \
  }

/**
 * @brief Accumulate the counts of particles per cell.
 * Threadpool helper for accumulating the counts of particles per cell.
 *
 * part version.
 */
static void ENGINE_REDISTRIBUTE_DEST_MAPPER(part);

/**
 * @brief Accumulate the counts of star particles per cell.
 * Threadpool helper for accumulating the counts of particles per cell.
 *
 * spart version.
 */
static void ENGINE_REDISTRIBUTE_DEST_MAPPER(spart);

/**
 * @brief Accumulate the counts of gravity particles per cell.
 * Threadpool helper for accumulating the counts of particles per cell.
 *
 * gpart version.
 */
static void ENGINE_REDISTRIBUTE_DEST_MAPPER(gpart);

#endif /* redist_mapper_data */

#ifdef WITH_MPI /* savelink_mapper_data */

/* Support for saving the linkage between gparts and parts/sparts. */
struct savelink_mapper_data {
  int nr_nodes;
  int *counts;
  void *parts;
  int nodeID;
};

/**
 * @brief Save the offset of each gravity partner of a part or spart.
 *
 * The offset is from the start of the sorted particles to be sent to a node.
 * This is possible as parts without gravity partners have a positive id.
 * These offsets are used to restore the pointers on the receiving node.
 *
 * CHECKS should be eliminated as dead code when optimizing.
 */
#define ENGINE_REDISTRIBUTE_SAVELINK_MAPPER(TYPE, CHECKS)                      \
  engine_redistribute_savelink_mapper_##TYPE(void *map_data, int num_elements, \
                                             void *extra_data) {               \
    int *nodes = (int *)map_data;                                              \
    struct savelink_mapper_data *mydata =                                      \
        (struct savelink_mapper_data *)extra_data;                             \
    int nodeID = mydata->nodeID;                                               \
    int nr_nodes = mydata->nr_nodes;                                           \
    int *counts = mydata->counts;                                              \
    struct TYPE *parts = (struct TYPE *)mydata->parts;                         \
                                                                               \
    for (int j = 0; j < num_elements; j++) {                                   \
      int node = nodes[j];                                                     \
      int count = 0;                                                           \
      size_t offset = 0;                                                       \
      for (int i = 0; i < node; i++) offset += counts[nodeID * nr_nodes + i];  \
                                                                               \
      for (int k = 0; k < counts[nodeID * nr_nodes + node]; k++) {             \
        if (parts[k + offset].gpart != NULL) {                                 \
          if (CHECKS)                                                          \
            if (parts[k].gpart->id_or_neg_offset > 0)                          \
              error("Trying to link a partnerless " #TYPE "!");                \
          parts[k + offset].gpart->id_or_neg_offset = -count;                  \
          count++;                                                             \
        }                                                                      \
      }                                                                        \
    }                                                                          \
  }

/**
 * @brief Save position of part-gpart links.
 * Threadpool helper for accumulating the counts of particles per cell.
 */
#ifdef SWIFT_DEBUG_CHECKS
static void ENGINE_REDISTRIBUTE_SAVELINK_MAPPER(part, 1);
#else
static void ENGINE_REDISTRIBUTE_SAVELINK_MAPPER(part, 0);
#endif

/**
 * @brief Save position of spart-gpart links.
 * Threadpool helper for accumulating the counts of particles per cell.
 */
#ifdef SWIFT_DEBUG_CHECKS
static void ENGINE_REDISTRIBUTE_SAVELINK_MAPPER(spart, 1);
#else
static void ENGINE_REDISTRIBUTE_SAVELINK_MAPPER(spart, 0);
#endif

#endif /* savelink_mapper_data */

#ifdef WITH_MPI /* relink_mapper_data */

/* Support for relinking parts, gparts and sparts after moving between nodes. */
struct relink_mapper_data {
  int nodeID;
  int nr_nodes;
  int *counts;
  int *s_counts;
  int *g_counts;
  struct space *s;
};

/**
 * @brief Restore the part/gpart and spart/gpart links for a list of nodes.
 *
 * @param map_data address of nodes to process.
 * @param num_elements the number nodes to process.
 * @param extra_data additional data defining the context (a
 * relink_mapper_data).
 */
static void engine_redistribute_relink_mapper(void *map_data, int num_elements,
                                              void *extra_data) {

  int *nodes = (int *)map_data;
  struct relink_mapper_data *mydata = (struct relink_mapper_data *)extra_data;

  int nodeID = mydata->nodeID;
  int nr_nodes = mydata->nr_nodes;
  int *counts = mydata->counts;
  int *g_counts = mydata->g_counts;
  int *s_counts = mydata->s_counts;
  struct space *s = mydata->s;

  for (int i = 0; i < num_elements; i++) {

    int node = nodes[i];

    /* Get offsets to correct parts of the counts arrays for this node. */
    size_t offset_parts = 0;
    size_t offset_gparts = 0;
    size_t offset_sparts = 0;
    for (int n = 0; n < node; n++) {
      int ind_recv = n * nr_nodes + nodeID;
      offset_parts += counts[ind_recv];
      offset_gparts += g_counts[ind_recv];
      offset_sparts += s_counts[ind_recv];
    }

    /* Number of gparts sent from this node. */
    int ind_recv = node * nr_nodes + nodeID;
    const size_t count_gparts = g_counts[ind_recv];

    /* Loop over the gparts received from this node */
    for (size_t k = offset_gparts; k < offset_gparts + count_gparts; k++) {

      /* Does this gpart have a gas partner ? */
      if (s->gparts[k].type == swift_type_gas) {

        const ptrdiff_t partner_index =
            offset_parts - s->gparts[k].id_or_neg_offset;

        /* Re-link */
        s->gparts[k].id_or_neg_offset = -partner_index;
        s->parts[partner_index].gpart = &s->gparts[k];
      }

      /* Does this gpart have a star partner ? */
      else if (s->gparts[k].type == swift_type_star) {

        const ptrdiff_t partner_index =
            offset_sparts - s->gparts[k].id_or_neg_offset;

        /* Re-link */
        s->gparts[k].id_or_neg_offset = -partner_index;
        s->sparts[partner_index].gpart = &s->gparts[k];
      }
    }
  }
}

#endif /* relink_mapper_data */

/**
 * @brief Redistribute the particles amongst the nodes according
 *      to their cell's node IDs.
 *
 * The strategy here is as follows:
 * 1) Each node counts the number of particles it has to send to each other
 * node.
 * 2) The number of particles of each type is then exchanged.
 * 3) The particles to send are placed in a temporary buffer in which the
 * part-gpart links are preserved.
 * 4) Each node allocates enough space for the new particles.
 * 5) (Asynchronous) communications are issued to transfer the data.
 *
 *
 * @param e The #engine.
 */
void engine_redistribute(struct engine *e) {

#ifdef WITH_MPI

  const int nr_nodes = e->nr_nodes;
  const int nodeID = e->nodeID;
  struct space *s = e->s;
  struct cell *cells = s->cells_top;
  const int nr_cells = s->nr_cells;
  struct part *parts = s->parts;
  struct gpart *gparts = s->gparts;
  struct spart *sparts = s->sparts;
  ticks tic = getticks();

  /* Allocate temporary arrays to store the counts of particles to be sent
   * and the destination of each particle */
  int *counts;
  if ((counts = (int *)calloc(sizeof(int), nr_nodes * nr_nodes)) == NULL)
    error("Failed to allocate counts temporary buffer.");

  int *dest;
  if ((dest = (int *)malloc(sizeof(int) * s->nr_parts)) == NULL)
    error("Failed to allocate dest temporary buffer.");

  /* Simple index of node IDs, used for mappers over nodes. */
  int *nodes = NULL;
  if ((nodes = (int *)malloc(sizeof(int) * nr_nodes)) == NULL)
    error("Failed to allocate nodes temporary buffer.");
  for (int k = 0; k < nr_nodes; k++) nodes[k] = k;

  /* Get destination of each particle */
  struct redist_mapper_data redist_data;
  redist_data.s = s;
  redist_data.nodeID = nodeID;
  redist_data.nr_nodes = nr_nodes;

  redist_data.counts = counts;
  redist_data.dest = dest;
  redist_data.base = (void *)parts;

  threadpool_map(&e->threadpool, engine_redistribute_dest_mapper_part, parts,
                 s->nr_parts, sizeof(struct part), 0, &redist_data);

  /* Sort the particles according to their cell index. */
  if (s->nr_parts > 0)
    space_parts_sort(s->parts, s->xparts, dest, &counts[nodeID * nr_nodes],
                     nr_nodes, 0);

#ifdef SWIFT_DEBUG_CHECKS
  /* Verify that the part have been sorted correctly. */
  for (size_t k = 0; k < s->nr_parts; k++) {
    const struct part *p = &s->parts[k];

    /* New cell index */
    const int new_cid =
        cell_getid(s->cdim, p->x[0] * s->iwidth[0], p->x[1] * s->iwidth[1],
                   p->x[2] * s->iwidth[2]);

    /* New cell of this part */
    const struct cell *c = &s->cells_top[new_cid];
    const int new_node = c->nodeID;

    if (dest[k] != new_node)
      error("part's new node index not matching sorted index.");

    if (p->x[0] < c->loc[0] || p->x[0] > c->loc[0] + c->width[0] ||
        p->x[1] < c->loc[1] || p->x[1] > c->loc[1] + c->width[1] ||
        p->x[2] < c->loc[2] || p->x[2] > c->loc[2] + c->width[2])
      error("part not sorted into the right top-level cell!");
  }
#endif

  /* We will need to re-link the gpart partners of parts, so save their
   * relative positions in the sent lists. */
  if (s->nr_parts > 0 && s->nr_gparts > 0) {

    struct savelink_mapper_data savelink_data;
    savelink_data.nr_nodes = nr_nodes;
    savelink_data.counts = counts;
    savelink_data.parts = (void *)parts;
    savelink_data.nodeID = nodeID;
    threadpool_map(&e->threadpool, engine_redistribute_savelink_mapper_part,
                   nodes, nr_nodes, sizeof(int), 0, &savelink_data);
  }
  free(dest);

  /* Get destination of each s-particle */
  int *s_counts;
  if ((s_counts = (int *)calloc(sizeof(int), nr_nodes * nr_nodes)) == NULL)
    error("Failed to allocate s_counts temporary buffer.");

  int *s_dest;
  if ((s_dest = (int *)malloc(sizeof(int) * s->nr_sparts)) == NULL)
    error("Failed to allocate s_dest temporary buffer.");

  redist_data.counts = s_counts;
  redist_data.dest = s_dest;
  redist_data.base = (void *)sparts;

  threadpool_map(&e->threadpool, engine_redistribute_dest_mapper_spart, sparts,
                 s->nr_sparts, sizeof(struct spart), 0, &redist_data);

  /* Sort the particles according to their cell index. */
  if (s->nr_sparts > 0)
    space_sparts_sort(s->sparts, s_dest, &s_counts[nodeID * nr_nodes], nr_nodes,
                      0);

#ifdef SWIFT_DEBUG_CHECKS
  /* Verify that the spart have been sorted correctly. */
  for (size_t k = 0; k < s->nr_sparts; k++) {
    const struct spart *sp = &s->sparts[k];

    /* New cell index */
    const int new_cid =
        cell_getid(s->cdim, sp->x[0] * s->iwidth[0], sp->x[1] * s->iwidth[1],
                   sp->x[2] * s->iwidth[2]);

    /* New cell of this spart */
    const struct cell *c = &s->cells_top[new_cid];
    const int new_node = c->nodeID;

    if (s_dest[k] != new_node)
      error("spart's new node index not matching sorted index.");

    if (sp->x[0] < c->loc[0] || sp->x[0] > c->loc[0] + c->width[0] ||
        sp->x[1] < c->loc[1] || sp->x[1] > c->loc[1] + c->width[1] ||
        sp->x[2] < c->loc[2] || sp->x[2] > c->loc[2] + c->width[2])
      error("spart not sorted into the right top-level cell!");
  }
#endif

  /* We need to re-link the gpart partners of sparts. */
  if (s->nr_sparts > 0) {

    struct savelink_mapper_data savelink_data;
    savelink_data.nr_nodes = nr_nodes;
    savelink_data.counts = s_counts;
    savelink_data.parts = (void *)sparts;
    savelink_data.nodeID = nodeID;
    threadpool_map(&e->threadpool, engine_redistribute_savelink_mapper_spart,
                   nodes, nr_nodes, sizeof(int), 0, &savelink_data);
  }
  free(s_dest);

  /* Get destination of each g-particle */
  int *g_counts;
  if ((g_counts = (int *)calloc(sizeof(int), nr_nodes * nr_nodes)) == NULL)
    error("Failed to allocate g_gcount temporary buffer.");

  int *g_dest;
  if ((g_dest = (int *)malloc(sizeof(int) * s->nr_gparts)) == NULL)
    error("Failed to allocate g_dest temporary buffer.");

  redist_data.counts = g_counts;
  redist_data.dest = g_dest;
  redist_data.base = (void *)gparts;

  threadpool_map(&e->threadpool, engine_redistribute_dest_mapper_gpart, gparts,
                 s->nr_gparts, sizeof(struct gpart), 0, &redist_data);

  /* Sort the gparticles according to their cell index. */
  if (s->nr_gparts > 0)
    space_gparts_sort(s->gparts, s->parts, s->sparts, g_dest,
                      &g_counts[nodeID * nr_nodes], nr_nodes);

#ifdef SWIFT_DEBUG_CHECKS
  /* Verify that the gpart have been sorted correctly. */
  for (size_t k = 0; k < s->nr_gparts; k++) {
    const struct gpart *gp = &s->gparts[k];

    /* New cell index */
    const int new_cid =
        cell_getid(s->cdim, gp->x[0] * s->iwidth[0], gp->x[1] * s->iwidth[1],
                   gp->x[2] * s->iwidth[2]);

    /* New cell of this gpart */
    const struct cell *c = &s->cells_top[new_cid];
    const int new_node = c->nodeID;

    if (g_dest[k] != new_node)
      error("gpart's new node index not matching sorted index (%d != %d).",
            g_dest[k], new_node);

    if (gp->x[0] < c->loc[0] || gp->x[0] > c->loc[0] + c->width[0] ||
        gp->x[1] < c->loc[1] || gp->x[1] > c->loc[1] + c->width[1] ||
        gp->x[2] < c->loc[2] || gp->x[2] > c->loc[2] + c->width[2])
      error("gpart not sorted into the right top-level cell!");
  }
#endif

  free(g_dest);

  /* Get all the counts from all the nodes. */
  if (MPI_Allreduce(MPI_IN_PLACE, counts, nr_nodes * nr_nodes, MPI_INT, MPI_SUM,
                    MPI_COMM_WORLD) != MPI_SUCCESS)
    error("Failed to allreduce particle transfer counts.");

  /* Get all the s_counts from all the nodes. */
  if (MPI_Allreduce(MPI_IN_PLACE, g_counts, nr_nodes * nr_nodes, MPI_INT,
                    MPI_SUM, MPI_COMM_WORLD) != MPI_SUCCESS)
    error("Failed to allreduce gparticle transfer counts.");

  /* Get all the g_counts from all the nodes. */
  if (MPI_Allreduce(MPI_IN_PLACE, s_counts, nr_nodes * nr_nodes, MPI_INT,
                    MPI_SUM, MPI_COMM_WORLD) != MPI_SUCCESS)
    error("Failed to allreduce sparticle transfer counts.");

  /* Report how many particles will be moved. */
  if (e->verbose) {
    if (e->nodeID == 0) {
      size_t total = 0, g_total = 0, s_total = 0;
      size_t unmoved = 0, g_unmoved = 0, s_unmoved = 0;
      for (int p = 0, r = 0; p < nr_nodes; p++) {
        for (int n = 0; n < nr_nodes; n++) {
          total += counts[r];
          g_total += g_counts[r];
          s_total += s_counts[r];
          if (p == n) {
            unmoved += counts[r];
            g_unmoved += g_counts[r];
            s_unmoved += s_counts[r];
          }
          r++;
        }
      }
      if (total > 0)
        message("%ld of %ld (%.2f%%) of particles moved", total - unmoved,
                total, 100.0 * (double)(total - unmoved) / (double)total);
      if (g_total > 0)
        message("%ld of %ld (%.2f%%) of g-particles moved", g_total - g_unmoved,
                g_total,
                100.0 * (double)(g_total - g_unmoved) / (double)g_total);
      if (s_total > 0)
        message("%ld of %ld (%.2f%%) of s-particles moved", s_total - s_unmoved,
                s_total,
                100.0 * (double)(s_total - s_unmoved) / (double)s_total);
    }
  }

  /* Now each node knows how many parts, sparts and gparts will be transferred
   * to every other node.
   * Get the new numbers of particles for this node. */
  size_t nr_parts = 0, nr_gparts = 0, nr_sparts = 0;
  for (int k = 0; k < nr_nodes; k++) nr_parts += counts[k * nr_nodes + nodeID];
  for (int k = 0; k < nr_nodes; k++)
    nr_gparts += g_counts[k * nr_nodes + nodeID];
  for (int k = 0; k < nr_nodes; k++)
    nr_sparts += s_counts[k * nr_nodes + nodeID];

  /* Now exchange the particles, type by type to keep the memory required
   * under control. */

  /* SPH particles. */
  void *new_parts = engine_do_redistribute(counts, (char *)s->parts, nr_parts,
                                           sizeof(struct part), part_align,
                                           part_mpi_type, nr_nodes, nodeID);
  free(s->parts);
  s->parts = (struct part *)new_parts;
  s->nr_parts = nr_parts;
  s->size_parts = engine_redistribute_alloc_margin * nr_parts;

  /* Extra SPH particle properties. */
  new_parts = engine_do_redistribute(counts, (char *)s->xparts, nr_parts,
                                     sizeof(struct xpart), xpart_align,
                                     xpart_mpi_type, nr_nodes, nodeID);
  free(s->xparts);
  s->xparts = (struct xpart *)new_parts;

  /* Gravity particles. */
  new_parts = engine_do_redistribute(g_counts, (char *)s->gparts, nr_gparts,
                                     sizeof(struct gpart), gpart_align,
                                     gpart_mpi_type, nr_nodes, nodeID);
  free(s->gparts);
  s->gparts = (struct gpart *)new_parts;
  s->nr_gparts = nr_gparts;
  s->size_gparts = engine_redistribute_alloc_margin * nr_gparts;

  /* Star particles. */
  new_parts = engine_do_redistribute(s_counts, (char *)s->sparts, nr_sparts,
                                     sizeof(struct spart), spart_align,
                                     spart_mpi_type, nr_nodes, nodeID);
  free(s->sparts);
  s->sparts = (struct spart *)new_parts;
  s->nr_sparts = nr_sparts;
  s->size_sparts = engine_redistribute_alloc_margin * nr_sparts;

  /* All particles have now arrived. Time for some final operations on the
     stuff we just received */

  /* Restore the part<->gpart and spart<->gpart links.
   * Generate indices and counts for threadpool tasks. Note we process a node
   * at a time. */
  struct relink_mapper_data relink_data;
  relink_data.s = s;
  relink_data.counts = counts;
  relink_data.g_counts = g_counts;
  relink_data.s_counts = s_counts;
  relink_data.nodeID = nodeID;
  relink_data.nr_nodes = nr_nodes;

  threadpool_map(&e->threadpool, engine_redistribute_relink_mapper, nodes,
                 nr_nodes, sizeof(int), 1, &relink_data);
  free(nodes);

  /* Clean up the counts now we are done. */
  free(counts);
  free(g_counts);
  free(s_counts);

#ifdef SWIFT_DEBUG_CHECKS
  /* Verify that all parts are in the right place. */
  for (size_t k = 0; k < nr_parts; k++) {
    const int cid = cell_getid(s->cdim, s->parts[k].x[0] * s->iwidth[0],
                               s->parts[k].x[1] * s->iwidth[1],
                               s->parts[k].x[2] * s->iwidth[2]);
    if (cells[cid].nodeID != nodeID)
      error("Received particle (%zu) that does not belong here (nodeID=%i).", k,
            cells[cid].nodeID);
  }
  for (size_t k = 0; k < nr_gparts; k++) {
    const int cid = cell_getid(s->cdim, s->gparts[k].x[0] * s->iwidth[0],
                               s->gparts[k].x[1] * s->iwidth[1],
                               s->gparts[k].x[2] * s->iwidth[2]);
    if (cells[cid].nodeID != nodeID)
      error("Received g-particle (%zu) that does not belong here (nodeID=%i).",
            k, cells[cid].nodeID);
  }
  for (size_t k = 0; k < nr_sparts; k++) {
    const int cid = cell_getid(s->cdim, s->sparts[k].x[0] * s->iwidth[0],
                               s->sparts[k].x[1] * s->iwidth[1],
                               s->sparts[k].x[2] * s->iwidth[2]);
    if (cells[cid].nodeID != nodeID)
      error("Received s-particle (%zu) that does not belong here (nodeID=%i).",
            k, cells[cid].nodeID);
  }

  /* Verify that the links are correct */
  part_verify_links(s->parts, s->gparts, s->sparts, nr_parts, nr_gparts,
                    nr_sparts, e->verbose);
#endif

  /* Be verbose about what just happened. */
  if (e->verbose) {
    int my_cells = 0;
    for (int k = 0; k < nr_cells; k++)
      if (cells[k].nodeID == nodeID) my_cells += 1;
    message("node %i now has %zu parts, %zu sparts and %zu gparts in %i cells.",
            nodeID, nr_parts, nr_sparts, nr_gparts, my_cells);
  }

  /* Flag that a redistribute has taken place */
  e->step_props |= engine_step_prop_redistribute;

  if (e->verbose)
    message("took %.3f %s.", clocks_from_ticks(getticks() - tic),
            clocks_getunit());
#else
  error("SWIFT was not compiled with MPI support.");
#endif
}

/**
 * @brief Repartition the cells amongst the nodes.
 *
 * @param e The #engine.
 */
void engine_repartition(struct engine *e) {

#if defined(WITH_MPI) && defined(HAVE_METIS)

  ticks tic = getticks();

#ifdef SWIFT_DEBUG_CHECKS
  /* Be verbose about this. */
  if (e->nodeID == 0 || e->verbose) message("repartitioning space");
  fflush(stdout);

  /* Check that all cells have been drifted to the current time */
  space_check_drift_point(e->s, e->ti_current,
                          e->policy & engine_policy_self_gravity);
#endif

  /* Clear the repartition flag. */
  e->forcerepart = 0;

  /* Nothing to do if only using a single node. Also avoids METIS
   * bug that doesn't handle this case well. */
  if (e->nr_nodes == 1) return;

  /* Do the repartitioning. */
  partition_repartition(e->reparttype, e->nodeID, e->nr_nodes, e->s,
                        e->sched.tasks, e->sched.nr_tasks);

  /* Partitioning requires copies of the particles, so we need to reduce the
   * memory in use to the minimum, we can free the sorting indices and the
   * tasks as these will be regenerated at the next rebuild. */

  /* Sorting indices. */
  if (e->s->cells_top != NULL) space_free_cells(e->s);

  /* Task arrays. */
  scheduler_free_tasks(&e->sched);

  /* Now comes the tricky part: Exchange particles between all nodes.
     This is done in two steps, first allreducing a matrix of
     how many particles go from where to where, then re-allocating
     the parts array, and emitting the sends and receives.
     Finally, the space, tasks, and proxies need to be rebuilt. */

  /* Redistribute the particles between the nodes. */
  engine_redistribute(e);

  /* Make the proxies. */
  engine_makeproxies(e);

  /* Tell the engine it should re-build whenever possible */
  e->forcerebuild = 1;

  /* Flag that a repartition has taken place */
  e->step_props |= engine_step_prop_repartition;

  if (e->verbose)
    message("took %.3f %s.", clocks_from_ticks(getticks() - tic),
            clocks_getunit());
#else
  if (e->reparttype->type != REPART_NONE)
    error("SWIFT was not compiled with MPI and METIS support.");

  /* Clear the repartition flag. */
  e->forcerepart = 0;
#endif
}

/**
 * @brief Decide whether trigger a repartition the cells amongst the nodes.
 *
 * @param e The #engine.
 */
void engine_repartition_trigger(struct engine *e) {

#ifdef WITH_MPI

  /* Do nothing if there have not been enough steps since the last
   * repartition, don't want to repeat this too often or immediately after
   * a repartition step. Also nothing to do when requested. */
  if (e->step - e->last_repartition >= 2 &&
      e->reparttype->type != REPART_NONE) {

    /* Old style if trigger is >1 or this is the second step (want an early
     * repartition following the initial repartition). */
    if (e->reparttype->trigger > 1 || e->step == 2) {
      if (e->reparttype->trigger > 1) {
        if ((e->step % (int)e->reparttype->trigger) == 0) e->forcerepart = 1;
      } else {
        e->forcerepart = 1;
      }

    } else {

      /* Use cputimes from ranks to estimate the imbalance. */
      /* First check if we are going to skip this stage anyway, if so do that
       * now. If is only worth checking the CPU loads when we have processed a
       * significant number of all particles. */
      if ((e->updates > 1 &&
           e->updates >= e->total_nr_parts * e->reparttype->minfrac) ||
          (e->g_updates > 1 &&
           e->g_updates >= e->total_nr_gparts * e->reparttype->minfrac)) {

        /* Get CPU time used since the last call to this function. */
        double elapsed_cputime =
            clocks_get_cputime_used() - e->cputime_last_step;

        /* Gather the elapsed CPU times from all ranks for the last step. */
        double elapsed_cputimes[e->nr_nodes];
        MPI_Gather(&elapsed_cputime, 1, MPI_DOUBLE, elapsed_cputimes, 1,
                   MPI_DOUBLE, 0, MPI_COMM_WORLD);
        if (e->nodeID == 0) {

          /* Get the range and mean of cputimes. */
          double mintime = elapsed_cputimes[0];
          double maxtime = elapsed_cputimes[0];
          double sum = elapsed_cputimes[0];
          for (int k = 1; k < e->nr_nodes; k++) {
            if (elapsed_cputimes[k] > maxtime) maxtime = elapsed_cputimes[k];
            if (elapsed_cputimes[k] < mintime) mintime = elapsed_cputimes[k];
            sum += elapsed_cputimes[k];
          }
          double mean = sum / (double)e->nr_nodes;

          /* Are we out of balance? */
          if (((maxtime - mintime) / mean) > e->reparttype->trigger) {
            if (e->verbose)
              message("trigger fraction %.3f exceeds %.3f will repartition",
                      (maxtime - mintime) / mintime, e->reparttype->trigger);
            e->forcerepart = 1;
          }
        }

        /* All nodes do this together. */
        MPI_Bcast(&e->forcerepart, 1, MPI_INT, 0, MPI_COMM_WORLD);
      }
    }

    /* Remember we did this. */
    if (e->forcerepart) e->last_repartition = e->step;
  }

  /* We always reset CPU time for next check, unless it will not be used. */
  if (e->reparttype->type != REPART_NONE)
    e->cputime_last_step = clocks_get_cputime_used();
#endif
}

/**
 * @brief Add send tasks for the hydro pairs to a hierarchy of cells.
 *
 * @param e The #engine.
 * @param ci The sending #cell.
 * @param cj Dummy cell containing the nodeID of the receiving node.
 * @param t_xv The send_xv #task, if it has already been created.
 * @param t_rho The send_rho #task, if it has already been created.
 * @param t_gradient The send_gradient #task, if already created.
 */
void engine_addtasks_send_hydro(struct engine *e, struct cell *ci,
                                struct cell *cj, struct task *t_xv,
                                struct task *t_rho, struct task *t_gradient) {

#ifdef WITH_MPI
  struct link *l = NULL;
  struct scheduler *s = &e->sched;
  const int nodeID = cj->nodeID;

  /* Check if any of the density tasks are for the target node. */
  for (l = ci->density; l != NULL; l = l->next)
    if (l->t->ci->nodeID == nodeID ||
        (l->t->cj != NULL && l->t->cj->nodeID == nodeID))
      break;

  /* If so, attach send tasks. */
  if (l != NULL) {

    /* Create the tasks and their dependencies? */
    if (t_xv == NULL) {

      t_xv = scheduler_addtask(s, task_type_send, task_subtype_xv,
                               6 * ci->tag + 0, 0, ci, cj);
      t_rho = scheduler_addtask(s, task_type_send, task_subtype_rho,
                                6 * ci->tag + 1, 0, ci, cj);
#ifdef EXTRA_HYDRO_LOOP
      t_gradient = scheduler_addtask(s, task_type_send, task_subtype_gradient,
                                     6 * ci->tag + 3, 0, ci, cj);
#endif

#ifdef EXTRA_HYDRO_LOOP

      scheduler_addunlock(s, t_gradient, ci->super->kick2);

      scheduler_addunlock(s, ci->super_hydro->extra_ghost, t_gradient);

      /* The send_rho task should unlock the super_hydro-cell's extra_ghost
       * task. */
      scheduler_addunlock(s, t_rho, ci->super_hydro->extra_ghost);

      /* The send_rho task depends on the cell's ghost task. */
      scheduler_addunlock(s, ci->super_hydro->ghost_out, t_rho);

      /* The send_xv task should unlock the super_hydro-cell's ghost task. */
      scheduler_addunlock(s, t_xv, ci->super_hydro->ghost_in);

#else
      /* The send_rho task should unlock the super_hydro-cell's kick task. */
      scheduler_addunlock(s, t_rho, ci->super->end_force);

      /* The send_rho task depends on the cell's ghost task. */
      scheduler_addunlock(s, ci->super_hydro->ghost_out, t_rho);

      /* The send_xv task should unlock the super_hydro-cell's ghost task. */
      scheduler_addunlock(s, t_xv, ci->super_hydro->ghost_in);

#endif

      /* Drift before you send */
      scheduler_addunlock(s, ci->super_hydro->drift_part, t_xv);
    }

    /* Add them to the local cell. */
    engine_addlink(e, &ci->send_xv, t_xv);
    engine_addlink(e, &ci->send_rho, t_rho);
#ifdef EXTRA_HYDRO_LOOP
    engine_addlink(e, &ci->send_gradient, t_gradient);
#endif
  }

  /* Recurse? */
  if (ci->split)
    for (int k = 0; k < 8; k++)
      if (ci->progeny[k] != NULL)
        engine_addtasks_send_hydro(e, ci->progeny[k], cj, t_xv, t_rho,
                                   t_gradient);

#else
  error("SWIFT was not compiled with MPI support.");
#endif
}

/**
 * @brief Add send tasks for the gravity pairs to a hierarchy of cells.
 *
 * @param e The #engine.
 * @param ci The sending #cell.
 * @param cj Dummy cell containing the nodeID of the receiving node.
 * @param t_grav The send_grav #task, if it has already been created.
 */
void engine_addtasks_send_gravity(struct engine *e, struct cell *ci,
                                  struct cell *cj, struct task *t_grav) {

#ifdef WITH_MPI
  struct link *l = NULL;
  struct scheduler *s = &e->sched;
  const int nodeID = cj->nodeID;

  /* Check if any of the gravity tasks are for the target node. */
  for (l = ci->grav; l != NULL; l = l->next)
    if (l->t->ci->nodeID == nodeID ||
        (l->t->cj != NULL && l->t->cj->nodeID == nodeID))
      break;

  /* If so, attach send tasks. */
  if (l != NULL) {

    /* Create the tasks and their dependencies? */
    if (t_grav == NULL) {

      t_grav = scheduler_addtask(s, task_type_send, task_subtype_gpart,
                                 6 * ci->tag + 4, 0, ci, cj);

      /* The sends should unlock the down pass. */
      scheduler_addunlock(s, t_grav, ci->super_gravity->grav_down);

      /* Drift before you send */
      scheduler_addunlock(s, ci->super_gravity->drift_gpart, t_grav);
    }

    /* Add them to the local cell. */
    engine_addlink(e, &ci->send_grav, t_grav);
  }

  /* Recurse? */
  if (ci->split)
    for (int k = 0; k < 8; k++)
      if (ci->progeny[k] != NULL)
        engine_addtasks_send_gravity(e, ci->progeny[k], cj, t_grav);

#else
  error("SWIFT was not compiled with MPI support.");
#endif
}

/**
 * @brief Add send tasks for the time-step to a hierarchy of cells.
 *
 * @param e The #engine.
 * @param ci The sending #cell.
 * @param cj Dummy cell containing the nodeID of the receiving node.
 * @param t_ti The send_ti #task, if it has already been created.
 */
void engine_addtasks_send_timestep(struct engine *e, struct cell *ci,
                                   struct cell *cj, struct task *t_ti) {

#ifdef WITH_MPI
  struct link *l = NULL;
  struct scheduler *s = &e->sched;
  const int nodeID = cj->nodeID;

  /* Check if any of the gravity tasks are for the target node. */
  for (l = ci->grav; l != NULL; l = l->next)
    if (l->t->ci->nodeID == nodeID ||
        (l->t->cj != NULL && l->t->cj->nodeID == nodeID))
      break;

  /* Check whether instead any of the hydro tasks are for the target node. */
  if (l == NULL)
    for (l = ci->density; l != NULL; l = l->next)
      if (l->t->ci->nodeID == nodeID ||
          (l->t->cj != NULL && l->t->cj->nodeID == nodeID))
        break;

  /* If found anything, attach send tasks. */
  if (l != NULL) {

    /* Create the tasks and their dependencies? */
    if (t_ti == NULL) {

      t_ti = scheduler_addtask(s, task_type_send, task_subtype_tend,
                               6 * ci->tag + 2, 0, ci, cj);

      /* The super-cell's timestep task should unlock the send_ti task. */
      scheduler_addunlock(s, ci->super->timestep, t_ti);
    }

    /* Add them to the local cell. */
    engine_addlink(e, &ci->send_ti, t_ti);
  }

  /* Recurse? */
  if (ci->split)
    for (int k = 0; k < 8; k++)
      if (ci->progeny[k] != NULL)
        engine_addtasks_send_timestep(e, ci->progeny[k], cj, t_ti);

#else
  error("SWIFT was not compiled with MPI support.");
#endif
}

/**
 * @brief Add recv tasks for hydro pairs to a hierarchy of cells.
 *
 * @param e The #engine.
 * @param c The foreign #cell.
 * @param t_xv The recv_xv #task, if it has already been created.
 * @param t_rho The recv_rho #task, if it has already been created.
 * @param t_gradient The recv_gradient #task, if it has already been created.
 */
void engine_addtasks_recv_hydro(struct engine *e, struct cell *c,
                                struct task *t_xv, struct task *t_rho,
                                struct task *t_gradient) {

#ifdef WITH_MPI
  struct scheduler *s = &e->sched;

  /* Have we reached a level where there are any hydro tasks ? */
  if (t_xv == NULL && c->density != NULL) {

    /* Create the tasks. */
    t_xv = scheduler_addtask(s, task_type_recv, task_subtype_xv, 6 * c->tag + 0,
                             0, c, NULL);
    t_rho = scheduler_addtask(s, task_type_recv, task_subtype_rho,
                              6 * c->tag + 1, 0, c, NULL);
#ifdef EXTRA_HYDRO_LOOP
    t_gradient = scheduler_addtask(s, task_type_recv, task_subtype_gradient,
                                   6 * c->tag + 3, 0, c, NULL);
#endif
  }

  c->recv_xv = t_xv;
  c->recv_rho = t_rho;
  c->recv_gradient = t_gradient;

  /* Add dependencies. */
  if (c->sorts != NULL) scheduler_addunlock(s, t_xv, c->sorts);

  for (struct link *l = c->density; l != NULL; l = l->next) {
    scheduler_addunlock(s, t_xv, l->t);
    scheduler_addunlock(s, l->t, t_rho);
  }
#ifdef EXTRA_HYDRO_LOOP
  for (struct link *l = c->gradient; l != NULL; l = l->next) {
    scheduler_addunlock(s, t_rho, l->t);
    scheduler_addunlock(s, l->t, t_gradient);
  }
  for (struct link *l = c->force; l != NULL; l = l->next)
    scheduler_addunlock(s, t_gradient, l->t);
#else
  for (struct link *l = c->force; l != NULL; l = l->next)
    scheduler_addunlock(s, t_rho, l->t);
#endif

  /* Recurse? */
  if (c->split)
    for (int k = 0; k < 8; k++)
      if (c->progeny[k] != NULL)
        engine_addtasks_recv_hydro(e, c->progeny[k], t_xv, t_rho, t_gradient);

#else
  error("SWIFT was not compiled with MPI support.");
#endif
}

/**
 * @brief Add recv tasks for gravity pairs to a hierarchy of cells.
 *
 * @param e The #engine.
 * @param c The foreign #cell.
 * @param t_grav The recv_gpart #task, if it has already been created.
 */
void engine_addtasks_recv_gravity(struct engine *e, struct cell *c,
                                  struct task *t_grav) {

#ifdef WITH_MPI
  struct scheduler *s = &e->sched;

  /* Have we reached a level where there are any gravity tasks ? */
  if (t_grav == NULL && c->grav != NULL) {

    /* Create the tasks. */
    t_grav = scheduler_addtask(s, task_type_recv, task_subtype_gpart,
                               6 * c->tag + 4, 0, c, NULL);
  }

  c->recv_grav = t_grav;

  for (struct link *l = c->grav; l != NULL; l = l->next)
    scheduler_addunlock(s, t_grav, l->t);

  /* Recurse? */
  if (c->split)
    for (int k = 0; k < 8; k++)
      if (c->progeny[k] != NULL)
        engine_addtasks_recv_gravity(e, c->progeny[k], t_grav);

#else
  error("SWIFT was not compiled with MPI support.");
#endif
}

/**
 * @brief Add recv tasks for gravity pairs to a hierarchy of cells.
 *
 * @param e The #engine.
 * @param c The foreign #cell.
 * @param t_ti The recv_ti #task, if already been created.
 */
void engine_addtasks_recv_timestep(struct engine *e, struct cell *c,
                                   struct task *t_ti) {

#ifdef WITH_MPI
  struct scheduler *s = &e->sched;

  /* Have we reached a level where there are any self/pair tasks ? */
  if (t_ti == NULL && (c->grav != NULL || c->density != NULL)) {

    t_ti = scheduler_addtask(s, task_type_recv, task_subtype_tend,
                             6 * c->tag + 2, 0, c, NULL);
  }

  c->recv_ti = t_ti;

  for (struct link *l = c->grav; l != NULL; l = l->next)
    scheduler_addunlock(s, l->t, t_ti);

  for (struct link *l = c->force; l != NULL; l = l->next)
    scheduler_addunlock(s, l->t, t_ti);

  /* Recurse? */
  if (c->split)
    for (int k = 0; k < 8; k++)
      if (c->progeny[k] != NULL)
        engine_addtasks_recv_timestep(e, c->progeny[k], t_ti);

#else
  error("SWIFT was not compiled with MPI support.");
#endif
}

/**
 * @brief Exchange cell structures with other nodes.
 *
 * @param e The #engine.
 */
void engine_exchange_cells(struct engine *e) {

#ifdef WITH_MPI

  struct space *s = e->s;
  struct cell *cells = s->cells_top;
  const int nr_cells = s->nr_cells;
  const int nr_proxies = e->nr_proxies;
  int offset[nr_cells];
  MPI_Request reqs_in[engine_maxproxies];
  MPI_Request reqs_out[engine_maxproxies];
  MPI_Status status;
  const ticks tic = getticks();

  /* Run through the cells and get the size of the ones that will be sent off.
   */
  int count_out = 0;
  for (int k = 0; k < nr_cells; k++) {
    offset[k] = count_out;
    if (cells[k].sendto)
      count_out += (cells[k].pcell_size = cell_getsize(&cells[k]));
  }

  /* Allocate the pcells. */
  struct pcell *pcells = NULL;
  if (posix_memalign((void **)&pcells, SWIFT_CACHE_ALIGNMENT,
                     sizeof(struct pcell) * count_out) != 0)
    error("Failed to allocate pcell buffer.");

  /* Pack the cells. */
  cell_next_tag = 0;
  for (int k = 0; k < nr_cells; k++)
    if (cells[k].sendto) {
      cell_pack(&cells[k], &pcells[offset[k]]);
      cells[k].pcell = &pcells[offset[k]];
    }

  /* Launch the proxies. */
  for (int k = 0; k < nr_proxies; k++) {
    proxy_cells_exch1(&e->proxies[k]);
    reqs_in[k] = e->proxies[k].req_cells_count_in;
    reqs_out[k] = e->proxies[k].req_cells_count_out;
  }

  /* Wait for each count to come in and start the recv. */
  for (int k = 0; k < nr_proxies; k++) {
    int pid = MPI_UNDEFINED;
    if (MPI_Waitany(nr_proxies, reqs_in, &pid, &status) != MPI_SUCCESS ||
        pid == MPI_UNDEFINED)
      error("MPI_Waitany failed.");
    // message( "request from proxy %i has arrived." , pid );
    proxy_cells_exch2(&e->proxies[pid]);
  }

  /* Wait for all the sends to have finished too. */
  if (MPI_Waitall(nr_proxies, reqs_out, MPI_STATUSES_IGNORE) != MPI_SUCCESS)
    error("MPI_Waitall on sends failed.");

  /* Set the requests for the cells. */
  for (int k = 0; k < nr_proxies; k++) {
    reqs_in[k] = e->proxies[k].req_cells_in;
    reqs_out[k] = e->proxies[k].req_cells_out;
  }

  /* Wait for each pcell array to come in from the proxies. */
  for (int k = 0; k < nr_proxies; k++) {
    int pid = MPI_UNDEFINED;
    if (MPI_Waitany(nr_proxies, reqs_in, &pid, &status) != MPI_SUCCESS ||
        pid == MPI_UNDEFINED)
      error("MPI_Waitany failed.");
    // message( "cell data from proxy %i has arrived." , pid );
    for (int count = 0, j = 0; j < e->proxies[pid].nr_cells_in; j++)
      count += cell_unpack(&e->proxies[pid].pcells_in[count],
                           e->proxies[pid].cells_in[j], e->s);
  }

  /* Wait for all the sends to have finished too. */
  if (MPI_Waitall(nr_proxies, reqs_out, MPI_STATUSES_IGNORE) != MPI_SUCCESS)
    error("MPI_Waitall on sends failed.");

  /* Count the number of particles we need to import and re-allocate
     the buffer if needed. */
  size_t count_parts_in = 0, count_gparts_in = 0, count_sparts_in = 0;
  for (int k = 0; k < nr_proxies; k++)
    for (int j = 0; j < e->proxies[k].nr_cells_in; j++) {
      if (e->proxies[k].cells_in_type[j] & proxy_cell_type_hydro)
        count_parts_in += e->proxies[k].cells_in[j]->count;
      if (e->proxies[k].cells_in_type[j] & proxy_cell_type_gravity)
        count_gparts_in += e->proxies[k].cells_in[j]->gcount;
      count_sparts_in += e->proxies[k].cells_in[j]->scount;
    }
  if (count_parts_in > s->size_parts_foreign) {
    if (s->parts_foreign != NULL) free(s->parts_foreign);
    s->size_parts_foreign = 1.1 * count_parts_in;
    if (posix_memalign((void **)&s->parts_foreign, part_align,
                       sizeof(struct part) * s->size_parts_foreign) != 0)
      error("Failed to allocate foreign part data.");
  }
  if (count_gparts_in > s->size_gparts_foreign) {
    if (s->gparts_foreign != NULL) free(s->gparts_foreign);
    s->size_gparts_foreign = 1.1 * count_gparts_in;
    if (posix_memalign((void **)&s->gparts_foreign, gpart_align,
                       sizeof(struct gpart) * s->size_gparts_foreign) != 0)
      error("Failed to allocate foreign gpart data.");
  }
  if (count_sparts_in > s->size_sparts_foreign) {
    if (s->sparts_foreign != NULL) free(s->sparts_foreign);
    s->size_sparts_foreign = 1.1 * count_sparts_in;
    if (posix_memalign((void **)&s->sparts_foreign, spart_align,
                       sizeof(struct spart) * s->size_sparts_foreign) != 0)
      error("Failed to allocate foreign spart data.");
  }

  /* Unpack the cells and link to the particle data. */
  struct part *parts = s->parts_foreign;
  struct gpart *gparts = s->gparts_foreign;
  struct spart *sparts = s->sparts_foreign;
  for (int k = 0; k < nr_proxies; k++) {
    for (int j = 0; j < e->proxies[k].nr_cells_in; j++) {

      if (e->proxies[k].cells_in_type[j] & proxy_cell_type_hydro) {
        cell_link_parts(e->proxies[k].cells_in[j], parts);
        parts = &parts[e->proxies[k].cells_in[j]->count];
      }

      if (e->proxies[k].cells_in_type[j] & proxy_cell_type_gravity) {
        cell_link_gparts(e->proxies[k].cells_in[j], gparts);
        gparts = &gparts[e->proxies[k].cells_in[j]->gcount];
      }

      cell_link_sparts(e->proxies[k].cells_in[j], sparts);
      sparts = &sparts[e->proxies[k].cells_in[j]->scount];
    }
  }
  s->nr_parts_foreign = parts - s->parts_foreign;
  s->nr_gparts_foreign = gparts - s->gparts_foreign;
  s->nr_sparts_foreign = sparts - s->sparts_foreign;

  /* Free the pcell buffer. */
  free(pcells);

  if (e->verbose)
    message("took %.3f %s.", clocks_from_ticks(getticks() - tic),
            clocks_getunit());

#else
  error("SWIFT was not compiled with MPI support.");
#endif
}

/**
 * @brief Exchange straying particles with other nodes.
 *
 * @param e The #engine.
 * @param offset_parts The index in the parts array as of which the foreign
 *        parts reside.
 * @param ind_part The foreign #cell ID of each part.
 * @param Npart The number of stray parts, contains the number of parts received
 *        on return.
 * @param offset_gparts The index in the gparts array as of which the foreign
 *        parts reside.
 * @param ind_gpart The foreign #cell ID of each gpart.
 * @param Ngpart The number of stray gparts, contains the number of gparts
 *        received on return.
 * @param offset_sparts The index in the sparts array as of which the foreign
 *        parts reside.
 * @param ind_spart The foreign #cell ID of each spart.
 * @param Nspart The number of stray sparts, contains the number of sparts
 *        received on return.
 *
 * Note that this function does not mess-up the linkage between parts and
 * gparts, i.e. the received particles have correct linkeage.
 */
void engine_exchange_strays(struct engine *e, size_t offset_parts,
                            int *ind_part, size_t *Npart, size_t offset_gparts,
                            int *ind_gpart, size_t *Ngpart,
                            size_t offset_sparts, int *ind_spart,
                            size_t *Nspart) {

#ifdef WITH_MPI

  struct space *s = e->s;
  ticks tic = getticks();

  /* Re-set the proxies. */
  for (int k = 0; k < e->nr_proxies; k++) {
    e->proxies[k].nr_parts_out = 0;
    e->proxies[k].nr_gparts_out = 0;
    e->proxies[k].nr_sparts_out = 0;
  }

  /* Put the parts into the corresponding proxies. */
  for (size_t k = 0; k < *Npart; k++) {
    /* Get the target node and proxy ID. */
    const int node_id = e->s->cells_top[ind_part[k]].nodeID;
    if (node_id < 0 || node_id >= e->nr_nodes)
      error("Bad node ID %i.", node_id);
    const int pid = e->proxy_ind[node_id];
    if (pid < 0) {
      error(
          "Do not have a proxy for the requested nodeID %i for part with "
          "id=%lld, x=[%e,%e,%e].",
          node_id, s->parts[offset_parts + k].id,
          s->parts[offset_parts + k].x[0], s->parts[offset_parts + k].x[1],
          s->parts[offset_parts + k].x[2]);
    }

    /* Re-link the associated gpart with the buffer offset of the part. */
    if (s->parts[offset_parts + k].gpart != NULL) {
      s->parts[offset_parts + k].gpart->id_or_neg_offset =
          -e->proxies[pid].nr_parts_out;
    }

    /* Load the part and xpart into the proxy. */
    proxy_parts_load(&e->proxies[pid], &s->parts[offset_parts + k],
                     &s->xparts[offset_parts + k], 1);
  }

  /* Put the sparts into the corresponding proxies. */
  for (size_t k = 0; k < *Nspart; k++) {
    const int node_id = e->s->cells_top[ind_spart[k]].nodeID;
    if (node_id < 0 || node_id >= e->nr_nodes)
      error("Bad node ID %i.", node_id);
    const int pid = e->proxy_ind[node_id];
    if (pid < 0)
      error(
          "Do not have a proxy for the requested nodeID %i for part with "
          "id=%lld, x=[%e,%e,%e].",
          node_id, s->sparts[offset_sparts + k].id,
          s->sparts[offset_sparts + k].x[0], s->sparts[offset_sparts + k].x[1],
          s->sparts[offset_sparts + k].x[2]);

    /* Re-link the associated gpart with the buffer offset of the spart. */
    if (s->sparts[offset_sparts + k].gpart != NULL) {
      s->sparts[offset_sparts + k].gpart->id_or_neg_offset =
          -e->proxies[pid].nr_sparts_out;
    }

    /* Load the spart into the proxy */
    proxy_sparts_load(&e->proxies[pid], &s->sparts[offset_sparts + k], 1);
  }

  /* Put the gparts into the corresponding proxies. */
  for (size_t k = 0; k < *Ngpart; k++) {
    const int node_id = e->s->cells_top[ind_gpart[k]].nodeID;
    if (node_id < 0 || node_id >= e->nr_nodes)
      error("Bad node ID %i.", node_id);
    const int pid = e->proxy_ind[node_id];
    if (pid < 0)
      error(
          "Do not have a proxy for the requested nodeID %i for part with "
          "id=%lli, x=[%e,%e,%e].",
          node_id, s->gparts[offset_gparts + k].id_or_neg_offset,
          s->gparts[offset_gparts + k].x[0], s->gparts[offset_gparts + k].x[1],
          s->gparts[offset_gparts + k].x[2]);

    /* Load the gpart into the proxy */
    proxy_gparts_load(&e->proxies[pid], &s->gparts[offset_gparts + k], 1);
  }

  /* Launch the proxies. */
  MPI_Request reqs_in[4 * engine_maxproxies];
  MPI_Request reqs_out[4 * engine_maxproxies];
  for (int k = 0; k < e->nr_proxies; k++) {
    proxy_parts_exch1(&e->proxies[k]);
    reqs_in[k] = e->proxies[k].req_parts_count_in;
    reqs_out[k] = e->proxies[k].req_parts_count_out;
  }

  /* Wait for each count to come in and start the recv. */
  for (int k = 0; k < e->nr_proxies; k++) {
    int pid = MPI_UNDEFINED;
    if (MPI_Waitany(e->nr_proxies, reqs_in, &pid, MPI_STATUS_IGNORE) !=
            MPI_SUCCESS ||
        pid == MPI_UNDEFINED)
      error("MPI_Waitany failed.");
    // message( "request from proxy %i has arrived." , pid );
    proxy_parts_exch2(&e->proxies[pid]);
  }

  /* Wait for all the sends to have finished too. */
  if (MPI_Waitall(e->nr_proxies, reqs_out, MPI_STATUSES_IGNORE) != MPI_SUCCESS)
    error("MPI_Waitall on sends failed.");

  /* Count the total number of incoming particles and make sure we have
     enough space to accommodate them. */
  int count_parts_in = 0;
  int count_gparts_in = 0;
  int count_sparts_in = 0;
  for (int k = 0; k < e->nr_proxies; k++) {
    count_parts_in += e->proxies[k].nr_parts_in;
    count_gparts_in += e->proxies[k].nr_gparts_in;
    count_sparts_in += e->proxies[k].nr_sparts_in;
  }
  if (e->verbose) {
    message("sent out %zu/%zu/%zu parts/gparts/sparts, got %i/%i/%i back.",
            *Npart, *Ngpart, *Nspart, count_parts_in, count_gparts_in,
            count_sparts_in);
  }

  /* Reallocate the particle arrays if necessary */
  if (offset_parts + count_parts_in > s->size_parts) {
    message("re-allocating parts array.");
    s->size_parts = (offset_parts + count_parts_in) * engine_parts_size_grow;
    struct part *parts_new = NULL;
    struct xpart *xparts_new = NULL;
    if (posix_memalign((void **)&parts_new, part_align,
                       sizeof(struct part) * s->size_parts) != 0 ||
        posix_memalign((void **)&xparts_new, xpart_align,
                       sizeof(struct xpart) * s->size_parts) != 0)
      error("Failed to allocate new part data.");
    memcpy(parts_new, s->parts, sizeof(struct part) * offset_parts);
    memcpy(xparts_new, s->xparts, sizeof(struct xpart) * offset_parts);
    free(s->parts);
    free(s->xparts);
    s->parts = parts_new;
    s->xparts = xparts_new;
    for (size_t k = 0; k < offset_parts; k++) {
      if (s->parts[k].gpart != NULL) {
        s->parts[k].gpart->id_or_neg_offset = -k;
      }
    }
  }
  if (offset_sparts + count_sparts_in > s->size_sparts) {
    message("re-allocating sparts array.");
    s->size_sparts = (offset_sparts + count_sparts_in) * engine_parts_size_grow;
    struct spart *sparts_new = NULL;
    if (posix_memalign((void **)&sparts_new, spart_align,
                       sizeof(struct spart) * s->size_sparts) != 0)
      error("Failed to allocate new spart data.");
    memcpy(sparts_new, s->sparts, sizeof(struct spart) * offset_sparts);
    free(s->sparts);
    s->sparts = sparts_new;
    for (size_t k = 0; k < offset_sparts; k++) {
      if (s->sparts[k].gpart != NULL) {
        s->sparts[k].gpart->id_or_neg_offset = -k;
      }
    }
  }
  if (offset_gparts + count_gparts_in > s->size_gparts) {
    message("re-allocating gparts array.");
    s->size_gparts = (offset_gparts + count_gparts_in) * engine_parts_size_grow;
    struct gpart *gparts_new = NULL;
    if (posix_memalign((void **)&gparts_new, gpart_align,
                       sizeof(struct gpart) * s->size_gparts) != 0)
      error("Failed to allocate new gpart data.");
    memcpy(gparts_new, s->gparts, sizeof(struct gpart) * offset_gparts);
    free(s->gparts);
    s->gparts = gparts_new;

    for (size_t k = 0; k < offset_gparts; k++) {
      if (s->gparts[k].type == swift_type_gas) {
        s->parts[-s->gparts[k].id_or_neg_offset].gpart = &s->gparts[k];
      } else if (s->gparts[k].type == swift_type_star) {
        s->sparts[-s->gparts[k].id_or_neg_offset].gpart = &s->gparts[k];
      }
    }
  }

  /* Collect the requests for the particle data from the proxies. */
  int nr_in = 0, nr_out = 0;
  for (int k = 0; k < e->nr_proxies; k++) {
    if (e->proxies[k].nr_parts_in > 0) {
      reqs_in[4 * k] = e->proxies[k].req_parts_in;
      reqs_in[4 * k + 1] = e->proxies[k].req_xparts_in;
      nr_in += 2;
    } else {
      reqs_in[4 * k] = reqs_in[4 * k + 1] = MPI_REQUEST_NULL;
    }
    if (e->proxies[k].nr_gparts_in > 0) {
      reqs_in[4 * k + 2] = e->proxies[k].req_gparts_in;
      nr_in += 1;
    } else {
      reqs_in[4 * k + 2] = MPI_REQUEST_NULL;
    }
    if (e->proxies[k].nr_sparts_in > 0) {
      reqs_in[4 * k + 3] = e->proxies[k].req_sparts_in;
      nr_in += 1;
    } else {
      reqs_in[4 * k + 3] = MPI_REQUEST_NULL;
    }

    if (e->proxies[k].nr_parts_out > 0) {
      reqs_out[4 * k] = e->proxies[k].req_parts_out;
      reqs_out[4 * k + 1] = e->proxies[k].req_xparts_out;
      nr_out += 2;
    } else {
      reqs_out[4 * k] = reqs_out[4 * k + 1] = MPI_REQUEST_NULL;
    }
    if (e->proxies[k].nr_gparts_out > 0) {
      reqs_out[4 * k + 2] = e->proxies[k].req_gparts_out;
      nr_out += 1;
    } else {
      reqs_out[4 * k + 2] = MPI_REQUEST_NULL;
    }
    if (e->proxies[k].nr_sparts_out > 0) {
      reqs_out[4 * k + 3] = e->proxies[k].req_sparts_out;
      nr_out += 1;
    } else {
      reqs_out[4 * k + 3] = MPI_REQUEST_NULL;
    }
  }

  /* Wait for each part array to come in and collect the new
     parts from the proxies. */
  int count_parts = 0, count_gparts = 0, count_sparts = 0;
  for (int k = 0; k < nr_in; k++) {
    int err, pid;
    if ((err = MPI_Waitany(4 * e->nr_proxies, reqs_in, &pid,
                           MPI_STATUS_IGNORE)) != MPI_SUCCESS) {
      char buff[MPI_MAX_ERROR_STRING];
      int res;
      MPI_Error_string(err, buff, &res);
      error("MPI_Waitany failed (%s).", buff);
    }
    if (pid == MPI_UNDEFINED) break;
    // message( "request from proxy %i has arrived." , pid / 4 );
    pid = 4 * (pid / 4);

    /* If all the requests for a given proxy have arrived... */
    if (reqs_in[pid + 0] == MPI_REQUEST_NULL &&
        reqs_in[pid + 1] == MPI_REQUEST_NULL &&
        reqs_in[pid + 2] == MPI_REQUEST_NULL &&
        reqs_in[pid + 3] == MPI_REQUEST_NULL) {
      /* Copy the particle data to the part/xpart/gpart arrays. */
      struct proxy *prox = &e->proxies[pid / 4];
      memcpy(&s->parts[offset_parts + count_parts], prox->parts_in,
             sizeof(struct part) * prox->nr_parts_in);
      memcpy(&s->xparts[offset_parts + count_parts], prox->xparts_in,
             sizeof(struct xpart) * prox->nr_parts_in);
      memcpy(&s->gparts[offset_gparts + count_gparts], prox->gparts_in,
             sizeof(struct gpart) * prox->nr_gparts_in);
      memcpy(&s->sparts[offset_sparts + count_sparts], prox->sparts_in,
             sizeof(struct spart) * prox->nr_sparts_in);
      /* for (int k = offset; k < offset + count; k++)
         message(
            "received particle %lli, x=[%.3e %.3e %.3e], h=%.3e, from node %i.",
            s->parts[k].id, s->parts[k].x[0], s->parts[k].x[1],
            s->parts[k].x[2], s->parts[k].h, p->nodeID); */

      /* Re-link the gparts. */
      for (int kk = 0; kk < prox->nr_gparts_in; kk++) {
        struct gpart *gp = &s->gparts[offset_gparts + count_gparts + kk];

        if (gp->type == swift_type_gas) {
          struct part *p =
              &s->parts[offset_parts + count_parts - gp->id_or_neg_offset];
          gp->id_or_neg_offset = s->parts - p;
          p->gpart = gp;
        } else if (gp->type == swift_type_star) {
          struct spart *sp =
              &s->sparts[offset_sparts + count_sparts - gp->id_or_neg_offset];
          gp->id_or_neg_offset = s->sparts - sp;
          sp->gpart = gp;
        }
      }

      /* Advance the counters. */
      count_parts += prox->nr_parts_in;
      count_gparts += prox->nr_gparts_in;
      count_sparts += prox->nr_sparts_in;
    }
  }

  /* Wait for all the sends to have finished too. */
  if (nr_out > 0)
    if (MPI_Waitall(4 * e->nr_proxies, reqs_out, MPI_STATUSES_IGNORE) !=
        MPI_SUCCESS)
      error("MPI_Waitall on sends failed.");

  if (e->verbose)
    message("took %.3f %s.", clocks_from_ticks(getticks() - tic),
            clocks_getunit());

  /* Return the number of harvested parts. */
  *Npart = count_parts;
  *Ngpart = count_gparts;
  *Nspart = count_sparts;

#else
  error("SWIFT was not compiled with MPI support.");
#endif
}

/**
 * @brief Exchanges the top-level multipoles between all the nodes
 * such that every node has a multipole for each top-level cell.
 *
 * @param e The #engine.
 */
void engine_exchange_top_multipoles(struct engine *e) {

#ifdef WITH_MPI

#ifdef SWIFT_DEBUG_CHECKS
  for (int i = 0; i < e->s->nr_cells; ++i) {
    const struct gravity_tensors *m = &e->s->multipoles_top[i];
    if (e->s->cells_top[i].nodeID == engine_rank) {
      if (m->m_pole.M_000 > 0.) {
        if (m->CoM[0] < 0. || m->CoM[0] > e->s->dim[0])
          error("Invalid multipole position in X");
        if (m->CoM[1] < 0. || m->CoM[1] > e->s->dim[1])
          error("Invalid multipole position in Y");
        if (m->CoM[2] < 0. || m->CoM[2] > e->s->dim[2])
          error("Invalid multipole position in Z");
      }
    } else {
      if (m->m_pole.M_000 != 0.) error("Non-zero mass for foreign m-pole");
      if (m->CoM[0] != 0.) error("Non-zero position in X for foreign m-pole");
      if (m->CoM[1] != 0.) error("Non-zero position in Y for foreign m-pole");
      if (m->CoM[2] != 0.) error("Non-zero position in Z for foreign m-pole");
      if (m->m_pole.num_gpart != 0)
        error("Non-zero gpart count in foreign m-pole");
    }
  }
#endif

  /* Each node (space) has constructed its own top-level multipoles.
   * We now need to make sure every other node has a copy of everything.
   *
   * WARNING: Adult stuff ahead: don't do this at home!
   *
   * Since all nodes have their top-level multi-poles computed
   * and all foreign ones set to 0 (all bytes), we can gather all the m-poles
   * by doing a bit-wise OR reduction across all the nodes directly in
   * place inside the multi-poles_top array.
   * This only works if the foreign m-poles on every nodes are zeroed and no
   * multi-pole is present on more than one node (two things guaranteed by the
   * domain decomposition).
   */
  MPI_Allreduce(MPI_IN_PLACE, e->s->multipoles_top,
                e->s->nr_cells * sizeof(struct gravity_tensors), MPI_BYTE,
                MPI_BOR, MPI_COMM_WORLD);

#ifdef SWIFT_DEBUG_CHECKS
  long long counter = 0;

  /* Let's check that what we received makes sense */
  for (int i = 0; i < e->s->nr_cells; ++i) {
    const struct gravity_tensors *m = &e->s->multipoles_top[i];
    counter += m->m_pole.num_gpart;
    if (m->m_pole.M_000 > 0.) {
      if (m->CoM[0] < 0. || m->CoM[0] > e->s->dim[0])
        error("Invalid multipole position in X");
      if (m->CoM[1] < 0. || m->CoM[1] > e->s->dim[1])
        error("Invalid multipole position in Y");
      if (m->CoM[2] < 0. || m->CoM[2] > e->s->dim[2])
        error("Invalid multipole position in Z");
    }
  }
  if (counter != e->total_nr_gparts)
    error("Total particles in multipoles inconsistent with engine");
#endif

#else
  error("SWIFT was not compiled with MPI support.");
#endif
}

void engine_exchange_proxy_multipoles(struct engine *e) {

#ifdef WITH_MPI

  const ticks tic = getticks();

  /* Start by counting the number of cells to send and receive */
  int count_send = 0;
  int count_recv = 0;
  int count_send_requests = 0;
  int count_recv_requests = 0;

  /* Loop over the proxies. */
  for (int pid = 0; pid < e->nr_proxies; pid++) {

    /* Get a handle on the proxy. */
    const struct proxy *p = &e->proxies[pid];

    /* Now collect the number of requests associated */
    count_recv_requests += p->nr_cells_in;
    count_send_requests += p->nr_cells_out;

    /* And the actual number of things we are going to ship */
    for (int k = 0; k < p->nr_cells_in; k++)
      count_recv += p->cells_in[k]->pcell_size;

    for (int k = 0; k < p->nr_cells_out; k++)
      count_send += p->cells_out[k]->pcell_size;
  }

  /* Allocate the buffers for the packed data */
  struct gravity_tensors *buffer_send = NULL;
  if (posix_memalign((void **)&buffer_send, SWIFT_CACHE_ALIGNMENT,
                     count_send * sizeof(struct gravity_tensors)) != 0)
    error("Unable to allocate memory for multipole transactions");

  struct gravity_tensors *buffer_recv = NULL;
  if (posix_memalign((void **)&buffer_recv, SWIFT_CACHE_ALIGNMENT,
                     count_recv * sizeof(struct gravity_tensors)) != 0)
    error("Unable to allocate memory for multipole transactions");

  /* Also allocate the MPI requests */
  const int count_requests = count_send_requests + count_recv_requests;
  MPI_Request *requests =
      (MPI_Request *)malloc(sizeof(MPI_Request) * count_requests);
  if (requests == NULL) error("Unable to allocate memory for MPI requests");

  int this_request = 0;
  int this_recv = 0;
  int this_send = 0;

  /* Loop over the proxies to issue the receives. */
  for (int pid = 0; pid < e->nr_proxies; pid++) {

    /* Get a handle on the proxy. */
    const struct proxy *p = &e->proxies[pid];

    for (int k = 0; k < p->nr_cells_in; k++) {

      const int num_elements = p->cells_in[k]->pcell_size;

      /* Receive everything */
      MPI_Irecv(&buffer_recv[this_recv],
                num_elements * sizeof(struct gravity_tensors), MPI_BYTE,
                p->cells_in[k]->nodeID, p->cells_in[k]->tag, MPI_COMM_WORLD,
                &requests[this_request]);

      /* Move to the next slot in the buffers */
      this_recv += num_elements;
      this_request++;
    }

    /* Loop over the proxies to issue the sends. */
    for (int k = 0; k < p->nr_cells_out; k++) {

      /* Number of multipoles in this cell hierarchy */
      const int num_elements = p->cells_out[k]->pcell_size;

      /* Let's pack everything recursively */
      cell_pack_multipoles(p->cells_out[k], &buffer_send[this_send]);

      /* Send everything (note the use of cells_in[0] to get the correct node
       * ID. */
      MPI_Isend(&buffer_send[this_send],
                num_elements * sizeof(struct gravity_tensors), MPI_BYTE,
                p->cells_in[0]->nodeID, p->cells_out[k]->tag, MPI_COMM_WORLD,
                &requests[this_request]);

      /* Move to the next slot in the buffers */
      this_send += num_elements;
      this_request++;
    }
  }

  /* Wait for all the requests to arrive home */
  MPI_Status *stats = (MPI_Status *)malloc(count_requests * sizeof(MPI_Status));
  int res;
  if ((res = MPI_Waitall(count_requests, requests, stats)) != MPI_SUCCESS) {
    for (int k = 0; k < count_requests; ++k) {
      char buff[MPI_MAX_ERROR_STRING];
      MPI_Error_string(stats[k].MPI_ERROR, buff, &res);
      message("request from source %i, tag %i has error '%s'.",
              stats[k].MPI_SOURCE, stats[k].MPI_TAG, buff);
    }
    error("Failed during waitall for multipole data.");
  }

  /* Let's now unpack the multipoles at the right place */
  this_recv = 0;
  for (int pid = 0; pid < e->nr_proxies; pid++) {

    /* Get a handle on the proxy. */
    const struct proxy *p = &e->proxies[pid];

    for (int k = 0; k < p->nr_cells_in; k++) {

      const int num_elements = p->cells_in[k]->pcell_size;

#ifdef SWIFT_DEBUG_CHECKS

      /* Check that the first element (top-level cell's multipole) matches what
       * we received */
      if (p->cells_in[k]->multipole->m_pole.num_gpart !=
          buffer_recv[this_recv].m_pole.num_gpart)
        error("Current: M_000=%e num_gpart=%lld\n New: M_000=%e num_gpart=%lld",
              p->cells_in[k]->multipole->m_pole.M_000,
              p->cells_in[k]->multipole->m_pole.num_gpart,
              buffer_recv[this_recv].m_pole.M_000,
              buffer_recv[this_recv].m_pole.num_gpart);
#endif

      /* Unpack recursively */
      cell_unpack_multipoles(p->cells_in[k], &buffer_recv[this_recv]);

      /* Move to the next slot in the buffers */
      this_recv += num_elements;
    }
  }

  /* Free everything */
  free(stats);
  free(buffer_send);
  free(buffer_recv);
  free(requests);

  /* How much time did this take? */
  if (e->verbose)
    message("took %.3f %s.", clocks_from_ticks(getticks() - tic),
            clocks_getunit());
#else
  error("SWIFT was not compiled with MPI support.");
#endif
}

/**
 * @brief Constructs the top-level tasks for the short-range gravity
 * and long-range gravity interactions.
 *
 * - All top-cells get a self task.
 * - All pairs within range according to the multipole acceptance
 *   criterion get a pair task.
 */
void engine_make_self_gravity_tasks_mapper(void *map_data, int num_elements,
                                           void *extra_data) {

  struct engine *e = ((struct engine **)extra_data)[0];
  struct space *s = e->s;
  struct scheduler *sched = &e->sched;
  const int nodeID = e->nodeID;
  const int periodic = s->periodic;
  const double dim[3] = {s->dim[0], s->dim[1], s->dim[2]};
  const int cdim[3] = {s->cdim[0], s->cdim[1], s->cdim[2]};
  struct cell *cells = s->cells_top;
  const double theta_crit = e->gravity_properties->theta_crit;
  const double max_distance = e->mesh->r_cut_max;

  /* Compute how many cells away we need to walk */
  const double distance = 2.5 * cells[0].width[0] / theta_crit;
  int delta = (int)(distance / cells[0].width[0]) + 1;
  int delta_m = delta;
  int delta_p = delta;

  /* Special case where every cell is in range of every other one */
  if (delta >= cdim[0] / 2) {
    if (cdim[0] % 2 == 0) {
      delta_m = cdim[0] / 2;
      delta_p = cdim[0] / 2 - 1;
    } else {
      delta_m = cdim[0] / 2;
      delta_p = cdim[0] / 2;
    }
  }

  /* Loop through the elements, which are just byte offsets from NULL. */
  for (int ind = 0; ind < num_elements; ind++) {

    /* Get the cell index. */
    const int cid = (size_t)(map_data) + ind;

    /* Integer indices of the cell in the top-level grid */
    const int i = cid / (cdim[1] * cdim[2]);
    const int j = (cid / cdim[2]) % cdim[1];
    const int k = cid % cdim[2];

    /* Get the cell */
    struct cell *ci = &cells[cid];

    /* Skip cells without gravity particles */
    if (ci->gcount == 0) continue;

    /* Is that cell local ? */
    if (ci->nodeID != nodeID) continue;

    /* If the cells is local build a self-interaction */
    scheduler_addtask(sched, task_type_self, task_subtype_grav, 0, 0, ci, NULL);

    /* Recover the multipole information */
    const struct gravity_tensors *const multi_i = ci->multipole;
    const double CoM_i[3] = {multi_i->CoM[0], multi_i->CoM[1], multi_i->CoM[2]};

#ifdef SWIFT_DEBUG_CHECKS
    if (cell_getid(cdim, i, j, k) != cid)
      error("Incorrect calculation of indices (i,j,k)=(%d,%d,%d) cid=%d", i, j,
            k, cid);

    if (multi_i->r_max != multi_i->r_max_rebuild)
      error(
          "Multipole size not equal ot it's size after rebuild. But we just "
          "rebuilt...");
#endif

    /* Loop over every other cell within (Manhattan) range delta */
    for (int x = -delta_m; x <= delta_p; x++) {
      int ii = i + x;
      if (ii >= cdim[0])
        ii -= cdim[0];
      else if (ii < 0)
        ii += cdim[0];
      for (int y = -delta_m; y <= delta_p; y++) {
        int jj = j + y;
        if (jj >= cdim[1])
          jj -= cdim[1];
        else if (jj < 0)
          jj += cdim[1];
        for (int z = -delta_m; z <= delta_p; z++) {
          int kk = k + z;
          if (kk >= cdim[2])
            kk -= cdim[2];
          else if (kk < 0)
            kk += cdim[2];

          /* Get the cell */
          const int cjd = cell_getid(cdim, ii, jj, kk);
          struct cell *cj = &cells[cjd];

#ifdef SWIFT_DEBUG_CHECKS
          const int iii = cjd / (cdim[1] * cdim[2]);
          const int jjj = (cjd / cdim[2]) % cdim[1];
          const int kkk = cjd % cdim[2];

          if (ii != iii || jj != jjj || kk != kkk)
            error(
                "Incorrect calculation of indices (iii,jjj,kkk)=(%d,%d,%d) "
                "cjd=%d",
                iii, jjj, kkk, cjd);
#endif

          /* Avoid duplicates of local pairs*/
          if (cid <= cjd && cj->nodeID == nodeID) continue;

          /* Skip cells without gravity particles */
          if (cj->gcount == 0) continue;

          /* Recover the multipole information */
          const struct gravity_tensors *const multi_j = cj->multipole;

          /* Get the distance between the CoMs */
          double dx = CoM_i[0] - multi_j->CoM[0];
          double dy = CoM_i[1] - multi_j->CoM[1];
          double dz = CoM_i[2] - multi_j->CoM[2];

          /* Apply BC */
          if (periodic) {
            dx = nearest(dx, dim[0]);
            dy = nearest(dy, dim[1]);
            dz = nearest(dz, dim[2]);
          }
          const double r2 = dx * dx + dy * dy + dz * dz;

          /* Minimal distance between any pair of particles */
          const double min_radius =
              sqrt(r2) - (multi_i->r_max + multi_j->r_max);

          /* Are we beyond the distance where the truncated forces are 0 ?*/
          if (periodic && min_radius > max_distance) continue;

          /* Are the cells too close for a MM interaction ? */
          if (!cell_can_use_pair_mm(ci, cj, e, s)) {

            /* Ok, we need to add a direct pair calculation */
            scheduler_addtask(sched, task_type_pair, task_subtype_grav, 0, 0,
                              ci, cj);
          }
        }
      }
    }
  }
}

/**
 * @brief Constructs the top-level tasks for the short-range gravity
 * interactions (master function).
 *
 * - Create the FFT task and the array of gravity ghosts.
 * - Call the mapper function to create the other tasks.
 *
 * @param e The #engine.
 */
void engine_make_self_gravity_tasks(struct engine *e) {

  struct space *s = e->s;
  struct task **ghosts = NULL;

  /* Create the multipole self and pair tasks. */
  void *extra_data[2] = {e, ghosts};
  threadpool_map(&e->threadpool, engine_make_self_gravity_tasks_mapper, NULL,
                 s->nr_cells, 1, 0, extra_data);
}

/**
 * @brief Constructs the top-level tasks for the external gravity.
 *
 * @param e The #engine.
 */
void engine_make_external_gravity_tasks(struct engine *e) {

  struct space *s = e->s;
  struct scheduler *sched = &e->sched;
  const int nodeID = e->nodeID;
  struct cell *cells = s->cells_top;
  const int nr_cells = s->nr_cells;

  for (int cid = 0; cid < nr_cells; ++cid) {

    struct cell *ci = &cells[cid];

    /* Skip cells without gravity particles */
    if (ci->gcount == 0) continue;

    /* Is that neighbour local ? */
    if (ci->nodeID != nodeID) continue;

    /* If the cell is local, build a self-interaction */
    scheduler_addtask(sched, task_type_self, task_subtype_external_grav, 0, 0,
                      ci, NULL);
  }
}

/**
 * @brief Constructs the top-level pair tasks for the first hydro loop over
 * neighbours
 *
 * Here we construct all the tasks for all possible neighbouring non-empty
 * local cells in the hierarchy. No dependencies are being added thus far.
 * Additional loop over neighbours can later be added by simply duplicating
 * all the tasks created by this function.
 *
 * @param map_data Offset of first two indices disguised as a pointer.
 * @param num_elements Number of cells to traverse.
 * @param extra_data The #engine.
 */
void engine_make_hydroloop_tasks_mapper(void *map_data, int num_elements,
                                        void *extra_data) {

  /* Extract the engine pointer. */
  struct engine *e = (struct engine *)extra_data;

  struct space *s = e->s;
  struct scheduler *sched = &e->sched;
  const int nodeID = e->nodeID;
  const int *cdim = s->cdim;
  struct cell *cells = s->cells_top;

  /* Loop through the elements, which are just byte offsets from NULL. */
  for (int ind = 0; ind < num_elements; ind++) {

    /* Get the cell index. */
    const int cid = (size_t)(map_data) + ind;
    const int i = cid / (cdim[1] * cdim[2]);
    const int j = (cid / cdim[2]) % cdim[1];
    const int k = cid % cdim[2];

    /* Get the cell */
    struct cell *ci = &cells[cid];

    /* Skip cells without hydro particles */
    if (ci->count == 0) continue;

    /* If the cells is local build a self-interaction */
    if (ci->nodeID == nodeID)
      scheduler_addtask(sched, task_type_self, task_subtype_density, 0, 0, ci,
                        NULL);

    /* Now loop over all the neighbours of this cell */
    for (int ii = -1; ii < 2; ii++) {
      int iii = i + ii;
      if (!s->periodic && (iii < 0 || iii >= cdim[0])) continue;
      iii = (iii + cdim[0]) % cdim[0];
      for (int jj = -1; jj < 2; jj++) {
        int jjj = j + jj;
        if (!s->periodic && (jjj < 0 || jjj >= cdim[1])) continue;
        jjj = (jjj + cdim[1]) % cdim[1];
        for (int kk = -1; kk < 2; kk++) {
          int kkk = k + kk;
          if (!s->periodic && (kkk < 0 || kkk >= cdim[2])) continue;
          kkk = (kkk + cdim[2]) % cdim[2];

          /* Get the neighbouring cell */
          const int cjd = cell_getid(cdim, iii, jjj, kkk);
          struct cell *cj = &cells[cjd];

          /* Is that neighbour local and does it have particles ? */
          if (cid >= cjd || cj->count == 0 ||
              (ci->nodeID != nodeID && cj->nodeID != nodeID))
            continue;

          /* Construct the pair task */
          const int sid = sortlistID[(kk + 1) + 3 * ((jj + 1) + 3 * (ii + 1))];
          scheduler_addtask(sched, task_type_pair, task_subtype_density, sid, 0,
                            ci, cj);
        }
      }
    }
  }
}

/**
 * @brief Counts the tasks associated with one cell and constructs the links
 *
 * For each hydrodynamic and gravity task, construct the links with
 * the corresponding cell.  Similarly, construct the dependencies for
 * all the sorting tasks.
 */
void engine_count_and_link_tasks_mapper(void *map_data, int num_elements,
                                        void *extra_data) {

  struct engine *e = (struct engine *)extra_data;
  struct scheduler *const sched = &e->sched;

  for (int ind = 0; ind < num_elements; ind++) {
    struct task *t = &((struct task *)map_data)[ind];

    struct cell *ci = t->ci;
    struct cell *cj = t->cj;
    const enum task_types t_type = t->type;
    const enum task_subtypes t_subtype = t->subtype;

    /* Link sort tasks to all the higher sort task. */
    if (t_type == task_type_sort) {
      for (struct cell *finger = t->ci->parent; finger != NULL;
           finger = finger->parent)
        if (finger->sorts != NULL) scheduler_addunlock(sched, t, finger->sorts);
    }

    /* Link self tasks to cells. */
    else if (t_type == task_type_self) {
      atomic_inc(&ci->nr_tasks);

      if (t_subtype == task_subtype_density) {
        engine_addlink(e, &ci->density, t);
      } else if (t_subtype == task_subtype_grav) {
        engine_addlink(e, &ci->grav, t);
      } else if (t_subtype == task_subtype_external_grav) {
        engine_addlink(e, &ci->grav, t);
      }

      /* Link pair tasks to cells. */
    } else if (t_type == task_type_pair) {
      atomic_inc(&ci->nr_tasks);
      atomic_inc(&cj->nr_tasks);

      if (t_subtype == task_subtype_density) {
        engine_addlink(e, &ci->density, t);
        engine_addlink(e, &cj->density, t);
      } else if (t_subtype == task_subtype_grav) {
        engine_addlink(e, &ci->grav, t);
        engine_addlink(e, &cj->grav, t);
      }
#ifdef SWIFT_DEBUG_CHECKS
      else if (t_subtype == task_subtype_external_grav) {
        error("Found a pair/external-gravity task...");
      }
#endif

      /* Link sub-self tasks to cells. */
    } else if (t_type == task_type_sub_self) {
      atomic_inc(&ci->nr_tasks);

      if (t_subtype == task_subtype_density) {
        engine_addlink(e, &ci->density, t);
      } else if (t_subtype == task_subtype_grav) {
        engine_addlink(e, &ci->grav, t);
      } else if (t_subtype == task_subtype_external_grav) {
        engine_addlink(e, &ci->grav, t);
      }

      /* Link sub-pair tasks to cells. */
    } else if (t_type == task_type_sub_pair) {
      atomic_inc(&ci->nr_tasks);
      atomic_inc(&cj->nr_tasks);

      if (t_subtype == task_subtype_density) {
        engine_addlink(e, &ci->density, t);
        engine_addlink(e, &cj->density, t);
      } else if (t_subtype == task_subtype_grav) {
        engine_addlink(e, &ci->grav, t);
        engine_addlink(e, &cj->grav, t);
      }
#ifdef SWIFT_DEBUG_CHECKS
      else if (t_subtype == task_subtype_external_grav) {
        error("Found a sub-pair/external-gravity task...");
      }
#endif

      /* Note that we do not need to link the M-M tasks */
      /* since we already did so when splitting the gravity */
      /* tasks. */
    }
  }
}

/**
 * @brief Creates all the task dependencies for the gravity
 *
 * @param e The #engine
 */
void engine_link_gravity_tasks(struct engine *e) {

  struct scheduler *sched = &e->sched;
  const int nodeID = e->nodeID;
  const int nr_tasks = sched->nr_tasks;

  for (int k = 0; k < nr_tasks; k++) {

    /* Get a pointer to the task. */
    struct task *t = &sched->tasks[k];

    /* Get the cells we act on */
    struct cell *ci = t->ci;
    struct cell *cj = t->cj;
    const enum task_types t_type = t->type;
    const enum task_subtypes t_subtype = t->subtype;

/* Node ID (if running with MPI) */
#ifdef WITH_MPI
    const int ci_nodeID = ci->nodeID;
    const int cj_nodeID = (cj != NULL) ? cj->nodeID : -1;
#else
    const int ci_nodeID = nodeID;
    const int cj_nodeID = nodeID;
#endif

    /* Self-interaction for self-gravity? */
    if (t_type == task_type_self && t_subtype == task_subtype_grav) {

#ifdef SWIFT_DEBUG_CHECKS
      if (ci_nodeID != nodeID) error("Non-local self task");
#endif

      /* drift ---+-> gravity --> grav_down */
      /* init  --/    */
      scheduler_addunlock(sched, ci->super_gravity->drift_gpart, t);
      scheduler_addunlock(sched, ci->init_grav_out, t);
      scheduler_addunlock(sched, t, ci->grav_down_in);
    }

    /* Self-interaction for external gravity ? */
    if (t_type == task_type_self && t_subtype == task_subtype_external_grav) {

#ifdef SWIFT_DEBUG_CHECKS
      if (ci_nodeID != nodeID) error("Non-local self task");
#endif

      /* drift -----> gravity --> end_force */
      scheduler_addunlock(sched, ci->super_gravity->drift_gpart, t);
      scheduler_addunlock(sched, t, ci->end_force);
    }

    /* Otherwise, pair interaction? */
    else if (t_type == task_type_pair && t_subtype == task_subtype_grav) {

      if (ci_nodeID == nodeID) {

        /* drift ---+-> gravity --> grav_down */
        /* init  --/    */
        scheduler_addunlock(sched, ci->super_gravity->drift_gpart, t);
        scheduler_addunlock(sched, ci->init_grav_out, t);
        scheduler_addunlock(sched, t, ci->grav_down_in);
      }
      if (cj_nodeID == nodeID) {

        /* drift ---+-> gravity --> grav_down */
        /* init  --/    */
        if (ci->super_gravity != cj->super_gravity) /* Avoid double unlock */
          scheduler_addunlock(sched, cj->super_gravity->drift_gpart, t);
        scheduler_addunlock(sched, cj->init_grav_out, t);
        scheduler_addunlock(sched, t, cj->grav_down_in);
      }
    }

    /* Otherwise, sub-self interaction? */
    else if (t_type == task_type_sub_self && t_subtype == task_subtype_grav) {

#ifdef SWIFT_DEBUG_CHECKS
      if (ci_nodeID != nodeID) error("Non-local sub-self task");
#endif
      /* drift ---+-> gravity --> grav_down */
      /* init  --/    */
      scheduler_addunlock(sched, ci->super_gravity->drift_gpart, t);
      scheduler_addunlock(sched, ci->init_grav_out, t);
      scheduler_addunlock(sched, t, ci->grav_down_in);
    }

    /* Sub-self-interaction for external gravity ? */
    else if (t_type == task_type_sub_self &&
             t_subtype == task_subtype_external_grav) {

#ifdef SWIFT_DEBUG_CHECKS
      if (ci_nodeID != nodeID) error("Non-local sub-self task");
#endif

      /* drift -----> gravity --> end_force */
      scheduler_addunlock(sched, ci->super_gravity->drift_gpart, t);
      scheduler_addunlock(sched, t, ci->end_force);
    }

    /* Otherwise, sub-pair interaction? */
    else if (t_type == task_type_sub_pair && t_subtype == task_subtype_grav) {

      if (ci_nodeID == nodeID) {

        /* drift ---+-> gravity --> grav_down */
        /* init  --/    */
        scheduler_addunlock(sched, ci->super_gravity->drift_gpart, t);
        scheduler_addunlock(sched, ci->init_grav_out, t);
        scheduler_addunlock(sched, t, ci->grav_down_in);
      }
      if (cj_nodeID == nodeID) {

        /* drift ---+-> gravity --> grav_down */
        /* init  --/    */
        if (ci->super_gravity != cj->super_gravity) /* Avoid double unlock */
          scheduler_addunlock(sched, cj->super_gravity->drift_gpart, t);
        scheduler_addunlock(sched, cj->init_grav_out, t);
        scheduler_addunlock(sched, t, cj->grav_down_in);
      }
    }

    /* Otherwise M-M interaction? */
    else if (t_type == task_type_grav_mm) {

      if (ci_nodeID == nodeID) {

        /* init -----> gravity --> grav_down */
        scheduler_addunlock(sched, ci->init_grav_out, t);
        scheduler_addunlock(sched, t, ci->grav_down_in);
      }
      if (cj_nodeID == nodeID) {

        /* init -----> gravity --> grav_down */
        scheduler_addunlock(sched, cj->init_grav_out, t);
        scheduler_addunlock(sched, t, cj->grav_down_in);
      }
    }
  }
}

#ifdef EXTRA_HYDRO_LOOP

/**
 * @brief Creates the dependency network for the hydro tasks of a given cell.
 *
 * @param sched The #scheduler.
 * @param density The density task to link.
 * @param gradient The gradient task to link.
 * @param force The force task to link.
 * @param c The cell.
 * @param with_cooling Do we have a cooling task ?
 */
static inline void engine_make_hydro_loops_dependencies(
    struct scheduler *sched, struct task *density, struct task *gradient,
    struct task *force, struct cell *c, int with_cooling) {

  /* density loop --> ghost --> gradient loop --> extra_ghost */
  /* extra_ghost --> force loop  */
  scheduler_addunlock(sched, density, c->super_hydro->ghost_in);
  scheduler_addunlock(sched, c->super_hydro->ghost_out, gradient);
  scheduler_addunlock(sched, gradient, c->super_hydro->extra_ghost);
  scheduler_addunlock(sched, c->super_hydro->extra_ghost, force);
}

#else

/**
 * @brief Creates the dependency network for the hydro tasks of a given cell.
 *
 * @param sched The #scheduler.
 * @param density The density task to link.
 * @param force The force task to link.
 * @param c The cell.
 * @param with_cooling Are we running with cooling switched on ?
 */
static inline void engine_make_hydro_loops_dependencies(struct scheduler *sched,
                                                        struct task *density,
                                                        struct task *force,
                                                        struct cell *c,
                                                        int with_cooling) {
  /* density loop --> ghost --> force loop */
  scheduler_addunlock(sched, density, c->super_hydro->ghost_in);
  scheduler_addunlock(sched, c->super_hydro->ghost_out, force);
}

#endif
/**
 * @brief Duplicates the first hydro loop and construct all the
 * dependencies for the hydro part
 *
 * This is done by looping over all the previously constructed tasks
 * and adding another task involving the same cells but this time
 * corresponding to the second hydro loop over neighbours.
 * With all the relevant tasks for a given cell available, we construct
 * all the dependencies for that cell.
 */
void engine_make_extra_hydroloop_tasks_mapper(void *map_data, int num_elements,
                                              void *extra_data) {

  struct engine *e = (struct engine *)extra_data;
  struct scheduler *sched = &e->sched;
  const int nodeID = e->nodeID;
  const int with_cooling = (e->policy & engine_policy_cooling);

  for (int ind = 0; ind < num_elements; ind++) {
    struct task *t = &((struct task *)map_data)[ind];

    /* Sort tasks depend on the drift of the cell. */
    if (t->type == task_type_sort && t->ci->nodeID == engine_rank) {
      scheduler_addunlock(sched, t->ci->super_hydro->drift_part, t);
    }

    /* Self-interaction? */
    else if (t->type == task_type_self && t->subtype == task_subtype_density) {

      /* Make the self-density tasks depend on the drift only. */
      scheduler_addunlock(sched, t->ci->super_hydro->drift_part, t);

#ifdef EXTRA_HYDRO_LOOP
      /* Start by constructing the task for the second  and third hydro loop. */
      struct task *t2 = scheduler_addtask(
          sched, task_type_self, task_subtype_gradient, 0, 0, t->ci, NULL);
      struct task *t3 = scheduler_addtask(
          sched, task_type_self, task_subtype_force, 0, 0, t->ci, NULL);

      /* Add the link between the new loops and the cell */
      engine_addlink(e, &t->ci->gradient, t2);
      engine_addlink(e, &t->ci->force, t3);

      /* Now, build all the dependencies for the hydro */
      engine_make_hydro_loops_dependencies(sched, t, t2, t3, t->ci,
                                           with_cooling);
      scheduler_addunlock(sched, t3, t->ci->super->end_force);
#else

      /* Start by constructing the task for the second hydro loop */
      struct task *t2 = scheduler_addtask(
          sched, task_type_self, task_subtype_force, 0, 0, t->ci, NULL);

      /* Add the link between the new loop and the cell */
      engine_addlink(e, &t->ci->force, t2);

      /* Now, build all the dependencies for the hydro */
      engine_make_hydro_loops_dependencies(sched, t, t2, t->ci, with_cooling);
      scheduler_addunlock(sched, t2, t->ci->super->end_force);
#endif
    }

    /* Otherwise, pair interaction? */
    else if (t->type == task_type_pair && t->subtype == task_subtype_density) {

      /* Make all density tasks depend on the drift and the sorts. */
      if (t->ci->nodeID == engine_rank)
        scheduler_addunlock(sched, t->ci->super_hydro->drift_part, t);
      scheduler_addunlock(sched, t->ci->super_hydro->sorts, t);
      if (t->ci->super_hydro != t->cj->super_hydro) {
        if (t->cj->nodeID == engine_rank)
          scheduler_addunlock(sched, t->cj->super_hydro->drift_part, t);
        scheduler_addunlock(sched, t->cj->super_hydro->sorts, t);
      }

#ifdef EXTRA_HYDRO_LOOP
      /* Start by constructing the task for the second and third hydro loop */
      struct task *t2 = scheduler_addtask(
          sched, task_type_pair, task_subtype_gradient, 0, 0, t->ci, t->cj);
      struct task *t3 = scheduler_addtask(
          sched, task_type_pair, task_subtype_force, 0, 0, t->ci, t->cj);

      /* Add the link between the new loop and both cells */
      engine_addlink(e, &t->ci->gradient, t2);
      engine_addlink(e, &t->cj->gradient, t2);
      engine_addlink(e, &t->ci->force, t3);
      engine_addlink(e, &t->cj->force, t3);

      /* Now, build all the dependencies for the hydro for the cells */
      /* that are local and are not descendant of the same super_hydro-cells */
      if (t->ci->nodeID == nodeID) {
        engine_make_hydro_loops_dependencies(sched, t, t2, t3, t->ci,
                                             with_cooling);
        scheduler_addunlock(sched, t3, t->ci->super->end_force);
      }
      if (t->cj->nodeID == nodeID) {
        if (t->ci->super_hydro != t->cj->super_hydro)
          engine_make_hydro_loops_dependencies(sched, t, t2, t3, t->cj,
                                               with_cooling);
        if (t->ci->super != t->cj->super)
          scheduler_addunlock(sched, t3, t->cj->super->end_force);
      }

#else

      /* Start by constructing the task for the second hydro loop */
      struct task *t2 = scheduler_addtask(
          sched, task_type_pair, task_subtype_force, 0, 0, t->ci, t->cj);

      /* Add the link between the new loop and both cells */
      engine_addlink(e, &t->ci->force, t2);
      engine_addlink(e, &t->cj->force, t2);

      /* Now, build all the dependencies for the hydro for the cells */
      /* that are local and are not descendant of the same super_hydro-cells */
      if (t->ci->nodeID == nodeID) {
        engine_make_hydro_loops_dependencies(sched, t, t2, t->ci, with_cooling);
        scheduler_addunlock(sched, t2, t->ci->super->end_force);
      }
      if (t->cj->nodeID == nodeID) {
        if (t->ci->super_hydro != t->cj->super_hydro)
          engine_make_hydro_loops_dependencies(sched, t, t2, t->cj,
                                               with_cooling);
        if (t->ci->super != t->cj->super)
          scheduler_addunlock(sched, t2, t->cj->super->end_force);
      }

#endif

    }

    /* Otherwise, sub-self interaction? */
    else if (t->type == task_type_sub_self &&
             t->subtype == task_subtype_density) {

      /* Make all density tasks depend on the drift and sorts. */
      scheduler_addunlock(sched, t->ci->super_hydro->drift_part, t);
      scheduler_addunlock(sched, t->ci->super_hydro->sorts, t);

#ifdef EXTRA_HYDRO_LOOP

      /* Start by constructing the task for the second and third hydro loop */
      struct task *t2 =
          scheduler_addtask(sched, task_type_sub_self, task_subtype_gradient,
                            t->flags, 0, t->ci, t->cj);
      struct task *t3 =
          scheduler_addtask(sched, task_type_sub_self, task_subtype_force,
                            t->flags, 0, t->ci, t->cj);

      /* Add the link between the new loop and the cell */
      engine_addlink(e, &t->ci->gradient, t2);
      engine_addlink(e, &t->ci->force, t3);

      /* Now, build all the dependencies for the hydro for the cells */
      /* that are local and are not descendant of the same super_hydro-cells */
      if (t->ci->nodeID == nodeID) {
        engine_make_hydro_loops_dependencies(sched, t, t2, t3, t->ci,
                                             with_cooling);
        scheduler_addunlock(sched, t3, t->ci->super->end_force);
      }

#else
      /* Start by constructing the task for the second hydro loop */
      struct task *t2 =
          scheduler_addtask(sched, task_type_sub_self, task_subtype_force,
                            t->flags, 0, t->ci, t->cj);

      /* Add the link between the new loop and the cell */
      engine_addlink(e, &t->ci->force, t2);

      /* Now, build all the dependencies for the hydro for the cells */
      /* that are local and are not descendant of the same super_hydro-cells */
      if (t->ci->nodeID == nodeID) {
        engine_make_hydro_loops_dependencies(sched, t, t2, t->ci, with_cooling);
        scheduler_addunlock(sched, t2, t->ci->super->end_force);
      }
#endif
    }

    /* Otherwise, sub-pair interaction? */
    else if (t->type == task_type_sub_pair &&
             t->subtype == task_subtype_density) {

      /* Make all density tasks depend on the drift. */
      if (t->ci->nodeID == engine_rank)
        scheduler_addunlock(sched, t->ci->super_hydro->drift_part, t);
      scheduler_addunlock(sched, t->ci->super_hydro->sorts, t);
      if (t->ci->super_hydro != t->cj->super_hydro) {
        if (t->cj->nodeID == engine_rank)
          scheduler_addunlock(sched, t->cj->super_hydro->drift_part, t);
        scheduler_addunlock(sched, t->cj->super_hydro->sorts, t);
      }

#ifdef EXTRA_HYDRO_LOOP

      /* Start by constructing the task for the second and third hydro loop */
      struct task *t2 =
          scheduler_addtask(sched, task_type_sub_pair, task_subtype_gradient,
                            t->flags, 0, t->ci, t->cj);
      struct task *t3 =
          scheduler_addtask(sched, task_type_sub_pair, task_subtype_force,
                            t->flags, 0, t->ci, t->cj);

      /* Add the link between the new loop and both cells */
      engine_addlink(e, &t->ci->gradient, t2);
      engine_addlink(e, &t->cj->gradient, t2);
      engine_addlink(e, &t->ci->force, t3);
      engine_addlink(e, &t->cj->force, t3);

      /* Now, build all the dependencies for the hydro for the cells */
      /* that are local and are not descendant of the same super_hydro-cells */
      if (t->ci->nodeID == nodeID) {
        engine_make_hydro_loops_dependencies(sched, t, t2, t3, t->ci,
                                             with_cooling);
        scheduler_addunlock(sched, t3, t->ci->super->end_force);
      }
      if (t->cj->nodeID == nodeID) {
        if (t->ci->super_hydro != t->cj->super_hydro)
          engine_make_hydro_loops_dependencies(sched, t, t2, t3, t->cj,
                                               with_cooling);
        if (t->ci->super != t->cj->super)
          scheduler_addunlock(sched, t3, t->cj->super->end_force);
      }

#else
      /* Start by constructing the task for the second hydro loop */
      struct task *t2 =
          scheduler_addtask(sched, task_type_sub_pair, task_subtype_force,
                            t->flags, 0, t->ci, t->cj);

      /* Add the link between the new loop and both cells */
      engine_addlink(e, &t->ci->force, t2);
      engine_addlink(e, &t->cj->force, t2);

      /* Now, build all the dependencies for the hydro for the cells */
      /* that are local and are not descendant of the same super_hydro-cells */
      if (t->ci->nodeID == nodeID) {
        engine_make_hydro_loops_dependencies(sched, t, t2, t->ci, with_cooling);
        scheduler_addunlock(sched, t2, t->ci->super->end_force);
      }
      if (t->cj->nodeID == nodeID) {
        if (t->ci->super_hydro != t->cj->super_hydro)
          engine_make_hydro_loops_dependencies(sched, t, t2, t->cj,
                                               with_cooling);
        if (t->ci->super != t->cj->super)
          scheduler_addunlock(sched, t2, t->cj->super->end_force);
      }
#endif
    }
  }
}

/**
 * @brief Fill the #space's task list.
 *
 * @param e The #engine we are working with.
 */
void engine_maketasks(struct engine *e) {

  struct space *s = e->s;
  struct scheduler *sched = &e->sched;
  struct cell *cells = s->cells_top;
  const int nr_cells = s->nr_cells;
  const ticks tic = getticks();

  /* Re-set the scheduler. */
  scheduler_reset(sched, engine_estimate_nr_tasks(e));

  ticks tic2 = getticks();

  /* Construct the firt hydro loop over neighbours */
  if (e->policy & engine_policy_hydro)
    threadpool_map(&e->threadpool, engine_make_hydroloop_tasks_mapper, NULL,
                   s->nr_cells, 1, 0, e);

  if (e->verbose)
    message("Making hydro tasks took %.3f %s (including reweight).",
            clocks_from_ticks(getticks() - tic2), clocks_getunit());

  tic2 = getticks();

  /* Add the self gravity tasks. */
  if (e->policy & engine_policy_self_gravity) engine_make_self_gravity_tasks(e);

  if (e->verbose)
    message("Making gravity tasks took %.3f %s (including reweight).",
            clocks_from_ticks(getticks() - tic2), clocks_getunit());

  /* Add the external gravity tasks. */
  if (e->policy & engine_policy_external_gravity)
    engine_make_external_gravity_tasks(e);

  if (e->sched.nr_tasks == 0 && (s->nr_gparts > 0 || s->nr_parts > 0))
    error("We have particles but no hydro or gravity tasks were created.");

  /* Free the old list of cell-task links. */
  if (e->links != NULL) free(e->links);
  e->size_links = 0;

/* The maximum number of links is the
 * number of cells (s->tot_cells) times the number of neighbours (26) times
 * the number of interaction types, so 26 * 2 (density, force) pairs
 * and 2 (density, force) self.
 */
#ifdef EXTRA_HYDRO_LOOP
  const size_t hydro_tasks_per_cell = 27 * 3;
#else
  const size_t hydro_tasks_per_cell = 27 * 2;
#endif
  const size_t self_grav_tasks_per_cell = 125;
  const size_t ext_grav_tasks_per_cell = 1;

  if (e->policy & engine_policy_hydro)
    e->size_links += s->tot_cells * hydro_tasks_per_cell;
  if (e->policy & engine_policy_external_gravity)
    e->size_links += s->tot_cells * ext_grav_tasks_per_cell;
  if (e->policy & engine_policy_self_gravity)
    e->size_links += s->tot_cells * self_grav_tasks_per_cell;

  /* Allocate the new link list */
  if ((e->links = (struct link *)malloc(sizeof(struct link) * e->size_links)) ==
      NULL)
    error("Failed to allocate cell-task links.");
  e->nr_links = 0;

  tic2 = getticks();

  /* Split the tasks. */
  scheduler_splittasks(sched);

  if (e->verbose)
    message("Splitting tasks took %.3f %s (including reweight).",
            clocks_from_ticks(getticks() - tic2), clocks_getunit());

#ifdef SWIFT_DEBUG_CHECKS
  /* Verify that we are not left with invalid tasks */
  for (int i = 0; i < e->sched.nr_tasks; ++i) {
    const struct task *t = &e->sched.tasks[i];
    if (t->ci == NULL && t->cj != NULL && !t->skip) error("Invalid task");
  }
#endif

  tic2 = getticks();

  /* Count the number of tasks associated with each cell and
     store the density tasks in each cell, and make each sort
     depend on the sorts of its progeny. */
  threadpool_map(&e->threadpool, engine_count_and_link_tasks_mapper,
                 sched->tasks, sched->nr_tasks, sizeof(struct task), 0, e);

  if (e->verbose)
    message("Counting and linking tasks took %.3f %s (including reweight).",
            clocks_from_ticks(getticks() - tic2), clocks_getunit());

  tic2 = getticks();

  /* Now that the self/pair tasks are at the right level, set the super
   * pointers. */
  threadpool_map(&e->threadpool, cell_set_super_mapper, cells, nr_cells,
                 sizeof(struct cell), 0, e);

  if (e->verbose)
    message("Setting super-pointers took %.3f %s (including reweight).",
            clocks_from_ticks(getticks() - tic2), clocks_getunit());

  /* Append hierarchical tasks to each cell. */
  threadpool_map(&e->threadpool, engine_make_hierarchical_tasks_mapper, cells,
                 nr_cells, sizeof(struct cell), 0, e);

  tic2 = getticks();

  /* Run through the tasks and make force tasks for each density task.
     Each force task depends on the cell ghosts and unlocks the kick task
     of its super-cell. */
  if (e->policy & engine_policy_hydro)
    threadpool_map(&e->threadpool, engine_make_extra_hydroloop_tasks_mapper,
                   sched->tasks, sched->nr_tasks, sizeof(struct task), 0, e);

  if (e->verbose)
    message("Making extra hydroloop tasks took %.3f %s (including reweight).",
            clocks_from_ticks(getticks() - tic2), clocks_getunit());

  tic2 = getticks();

  /* Add the dependencies for the gravity stuff */
  if (e->policy & (engine_policy_self_gravity | engine_policy_external_gravity))
    engine_link_gravity_tasks(e);

  if (e->verbose)
    message("Linking gravity tasks took %.3f %s (including reweight).",
            clocks_from_ticks(getticks() - tic2), clocks_getunit());

#ifdef WITH_MPI

  /* Add the communication tasks if MPI is being used. */
  if (e->policy & engine_policy_mpi) {

    /* Loop over the proxies. */
    for (int pid = 0; pid < e->nr_proxies; pid++) {

      /* Get a handle on the proxy. */
      struct proxy *p = &e->proxies[pid];

      for (int k = 0; k < p->nr_cells_in; k++)
        engine_addtasks_recv_timestep(e, p->cells_in[k], NULL);

      for (int k = 0; k < p->nr_cells_out; k++)
        engine_addtasks_send_timestep(e, p->cells_out[k], p->cells_in[0], NULL);

      /* Loop through the proxy's incoming cells and add the
         recv tasks for the cells in the proxy that have a hydro connection. */
      if (e->policy & engine_policy_hydro)
        for (int k = 0; k < p->nr_cells_in; k++)
          if (p->cells_in_type[k] & proxy_cell_type_hydro)
            engine_addtasks_recv_hydro(e, p->cells_in[k], NULL, NULL, NULL);

      /* Loop through the proxy's incoming cells and add the
         recv tasks for the cells in the proxy that have a gravity connection.
         */
      if (e->policy & engine_policy_self_gravity)
        for (int k = 0; k < p->nr_cells_in; k++)
          if (p->cells_in_type[k] & proxy_cell_type_gravity)
            engine_addtasks_recv_gravity(e, p->cells_in[k], NULL);

      /* Loop through the proxy's outgoing cells and add the
         send tasks for the cells in the proxy that have a hydro connection. */
      if (e->policy & engine_policy_hydro)
        for (int k = 0; k < p->nr_cells_out; k++)
          if (p->cells_out_type[k] & proxy_cell_type_hydro)
            engine_addtasks_send_hydro(e, p->cells_out[k], p->cells_in[0], NULL,
                                       NULL, NULL);

      /* Loop through the proxy's outgoing cells and add the
         send tasks for the cells in the proxy that have a gravity connection.
         */
      if (e->policy & engine_policy_self_gravity)
        for (int k = 0; k < p->nr_cells_out; k++)
          if (p->cells_out_type[k] & proxy_cell_type_gravity)
            engine_addtasks_send_gravity(e, p->cells_out[k], p->cells_in[0],
                                         NULL);
    }
  }
#endif

  tic2 = getticks();

  /* Set the unlocks per task. */
  scheduler_set_unlocks(sched);

  if (e->verbose)
    message("Setting unlocks took %.3f %s (including reweight).",
            clocks_from_ticks(getticks() - tic2), clocks_getunit());

  tic2 = getticks();

  /* Rank the tasks. */
  scheduler_ranktasks(sched);

  if (e->verbose)
    message("Ranking the tasks took %.3f %s (including reweight).",
            clocks_from_ticks(getticks() - tic2), clocks_getunit());

  tic2 = getticks();

  /* Weight the tasks. */
  scheduler_reweight(sched, e->verbose);

  if (e->verbose)
    message("Reweighting tasks took %.3f %s (including reweight).",
            clocks_from_ticks(getticks() - tic2), clocks_getunit());

  /* Set the tasks age. */
  e->tasks_age = 0;

  if (e->verbose)
    message("took %.3f %s (including reweight).",
            clocks_from_ticks(getticks() - tic), clocks_getunit());
}

/**
 * @brief Mark tasks to be un-skipped and set the sort flags accordingly.
 *        Threadpool mapper function.
 *
 * @param map_data pointer to the tasks
 * @param num_elements number of tasks
 * @param extra_data pointer to int that will define if a rebuild is needed.
 */
void engine_marktasks_mapper(void *map_data, int num_elements,
                             void *extra_data) {
  /* Unpack the arguments. */
  struct task *tasks = (struct task *)map_data;
  size_t *rebuild_space = &((size_t *)extra_data)[1];
  struct scheduler *s = (struct scheduler *)(((size_t *)extra_data)[2]);
  struct engine *e = (struct engine *)((size_t *)extra_data)[0];

  for (int ind = 0; ind < num_elements; ind++) {
    struct task *t = &tasks[ind];

    /* Single-cell task? */
    if (t->type == task_type_self || t->type == task_type_sub_self) {

      /* Local pointer. */
      struct cell *ci = t->ci;

      if (ci->nodeID != engine_rank) error("Non-local self task found");

      /* Activate the hydro drift */
      if (t->type == task_type_self && t->subtype == task_subtype_density) {
        if (cell_is_active_hydro(ci, e)) {
          scheduler_activate(s, t);
          cell_activate_drift_part(ci, s);
        }
      }

      /* Store current values of dx_max and h_max. */
      else if (t->type == task_type_sub_self &&
               t->subtype == task_subtype_density) {
        if (cell_is_active_hydro(ci, e)) {
          scheduler_activate(s, t);
          cell_activate_subcell_hydro_tasks(ci, NULL, s);
        }
      }

      else if (t->type == task_type_self && t->subtype == task_subtype_force) {
        if (cell_is_active_hydro(ci, e)) scheduler_activate(s, t);
      }

      else if (t->type == task_type_sub_self &&
               t->subtype == task_subtype_force) {
        if (cell_is_active_hydro(ci, e)) scheduler_activate(s, t);
      }

#ifdef EXTRA_HYDRO_LOOP
      else if (t->type == task_type_self &&
               t->subtype == task_subtype_gradient) {
        if (cell_is_active_hydro(ci, e)) scheduler_activate(s, t);
      }

      else if (t->type == task_type_sub_self &&
               t->subtype == task_subtype_gradient) {
        if (cell_is_active_hydro(ci, e)) scheduler_activate(s, t);
      }
#endif

      /* Activate the gravity drift */
      else if (t->type == task_type_self && t->subtype == task_subtype_grav) {
        if (cell_is_active_gravity(ci, e)) {
          scheduler_activate(s, t);
          cell_activate_subcell_grav_tasks(t->ci, NULL, s);
        }
      }

      /* Activate the gravity drift */
      else if (t->type == task_type_self &&
               t->subtype == task_subtype_external_grav) {
        if (cell_is_active_gravity(ci, e)) {
          scheduler_activate(s, t);
          cell_activate_drift_gpart(t->ci, s);
        }
      }

#ifdef SWIFT_DEBUG_CHECKS
      else {
        error("Invalid task type / sub-type encountered");
      }
#endif
    }

    /* Pair? */
    else if (t->type == task_type_pair || t->type == task_type_sub_pair) {

      /* Local pointers. */
      struct cell *ci = t->ci;
      struct cell *cj = t->cj;
      const int ci_active_hydro = cell_is_active_hydro(ci, e);
      const int cj_active_hydro = cell_is_active_hydro(cj, e);
      const int ci_active_gravity = cell_is_active_gravity(ci, e);
      const int cj_active_gravity = cell_is_active_gravity(cj, e);

      /* Only activate tasks that involve a local active cell. */
      if ((t->subtype == task_subtype_density ||
           t->subtype == task_subtype_gradient ||
           t->subtype == task_subtype_force) &&
          ((ci_active_hydro && ci->nodeID == engine_rank) ||
           (cj_active_hydro && cj->nodeID == engine_rank))) {

        scheduler_activate(s, t);

        /* Set the correct sorting flags */
        if (t->type == task_type_pair && t->subtype == task_subtype_density) {

          /* Store some values. */
          atomic_or(&ci->requires_sorts, 1 << t->flags);
          atomic_or(&cj->requires_sorts, 1 << t->flags);
          ci->dx_max_sort_old = ci->dx_max_sort;
          cj->dx_max_sort_old = cj->dx_max_sort;

          /* Activate the hydro drift tasks. */
          if (ci->nodeID == engine_rank) cell_activate_drift_part(ci, s);
          if (cj->nodeID == engine_rank) cell_activate_drift_part(cj, s);

          /* Check the sorts and activate them if needed. */
          cell_activate_sorts(ci, t->flags, s);
          cell_activate_sorts(cj, t->flags, s);

        }

        /* Store current values of dx_max and h_max. */
        else if (t->type == task_type_sub_pair &&
                 t->subtype == task_subtype_density) {
          cell_activate_subcell_hydro_tasks(t->ci, t->cj, s);
        }
      }

      if ((t->subtype == task_subtype_grav) &&
          ((ci_active_gravity && ci->nodeID == engine_rank) ||
           (cj_active_gravity && cj->nodeID == engine_rank))) {

        scheduler_activate(s, t);

        if (t->type == task_type_pair && t->subtype == task_subtype_grav) {
          /* Activate the gravity drift */
          cell_activate_subcell_grav_tasks(t->ci, t->cj, s);
        }

        else if (t->type == task_type_sub_pair &&
                 t->subtype == task_subtype_grav) {
          error("Invalid task sub-type encountered");
        }
      }

      /* Only interested in density tasks as of here. */
      if (t->subtype == task_subtype_density) {

        /* Too much particle movement? */
        if (cell_need_rebuild_for_pair(ci, cj)) *rebuild_space = 1;

#ifdef WITH_MPI
        /* Activate the send/recv tasks. */
        if (ci->nodeID != engine_rank) {

          /* If the local cell is active, receive data from the foreign cell. */
          if (cj_active_hydro) {
            scheduler_activate(s, ci->recv_xv);
            if (ci_active_hydro) {
              scheduler_activate(s, ci->recv_rho);
#ifdef EXTRA_HYDRO_LOOP
              scheduler_activate(s, ci->recv_gradient);
#endif
            }
          }

          /* If the foreign cell is active, we want its ti_end values. */
          if (ci_active_hydro) scheduler_activate(s, ci->recv_ti);

          /* Is the foreign cell active and will need stuff from us? */
          if (ci_active_hydro) {

            struct link *l =
                scheduler_activate_send(s, cj->send_xv, ci->nodeID);

            /* Drift the cell which will be sent at the level at which it is
               sent, i.e. drift the cell specified in the send task (l->t)
               itself. */
            cell_activate_drift_part(l->t->ci, s);

            /* If the local cell is also active, more stuff will be needed. */
            if (cj_active_hydro) {
              scheduler_activate_send(s, cj->send_rho, ci->nodeID);

#ifdef EXTRA_HYDRO_LOOP
              scheduler_activate_send(s, cj->send_gradient, ci->nodeID);
#endif
            }
          }

          /* If the local cell is active, send its ti_end values. */
          if (cj_active_hydro)
            scheduler_activate_send(s, cj->send_ti, ci->nodeID);

        } else if (cj->nodeID != engine_rank) {

          /* If the local cell is active, receive data from the foreign cell. */
          if (ci_active_hydro) {
            scheduler_activate(s, cj->recv_xv);
            if (cj_active_hydro) {
              scheduler_activate(s, cj->recv_rho);
#ifdef EXTRA_HYDRO_LOOP
              scheduler_activate(s, cj->recv_gradient);
#endif
            }
          }

          /* If the foreign cell is active, we want its ti_end values. */
          if (cj_active_hydro) scheduler_activate(s, cj->recv_ti);

          /* Is the foreign cell active and will need stuff from us? */
          if (cj_active_hydro) {

            struct link *l =
                scheduler_activate_send(s, ci->send_xv, cj->nodeID);

            /* Drift the cell which will be sent at the level at which it is
               sent, i.e. drift the cell specified in the send task (l->t)
               itself. */
            cell_activate_drift_part(l->t->ci, s);

            /* If the local cell is also active, more stuff will be needed. */
            if (ci_active_hydro) {

              scheduler_activate_send(s, ci->send_rho, cj->nodeID);

#ifdef EXTRA_HYDRO_LOOP
              scheduler_activate_send(s, ci->send_gradient, cj->nodeID);
#endif
            }
          }

          /* If the local cell is active, send its ti_end values. */
          if (ci_active_hydro)
            scheduler_activate_send(s, ci->send_ti, cj->nodeID);
        }
#endif
      }

      /* Only interested in gravity tasks as of here. */
      if (t->subtype == task_subtype_grav) {

#ifdef WITH_MPI
        /* Activate the send/recv tasks. */
        if (ci->nodeID != engine_rank) {

          /* If the local cell is active, receive data from the foreign cell. */
          if (cj_active_gravity) {
            scheduler_activate(s, ci->recv_grav);
          }

          /* If the foreign cell is active, we want its ti_end values. */
          if (ci_active_gravity) scheduler_activate(s, ci->recv_ti);

          /* Is the foreign cell active and will need stuff from us? */
          if (ci_active_gravity) {

            struct link *l =
                scheduler_activate_send(s, cj->send_grav, ci->nodeID);

            /* Drift the cell which will be sent at the level at which it is
               sent, i.e. drift the cell specified in the send task (l->t)
               itself. */
            cell_activate_drift_gpart(l->t->ci, s);
          }

          /* If the local cell is active, send its ti_end values. */
          if (cj_active_gravity)
            scheduler_activate_send(s, cj->send_ti, ci->nodeID);

        } else if (cj->nodeID != engine_rank) {

          /* If the local cell is active, receive data from the foreign cell. */
          if (ci_active_gravity) {
            scheduler_activate(s, cj->recv_grav);
          }

          /* If the foreign cell is active, we want its ti_end values. */
          if (cj_active_gravity) scheduler_activate(s, cj->recv_ti);

          /* Is the foreign cell active and will need stuff from us? */
          if (cj_active_gravity) {

            struct link *l =
                scheduler_activate_send(s, ci->send_grav, cj->nodeID);

            /* Drift the cell which will be sent at the level at which it is
               sent, i.e. drift the cell specified in the send task (l->t)
               itself. */
            cell_activate_drift_gpart(l->t->ci, s);
          }

          /* If the local cell is active, send its ti_end values. */
          if (ci_active_gravity)
            scheduler_activate_send(s, ci->send_ti, cj->nodeID);
        }
#endif
      }
    }

    /* End force ? */
    else if (t->type == task_type_end_force) {

      if (cell_is_active_hydro(t->ci, e) || cell_is_active_gravity(t->ci, e))
        scheduler_activate(s, t);
    }

    /* Kick ? */
    else if (t->type == task_type_kick1 || t->type == task_type_kick2) {

      if (cell_is_active_hydro(t->ci, e) || cell_is_active_gravity(t->ci, e))
        scheduler_activate(s, t);
    }

    /* Hydro ghost tasks ? */
    else if (t->type == task_type_ghost || t->type == task_type_extra_ghost ||
             t->type == task_type_ghost_in || t->type == task_type_ghost_out) {
      if (cell_is_active_hydro(t->ci, e)) scheduler_activate(s, t);
    }

    /* Gravity stuff ? */
    else if (t->type == task_type_grav_down || t->type == task_type_grav_mesh ||
             t->type == task_type_grav_long_range ||
             t->type == task_type_init_grav ||
             t->type == task_type_init_grav_out ||
             t->type == task_type_grav_down_in) {
      if (cell_is_active_gravity(t->ci, e)) scheduler_activate(s, t);
    }

    else if (t->type == task_type_grav_mm) {

      /* Local pointers. */
      const struct cell *ci = t->ci;
      const struct cell *cj = t->cj;
      const int ci_nodeID = ci->nodeID;
      const int cj_nodeID = cj->nodeID;
      const int ci_active_gravity = cell_is_active_gravity(ci, e);
      const int cj_active_gravity = cell_is_active_gravity(cj, e);

      if ((ci_active_gravity && ci_nodeID == engine_rank) ||
          (cj_active_gravity && cj_nodeID == engine_rank))
        scheduler_activate(s, t);
    }

    /* Time-step? */
    else if (t->type == task_type_timestep) {
      t->ci->updated = 0;
      t->ci->g_updated = 0;
      t->ci->s_updated = 0;
      if (cell_is_active_hydro(t->ci, e) || cell_is_active_gravity(t->ci, e))
        scheduler_activate(s, t);
    }

    /* Subgrid tasks */
    else if (t->type == task_type_cooling || t->type == task_type_sourceterms) {
      if (cell_is_active_hydro(t->ci, e)) scheduler_activate(s, t);
    }
  }
}

/**
 * @brief Mark tasks to be un-skipped and set the sort flags accordingly.
 *
 * @return 1 if the space has to be rebuilt, 0 otherwise.
 */
int engine_marktasks(struct engine *e) {

  struct scheduler *s = &e->sched;
  const ticks tic = getticks();
  int rebuild_space = 0;

  /* Run through the tasks and mark as skip or not. */
  size_t extra_data[3] = {(size_t)e, (size_t)rebuild_space, (size_t)&e->sched};
  threadpool_map(&e->threadpool, engine_marktasks_mapper, s->tasks, s->nr_tasks,
                 sizeof(struct task), 0, extra_data);
  rebuild_space = extra_data[1];

  if (e->verbose)
    message("took %.3f %s.", clocks_from_ticks(getticks() - tic),
            clocks_getunit());

  /* All is well... */
  return rebuild_space;
}

/**
 * @brief Prints the number of tasks in the engine
 *
 * @param e The #engine.
 */
void engine_print_task_counts(struct engine *e) {

  const ticks tic = getticks();
  struct scheduler *const sched = &e->sched;
  const int nr_tasks = sched->nr_tasks;
  const struct task *const tasks = sched->tasks;

  /* Count and print the number of each task type. */
  int counts[task_type_count + 1];
  for (int k = 0; k <= task_type_count; k++) counts[k] = 0;
  for (int k = 0; k < nr_tasks; k++) {
    if (tasks[k].skip)
      counts[task_type_count] += 1;
    else
      counts[(int)tasks[k].type] += 1;
  }
  message("Total = %d  (per cell = %d)", nr_tasks,
          (int)ceil((double)nr_tasks / e->s->tot_cells));
#ifdef WITH_MPI
  printf("[%04i] %s engine_print_task_counts: task counts are [ %s=%i",
         e->nodeID, clocks_get_timesincestart(), taskID_names[0], counts[0]);
#else
  printf("%s engine_print_task_counts: task counts are [ %s=%i",
         clocks_get_timesincestart(), taskID_names[0], counts[0]);
#endif
  for (int k = 1; k < task_type_count; k++)
    printf(" %s=%i", taskID_names[k], counts[k]);
  printf(" skipped=%i ]\n", counts[task_type_count]);
  fflush(stdout);
  message("nr_parts = %zu.", e->s->nr_parts);
  message("nr_gparts = %zu.", e->s->nr_gparts);
  message("nr_sparts = %zu.", e->s->nr_sparts);

  if (e->verbose)
    message("took %.3f %s.", clocks_from_ticks(getticks() - tic),
            clocks_getunit());
}

/**
 * @brief if necessary, estimate the number of tasks required given
 *        the current tasks in use and the numbers of cells.
 *
 * If e->tasks_per_cell is set greater than 0 then that value is used
 * as the estimate of the average number of tasks per cell,
 * otherwise we attempt an estimate.
 *
 * @param e the #engine
 *
 * @return the estimated total number of tasks
 */
int engine_estimate_nr_tasks(struct engine *e) {

  int tasks_per_cell = e->tasks_per_cell;
  if (tasks_per_cell > 0) return e->s->tot_cells * tasks_per_cell;

  /* Our guess differs depending on the types of tasks we are using, but we
   * basically use a formula <n1>*ntopcells + <n2>*(totcells - ntopcells).
   * Where <n1> is the expected maximum tasks per top-level/super cell, and
   * <n2> the expected maximum tasks for all other cells. These should give
   * a safe upper limit.
   */
  int n1 = 0;
  int n2 = 0;
  if (e->policy & engine_policy_hydro) {
    n1 += 37;
    n2 += 2;
#ifdef WITH_MPI
    n1 += 6;
#endif

#ifdef EXTRA_HYDRO_LOOP
    n1 += 15;
#ifdef WITH_MPI
    n1 += 2;
#endif
#endif
  }
  if (e->policy & engine_policy_self_gravity) {
    n1 += 125;
    n2 += 8;
#ifdef WITH_MPI
    n2 += 2;
#endif
  }
  if (e->policy & engine_policy_external_gravity) {
    n1 += 2;
  }
  if (e->policy & engine_policy_cosmology) {
    n1 += 2;
  }
  if (e->policy & engine_policy_cooling) {
    n1 += 2;
  }
  if (e->policy & engine_policy_sourceterms) {
    n1 += 2;
  }
  if (e->policy & engine_policy_stars) {
    n1 += 2;
  }

#ifdef WITH_MPI

  /* We need fewer tasks per rank when using MPI, but we could have
   * imbalances, so we need to work using the locally active cells, not just
   * some equipartition amongst the nodes. Don't want to recurse the whole
   * cell tree, so just make a guess of the maximum possible total cells. */
  int ntop = 0;
  int ncells = 0;
  for (int k = 0; k < e->s->nr_cells; k++) {
    struct cell *c = &e->s->cells_top[k];

    /* Any cells with particles will have tasks (local & foreign). */
    int nparts = c->count + c->gcount + c->scount;
    if (nparts > 0) {
      ntop++;
      ncells++;

      /* Count cell depth until we get below the parts per cell threshold. */
      int depth = 0;
      while (nparts > space_splitsize) {
        depth++;
        nparts /= 8;
        ncells += (1 << (depth * 3));
      }
    }
  }

  /* If no local cells, we are probably still initialising, so just keep
   * room for the top-level. */
  if (ncells == 0) {
    ntop = e->s->nr_cells;
    ncells = ntop;
  }
#else
  int ntop = e->s->nr_cells;
  int ncells = e->s->tot_cells;
#endif

  double ntasks = n1 * ntop + n2 * (ncells - ntop);
  if (ncells > 0) tasks_per_cell = ceil(ntasks / ncells);

  if (tasks_per_cell < 1.0) tasks_per_cell = 1.0;
  if (e->verbose)
    message("tasks per cell estimated as: %d, maximum tasks: %d",
            tasks_per_cell, ncells * tasks_per_cell);

  return ncells * tasks_per_cell;
}

/**
 * @brief Rebuild the space and tasks.
 *
 * @param e The #engine.
 * @param clean_smoothing_length_values Are we cleaning up the values of
 * the smoothing lengths before building the tasks ?
 */
void engine_rebuild(struct engine *e, int clean_smoothing_length_values) {

  const ticks tic = getticks();

  /* Clear the forcerebuild flag, whatever it was. */
  e->forcerebuild = 0;
  e->restarting = 0;

  /* Re-build the space. */
  space_rebuild(e->s, e->verbose);

  /* Re-compute the mesh forces */
  if ((e->policy & engine_policy_self_gravity) && e->s->periodic)
    pm_mesh_compute_potential(e->mesh, e->s, e->verbose);

  /* Re-compute the maximal RMS displacement constraint */
  if (e->policy & engine_policy_cosmology)
    engine_recompute_displacement_constraint(e);

#ifdef SWIFT_DEBUG_CHECKS
  part_verify_links(e->s->parts, e->s->gparts, e->s->sparts, e->s->nr_parts,
                    e->s->nr_gparts, e->s->nr_sparts, e->verbose);
#endif

  /* Initial cleaning up session ? */
  if (clean_smoothing_length_values) space_sanitize(e->s);

/* If in parallel, exchange the cell structure, top-level and neighbouring
 * multipoles. */
#ifdef WITH_MPI
  engine_exchange_cells(e);

  if (e->policy & engine_policy_self_gravity) engine_exchange_top_multipoles(e);

  if (e->policy & engine_policy_self_gravity)
    engine_exchange_proxy_multipoles(e);
#endif

  /* Re-build the tasks. */
  engine_maketasks(e);

  /* Make the list of top-level cells that have tasks */
  space_list_cells_with_tasks(e->s);

#ifdef SWIFT_DEBUG_CHECKS
  /* Check that all cells have been drifted to the current time.
   * That can include cells that have not
   * previously been active on this rank. */
  space_check_drift_point(e->s, e->ti_current,
                          e->policy & engine_policy_self_gravity);
#endif

  /* Run through the tasks and mark as skip or not. */
  if (engine_marktasks(e))
    error("engine_marktasks failed after space_rebuild.");

  /* Print the status of the system */
  if (e->verbose) engine_print_task_counts(e);

  /* Clear the counters of updates since the last rebuild */
  e->updates_since_rebuild = 0;
  e->g_updates_since_rebuild = 0;
  e->s_updates_since_rebuild = 0;

  /* Flag that a rebuild has taken place */
  e->step_props |= engine_step_prop_rebuild;

  if (e->verbose)
    message("took %.3f %s.", clocks_from_ticks(getticks() - tic),
            clocks_getunit());
}

/**
 * @brief Prepare the #engine by re-building the cells and tasks.
 *
 * @param e The #engine to prepare.
 */
void engine_prepare(struct engine *e) {

  TIMER_TIC2;
  const ticks tic = getticks();

  int drifted_all = 0;

  /* Unskip active tasks and check for rebuild */
  if (!e->forcerepart && !e->restarting) engine_unskip(e);

#ifdef WITH_MPI
  MPI_Allreduce(MPI_IN_PLACE, &e->forcerebuild, 1, MPI_INT, MPI_MAX,
                MPI_COMM_WORLD);
#endif

  /* Do we need repartitioning ? */
  if (e->forcerepart) {

    /* Let's start by drifting everybody to the current time */
    engine_drift_all(e);
    drifted_all = 1;

    /* And repartition */
    engine_repartition(e);
  }

  /* Do we need rebuilding ? */
  if (e->forcerebuild) {

    /* Let's start by drifting everybody to the current time */
    if (!e->restarting && !drifted_all) engine_drift_all(e);

    /* And rebuild */
    engine_rebuild(e, 0);
  }

#ifdef SWIFT_DEBUG_CHECKS
  if (e->forcerepart || e->forcerebuild) {
    /* Check that all cells have been drifted to the current time.
     * That can include cells that have not previously been active on this
     * rank. Skip if haven't got any cells (yet). */
    if (e->s->cells_top != NULL)
      space_check_drift_point(e->s, e->ti_current,
                              e->policy & engine_policy_self_gravity);
  }
#endif

  /* Re-rank the tasks every now and then. XXX this never executes. */
  if (e->tasks_age % engine_tasksreweight == 1) {
    scheduler_reweight(&e->sched, e->verbose);
  }
  e->tasks_age += 1;

  TIMER_TOC2(timer_prepare);

  if (e->verbose)
    message("took %.3f %s (including unskip and reweight).",
            clocks_from_ticks(getticks() - tic), clocks_getunit());
}

/**
 * @brief Implements a barrier for the #runner threads.
 *
 * @param e The #engine.
 */
void engine_barrier(struct engine *e) {

  /* Wait at the wait barrier. */
  swift_barrier_wait(&e->wait_barrier);

  /* Wait at the run barrier. */
  swift_barrier_wait(&e->run_barrier);
}

/**
 * @brief Mapping function to collect the data from the kick.
 *
 * @param c A super-cell.
 */
void engine_collect_end_of_step_recurse(struct cell *c) {

/* Skip super-cells (Their values are already set) */
#ifdef WITH_MPI
  if (c->timestep != NULL || c->recv_ti != NULL) return;
#else
  if (c->timestep != NULL) return;
#endif /* WITH_MPI */

  /* Counters for the different quantities. */
  int updated = 0, g_updated = 0, s_updated = 0;
  integertime_t ti_hydro_end_min = max_nr_timesteps, ti_hydro_end_max = 0,
                ti_hydro_beg_max = 0;
  integertime_t ti_gravity_end_min = max_nr_timesteps, ti_gravity_end_max = 0,
                ti_gravity_beg_max = 0;

  /* Collect the values from the progeny. */
  for (int k = 0; k < 8; k++) {
    struct cell *cp = c->progeny[k];
    if (cp != NULL && (cp->count > 0 || cp->gcount > 0 || cp->scount > 0)) {

      /* Recurse */
      engine_collect_end_of_step_recurse(cp);

      /* And update */
      ti_hydro_end_min = min(ti_hydro_end_min, cp->ti_hydro_end_min);
      ti_hydro_end_max = max(ti_hydro_end_max, cp->ti_hydro_end_max);
      ti_hydro_beg_max = max(ti_hydro_beg_max, cp->ti_hydro_beg_max);
      ti_gravity_end_min = min(ti_gravity_end_min, cp->ti_gravity_end_min);
      ti_gravity_end_max = max(ti_gravity_end_max, cp->ti_gravity_end_max);
      ti_gravity_beg_max = max(ti_gravity_beg_max, cp->ti_gravity_beg_max);
      updated += cp->updated;
      g_updated += cp->g_updated;
      s_updated += cp->s_updated;

      /* Collected, so clear for next time. */
      cp->updated = 0;
      cp->g_updated = 0;
      cp->s_updated = 0;
    }
  }

  /* Store the collected values in the cell. */
  c->ti_hydro_end_min = ti_hydro_end_min;
  c->ti_hydro_end_max = ti_hydro_end_max;
  c->ti_hydro_beg_max = ti_hydro_beg_max;
  c->ti_gravity_end_min = ti_gravity_end_min;
  c->ti_gravity_end_max = ti_gravity_end_max;
  c->ti_gravity_beg_max = ti_gravity_beg_max;
  c->updated = updated;
  c->g_updated = g_updated;
  c->s_updated = s_updated;
}

void engine_collect_end_of_step_mapper(void *map_data, int num_elements,
                                       void *extra_data) {

  struct end_of_step_data *data = (struct end_of_step_data *)extra_data;
  struct engine *e = data->e;
  struct space *s = e->s;
  int *local_cells = (int *)map_data;

  /* Local collectible */
  int updates = 0, g_updates = 0, s_updates = 0;
  integertime_t ti_hydro_end_min = max_nr_timesteps, ti_hydro_end_max = 0,
                ti_hydro_beg_max = 0;
  integertime_t ti_gravity_end_min = max_nr_timesteps, ti_gravity_end_max = 0,
                ti_gravity_beg_max = 0;

  for (int ind = 0; ind < num_elements; ind++) {
    struct cell *c = &s->cells_top[local_cells[ind]];

    if (c->count > 0 || c->gcount > 0 || c->scount > 0) {

      /* Make the top-cells recurse */
      engine_collect_end_of_step_recurse(c);

      /* And aggregate */
      ti_hydro_end_min = min(ti_hydro_end_min, c->ti_hydro_end_min);
      ti_hydro_end_max = max(ti_hydro_end_max, c->ti_hydro_end_max);
      ti_hydro_beg_max = max(ti_hydro_beg_max, c->ti_hydro_beg_max);
      ti_gravity_end_min = min(ti_gravity_end_min, c->ti_gravity_end_min);
      ti_gravity_end_max = max(ti_gravity_end_max, c->ti_gravity_end_max);
      ti_gravity_beg_max = max(ti_gravity_beg_max, c->ti_gravity_beg_max);
      updates += c->updated;
      g_updates += c->g_updated;
      s_updates += c->s_updated;

      /* Collected, so clear for next time. */
      c->updated = 0;
      c->g_updated = 0;
      c->s_updated = 0;
    }
  }

  /* Let's write back to the global data.
   * We use the space lock to garanty single access*/
  if (lock_lock(&s->lock) == 0) {
    data->updates += updates;
    data->g_updates += g_updates;
    data->s_updates += s_updates;
    data->ti_hydro_end_min = min(ti_hydro_end_min, data->ti_hydro_end_min);
    data->ti_hydro_end_max = max(ti_hydro_end_max, data->ti_hydro_end_max);
    data->ti_hydro_beg_max = max(ti_hydro_beg_max, data->ti_hydro_beg_max);
    data->ti_gravity_end_min =
        min(ti_gravity_end_min, data->ti_gravity_end_min);
    data->ti_gravity_end_max =
        max(ti_gravity_end_max, data->ti_gravity_end_max);
    data->ti_gravity_beg_max =
        max(ti_gravity_beg_max, data->ti_gravity_beg_max);
  }
  if (lock_unlock(&s->lock) != 0) error("Failed to unlock the space");
}

/**
 * @brief Collects the next time-step and rebuild flag.
 *
 * The next time-step is determined by making each super-cell recurse to
 * collect the minimal of ti_end and the number of updated particles.  When in
 * MPI mode this routines reduces these across all nodes and also collects the
 * forcerebuild flag -- this is so that we only use a single collective MPI
 * call per step for all these values.
 *
 * Note that the results are stored in e->collect_group1 struct not in the
 * engine fields, unless apply is true. These can be applied field-by-field
 * or all at once using collectgroup1_copy();
 *
 * @param e The #engine.
 * @param apply whether to apply the results to the engine or just keep in the
 *              group1 struct.
 */
void engine_collect_end_of_step(struct engine *e, int apply) {

  const ticks tic = getticks();
  const struct space *s = e->s;
  struct end_of_step_data data;
  data.updates = 0, data.g_updates = 0, data.s_updates = 0;
  data.ti_hydro_end_min = max_nr_timesteps, data.ti_hydro_end_max = 0,
  data.ti_hydro_beg_max = 0;
  data.ti_gravity_end_min = max_nr_timesteps, data.ti_gravity_end_max = 0,
  data.ti_gravity_beg_max = 0;
  data.e = e;

  /* Collect information from the local top-level cells */
  threadpool_map(&e->threadpool, engine_collect_end_of_step_mapper,
                 s->local_cells_top, s->nr_local_cells, sizeof(int), 0, &data);

  /* Store these in the temporary collection group. */
  collectgroup1_init(&e->collect_group1, data.updates, data.g_updates,
                     data.s_updates, data.ti_hydro_end_min,
                     data.ti_hydro_end_max, data.ti_hydro_beg_max,
                     data.ti_gravity_end_min, data.ti_gravity_end_max,
                     data.ti_gravity_beg_max, e->forcerebuild);

/* Aggregate collective data from the different nodes for this step. */
#ifdef WITH_MPI
  collectgroup1_reduce(&e->collect_group1);

#ifdef SWIFT_DEBUG_CHECKS
  {
    /* Check the above using the original MPI calls. */
    integertime_t in_i[2], out_i[2];
    in_i[0] = 0;
    in_i[1] = 0;
    out_i[0] = data.ti_hydro_end_min;
    out_i[1] = data.ti_gravity_end_min;
    if (MPI_Allreduce(out_i, in_i, 2, MPI_LONG_LONG_INT, MPI_MIN,
                      MPI_COMM_WORLD) != MPI_SUCCESS)
      error("Failed to aggregate ti_end_min.");
    if (in_i[0] != (long long)e->collect_group1.ti_hydro_end_min)
      error("Failed to get same ti_hydro_end_min, is %lld, should be %lld",
            in_i[0], e->collect_group1.ti_hydro_end_min);
    if (in_i[1] != (long long)e->collect_group1.ti_gravity_end_min)
      error("Failed to get same ti_gravity_end_min, is %lld, should be %lld",
            in_i[1], e->collect_group1.ti_gravity_end_min);

    long long in_ll[3], out_ll[3];
    out_ll[0] = data.updates;
    out_ll[1] = data.g_updates;
    out_ll[2] = data.s_updates;
    if (MPI_Allreduce(out_ll, in_ll, 3, MPI_LONG_LONG_INT, MPI_SUM,
                      MPI_COMM_WORLD) != MPI_SUCCESS)
      error("Failed to aggregate particle counts.");
    if (in_ll[0] != (long long)e->collect_group1.updates)
      error("Failed to get same updates, is %lld, should be %lld", in_ll[0],
            e->collect_group1.updates);
    if (in_ll[1] != (long long)e->collect_group1.g_updates)
      error("Failed to get same g_updates, is %lld, should be %lld", in_ll[1],
            e->collect_group1.g_updates);
    if (in_ll[2] != (long long)e->collect_group1.s_updates)
      error("Failed to get same s_updates, is %lld, should be %lld", in_ll[2],
            e->collect_group1.s_updates);

    int buff = 0;
    if (MPI_Allreduce(&e->forcerebuild, &buff, 1, MPI_INT, MPI_MAX,
                      MPI_COMM_WORLD) != MPI_SUCCESS)
      error("Failed to aggregate the rebuild flag across nodes.");
    if (!!buff != !!e->collect_group1.forcerebuild)
      error(
          "Failed to get same rebuild flag from all nodes, is %d,"
          "should be %d",
          buff, e->collect_group1.forcerebuild);
  }
#endif
#endif

  /* Apply to the engine, if requested. */
  if (apply) collectgroup1_apply(&e->collect_group1, e);

  if (e->verbose)
    message("took %.3f %s.", clocks_from_ticks(getticks() - tic),
            clocks_getunit());
}

/**
 * @brief Print the conserved quantities statistics to a log file
 *
 * @param e The #engine.
 */
void engine_print_stats(struct engine *e) {

  const ticks tic = getticks();

#ifdef SWIFT_DEBUG_CHECKS
  /* Check that all cells have been drifted to the current time.
   * That can include cells that have not
   * previously been active on this rank. */
  space_check_drift_point(e->s, e->ti_current,
                          e->policy & engine_policy_self_gravity);

  /* Be verbose about this */
  if (e->nodeID == 0) {
    if (e->policy & engine_policy_cosmology)
      message("Saving statistics at a=%e",
              exp(e->ti_current * e->time_base) * e->cosmology->a_begin);
    else
      message("Saving statistics at t=%e",
              e->ti_current * e->time_base + e->time_begin);
  }
#else
  if (e->verbose) {
    if (e->policy & engine_policy_cosmology)
      message("Saving statistics at a=%e",
              exp(e->ti_current * e->time_base) * e->cosmology->a_begin);
    else
      message("Saving statistics at t=%e",
              e->ti_current * e->time_base + e->time_begin);
  }
#endif

  struct statistics stats;
  stats_init(&stats);

  /* Collect the stats on this node */
  stats_collect(e->s, &stats);

/* Aggregate the data from the different nodes. */
#ifdef WITH_MPI
  struct statistics global_stats;
  stats_init(&global_stats);

  if (MPI_Reduce(&stats, &global_stats, 1, statistics_mpi_type,
                 statistics_mpi_reduce_op, 0, MPI_COMM_WORLD) != MPI_SUCCESS)
    error("Failed to aggregate stats.");
#else
  struct statistics global_stats = stats;
#endif

  /* Finalize operations */
  stats_finalize(&stats);

  /* Print info */
  if (e->nodeID == 0)
    stats_print_to_file(e->file_stats, &global_stats, e->time);

  /* Flag that we dumped some statistics */
  e->step_props |= engine_step_prop_statistics;

  if (e->verbose)
    message("took %.3f %s.", clocks_from_ticks(getticks() - tic),
            clocks_getunit());
}

/**
 * @brief Sets all the force, drift and kick tasks to be skipped.
 *
 * @param e The #engine to act on.
 */
void engine_skip_force_and_kick(struct engine *e) {

  struct task *tasks = e->sched.tasks;
  const int nr_tasks = e->sched.nr_tasks;

  for (int i = 0; i < nr_tasks; ++i) {

    struct task *t = &tasks[i];

    /* Skip everything that updates the particles */
    if (t->type == task_type_drift_part || t->type == task_type_drift_gpart ||
        t->type == task_type_kick1 || t->type == task_type_kick2 ||
        t->type == task_type_timestep || t->subtype == task_subtype_force ||
        t->subtype == task_subtype_grav || t->type == task_type_end_force ||
        t->type == task_type_grav_long_range || t->type == task_type_grav_mm ||
        t->type == task_type_grav_down || t->type == task_type_cooling ||
        t->type == task_type_sourceterms)
      t->skip = 1;
  }

  /* Run through the cells and clear some flags. */
  space_map_cells_pre(e->s, 1, cell_clear_drift_flags, NULL);
}

/**
 * @brief Sets all the drift and first kick tasks to be skipped.
 *
 * @param e The #engine to act on.
 */
void engine_skip_drift(struct engine *e) {

  struct task *tasks = e->sched.tasks;
  const int nr_tasks = e->sched.nr_tasks;

  for (int i = 0; i < nr_tasks; ++i) {

    struct task *t = &tasks[i];

    /* Skip everything that moves the particles */
    if (t->type == task_type_drift_part || t->type == task_type_drift_gpart)
      t->skip = 1;
  }

  /* Run through the cells and clear some flags. */
  space_map_cells_pre(e->s, 1, cell_clear_drift_flags, NULL);
}

/**
 * @brief Launch the runners.
 *
 * @param e The #engine.
 */
void engine_launch(struct engine *e) {

  const ticks tic = getticks();

#ifdef SWIFT_DEBUG_CHECKS
  /* Re-set all the cell task counters to 0 */
  space_reset_task_counters(e->s);
#endif

  /* Prepare the scheduler. */
  atomic_inc(&e->sched.waiting);

  /* Cry havoc and let loose the dogs of war. */
  swift_barrier_wait(&e->run_barrier);

  /* Load the tasks. */
  scheduler_start(&e->sched);

  /* Remove the safeguard. */
  pthread_mutex_lock(&e->sched.sleep_mutex);
  atomic_dec(&e->sched.waiting);
  pthread_cond_broadcast(&e->sched.sleep_cond);
  pthread_mutex_unlock(&e->sched.sleep_mutex);

  /* Sit back and wait for the runners to come home. */
  swift_barrier_wait(&e->wait_barrier);

  if (e->verbose)
    message("took %.3f %s.", clocks_from_ticks(getticks() - tic),
            clocks_getunit());
}

/**
 * @brief Calls the 'first init' function on the particles of all types.
 *
 * @param e The #engine.
 */
void engine_first_init_particles(struct engine *e) {

  const ticks tic = getticks();

  /* Set the particles in a state where they are ready for a run. */
  space_first_init_parts(e->s, e->verbose);
  space_first_init_gparts(e->s, e->verbose);
  space_first_init_sparts(e->s, e->verbose);

  if (e->verbose)
    message("took %.3f %s.", clocks_from_ticks(getticks() - tic),
            clocks_getunit());
}

/**
 * @brief Initialises the particles and set them in a state ready to move
 *forward in time.
 *
 * @param e The #engine
 * @param flag_entropy_ICs Did the 'Internal Energy' of the particles actually
 * contain entropy ?
 * @param clean_h_values Are we cleaning up the values of h before building
 * the tasks ?
 */
void engine_init_particles(struct engine *e, int flag_entropy_ICs,
                           int clean_h_values) {

  struct space *s = e->s;

  struct clocks_time time1, time2;
  clocks_gettime(&time1);

  /* Update the softening lengths */
  if (e->policy & engine_policy_self_gravity)
    gravity_update(e->gravity_properties, e->cosmology);

  /* Start by setting the particles in a good state */
  if (e->nodeID == 0) message("Setting particles to a valid state...");
  engine_first_init_particles(e);

  if (e->nodeID == 0) message("Computing initial gas densities.");

  /* Construct all cells and tasks to start everything */
  engine_rebuild(e, clean_h_values);

  /* No time integration. We just want the density and ghosts */
  engine_skip_force_and_kick(e);

  /* Print the number of active tasks ? */
  if (e->verbose) engine_print_task_counts(e);

  /* Init the particle data (by hand). */
  space_init_parts(s, e->verbose);
  space_init_gparts(s, e->verbose);

  /* Now, launch the calculation */
  TIMER_TIC;
  engine_launch(e);
  TIMER_TOC(timer_runners);

  /* Apply some conversions (e.g. internal energy -> entropy) */
  if (!flag_entropy_ICs) {

    if (e->nodeID == 0) message("Converting internal energy variable.");

    space_convert_quantities(e->s, e->verbose);

    /* Correct what we did (e.g. in PE-SPH, need to recompute rho_bar) */
    if (hydro_need_extra_init_loop) {
      engine_marktasks(e);
      engine_skip_force_and_kick(e);
      engine_launch(e);
    }
  }

#ifdef SWIFT_DEBUG_CHECKS
  /* Check that we have the correct total mass in the top-level multipoles */
  long long num_gpart_mpole = 0;
  if (e->policy & engine_policy_self_gravity) {
    for (int i = 0; i < e->s->nr_cells; ++i)
      num_gpart_mpole += e->s->cells_top[i].multipole->m_pole.num_gpart;
    if (num_gpart_mpole != e->total_nr_gparts)
      error(
          "Top-level multipoles don't contain the total number of gpart "
          "s->nr_gpart=%lld, "
          "m_poles=%lld",
          e->total_nr_gparts, num_gpart_mpole);
  }
#endif

  /* Now time to get ready for the first time-step */
  if (e->nodeID == 0) message("Running initial fake time-step.");

  /* Prepare all the tasks again for a new round */
  engine_marktasks(e);

  /* No drift this time */
  engine_skip_drift(e);

  /* Init the particle data (by hand). */
  space_init_parts(e->s, e->verbose);
  space_init_gparts(e->s, e->verbose);

  /* Print the number of active tasks ? */
  if (e->verbose) engine_print_task_counts(e);

#ifdef SWIFT_GRAVITY_FORCE_CHECKS
  /* Run the brute-force gravity calculation for some gparts */
  if (e->policy & engine_policy_self_gravity)
    gravity_exact_force_compute(e->s, e);
#endif

  if (e->nodeID == 0) scheduler_write_dependencies(&e->sched, e->verbose);

  /* Run the 0th time-step */
  TIMER_TIC2;
  engine_launch(e);
  TIMER_TOC2(timer_runners);

#ifdef SWIFT_GRAVITY_FORCE_CHECKS
  /* Check the accuracy of the gravity calculation */
  if (e->policy & engine_policy_self_gravity)
    gravity_exact_force_check(e->s, e, 1e-1);
#endif

  /* Recover the (integer) end of the next time-step */
  engine_collect_end_of_step(e, 1);

  /* Check if any particles have the same position. This is not
   * allowed (/0) so we abort.*/
  if (s->nr_parts > 0) {

    /* Sorting should put the same positions next to each other... */
    int failed = 0;
    double *prev_x = s->parts[0].x;
    long long *prev_id = &s->parts[0].id;
    for (size_t k = 1; k < s->nr_parts; k++) {
      if (prev_x[0] == s->parts[k].x[0] && prev_x[1] == s->parts[k].x[1] &&
          prev_x[2] == s->parts[k].x[2]) {
        if (e->verbose)
          message("Two particles occupy location: %f %f %f id=%lld id=%lld",
                  prev_x[0], prev_x[1], prev_x[2], *prev_id, s->parts[k].id);
        failed++;
      }
      prev_x = s->parts[k].x;
      prev_id = &s->parts[k].id;
    }
    if (failed > 0)
      error(
          "Have %d particle pairs with the same locations.\n"
          "Cannot continue",
          failed);
  }

  /* Also check any gparts. This is not supposed to be fatal so only warn. */
  if (s->nr_gparts > 0) {
    int failed = 0;
    double *prev_x = s->gparts[0].x;
    for (size_t k = 1; k < s->nr_gparts; k++) {
      if (prev_x[0] == s->gparts[k].x[0] && prev_x[1] == s->gparts[k].x[1] &&
          prev_x[2] == s->gparts[k].x[2]) {
        if (e->verbose)
          message("Two gparts occupy location: %f %f %f / %f %f %f", prev_x[0],
                  prev_x[1], prev_x[2], s->gparts[k].x[0], s->gparts[k].x[1],
                  s->gparts[k].x[2]);
        failed++;
      }
      prev_x = s->gparts[k].x;
    }
    if (failed > 0)
      message(
          "WARNING: found %d gpart pairs at the same location. "
          "That is not optimal",
          failed);
  }

  /* Check the top-level cell h_max matches the particles as these can be
   * updated in the the ghost tasks (only a problem if the ICs estimates for h
   * are too small). Note this must be followed by a rebuild as sub-cells will
   * not be updated until that is done. */
  if (s->cells_top != NULL && s->nr_parts > 0) {
    for (int i = 0; i < s->nr_cells; i++) {
      struct cell *c = &s->cells_top[i];
      if (c->nodeID == engine_rank && c->count > 0) {
        float part_h_max = c->parts[0].h;
        for (int k = 1; k < c->count; k++) {
          if (c->parts[k].h > part_h_max) part_h_max = c->parts[k].h;
        }
        c->h_max = max(part_h_max, c->h_max);
      }
    }
  }

  clocks_gettime(&time2);

#ifdef SWIFT_DEBUG_CHECKS
  space_check_timesteps(e->s);
  part_verify_links(e->s->parts, e->s->gparts, e->s->sparts, e->s->nr_parts,
                    e->s->nr_gparts, e->s->nr_sparts, e->verbose);
#endif

  /* Ready to go */
  e->step = 0;
  e->forcerebuild = 1;
  e->wallclock_time = (float)clocks_diff(&time1, &time2);

  if (e->verbose) message("took %.3f %s.", e->wallclock_time, clocks_getunit());
}

/**
 * @brief Let the #engine loose to compute the forces.
 *
 * @param e The #engine.
 */
void engine_step(struct engine *e) {

  TIMER_TIC2;

  struct clocks_time time1, time2;
  clocks_gettime(&time1);

#ifdef SWIFT_DEBUG_TASKS
  e->tic_step = getticks();
#endif

  if (e->nodeID == 0) {

    /* Print some information to the screen */
    printf(
        "  %6d %14e %14e %10.5f %14e %4d %4d %12lld %12lld %12lld %21.3f %6d\n",
        e->step, e->time, e->cosmology->a, e->cosmology->z, e->time_step,
        e->min_active_bin, e->max_active_bin, e->updates, e->g_updates,
        e->s_updates, e->wallclock_time, e->step_props);
    fflush(stdout);

    if (!e->restarting)
      fprintf(e->file_timesteps,
              "  %6d %14e %14e %10.5f %14e %4d %4d %12lld %12lld %12lld %21.3f "
              "%6d\n",
              e->step, e->time, e->cosmology->a, e->cosmology->z, e->time_step,
              e->min_active_bin, e->max_active_bin, e->updates, e->g_updates,
              e->s_updates, e->wallclock_time, e->step_props);
    fflush(e->file_timesteps);
  }

  /* We need some cells to exist but not the whole task stuff. */
  if (e->restarting) space_rebuild(e->s, e->verbose);

  /* Move forward in time */
  e->ti_old = e->ti_current;
  e->ti_current = e->ti_end_min;
  e->max_active_bin = get_max_active_bin(e->ti_end_min);
  e->min_active_bin = get_min_active_bin(e->ti_current, e->ti_old);
  e->step += 1;
  e->step_props = engine_step_prop_none;

  /* When restarting, move everyone to the current time. */
  if (e->restarting) engine_drift_all(e);

  /* Get the physical value of the time and time-step size */
  if (e->policy & engine_policy_cosmology) {
    e->time_old = e->time;
    cosmology_update(e->cosmology, e->physical_constants, e->ti_current);
    e->time = e->cosmology->time;
    e->time_step = e->time - e->time_old;
  } else {
    e->time = e->ti_current * e->time_base + e->time_begin;
    e->time_old = e->ti_old * e->time_base + e->time_begin;
    e->time_step = (e->ti_current - e->ti_old) * e->time_base;
  }

  /*****************************************************/
  /* OK, we now know what the next end of time-step is */
  /*****************************************************/

  /* Update the softening lengths */
  if (e->policy & engine_policy_self_gravity)
    gravity_update(e->gravity_properties, e->cosmology);

  /* Trigger a tree-rebuild if we passed the frequency threshold */
  if ((e->policy & engine_policy_self_gravity) &&
      ((double)e->g_updates_since_rebuild >
       ((double)e->total_nr_gparts) * e->gravity_properties->rebuild_frequency))
    e->forcerebuild = 1;

  /* Are we drifting everything (a la Gadget/GIZMO) ? */
  if (e->policy & engine_policy_drift_all && !e->forcerebuild)
    engine_drift_all(e);

  /* Are we reconstructing the multipoles or drifting them ?*/
  if ((e->policy & engine_policy_self_gravity) && !e->forcerebuild) {

    if (e->policy & engine_policy_reconstruct_mpoles)
      engine_reconstruct_multipoles(e);
    else
      engine_drift_top_multipoles(e);
  }

#ifdef WITH_MPI
  /* Repartition the space amongst the nodes? */
  engine_repartition_trigger(e);
#endif

  /* Prepare the tasks to be launched, rebuild or repartition if needed. */
  engine_prepare(e);

  /* Print the number of active tasks ? */
  if (e->verbose) engine_print_task_counts(e);

/* Dump local cells and active particle counts. */
/* dumpCells("cells", 0, 0, 0, 0, e->s, e->nodeID, e->step); */

#ifdef SWIFT_DEBUG_CHECKS
  /* Check that we have the correct total mass in the top-level multipoles */
  long long num_gpart_mpole = 0;
  if (e->policy & engine_policy_self_gravity) {
    for (int i = 0; i < e->s->nr_cells; ++i)
      num_gpart_mpole += e->s->cells_top[i].multipole->m_pole.num_gpart;
    if (num_gpart_mpole != e->total_nr_gparts)
      error(
          "Multipoles don't contain the total number of gpart mpoles=%lld "
          "ngparts=%lld",
          num_gpart_mpole, e->total_nr_gparts);
  }
#endif

#ifdef SWIFT_GRAVITY_FORCE_CHECKS
  /* Run the brute-force gravity calculation for some gparts */
  if (e->policy & engine_policy_self_gravity)
    gravity_exact_force_compute(e->s, e);
#endif

  /* Start all the tasks. */
  TIMER_TIC;
  engine_launch(e);
  TIMER_TOC(timer_runners);

#ifdef SWIFT_GRAVITY_FORCE_CHECKS
  /* Check the accuracy of the gravity calculation */
  if (e->policy & engine_policy_self_gravity)
    gravity_exact_force_check(e->s, e, 1e-1);
#endif

  /* Collect information about the next time-step */
  engine_collect_end_of_step(e, 0);
  e->forcerebuild = e->collect_group1.forcerebuild;

  /* Now apply all the collected time step updates and particle counts. */
  collectgroup1_apply(&e->collect_group1, e);
  e->updates_since_rebuild += e->collect_group1.updates;
  e->g_updates_since_rebuild += e->collect_group1.g_updates;
  e->s_updates_since_rebuild += e->collect_group1.s_updates;

  /********************************************************/
  /* OK, we are done with the regular stuff. Time for i/o */
  /********************************************************/

  /* Create a restart file if needed. */
  engine_dump_restarts(e, 0, e->restart_onexit && engine_is_done(e));

  /* Save some statistics ? */
  int save_stats = 0;
  if (e->ti_end_min >= e->ti_next_stats && e->ti_next_stats > 0) save_stats = 1;

  /* Do we want a snapshot? */
  int dump_snapshot = 0;
  if (e->ti_end_min >= e->ti_next_snapshot && e->ti_next_snapshot > 0)
    dump_snapshot = 1;

  /* Do we want to perform structure finding? */
  int run_stf = 0;
  if ((e->policy & engine_policy_structure_finding)) {
    if (e->stf_output_freq_format == STEPS && e->step % e->deltaStepSTF == 0)
      run_stf = 1;
    else if (e->stf_output_freq_format == TIME &&
             e->ti_end_min >= e->ti_nextSTF && e->ti_nextSTF > 0)
      run_stf = 1;
  }

  /* Store information before attempting extra dump-related drifts */
  integertime_t ti_current = e->ti_current;
  timebin_t max_active_bin = e->max_active_bin;
  double time = e->time;

  /* Write some form of output */
  if (dump_snapshot && save_stats) {

    /* If both, need to figure out which one occurs first */
    if (e->ti_next_stats == e->ti_next_snapshot) {

      /* Let's fake that we are at the common dump time */
      e->ti_current = e->ti_next_snapshot;
      e->max_active_bin = 0;
      if (!(e->policy & engine_policy_cosmology))
        e->time = e->ti_next_snapshot * e->time_base + e->time_begin;

      /* Drift everyone */
      engine_drift_all(e);

      /* Dump everything */
      engine_print_stats(e);
      engine_dump_snapshot(e);

    } else if (e->ti_next_stats < e->ti_next_snapshot) {

      /* Let's fake that we are at the stats dump time */
      e->ti_current = e->ti_next_stats;
      e->max_active_bin = 0;
      if (!(e->policy & engine_policy_cosmology))
        e->time = e->ti_next_stats * e->time_base + e->time_begin;

      /* Drift everyone */
      engine_drift_all(e);

      /* Dump stats */
      engine_print_stats(e);

      /* Let's fake that we are at the snapshot dump time */
      e->ti_current = e->ti_next_snapshot;
      e->max_active_bin = 0;
      if (!(e->policy & engine_policy_cosmology))
        e->time = e->ti_next_snapshot * e->time_base + e->time_begin;

      /* Drift everyone */
      engine_drift_all(e);

      /* Dump snapshot */
      engine_dump_snapshot(e);

    } else if (e->ti_next_stats > e->ti_next_snapshot) {

      /* Let's fake that we are at the snapshot dump time */
      e->ti_current = e->ti_next_snapshot;
      e->max_active_bin = 0;
      if (!(e->policy & engine_policy_cosmology))
        e->time = e->ti_next_snapshot * e->time_base + e->time_begin;

      /* Drift everyone */
      engine_drift_all(e);

      /* Dump snapshot */
      engine_dump_snapshot(e);

      /* Let's fake that we are at the stats dump time */
      e->ti_current = e->ti_next_stats;
      e->max_active_bin = 0;
      if (!(e->policy & engine_policy_cosmology))
        e->time = e->ti_next_stats * e->time_base + e->time_begin;

      /* Drift everyone */
      engine_drift_all(e);

      /* Dump stats */
      engine_print_stats(e);
    }

    /* Let's compute the time of the next outputs */
    engine_compute_next_snapshot_time(e);
    engine_compute_next_statistics_time(e);

  } else if (dump_snapshot) {

    /* Let's fake that we are at the snapshot dump time */
    e->ti_current = e->ti_next_snapshot;
    e->max_active_bin = 0;
    if (!(e->policy & engine_policy_cosmology))
      e->time = e->ti_next_snapshot * e->time_base + e->time_begin;

    /* Drift everyone */
    engine_drift_all(e);

    /* Dump... */
    engine_dump_snapshot(e);

    /* ... and find the next output time */
    engine_compute_next_snapshot_time(e);
  } else if (save_stats) {

    /* Let's fake that we are at the stats dump time */
    e->ti_current = e->ti_next_stats;
    e->max_active_bin = 0;
    if (!(e->policy & engine_policy_cosmology))
      e->time = e->ti_next_stats * e->time_base + e->time_begin;

    /* Drift everyone */
    engine_drift_all(e);

    /* Dump */
    engine_print_stats(e);

    /* and move on */
    engine_compute_next_statistics_time(e);
  }

  /* Perform structure finding? */
  if (run_stf) {

    // MATTHIEU: Add a drift_all here. And check the order with the order i/o
    // options.

    velociraptor_invoke(e);

    /* ... and find the next output time */
    if (e->stf_output_freq_format == TIME) engine_compute_next_stf_time(e);
  }

  /* Restore the information we stored */
  e->ti_current = ti_current;
  e->max_active_bin = max_active_bin;
  e->time = time;

  TIMER_TOC2(timer_step);

  clocks_gettime(&time2);
  e->wallclock_time = (float)clocks_diff(&time1, &time2);

#ifdef SWIFT_DEBUG_TASKS
  /* Time in ticks at the end of this step. */
  e->toc_step = getticks();
#endif
}

/**
 * @brief dump restart files if it is time to do so and dumps are enabled.
 *
 * @param e the engine.
 * @param drifted_all true if a drift_all has just been performed.
 * @param force force a dump, if dumping is enabled.
 */
void engine_dump_restarts(struct engine *e, int drifted_all, int force) {

  if (e->restart_dump) {
    ticks tic = getticks();

    /* Dump when the time has arrived, or we are told to. */
    int dump = ((tic > e->restart_next) || force);

#ifdef WITH_MPI
    /* Synchronize this action from rank 0 (ticks may differ between
     * machines). */
    MPI_Bcast(&dump, 1, MPI_INT, 0, MPI_COMM_WORLD);
#endif
    if (dump) {

      if (e->nodeID == 0) message("Writing restart files");

      /* Clean out the previous saved files, if found. Do this now as we are
       * MPI synchronized. */
      restart_remove_previous(e->restart_file);

      /* Drift all particles first (may have just been done). */
      if (!drifted_all) engine_drift_all(e);
      restart_write(e, e->restart_file);

      if (e->verbose)
        message("Dumping restart files took %.3f %s",
                clocks_from_ticks(getticks() - tic), clocks_getunit());

      /* Time after which next dump will occur. */
      e->restart_next += e->restart_dt;

      /* Flag that we dumped the restarts */
      e->step_props |= engine_step_prop_restarts;
    }
  }
}

/**
 * @brief Returns 1 if the simulation has reached its end point, 0 otherwise
 */
int engine_is_done(struct engine *e) {
  return !(e->ti_current < max_nr_timesteps);
}

/**
 * @brief Unskip all the tasks that act on active cells at this time.
 *
 * @param e The #engine.
 */
void engine_unskip(struct engine *e) {

  const ticks tic = getticks();
  struct space *s = e->s;

#ifdef WITH_PROFILER
  static int count = 0;
  char filename[100];
  sprintf(filename, "/tmp/swift_runner_do_usnkip_mapper_%06i.prof", count++);
  ProfilerStart(filename);
#endif  // WITH_PROFILER

  /* Move the active local cells to the top of the list. */
  int *local_cells = e->s->local_cells_top;
  int num_active_cells = 0;
  for (int k = 0; k < s->nr_local_cells; k++) {
    struct cell *c = &s->cells_top[local_cells[k]];
    if ((e->policy & engine_policy_hydro && cell_is_active_hydro(c, e)) ||
        (e->policy &
             (engine_policy_self_gravity | engine_policy_external_gravity) &&
         cell_is_active_gravity(c, e))) {
      if (num_active_cells != k)
        memswap(&local_cells[k], &local_cells[num_active_cells], sizeof(int));
      num_active_cells += 1;
    }
  }

  /* Activate all the regular tasks */
  threadpool_map(&e->threadpool, runner_do_unskip_mapper, local_cells,
                 num_active_cells, sizeof(int), 1, e);

#ifdef WITH_PROFILER
  ProfilerStop();
#endif  // WITH_PROFILER

  if (e->verbose)
    message("took %.3f %s.", clocks_from_ticks(getticks() - tic),
            clocks_getunit());
}

/**
 * @brief Mapper function to drift *all* particle types and multipoles forward
 * in time.
 *
 * @param map_data An array of #cell%s.
 * @param num_elements Chunk size.
 * @param extra_data Pointer to an #engine.
 */
void engine_do_drift_all_mapper(void *map_data, int num_elements,
                                void *extra_data) {

  struct engine *e = (struct engine *)extra_data;
  struct cell *cells = (struct cell *)map_data;

  for (int ind = 0; ind < num_elements; ind++) {
    struct cell *c = &cells[ind];
    if (c != NULL && c->nodeID == e->nodeID) {
      /* Drift all the particles */
      cell_drift_part(c, e, 1);

      /* Drift all the g-particles */
      cell_drift_gpart(c, e, 1);
    }

    /* Drift the multipoles */
    if (e->policy & engine_policy_self_gravity) {
      cell_drift_all_multipoles(c, e);
    }
  }
}

/**
 * @brief Drift *all* particles and multipoles at all levels
 * forward to the current time.
 *
 * @param e The #engine.
 */
void engine_drift_all(struct engine *e) {

  const ticks tic = getticks();

#ifdef SWIFT_DEBUG_CHECKS
  if (e->nodeID == 0) {
    if (e->policy & engine_policy_cosmology)
      message("Drifting all to a=%e",
              exp(e->ti_current * e->time_base) * e->cosmology->a_begin);
    else
      message("Drifting all to t=%e",
              e->ti_current * e->time_base + e->time_begin);
  }
#endif

  threadpool_map(&e->threadpool, engine_do_drift_all_mapper, e->s->cells_top,
                 e->s->nr_cells, sizeof(struct cell), 0, e);

  /* Synchronize particle positions */
  space_synchronize_particle_positions(e->s);

#ifdef SWIFT_DEBUG_CHECKS
  /* Check that all cells have been drifted to the current time. */
  space_check_drift_point(e->s, e->ti_current,
                          e->policy & engine_policy_self_gravity);
  part_verify_links(e->s->parts, e->s->gparts, e->s->sparts, e->s->nr_parts,
                    e->s->nr_gparts, e->s->nr_sparts, e->verbose);
#endif

  if (e->verbose)
    message("took %.3f %s.", clocks_from_ticks(getticks() - tic),
            clocks_getunit());
}

/**
 * @brief Mapper function to drift *all* top-level multipoles forward in
 * time.
 *
 * @param map_data An array of #cell%s.
 * @param num_elements Chunk size.
 * @param extra_data Pointer to an #engine.
 */
void engine_do_drift_top_multipoles_mapper(void *map_data, int num_elements,
                                           void *extra_data) {

  struct engine *e = (struct engine *)extra_data;
  struct cell *cells = (struct cell *)map_data;

  for (int ind = 0; ind < num_elements; ind++) {
    struct cell *c = &cells[ind];
    if (c != NULL) {

      /* Drift the multipole at this level only */
      if (c->ti_old_multipole != e->ti_current) cell_drift_multipole(c, e);
    }
  }
}

/**
 * @brief Drift *all* top-level multipoles forward to the current time.
 *
 * @param e The #engine.
 */
void engine_drift_top_multipoles(struct engine *e) {

  const ticks tic = getticks();

  threadpool_map(&e->threadpool, engine_do_drift_top_multipoles_mapper,
                 e->s->cells_top, e->s->nr_cells, sizeof(struct cell), 0, e);

#ifdef SWIFT_DEBUG_CHECKS
  /* Check that all cells have been drifted to the current time. */
  space_check_top_multipoles_drift_point(e->s, e->ti_current);
#endif

  if (e->verbose)
    message("took %.3f %s.", clocks_from_ticks(getticks() - tic),
            clocks_getunit());
}

void engine_do_reconstruct_multipoles_mapper(void *map_data, int num_elements,
                                             void *extra_data) {

  struct engine *e = (struct engine *)extra_data;
  struct cell *cells = (struct cell *)map_data;

  for (int ind = 0; ind < num_elements; ind++) {
    struct cell *c = &cells[ind];
    if (c != NULL && c->nodeID == e->nodeID) {

      /* Construct the multipoles in this cell hierarchy */
      cell_make_multipoles(c, e->ti_current);
    }
  }
}

/**
 * @brief Reconstruct all the multipoles at all the levels in the tree.
 *
 * @param e The #engine.
 */
void engine_reconstruct_multipoles(struct engine *e) {

  const ticks tic = getticks();

#ifdef SWIFT_DEBUG_CHECKS
  if (e->nodeID == 0) {
    if (e->policy & engine_policy_cosmology)
      message("Reconstructing multipoles at a=%e",
              exp(e->ti_current * e->time_base) * e->cosmology->a_begin);
    else
      message("Reconstructing multipoles at t=%e",
              e->ti_current * e->time_base + e->time_begin);
  }
#endif

  threadpool_map(&e->threadpool, engine_do_reconstruct_multipoles_mapper,
                 e->s->cells_top, e->s->nr_cells, sizeof(struct cell), 0, e);

  if (e->verbose)
    message("took %.3f %s.", clocks_from_ticks(getticks() - tic),
            clocks_getunit());
}

/**
 * @brief Create and fill the proxies.
 *
 * @param e The #engine.
 */
void engine_makeproxies(struct engine *e) {

#ifdef WITH_MPI
  const int nodeID = e->nodeID;
  const struct space *s = e->s;
  const int *cdim = s->cdim;
  const int periodic = s->periodic;

  /* Get some info about the physics */
  const double *dim = s->dim;
  const struct gravity_props *props = e->gravity_properties;
  const double theta_crit2 = props->theta_crit2;
  const int with_hydro = (e->policy & engine_policy_hydro);
  const int with_gravity = (e->policy & engine_policy_self_gravity);

  /* Handle on the cells and proxies */
  struct cell *cells = s->cells_top;
  struct proxy *proxies = e->proxies;

  /* Let's time this */
  const ticks tic = getticks();

  /* Prepare the proxies and the proxy index. */
  if (e->proxy_ind == NULL)
    if ((e->proxy_ind = (int *)malloc(sizeof(int) * e->nr_nodes)) == NULL)
      error("Failed to allocate proxy index.");
  for (int k = 0; k < e->nr_nodes; k++) e->proxy_ind[k] = -1;
  e->nr_proxies = 0;

  /* Compute how many cells away we need to walk */
  int delta = 1; /*hydro case */
  if (with_gravity) {
    const double distance = 2.5 * cells[0].width[0] / props->theta_crit;
    delta = (int)(distance / cells[0].width[0]) + 1;
  }

  /* Let's be verbose about this choice */
  if (e->verbose)
    message("Looking for proxies up to %d top-level cells away", delta);

  /* Loop over each cell in the space. */
  int ind[3];
  for (ind[0] = 0; ind[0] < cdim[0]; ind[0]++) {
    for (ind[1] = 0; ind[1] < cdim[1]; ind[1]++) {
      for (ind[2] = 0; ind[2] < cdim[2]; ind[2]++) {

        /* Get the cell ID. */
        const int cid = cell_getid(cdim, ind[0], ind[1], ind[2]);

        double CoM_i[3] = {0., 0., 0.};
        double r_max_i = 0.;

        if (with_gravity) {

          /* Get ci's multipole */
          const struct gravity_tensors *multi_i = cells[cid].multipole;
          CoM_i[0] = multi_i->CoM[0];
          CoM_i[1] = multi_i->CoM[1];
          CoM_i[2] = multi_i->CoM[2];
          r_max_i = multi_i->r_max;
        }

        /* Loop over all its neighbours (periodic). */
        for (int i = -delta; i <= delta; i++) {
          int ii = ind[0] + i;
          if (ii >= cdim[0])
            ii -= cdim[0];
          else if (ii < 0)
            ii += cdim[0];
          for (int j = -delta; j <= delta; j++) {
            int jj = ind[1] + j;
            if (jj >= cdim[1])
              jj -= cdim[1];
            else if (jj < 0)
              jj += cdim[1];
            for (int k = -delta; k <= delta; k++) {
              int kk = ind[2] + k;
              if (kk >= cdim[2])
                kk -= cdim[2];
              else if (kk < 0)
                kk += cdim[2];

              /* Get the cell ID. */
              const int cjd = cell_getid(cdim, ii, jj, kk);

              /* Early abort (same cell) */
              if (cid == cjd) continue;

              /* Early abort (both same node) */
              if (cells[cid].nodeID == nodeID && cells[cjd].nodeID == nodeID)
                continue;

              /* Early abort (both foreign node) */
              if (cells[cid].nodeID != nodeID && cells[cjd].nodeID != nodeID)
                continue;

              int proxy_type = 0;

              /* In the hydro case, only care about neighbours */
              if (with_hydro) {

                /* This is super-ugly but checks for direct neighbours */
                /* with periodic BC */
                if (((abs(ind[0] - ii) <= 1 ||
                      abs(ind[0] - ii - cdim[0]) <= 1 ||
                      abs(ind[0] - ii + cdim[0]) <= 1) &&
                     (abs(ind[1] - jj) <= 1 ||
                      abs(ind[1] - jj - cdim[1]) <= 1 ||
                      abs(ind[1] - jj + cdim[1]) <= 1) &&
                     (abs(ind[2] - kk) <= 1 ||
                      abs(ind[2] - kk - cdim[2]) <= 1 ||
                      abs(ind[2] - kk + cdim[2]) <= 1)))
                  proxy_type |= (int)proxy_cell_type_hydro;
              }

              /* In the gravity case, check distances using the MAC. */
              if (with_gravity) {

                /* Get cj's multipole */
                const struct gravity_tensors *multi_j = cells[cjd].multipole;
                const double CoM_j[3] = {multi_j->CoM[0], multi_j->CoM[1],
                                         multi_j->CoM[2]};
                const double r_max_j = multi_j->r_max;

                /* Let's compute the current distance between the cell pair*/
                double dx = CoM_i[0] - CoM_j[0];
                double dy = CoM_i[1] - CoM_j[1];
                double dz = CoM_i[2] - CoM_j[2];

                /* Apply BC */
                if (periodic) {
                  dx = nearest(dx, dim[0]);
                  dy = nearest(dy, dim[1]);
                  dz = nearest(dz, dim[2]);
                }
                const double r2 = dx * dx + dy * dy + dz * dz;

                /* Are we too close for M2L? */
                if (!gravity_M2L_accept(r_max_i, r_max_j, theta_crit2, r2))
                  proxy_type |= (int)proxy_cell_type_gravity;
              }

              /* Abort if not in range at all */
              if (proxy_type == proxy_cell_type_none) continue;

              /* Add to proxies? */
              if (cells[cid].nodeID == nodeID && cells[cjd].nodeID != nodeID) {

                /* Do we already have a relationship with this node? */
                int pid = e->proxy_ind[cells[cjd].nodeID];
                if (pid < 0) {
                  if (e->nr_proxies == engine_maxproxies)
                    error("Maximum number of proxies exceeded.");

                  /* Ok, start a new proxy for this pair of nodes */
                  proxy_init(&proxies[e->nr_proxies], e->nodeID,
                             cells[cjd].nodeID);

                  /* Store the information */
                  e->proxy_ind[cells[cjd].nodeID] = e->nr_proxies;
                  pid = e->nr_proxies;
                  e->nr_proxies += 1;
                }

                /* Add the cell to the proxy */
                proxy_addcell_in(&proxies[pid], &cells[cjd], proxy_type);
                proxy_addcell_out(&proxies[pid], &cells[cid], proxy_type);

                /* Store info about where to send the cell */
                cells[cid].sendto |= (1ULL << pid);
              }

              /* Same for the symmetric case? */
              if (cells[cjd].nodeID == nodeID && cells[cid].nodeID != nodeID) {

                /* Do we already have a relationship with this node? */
                int pid = e->proxy_ind[cells[cid].nodeID];
                if (pid < 0) {
                  if (e->nr_proxies == engine_maxproxies)
                    error("Maximum number of proxies exceeded.");

                  /* Ok, start a new proxy for this pair of nodes */
                  proxy_init(&proxies[e->nr_proxies], e->nodeID,
                             cells[cid].nodeID);

                  /* Store the information */
                  e->proxy_ind[cells[cid].nodeID] = e->nr_proxies;
                  pid = e->nr_proxies;
                  e->nr_proxies += 1;
                }

                /* Add the cell to the proxy */
                proxy_addcell_in(&proxies[pid], &cells[cid], proxy_type);
                proxy_addcell_out(&proxies[pid], &cells[cjd], proxy_type);

                /* Store info about where to send the cell */
                cells[cjd].sendto |= (1ULL << pid);
              }
            }
          }
        }
      }
    }
  }

  /* Be clear about the time */
  if (e->verbose)
    message("took %.3f %s.", clocks_from_ticks(getticks() - tic),
            clocks_getunit());
#else
  error("SWIFT was not compiled with MPI support.");
#endif
}

/**
 * @brief Split the underlying space into regions and assign to separate nodes.
 *
 * @param e The #engine.
 * @param initial_partition structure defining the cell partition technique
 */
void engine_split(struct engine *e, struct partition *initial_partition) {

#ifdef WITH_MPI
  struct space *s = e->s;

  /* Do the initial partition of the cells. */
  partition_initial_partition(initial_partition, e->nodeID, e->nr_nodes, s);

  /* Make the proxies. */
  engine_makeproxies(e);

  /* Re-allocate the local parts. */
  if (e->verbose)
    message("Re-allocating parts array from %zu to %zu.", s->size_parts,
            (size_t)(s->nr_parts * 1.2));
  s->size_parts = s->nr_parts * 1.2;
  struct part *parts_new = NULL;
  struct xpart *xparts_new = NULL;
  if (posix_memalign((void **)&parts_new, part_align,
                     sizeof(struct part) * s->size_parts) != 0 ||
      posix_memalign((void **)&xparts_new, xpart_align,
                     sizeof(struct xpart) * s->size_parts) != 0)
    error("Failed to allocate new part data.");
  if (s->nr_parts > 0) {
    memcpy(parts_new, s->parts, sizeof(struct part) * s->nr_parts);
    memcpy(xparts_new, s->xparts, sizeof(struct xpart) * s->nr_parts);
  }
  free(s->parts);
  free(s->xparts);
  s->parts = parts_new;
  s->xparts = xparts_new;

  /* Re-link the gparts to their parts. */
  if (s->nr_parts > 0 && s->nr_gparts > 0)
    part_relink_gparts_to_parts(s->parts, s->nr_parts, 0);

  /* Re-allocate the local sparts. */
  if (e->verbose)
    message("Re-allocating sparts array from %zu to %zu.", s->size_sparts,
            (size_t)(s->nr_sparts * 1.2));
  s->size_sparts = s->nr_sparts * 1.2;
  struct spart *sparts_new = NULL;
  if (posix_memalign((void **)&sparts_new, spart_align,
                     sizeof(struct spart) * s->size_sparts) != 0)
    error("Failed to allocate new spart data.");
  if (s->nr_sparts > 0)
    memcpy(sparts_new, s->sparts, sizeof(struct spart) * s->nr_sparts);
  free(s->sparts);
  s->sparts = sparts_new;

  /* Re-link the gparts to their sparts. */
  if (s->nr_sparts > 0 && s->nr_gparts > 0)
    part_relink_gparts_to_sparts(s->sparts, s->nr_sparts, 0);

  /* Re-allocate the local gparts. */
  if (e->verbose)
    message("Re-allocating gparts array from %zu to %zu.", s->size_gparts,
            (size_t)(s->nr_gparts * 1.2));
  s->size_gparts = s->nr_gparts * 1.2;
  struct gpart *gparts_new = NULL;
  if (posix_memalign((void **)&gparts_new, gpart_align,
                     sizeof(struct gpart) * s->size_gparts) != 0)
    error("Failed to allocate new gpart data.");
  if (s->nr_gparts > 0)
    memcpy(gparts_new, s->gparts, sizeof(struct gpart) * s->nr_gparts);
  free(s->gparts);
  s->gparts = gparts_new;

  /* Re-link the parts. */
  if (s->nr_parts > 0 && s->nr_gparts > 0)
    part_relink_parts_to_gparts(s->gparts, s->nr_gparts, s->parts);

  /* Re-link the sparts. */
  if (s->nr_sparts > 0 && s->nr_gparts > 0)
    part_relink_sparts_to_gparts(s->gparts, s->nr_gparts, s->sparts);

#ifdef SWIFT_DEBUG_CHECKS

  /* Verify that the links are correct */
  part_verify_links(s->parts, s->gparts, s->sparts, s->nr_parts, s->nr_gparts,
                    s->nr_sparts, e->verbose);
#endif

#else
  error("SWIFT was not compiled with MPI support.");
#endif
}

/**
 * @brief Writes a snapshot with the current state of the engine
 *
 * @param e The #engine.
 */
void engine_dump_snapshot(struct engine *e) {

  struct clocks_time time1, time2;
  clocks_gettime(&time1);

#ifdef SWIFT_DEBUG_CHECKS
  /* Check that all cells have been drifted to the current time.
   * That can include cells that have not
   * previously been active on this rank. */
  space_check_drift_point(e->s, e->ti_current,
                          e->policy & engine_policy_self_gravity);

  /* Be verbose about this */
  if (e->nodeID == 0) {
    if (e->policy & engine_policy_cosmology)
      message("Dumping snapshot at a=%e",
              exp(e->ti_current * e->time_base) * e->cosmology->a_begin);
    else
      message("Dumping snapshot at t=%e",
              e->ti_current * e->time_base + e->time_begin);
  }
#else
  if (e->verbose) {
    if (e->policy & engine_policy_cosmology)
      message("Dumping snapshot at a=%e",
              exp(e->ti_current * e->time_base) * e->cosmology->a_begin);
    else
      message("Dumping snapshot at t=%e",
              e->ti_current * e->time_base + e->time_begin);
  }
#endif

/* Dump... */
#if defined(HAVE_HDF5)
#if defined(WITH_MPI)
#if defined(HAVE_PARALLEL_HDF5)
  write_output_parallel(e, e->snapshot_base_name, e->internal_units,
                        e->snapshot_units, e->nodeID, e->nr_nodes,
                        MPI_COMM_WORLD, MPI_INFO_NULL);
#else
  write_output_serial(e, e->snapshot_base_name, e->internal_units,
                      e->snapshot_units, e->nodeID, e->nr_nodes, MPI_COMM_WORLD,
                      MPI_INFO_NULL);
#endif
#else
  write_output_single(e, e->snapshot_base_name, e->internal_units,
                      e->snapshot_units);
#endif
#endif

  /* Flag that we dumped a snapshot */
  e->step_props |= engine_step_prop_snapshot;

  clocks_gettime(&time2);
  if (e->verbose)
    message("writing particle properties took %.3f %s.",
            (float)clocks_diff(&time1, &time2), clocks_getunit());
}

#ifdef HAVE_SETAFFINITY
/**
 * @brief Returns the initial affinity the main thread is using.
 */
cpu_set_t *engine_entry_affinity(void) {

  static int use_entry_affinity = 0;
  static cpu_set_t entry_affinity;

  if (!use_entry_affinity) {
    pthread_t engine = pthread_self();
    pthread_getaffinity_np(engine, sizeof(entry_affinity), &entry_affinity);
    use_entry_affinity = 1;
  }

  return &entry_affinity;
}
#endif

/**
 * @brief  Ensure the NUMA node on which we initialise (first touch) everything
 * doesn't change before engine_init allocates NUMA-local workers.
 */
void engine_pin(void) {

#ifdef HAVE_SETAFFINITY
  cpu_set_t *entry_affinity = engine_entry_affinity();
  int pin;
  for (pin = 0; pin < CPU_SETSIZE && !CPU_ISSET(pin, entry_affinity); ++pin)
    ;

  cpu_set_t affinity;
  CPU_ZERO(&affinity);
  CPU_SET(pin, &affinity);
  if (sched_setaffinity(0, sizeof(affinity), &affinity) != 0) {
    error("failed to set engine's affinity");
  }
#else
  error("SWIFT was not compiled with support for pinning.");
#endif
}

/**
 * @brief Unpins the main thread.
 */
void engine_unpin(void) {
#ifdef HAVE_SETAFFINITY
  pthread_t main_thread = pthread_self();
  cpu_set_t *entry_affinity = engine_entry_affinity();
  pthread_setaffinity_np(main_thread, sizeof(*entry_affinity), entry_affinity);
#else
  error("SWIFT was not compiled with support for pinning.");
#endif
}

/**
 * @brief init an engine struct with the necessary properties for the
 *        simulation.
 *
 * Note do not use when restarting. Engine initialisation
 * is completed by a call to engine_config().
 *
 * @param e The #engine.
 * @param s The #space in which this #runner will run.
 * @param params The parsed parameter file.
 * @param Ngas total number of gas particles in the simulation.
 * @param Ngparts total number of gravity particles in the simulation.
 * @param Nstars total number of star particles in the simulation.
 * @param policy The queuing policy to use.
 * @param verbose Is this #engine talkative ?
 * @param reparttype What type of repartition algorithm are we using ?
 * @param internal_units The system of units used internally.
 * @param physical_constants The #phys_const used for this run.
 * @param cosmo The #cosmology used for this run.
 * @param hydro The #hydro_props used for this run.
 * @param gravity The #gravity_props used for this run.
 * @param mesh The #pm_mesh used for the long-range periodic forces.
 * @param potential The properties of the external potential.
 * @param cooling_func The properties of the cooling function.
 * @param chemistry The chemistry information.
 * @param sourceterms The properties of the source terms function.
 */
void engine_init(struct engine *e, struct space *s, struct swift_params *params,
                 long long Ngas, long long Ngparts, long long Nstars,
                 int policy, int verbose, struct repartition *reparttype,
                 const struct unit_system *internal_units,
                 const struct phys_const *physical_constants,
                 struct cosmology *cosmo, const struct hydro_props *hydro,
                 struct gravity_props *gravity, struct pm_mesh *mesh,
                 const struct external_potential *potential,
                 const struct cooling_function_data *cooling_func,
                 const struct chemistry_global_data *chemistry,
                 struct sourceterms *sourceterms) {

  /* Clean-up everything */
  bzero(e, sizeof(struct engine));

  /* Store the all values in the fields of the engine. */
  e->s = s;
  e->policy = policy;
  e->step = 0;
  e->total_nr_parts = Ngas;
  e->total_nr_gparts = Ngparts;
  e->total_nr_sparts = Nstars;
  e->proxy_ind = NULL;
  e->nr_proxies = 0;
  e->reparttype = reparttype;
  e->ti_old = 0;
  e->ti_current = 0;
  e->time_step = 0.;
  e->time_base = 0.;
  e->time_base_inv = 0.;
  e->time_begin = 0.;
  e->time_end = 0.;
  e->max_active_bin = num_time_bins;
  e->min_active_bin = 1;
  e->internal_units = internal_units;
  e->a_first_snapshot =
      parser_get_opt_param_double(params, "Snapshots:scale_factor_first", 0.1);
  e->time_first_snapshot =
      parser_get_opt_param_double(params, "Snapshots:time_first", 0.);
  e->delta_time_snapshot =
      parser_get_param_double(params, "Snapshots:delta_time");
  e->outputlist_snapshots = NULL;
  e->outputlist_stats = NULL;
  e->ti_next_snapshot = 0;
  parser_get_param_string(params, "Snapshots:basename", e->snapshot_base_name);
  e->snapshot_compression =
      parser_get_opt_param_int(params, "Snapshots:compression", 0);
  e->snapshot_label_delta =
      parser_get_opt_param_int(params, "Snapshots:label_delta", 1);
  e->snapshot_units = (struct unit_system *)malloc(sizeof(struct unit_system));
  units_init_default(e->snapshot_units, params, "Snapshots", internal_units);
  e->snapshot_output_count = 0;
  e->dt_min = parser_get_param_double(params, "TimeIntegration:dt_min");
  e->dt_max = parser_get_param_double(params, "TimeIntegration:dt_max");
  e->dt_max_RMS_displacement = FLT_MAX;
  e->max_RMS_displacement_factor = parser_get_opt_param_double(
      params, "TimeIntegration:max_dt_RMS_factor", 0.25);
  e->a_first_statistics =
      parser_get_opt_param_double(params, "Statistics:scale_factor_first", 0.1);
  e->time_first_statistics =
      parser_get_opt_param_double(params, "Statistics:time_first", 0.);
  e->delta_time_statistics =
      parser_get_param_double(params, "Statistics:delta_time");
  e->ti_next_stats = 0;
  e->verbose = verbose;
  e->wallclock_time = 0.f;
  e->physical_constants = physical_constants;
  e->cosmology = cosmo;
  e->hydro_properties = hydro;
  e->gravity_properties = gravity;
  e->mesh = mesh;
  e->external_potential = potential;
  e->cooling_func = cooling_func;
  e->chemistry = chemistry;
  e->sourceterms = sourceterms;
  e->parameter_file = params;
#ifdef WITH_MPI
  e->cputime_last_step = 0;
  e->last_repartition = 0;
#endif

  /* Make the space link back to the engine. */
  s->e = e;

  /* Setup the timestep if non-cosmological */
  if (!(e->policy & engine_policy_cosmology)) {
    e->time_begin =
        parser_get_param_double(params, "TimeIntegration:time_begin");
    e->time_end = parser_get_param_double(params, "TimeIntegration:time_end");
    e->time_old = e->time_begin;
    e->time = e->time_begin;

    e->time_base = (e->time_end - e->time_begin) / max_nr_timesteps;
    e->time_base_inv = 1.0 / e->time_base;
    e->ti_current = 0;
  } else {

    e->time_begin = e->cosmology->time_begin;
    e->time_end = e->cosmology->time_end;
    e->time_old = e->time_begin;
    e->time = e->time_begin;

    /* Copy the relevent information from the cosmology model */
    e->time_base = e->cosmology->time_base;
    e->time_base_inv = e->cosmology->time_base_inv;
    e->ti_current = 0;
  }

  engine_init_outputlists(e, params);
}

/**
 * @brief configure an engine with the given number of threads, queues
 *        and core affinity. Also initialises the scheduler and opens various
 *        output files, computes the next timestep and initialises the
 *        threadpool.
 *
 * Assumes the engine is correctly initialised i.e. is restored from a restart
 * file or has been setup by engine_init(). When restarting any output log
 * files are positioned so that further output is appended. Note that
 * parameters are not read from the engine, just the parameter file, this
 * allows values derived in this function to be changed between runs.
 * When not restarting params should be the same as given to engine_init().
 *
 * @param restart true when restarting the application.
 * @param e The #engine.
 * @param params The parsed parameter file.
 * @param nr_nodes The number of MPI ranks.
 * @param nodeID The MPI rank of this node.
 * @param nr_threads The number of threads per MPI rank.
 * @param with_aff use processor affinity, if supported.
 * @param verbose Is this #engine talkative ?
 * @param restart_file The name of our restart file.
 */
void engine_config(int restart, struct engine *e, struct swift_params *params,
                   int nr_nodes, int nodeID, int nr_threads, int with_aff,
                   int verbose, const char *restart_file) {

  /* Store the values and initialise global fields. */
  e->nodeID = nodeID;
  e->nr_threads = nr_threads;
  e->nr_nodes = nr_nodes;
  e->proxy_ind = NULL;
  e->nr_proxies = 0;
  e->forcerebuild = 1;
  e->forcerepart = 0;
  e->restarting = restart;
  e->step_props = engine_step_prop_none;
  e->links = NULL;
  e->nr_links = 0;
  e->file_stats = NULL;
  e->file_timesteps = NULL;
  e->verbose = verbose;
  e->wallclock_time = 0.f;
  e->restart_dump = 0;
  e->restart_file = restart_file;
  e->restart_next = 0;
  e->restart_dt = 0;
  e->timeFirstSTFOutput = 0;
  engine_rank = nodeID;

  /* Initialise VELOCIraptor. */
  if (e->policy & engine_policy_structure_finding) {
    parser_get_param_string(params, "StructureFinding:basename",
                            e->stfBaseName);
    e->timeFirstSTFOutput =
        parser_get_param_double(params, "StructureFinding:time_first");
    e->a_first_stf = parser_get_opt_param_double(
        params, "StructureFinding:scale_factor_first", 0.1);
    // velociraptor_init(e);
    e->stf_output_freq_format =
        parser_get_param_int(params, "StructureFinding:output_time_format");
    if (e->stf_output_freq_format == STEPS) {
      e->deltaStepSTF =
          parser_get_param_int(params, "StructureFinding:delta_step");
    } else if (e->stf_output_freq_format == TIME) {
      e->deltaTimeSTF =
          parser_get_param_double(params, "StructureFinding:delta_time");
    } else
      error(
          "Invalid flag (%d) set for output time format of structure finding.",
          e->stf_output_freq_format);
  }

  /* Get the number of queues */
  int nr_queues =
      parser_get_opt_param_int(params, "Scheduler:nr_queues", nr_threads);
  if (nr_queues <= 0) nr_queues = e->nr_threads;
  if (nr_queues != nr_threads)
    message("Number of task queues set to %d", nr_queues);
  e->s->nr_queues = nr_queues;

/* Deal with affinity. For now, just figure out the number of cores. */
#if defined(HAVE_SETAFFINITY)
  const int nr_cores = sysconf(_SC_NPROCESSORS_ONLN);
  cpu_set_t *entry_affinity = engine_entry_affinity();
  const int nr_affinity_cores = CPU_COUNT(entry_affinity);

  if (nr_cores > CPU_SETSIZE) /* Unlikely, except on e.g. SGI UV. */
    error("must allocate dynamic cpu_set_t (too many cores per node)");

  char *buf = (char *)malloc((nr_cores + 1) * sizeof(char));
  buf[nr_cores] = '\0';
  for (int j = 0; j < nr_cores; ++j) {
    /* Reversed bit order from convention, but same as e.g. Intel MPI's
     * I_MPI_PIN_DOMAIN explicit mask: left-to-right, LSB-to-MSB. */
    buf[j] = CPU_ISSET(j, entry_affinity) ? '1' : '0';
  }

  if (verbose && with_aff) message("Affinity at entry: %s", buf);

  int *cpuid = NULL;
  cpu_set_t cpuset;

  if (with_aff) {

    cpuid = (int *)malloc(nr_affinity_cores * sizeof(int));

    int skip = 0;
    for (int k = 0; k < nr_affinity_cores; k++) {
      int c;
      for (c = skip; c < CPU_SETSIZE && !CPU_ISSET(c, entry_affinity); ++c)
        ;
      cpuid[k] = c;
      skip = c + 1;
    }

#if defined(HAVE_LIBNUMA) && defined(_GNU_SOURCE)
    if ((e->policy & engine_policy_cputight) != engine_policy_cputight) {

      if (numa_available() >= 0) {
        if (nodeID == 0) message("prefer NUMA-distant CPUs");

        /* Get list of numa nodes of all available cores. */
        int *nodes = (int *)malloc(nr_affinity_cores * sizeof(int));
        int nnodes = 0;
        for (int i = 0; i < nr_affinity_cores; i++) {
          nodes[i] = numa_node_of_cpu(cpuid[i]);
          if (nodes[i] > nnodes) nnodes = nodes[i];
        }
        nnodes += 1;

        /* Count cores per node. */
        int *core_counts = (int *)malloc(nnodes * sizeof(int));
        for (int i = 0; i < nr_affinity_cores; i++) {
          core_counts[nodes[i]] = 0;
        }
        for (int i = 0; i < nr_affinity_cores; i++) {
          core_counts[nodes[i]] += 1;
        }

        /* Index cores within each node. */
        int *core_indices = (int *)malloc(nr_affinity_cores * sizeof(int));
        for (int i = nr_affinity_cores - 1; i >= 0; i--) {
          core_indices[i] = core_counts[nodes[i]];
          core_counts[nodes[i]] -= 1;
        }

        /* Now sort so that we pick adjacent cpuids from different nodes
         * by sorting internal node core indices. */
        int done = 0;
        while (!done) {
          done = 1;
          for (int i = 1; i < nr_affinity_cores; i++) {
            if (core_indices[i] < core_indices[i - 1]) {
              int t = cpuid[i - 1];
              cpuid[i - 1] = cpuid[i];
              cpuid[i] = t;

              t = core_indices[i - 1];
              core_indices[i - 1] = core_indices[i];
              core_indices[i] = t;
              done = 0;
            }
          }
        }

        free(nodes);
        free(core_counts);
        free(core_indices);
      }
    }
#endif
  } else {
    if (nodeID == 0) message("no processor affinity used");

  } /* with_aff */

  /* Avoid (unexpected) interference between engine and runner threads. We can
   * do this once we've made at least one call to engine_entry_affinity and
   * maybe numa_node_of_cpu(sched_getcpu()), even if the engine isn't already
   * pinned. */
  if (with_aff) engine_unpin();
#endif

  if (with_aff && nodeID == 0) {
#ifdef HAVE_SETAFFINITY
#ifdef WITH_MPI
    printf("[%04i] %s engine_init: cpu map is [ ", nodeID,
           clocks_get_timesincestart());
#else
    printf("%s engine_init: cpu map is [ ", clocks_get_timesincestart());
#endif
    for (int i = 0; i < nr_affinity_cores; i++) printf("%i ", cpuid[i]);
    printf("].\n");
#endif
  }

  /* Are we doing stuff in parallel? */
  if (nr_nodes > 1) {
#ifndef WITH_MPI
    error("SWIFT was not compiled with MPI support.");
#else
    e->policy |= engine_policy_mpi;
    if ((e->proxies = (struct proxy *)calloc(sizeof(struct proxy),
                                             engine_maxproxies)) == NULL)
      error("Failed to allocate memory for proxies.");
    e->nr_proxies = 0;
#endif
  }

  /* Open some files */
  if (e->nodeID == 0) {

    /* When restarting append to these files. */
    const char *mode;
    if (restart)
      mode = "a";
    else
      mode = "w";

    char energyfileName[200] = "";
    parser_get_opt_param_string(params, "Statistics:energy_file_name",
                                energyfileName,
                                engine_default_energy_file_name);
    sprintf(energyfileName + strlen(energyfileName), ".txt");
    e->file_stats = fopen(energyfileName, mode);

    if (!restart) {
      fprintf(
          e->file_stats,
          "#%14s %14s %14s %14s %14s %14s %14s %14s %14s %14s %14s %14s %14s "
          "%14s %14s %14s %14s %14s %14s\n",
          "Time", "Mass", "E_tot", "E_kin", "E_int", "E_pot", "E_pot_self",
          "E_pot_ext", "E_radcool", "Entropy", "p_x", "p_y", "p_z", "ang_x",
          "ang_y", "ang_z", "com_x", "com_y", "com_z");
      fflush(e->file_stats);
    }

    char timestepsfileName[200] = "";
    parser_get_opt_param_string(params, "Statistics:timestep_file_name",
                                timestepsfileName,
                                engine_default_timesteps_file_name);

    sprintf(timestepsfileName + strlen(timestepsfileName), "_%d.txt",
            nr_nodes * nr_threads);
    e->file_timesteps = fopen(timestepsfileName, mode);

    if (!restart) {
      fprintf(
          e->file_timesteps,
          "# Host: %s\n# Branch: %s\n# Revision: %s\n# Compiler: %s, "
          "Version: %s \n# "
          "Number of threads: %d\n# Number of MPI ranks: %d\n# Hydrodynamic "
          "scheme: %s\n# Hydrodynamic kernel: %s\n# No. of neighbours: %.2f "
          "+/- %.4f\n# Eta: %f\n# Config: %s\n# CFLAGS: %s\n",
          hostname(), git_branch(), git_revision(), compiler_name(),
          compiler_version(), e->nr_threads, e->nr_nodes, SPH_IMPLEMENTATION,
          kernel_name, e->hydro_properties->target_neighbours,
          e->hydro_properties->delta_neighbours,
          e->hydro_properties->eta_neighbours, configuration_options(),
          compilation_cflags());

      fprintf(e->file_timesteps,
              "# Step Properties: Rebuild=%d, Redistribute=%d, Repartition=%d, "
              "Statistics=%d, Snapshot=%d, Restarts=%d\n",
              engine_step_prop_rebuild, engine_step_prop_redistribute,
              engine_step_prop_repartition, engine_step_prop_statistics,
              engine_step_prop_snapshot, engine_step_prop_restarts);

      fprintf(e->file_timesteps,
              "# %6s %14s %14s %10s %14s %9s %12s %12s %12s %16s [%s] %6s\n",
              "Step", "Time", "Scale-factor", "Redshift", "Time-step",
              "Time-bins", "Updates", "g-Updates", "s-Updates",
              "Wall-clock time", clocks_getunit(), "Props");
      fflush(e->file_timesteps);
    }
  }

  /* Print policy */
  engine_print_policy(e);

  /* Print information about the hydro scheme */
  if (e->policy & engine_policy_hydro)
    if (e->nodeID == 0) hydro_props_print(e->hydro_properties);

  /* Print information about the gravity scheme */
  if (e->policy & engine_policy_self_gravity)
    if (e->nodeID == 0) gravity_props_print(e->gravity_properties);

  /* Check we have sensible time bounds */
  if (e->time_begin >= e->time_end)
    error(
        "Final simulation time (t_end = %e) must be larger than the start time "
        "(t_beg = %e)",
        e->time_end, e->time_begin);

  /* Check we have sensible time-step values */
  if (e->dt_min > e->dt_max)
    error(
        "Minimal time-step size (%e) must be smaller than maximal time-step "
        "size (%e)",
        e->dt_min, e->dt_max);

  /* Info about time-steps */
  if (e->nodeID == 0) {
    message("Absolute minimal timestep size: %e", e->time_base);

    float dt_min = e->time_end - e->time_begin;
    while (dt_min > e->dt_min) dt_min /= 2.f;

    message("Minimal timestep size (on time-line): %e", dt_min);

    float dt_max = e->time_end - e->time_begin;
    while (dt_max > e->dt_max) dt_max /= 2.f;

    message("Maximal timestep size (on time-line): %e", dt_max);
  }

  if (e->dt_min < e->time_base && e->nodeID == 0)
    error(
        "Minimal time-step size smaller than the absolute possible minimum "
        "dt=%e",
        e->time_base);

  if (!(e->policy & engine_policy_cosmology))
    if (e->dt_max > (e->time_end - e->time_begin) && e->nodeID == 0)
      error("Maximal time-step size larger than the simulation run time t=%e",
            e->time_end - e->time_begin);

  /* Deal with outputs */
  if (e->policy & engine_policy_cosmology) {

    if (e->delta_time_snapshot <= 1.)
      error("Time between snapshots (%e) must be > 1.", e->delta_time_snapshot);

    if (e->delta_time_statistics <= 1.)
      error("Time between statistics (%e) must be > 1.",
            e->delta_time_statistics);

    if (e->a_first_snapshot < e->cosmology->a_begin)
      error(
          "Scale-factor of first snapshot (%e) must be after the simulation "
          "start a=%e.",
          e->a_first_snapshot, e->cosmology->a_begin);

    if (e->a_first_statistics < e->cosmology->a_begin)
      error(
          "Scale-factor of first stats output (%e) must be after the "
          "simulation start a=%e.",
          e->a_first_statistics, e->cosmology->a_begin);

    if ((e->policy & engine_policy_structure_finding) &&
        (e->stf_output_freq_format == TIME)) {

      if (e->deltaTimeSTF <= 1.)
        error("Time between STF (%e) must be > 1.", e->deltaTimeSTF);

      if (e->a_first_stf < e->cosmology->a_begin)
        error(
            "Scale-factor of first stf output (%e) must be after the "
            "simulation "
            "start a=%e.",
            e->a_first_stf, e->cosmology->a_begin);
    }
  } else {

    if (e->delta_time_snapshot <= 0.)
      error("Time between snapshots (%e) must be positive.",
            e->delta_time_snapshot);

    if (e->delta_time_statistics <= 0.)
      error("Time between statistics (%e) must be positive.",
            e->delta_time_statistics);

    /* Find the time of the first output */
    if (e->time_first_snapshot < e->time_begin)
      error(
          "Time of first snapshot (%e) must be after the simulation start "
          "t=%e.",
          e->time_first_snapshot, e->time_begin);

    if (e->time_first_statistics < e->time_begin)
      error(
          "Time of first stats output (%e) must be after the simulation start "
          "t=%e.",
          e->time_first_statistics, e->time_begin);

    if ((e->policy & engine_policy_structure_finding) &&
        (e->stf_output_freq_format == TIME)) {

      if (e->deltaTimeSTF <= 0.)
        error("Time between STF (%e) must be positive.", e->deltaTimeSTF);

      if (e->timeFirstSTFOutput < e->time_begin)
        error("Time of first STF (%e) must be after the simulation start t=%e.",
              e->timeFirstSTFOutput, e->time_begin);
    }
  }

<<<<<<< HEAD
  /* Find the time of the first snapshot output */
=======
  if (e->policy & engine_policy_structure_finding) {
    /* Find the time of the first stf output */
    if (e->stf_output_freq_format == TIME) {
      engine_compute_next_stf_time(e);
      message("Next STF step will be: %lld", e->ti_nextSTF);
    }
  }

  /* Get the total mass */
  e->total_mass = 0.;
  for (size_t i = 0; i < e->s->nr_gparts; ++i)
    e->total_mass += e->s->gparts[i].mass;

/* Reduce the total mass */
#ifdef WITH_MPI
  MPI_Allreduce(MPI_IN_PLACE, &e->total_mass, 1, MPI_DOUBLE, MPI_SUM,
                MPI_COMM_WORLD);
#endif

  /* Find the time of the first snapshot  output */
>>>>>>> 4669036f
  engine_compute_next_snapshot_time(e);

  /* Find the time of the first statistics output */
  engine_compute_next_statistics_time(e);

  /* Whether restarts are enabled. Yes by default. Can be changed on restart. */
  e->restart_dump = parser_get_opt_param_int(params, "Restarts:enable", 1);

  /* Whether to save backup copies of the previous restart files. */
  e->restart_save = parser_get_opt_param_int(params, "Restarts:save", 1);

  /* Whether restarts should be dumped on exit. Not by default. Can be changed
   * on restart. */
  e->restart_onexit = parser_get_opt_param_int(params, "Restarts:onexit", 0);

  /* Hours between restart dumps. Can be changed on restart. */
  float dhours =
      parser_get_opt_param_float(params, "Restarts:delta_hours", 6.0);
  if (e->nodeID == 0) {
    if (e->restart_dump)
      message("Restarts will be dumped every %f hours", dhours);
    else
      message("WARNING: restarts will not be dumped");

    if (e->verbose && e->restart_onexit)
      message("Restarts will be dumped after the final step");
  }

  /* Internally we use ticks, so convert into a delta ticks. Assumes we can
   * convert from ticks into milliseconds. */
  e->restart_dt = clocks_to_ticks(dhours * 60.0 * 60.0 * 1000.0);

  /* The first dump will happen no sooner than restart_dt ticks in the
   * future. */
  e->restart_next = getticks() + e->restart_dt;

/* Construct types for MPI communications */
#ifdef WITH_MPI
  part_create_mpi_types();
  stats_create_MPI_type();
#endif

  /* Initialise the collection group. */
  collectgroup_init();

  /* Initialize the threadpool. */
  threadpool_init(&e->threadpool, e->nr_threads);

  /* First of all, init the barrier and lock it. */
  if (swift_barrier_init(&e->wait_barrier, NULL, e->nr_threads + 1) != 0 ||
      swift_barrier_init(&e->run_barrier, NULL, e->nr_threads + 1) != 0)
    error("Failed to initialize barrier.");

  /* Expected average for tasks per cell. If set to zero we use a heuristic
   * guess based on the numbers of cells and how many tasks per cell we expect.
   * On restart this number cannot be estimated (no cells yet), so we recover
   * from the end of the dumped run. Can be changed on restart.
   */
  e->tasks_per_cell =
      parser_get_opt_param_int(params, "Scheduler:tasks_per_cell", 0);
  int maxtasks = 0;
  if (restart)
    maxtasks = e->restart_max_tasks;
  else
    maxtasks = engine_estimate_nr_tasks(e);

  /* Init the scheduler. */
  scheduler_init(&e->sched, e->s, maxtasks, nr_queues,
                 (e->policy & scheduler_flag_steal), e->nodeID, &e->threadpool);

  /* Maximum size of MPI task messages, in KB, that should not be buffered,
   * that is sent using MPI_Issend, not MPI_Isend. 4Mb by default. Can be
   * changed on restart.
   */
  e->sched.mpi_message_limit =
      parser_get_opt_param_int(params, "Scheduler:mpi_message_limit", 4) * 1024;

  /* Allocate and init the threads. */
  if (posix_memalign((void **)&e->runners, SWIFT_CACHE_ALIGNMENT,
                     e->nr_threads * sizeof(struct runner)) != 0)
    error("Failed to allocate threads array.");
  for (int k = 0; k < e->nr_threads; k++) {
    e->runners[k].id = k;
    e->runners[k].e = e;
    if (pthread_create(&e->runners[k].thread, NULL, &runner_main,
                       &e->runners[k]) != 0)
      error("Failed to create runner thread.");

    /* Try to pin the runner to a given core */
    if (with_aff &&
        (e->policy & engine_policy_setaffinity) == engine_policy_setaffinity) {
#if defined(HAVE_SETAFFINITY)

      /* Set a reasonable queue ID. */
      int coreid = k % nr_affinity_cores;
      e->runners[k].cpuid = cpuid[coreid];

      if (nr_queues < e->nr_threads)
        e->runners[k].qid = cpuid[coreid] * nr_queues / nr_affinity_cores;
      else
        e->runners[k].qid = k;

      /* Set the cpu mask to zero | e->id. */
      CPU_ZERO(&cpuset);
      CPU_SET(cpuid[coreid], &cpuset);

      /* Apply this mask to the runner's pthread. */
      if (pthread_setaffinity_np(e->runners[k].thread, sizeof(cpu_set_t),
                                 &cpuset) != 0)
        error("Failed to set thread affinity.");

#else
      error("SWIFT was not compiled with affinity enabled.");
#endif
    } else {
      e->runners[k].cpuid = k;
      e->runners[k].qid = k * nr_queues / e->nr_threads;
    }

    /* Allocate particle caches. */
    e->runners[k].ci_gravity_cache.count = 0;
    e->runners[k].cj_gravity_cache.count = 0;
    gravity_cache_init(&e->runners[k].ci_gravity_cache, space_splitsize);
    gravity_cache_init(&e->runners[k].cj_gravity_cache, space_splitsize);
#ifdef WITH_VECTORIZATION
    e->runners[k].ci_cache.count = 0;
    e->runners[k].cj_cache.count = 0;
    cache_init(&e->runners[k].ci_cache, CACHE_SIZE);
    cache_init(&e->runners[k].cj_cache, CACHE_SIZE);
#endif

    if (verbose) {
      if (with_aff)
        message("runner %i on cpuid=%i with qid=%i.", e->runners[k].id,
                e->runners[k].cpuid, e->runners[k].qid);
      else
        message("runner %i using qid=%i no cpuid.", e->runners[k].id,
                e->runners[k].qid);
    }
  }

/* Free the affinity stuff */
#if defined(HAVE_SETAFFINITY)
  if (with_aff) {
    free(cpuid);
  }
  free(buf);
#endif

  /* Wait for the runner threads to be in place. */
  swift_barrier_wait(&e->wait_barrier);
}

/**
 * @brief Prints the current policy of an engine
 *
 * @param e The engine to print information about
 */
void engine_print_policy(struct engine *e) {

#ifdef WITH_MPI
  if (e->nodeID == 0) {
    printf("[0000] %s engine_policy: engine policies are [ ",
           clocks_get_timesincestart());
    for (int k = 0; k <= engine_maxpolicy; k++)
      if (e->policy & (1 << k)) printf(" '%s' ", engine_policy_names[k + 1]);
    printf(" ]\n");
    fflush(stdout);
  }
#else
  printf("%s engine_policy: engine policies are [ ",
         clocks_get_timesincestart());
  for (int k = 0; k <= engine_maxpolicy; k++)
    if (e->policy & (1 << k)) printf(" '%s' ", engine_policy_names[k + 1]);
  printf(" ]\n");
  fflush(stdout);
#endif
}

/**
 * @brief Computes the next time (on the time line) for a dump
 *
 * @param e The #engine.
 */
void engine_compute_next_snapshot_time(struct engine *e) {
  /* Do outputlist file case */
  if (e->outputlist_snapshots) {
    engine_read_next_snapshot_time(e);
    return;
  }

  /* Find upper-bound on last output */
  double time_end;
  if (e->policy & engine_policy_cosmology)
    time_end = e->cosmology->a_end * e->delta_time_snapshot;
  else
    time_end = e->time_end + e->delta_time_snapshot;

  /* Find next snasphot above current time */
  double time;
  if (e->policy & engine_policy_cosmology)
    time = e->a_first_snapshot;
  else
    time = e->time_first_snapshot;
  while (time < time_end) {

    /* Output time on the integer timeline */
    if (e->policy & engine_policy_cosmology)
      e->ti_next_snapshot = log(time / e->cosmology->a_begin) / e->time_base;
    else
      e->ti_next_snapshot = (time - e->time_begin) / e->time_base;

    /* Found it? */
    if (e->ti_next_snapshot > e->ti_current) break;

    if (e->policy & engine_policy_cosmology)
      time *= e->delta_time_snapshot;
    else
      time += e->delta_time_snapshot;
  }

  /* Deal with last snapshot */
  if (e->ti_next_snapshot >= max_nr_timesteps) {
    e->ti_next_snapshot = -1;
    if (e->verbose) message("No further output time.");
  } else {

    /* Be nice, talk... */
    if (e->policy & engine_policy_cosmology) {
      const double next_snapshot_time =
          exp(e->ti_next_snapshot * e->time_base) * e->cosmology->a_begin;
      if (e->verbose)
        message("Next snapshot time set to a=%e.", next_snapshot_time);
    } else {
      const double next_snapshot_time =
          e->ti_next_snapshot * e->time_base + e->time_begin;
      if (e->verbose)
        message("Next snapshot time set to t=%e.", next_snapshot_time);
    }
  }
}

/**
 * @brief Read the next time (on the time line) for a dump
 *
 * @param e The #engine.
 */
void engine_read_next_snapshot_time(struct engine *e) {
  int is_cosmo = e->policy & engine_policy_cosmology;
  const struct outputlist *t = e->outputlist_snapshots;
  
  /* Find upper-bound on last output */
  double time_end;
  if (is_cosmo)
    time_end = e->cosmology->a_end;
  else
    time_end = e->time_end;

  /* Find next snasphot above current time */
  double time;
  time = t->times[0];
  size_t ind = 0;
  while (time < time_end) {
    
    /* Output time on the integer timeline */
    if (is_cosmo)
      e->ti_next_snapshot = log(time / e->cosmology->a_begin) / e->time_base;
    else
      e->ti_next_snapshot = (time - e->time_begin) / e->time_base;

    /* Found it? */
    if (e->ti_next_snapshot > e->ti_current) break;

    ind += 1;
    if (ind == t->size)
      break;
    
    time = t->times[ind];
  }

  /* Deal with last snapshot */
  if (e->ti_next_snapshot >= max_nr_timesteps ||
      ind == t->size || time >= time_end) {
    e->ti_next_snapshot = -1;
    if (e->verbose) message("No further output time.");
  } else {

    /* Be nice, talk... */
    if (is_cosmo) {
      const double next_snapshot_time =
          exp(e->ti_next_snapshot * e->time_base) * e->cosmology->a_begin;
      if (e->verbose)
        message("Next snapshot time set to a=%e.", next_snapshot_time);
    } else {
      const double next_snapshot_time =
          e->ti_next_snapshot * e->time_base + e->time_begin;
      if (e->verbose)
        message("Next snapshot time set to t=%e.", next_snapshot_time);
    }
  }
  
}

/**
 * @brief Computes the next time (on the time line) for a statistics dump
 *
 * @param e The #engine.
 */
void engine_compute_next_statistics_time(struct engine *e) {
  if (e->outputlist_stats) {
    engine_read_next_statistics_time(e);
    return;
  }

  /* Find upper-bound on last output */
  double time_end;
  if (e->policy & engine_policy_cosmology)
    time_end = e->cosmology->a_end * e->delta_time_statistics;
  else
    time_end = e->time_end + e->delta_time_statistics;

  /* Find next snasphot above current time */
  double time;
  if (e->policy & engine_policy_cosmology)
    time = e->a_first_statistics;
  else
    time = e->time_first_statistics;
  while (time < time_end) {

    /* Output time on the integer timeline */
    if (e->policy & engine_policy_cosmology)
      e->ti_next_stats = log(time / e->cosmology->a_begin) / e->time_base;
    else
      e->ti_next_stats = (time - e->time_begin) / e->time_base;

    /* Found it? */
    if (e->ti_next_stats > e->ti_current) break;

    if (e->policy & engine_policy_cosmology)
      time *= e->delta_time_statistics;
    else
      time += e->delta_time_statistics;
  }

  /* Deal with last statistics */
  if (e->ti_next_stats >= max_nr_timesteps) {
    e->ti_next_stats = -1;
    if (e->verbose) message("No further output time.");
  } else {

    /* Be nice, talk... */
    if (e->policy & engine_policy_cosmology) {
      const double next_statistics_time =
          exp(e->ti_next_stats * e->time_base) * e->cosmology->a_begin;
      if (e->verbose)
        message("Next output time for stats set to a=%e.",
                next_statistics_time);
    } else {
      const double next_statistics_time =
	e->ti_next_stats * e->time_base + e->time_begin;
      if (e->verbose)
        message("Next output time for stats set to t=%e.",
                next_statistics_time);
    }
  }
}

/**
 * @brief Read the next time (on the time line) for a statistics dump
 *
 * @param e The #engine.
 */
void engine_read_next_statistics_time(struct engine *e) {
  int is_cosmo = e->policy & engine_policy_cosmology;
  const struct outputlist *t = e->outputlist_stats;

  /* Find upper-bound on last output */
  double time_end;
  if (is_cosmo)
    time_end = e->cosmology->a_end;
  else
    time_end = e->time_end;

  /* Find next snasphot above current time */
  double time = t->times[0];
  size_t ind = 0;
  while (time < time_end) {

    /* Output time on the integer timeline */
    if (is_cosmo)
      e->ti_next_stats = log(time / e->cosmology->a_begin) / e->time_base;
    else
      e->ti_next_stats = (time - e->time_begin) / e->time_base;

    /* Found it? */
    if (e->ti_next_stats > e->ti_current) break;

    ind += 1;
    if (ind == t->size)
      break;
    
    time = t->times[ind];
  }

  /* Deal with last statistics */
  if (e->ti_next_stats >= max_nr_timesteps ||
      ind == t->size || time >= time_end) {
    e->ti_next_stats = -1;
    if (e->verbose) message("No further output time.");
  } else {

    /* Be nice, talk... */
    if (is_cosmo) {
      const double next_statistics_time =
          exp(e->ti_next_stats * e->time_base) * e->cosmology->a_begin;
      if (e->verbose)
        message("Next output time for stats set to a=%e.",
                next_statistics_time);
    } else {
      const double next_statistics_time =
          e->ti_next_stats * e->time_base + e->time_begin;
      if (e->verbose)
        message("Next output time for stats set to t=%e.",
                next_statistics_time);
    }
  }
}

/**
<<<<<<< HEAD
  * @brief Initialize all the outputlist required by the engine
 *
 * @param e The #engine.
 * @param params The #swift_params.
 */
void engine_init_outputlists(struct engine *e, struct swift_params *params) {
  char filename[PARSER_MAX_LINE_SIZE];
  struct outputlist *list;

  /* get cosmo */
  struct cosmology *cosmo = NULL;
  if (e->policy & engine_policy_cosmology)
    cosmo = e->cosmology;
  
  /* Deal with snapshots */
  int outputlist_on = parser_get_opt_param_int(params, "Snapshots:output_list_on", 0);

  /* Read outputlist for snapshots */
  if (outputlist_on) {
    e->outputlist_snapshots = (struct outputlist*) malloc(sizeof(struct outputlist));
    list = e->outputlist_snapshots;

    parser_get_param_string(params, "Snapshots:output_list",
			    filename);
    
    message("Reading snapshots output file.");
    outputlist_read_file(list, filename, cosmo);

    if (list->size < 2)
      error("You need to provide more snapshots in '%s'", filename);

    /* Set data for later checks */
    if (cosmo) {
      e->delta_time_snapshot = list->times[1] / list->times[0];
      e->a_first_snapshot = list->times[0];
    }
    else {
      e->delta_time_snapshot = list->times[1] - list->times[0];
      e->time_first_snapshot = list->times[0];
    }
  }

    /* Deal with stats */
  
  outputlist_on = parser_get_opt_param_int(params, "Statistics:output_list_on", 0);

  /* Read outputlist for stats */
  if (outputlist_on) {
    e->outputlist_stats = (struct outputlist*) malloc(sizeof(struct outputlist));
    list = e->outputlist_stats;

    parser_get_param_string(params, "Statistics:output_list",
			    filename);
    
    message("Reading statistics output file.");
    outputlist_read_file(list, filename, cosmo);

    if (list->size < 2)
      error("You need to provide more snapshots in '%s'", filename);

    /* Set data for later checks */
    if (cosmo) {
      e->delta_time_statistics = list->times[1] / list->times[0];
      e->a_first_statistics = list->times[0];
    }
    else {
      e->delta_time_statistics = list->times[1] - list->times[0];
      e->time_first_statistics = list->times[0];
=======
 * @brief Computes the next time (on the time line) for structure finding
 *
 * @param e The #engine.
 */
void engine_compute_next_stf_time(struct engine *e) {

  /* Find upper-bound on last output */
  double time_end;
  if (e->policy & engine_policy_cosmology)
    time_end = e->cosmology->a_end * e->deltaTimeSTF;
  else
    time_end = e->time_end + e->deltaTimeSTF;

  /* Find next snasphot above current time */
  double time = e->timeFirstSTFOutput;

  while (time < time_end) {

    /* Output time on the integer timeline */
    if (e->policy & engine_policy_cosmology)
      e->ti_nextSTF = log(time / e->cosmology->a_begin) / e->time_base;
    else
      e->ti_nextSTF = (time - e->time_begin) / e->time_base;

    /* Found it? */
    if (e->ti_nextSTF > e->ti_current) break;

    if (e->policy & engine_policy_cosmology)
      time *= e->deltaTimeSTF;
    else
      time += e->deltaTimeSTF;
  }

  /* Deal with last snapshot */
  if (e->ti_nextSTF >= max_nr_timesteps) {
    e->ti_nextSTF = -1;
    if (e->verbose) message("No further output time.");
  } else {

    /* Be nice, talk... */
    if (e->policy & engine_policy_cosmology) {
      const float next_snapshot_time =
          exp(e->ti_nextSTF * e->time_base) * e->cosmology->a_begin;
      if (e->verbose)
        message("Next output time set to a=%e.", next_snapshot_time);
    } else {
      const float next_snapshot_time =
          e->ti_nextSTF * e->time_base + e->time_begin;
      if (e->verbose)
        message("Next output time set to t=%e.", next_snapshot_time);
>>>>>>> 4669036f
    }
  }
}

/**
 * @brief Computes the maximal time-step allowed by the max RMS displacement
 * condition.
 *
 * @param e The #engine.
 */
void engine_recompute_displacement_constraint(struct engine *e) {

  /* Get the cosmological information */
  const struct cosmology *cosmo = e->cosmology;
  const float Om = cosmo->Omega_m;
  const float Ob = cosmo->Omega_b;
  const float rho_crit = cosmo->critical_density;
  const float a = cosmo->a;

  /* Start by reducing the minimal mass of each particle type */
  float min_mass[swift_type_count] = {e->s->min_part_mass,
                                      e->s->min_gpart_mass,
                                      FLT_MAX,
                                      FLT_MAX,
                                      e->s->min_spart_mass,
                                      FLT_MAX};
#ifdef SWIFT_DEBUG_CHECKS
  /* Check that the minimal mass collection worked */
  float min_part_mass_check = FLT_MAX;
  for (size_t i = 0; i < e->s->nr_parts; ++i)
    min_part_mass_check =
        min(min_part_mass_check, hydro_get_mass(&e->s->parts[i]));
  if (min_part_mass_check != min_mass[swift_type_gas])
    error("Error collecting minimal mass of gas particles.");
#endif

#ifdef WITH_MPI
  MPI_Allreduce(MPI_IN_PLACE, min_mass, swift_type_count, MPI_FLOAT, MPI_MIN,
                MPI_COMM_WORLD);
#endif

  /* Do the same for the velocity norm sum */
  float vel_norm[swift_type_count] = {e->s->sum_part_vel_norm,
                                      e->s->sum_gpart_vel_norm,
                                      0.f,
                                      0.f,
                                      e->s->sum_spart_vel_norm,
                                      0.f};
#ifdef WITH_MPI
  MPI_Allreduce(MPI_IN_PLACE, vel_norm, swift_type_count, MPI_FLOAT, MPI_SUM,
                MPI_COMM_WORLD);
#endif

  /* Get the counts of each particle types */
  const long long total_nr_dm_gparts =
      e->total_nr_gparts - e->total_nr_parts - e->total_nr_sparts;
  float count_parts[swift_type_count] = {(float)e->total_nr_parts,
                                         (float)total_nr_dm_gparts,
                                         0.f,
                                         0.f,
                                         (float)e->total_nr_sparts,
                                         0.f};

  /* Count of particles for the two species */
  const float N_dm = count_parts[1];
  const float N_b = count_parts[0] + count_parts[4];

  /* Peculiar motion norm for the two species */
  const float vel_norm_dm = vel_norm[1];
  const float vel_norm_b = vel_norm[0] + vel_norm[4];

  /* Mesh forces smoothing scale */
  float r_s;
  if ((e->policy & engine_policy_self_gravity) && e->s->periodic == 1)
    r_s = e->mesh->r_s;
  else
    r_s = FLT_MAX;

  float dt_dm = FLT_MAX, dt_b = FLT_MAX;

  /* DM case */
  if (N_dm > 0.f) {

    /* Minimal mass for the DM */
    const float min_mass_dm = min_mass[1];

    /* Inter-particle sepration for the DM */
    const float d_dm = cbrtf(min_mass_dm / ((Om - Ob) * rho_crit));

    /* RMS peculiar motion for the DM */
    const float rms_vel_dm = vel_norm_dm / N_dm;

    /* Time-step based on maximum displacement */
    dt_dm = a * a * min(r_s, d_dm) / sqrtf(rms_vel_dm);
  }

  /* Baryon case */
  if (N_b > 0.f) {

    /* Minimal mass for the baryons */
    const float min_mass_b = min(min_mass[0], min_mass[4]);

    /* Inter-particle sepration for the baryons */
    const float d_b = cbrtf(min_mass_b / (Ob * rho_crit));

    /* RMS peculiar motion for the baryons */
    const float rms_vel_b = vel_norm_b / N_b;

    /* Time-step based on maximum displacement */
    dt_b = a * a * min(r_s, d_b) / sqrtf(rms_vel_b);
  }

  /* Use the minimum */
  const float dt = min(dt_dm, dt_b);

  /* Apply the dimensionless factor */
  e->dt_max_RMS_displacement = dt * e->max_RMS_displacement_factor;

  if (e->verbose)
    message("max_dt_RMS_displacement = %e", e->dt_max_RMS_displacement);
}

/**
 * @brief Frees up the memory allocated for this #engine
 */
void engine_clean(struct engine *e) {

  for (int i = 0; i < e->nr_threads; ++i) {
#ifdef WITH_VECTORIZATION
    cache_clean(&e->runners[i].ci_cache);
    cache_clean(&e->runners[i].cj_cache);
#endif
    gravity_cache_clean(&e->runners[i].ci_gravity_cache);
    gravity_cache_clean(&e->runners[i].cj_gravity_cache);
  }
  free(e->runners);
  free(e->snapshot_units);
  if (e->outputlist_snapshots) {
    outputlist_clean(e->outputlist_snapshots);
    free(e->outputlist_snapshots);
  }
  if (e->outputlist_stats) {
    outputlist_clean(e->outputlist_stats);
    free(e->outputlist_stats);
  }
  free(e->links);
  free(e->cell_loc);
  scheduler_clean(&e->sched);
  space_clean(e->s);
  threadpool_clean(&e->threadpool);
}

/**
 * @brief Write the engine struct and its contents to the given FILE as a
 * stream of bytes.
 *
 * @param e the engine
 * @param stream the file stream
 */
void engine_struct_dump(struct engine *e, FILE *stream) {

  /* Dump the engine. Save the current tasks_per_cell estimate. */
  e->restart_max_tasks = engine_estimate_nr_tasks(e);
  restart_write_blocks(e, sizeof(struct engine), 1, stream, "engine",
                       "engine struct");

  /* And all the engine pointed data, these use their own dump functions. */
  space_struct_dump(e->s, stream);
  units_struct_dump(e->internal_units, stream);
  units_struct_dump(e->snapshot_units, stream);
  cosmology_struct_dump(e->cosmology, stream);

#ifdef WITH_MPI
  /* Save the partition for restoration. */
  partition_store_celllist(e->s, e->reparttype);
  partition_struct_dump(e->reparttype, stream);
#endif

  phys_const_struct_dump(e->physical_constants, stream);
  hydro_props_struct_dump(e->hydro_properties, stream);
  gravity_props_struct_dump(e->gravity_properties, stream);
  pm_mesh_struct_dump(e->mesh, stream);
  potential_struct_dump(e->external_potential, stream);
  cooling_struct_dump(e->cooling_func, stream);
  chemistry_struct_dump(e->chemistry, stream);
  sourceterms_struct_dump(e->sourceterms, stream);
  parser_struct_dump(e->parameter_file, stream);
  if (e->outputlist_snapshots)
    outputlist_struct_dump(e->outputlist_snapshots, stream);
  if (e->outputlist_stats)
    outputlist_struct_dump(e->outputlist_stats, stream);
}

/**
 * @brief Re-create an engine struct and its contents from the given FILE
 *        stream.
 *
 * @param e the engine
 * @param stream the file stream
 */
void engine_struct_restore(struct engine *e, FILE *stream) {

  /* Read the engine. */
  restart_read_blocks(e, sizeof(struct engine), 1, stream, NULL,
                      "engine struct");

  /* Re-initializations as necessary for our struct and its members. */
  e->sched.tasks = NULL;
  e->sched.tasks_ind = NULL;
  e->sched.tid_active = NULL;
  e->sched.size = 0;

  /* Now for the other pointers, these use their own restore functions. */
  /* Note all this memory leaks, but is used once. */
  struct space *s = (struct space *)malloc(sizeof(struct space));
  space_struct_restore(s, stream);
  e->s = s;
  s->e = e;

  struct unit_system *us =
      (struct unit_system *)malloc(sizeof(struct unit_system));
  units_struct_restore(us, stream);
  e->internal_units = us;

  us = (struct unit_system *)malloc(sizeof(struct unit_system));
  units_struct_restore(us, stream);
  e->snapshot_units = us;

  struct cosmology *cosmo =
      (struct cosmology *)malloc(sizeof(struct cosmology));
  cosmology_struct_restore(e->policy & engine_policy_cosmology, cosmo, stream);
  e->cosmology = cosmo;

#ifdef WITH_MPI
  struct repartition *reparttype =
      (struct repartition *)malloc(sizeof(struct repartition));
  partition_struct_restore(reparttype, stream);
  e->reparttype = reparttype;
#endif

  struct phys_const *physical_constants =
      (struct phys_const *)malloc(sizeof(struct phys_const));
  phys_const_struct_restore(physical_constants, stream);
  e->physical_constants = physical_constants;

  struct hydro_props *hydro_properties =
      (struct hydro_props *)malloc(sizeof(struct hydro_props));
  hydro_props_struct_restore(hydro_properties, stream);
  e->hydro_properties = hydro_properties;

  struct gravity_props *gravity_properties =
      (struct gravity_props *)malloc(sizeof(struct gravity_props));
  gravity_props_struct_restore(gravity_properties, stream);
  e->gravity_properties = gravity_properties;

  struct pm_mesh *mesh = (struct pm_mesh *)malloc(sizeof(struct pm_mesh));
  pm_mesh_struct_restore(mesh, stream);
  e->mesh = mesh;

  struct external_potential *external_potential =
      (struct external_potential *)malloc(sizeof(struct external_potential));
  potential_struct_restore(external_potential, stream);
  e->external_potential = external_potential;

  struct cooling_function_data *cooling_func =
      (struct cooling_function_data *)malloc(
          sizeof(struct cooling_function_data));
  cooling_struct_restore(cooling_func, stream);
  e->cooling_func = cooling_func;

  struct chemistry_global_data *chemistry =
      (struct chemistry_global_data *)malloc(
          sizeof(struct chemistry_global_data));
  chemistry_struct_restore(chemistry, stream);
  e->chemistry = chemistry;

  struct sourceterms *sourceterms =
      (struct sourceterms *)malloc(sizeof(struct sourceterms));
  sourceterms_struct_restore(sourceterms, stream);
  e->sourceterms = sourceterms;

  struct swift_params *parameter_file =
      (struct swift_params *)malloc(sizeof(struct swift_params));
  parser_struct_restore(parameter_file, stream);
  e->parameter_file = parameter_file;

  if (e->outputlist_snapshots) {
    struct outputlist *outputlist_snapshots =
      (struct outputlist *) malloc(sizeof(struct outputlist));
    outputlist_struct_restore(outputlist_snapshots, stream);
    e->outputlist_snapshots = outputlist_snapshots;
  }

  if (e->outputlist_stats) {
    struct outputlist *outputlist_stats =
      (struct outputlist *) malloc(sizeof(struct outputlist));
    outputlist_struct_restore(outputlist_stats, stream);
    e->outputlist_stats = outputlist_stats;
  }

  /* Want to force a rebuild before using this engine. Wait to repartition.*/
  e->forcerebuild = 1;
  e->forcerepart = 0;
}<|MERGE_RESOLUTION|>--- conflicted
+++ resolved
@@ -5883,7 +5883,6 @@
   e->restart_file = restart_file;
   e->restart_next = 0;
   e->restart_dt = 0;
-  e->timeFirstSTFOutput = 0;
   engine_rank = nodeID;
 
   /* Initialise VELOCIraptor. */
@@ -6235,9 +6234,6 @@
     }
   }
 
-<<<<<<< HEAD
-  /* Find the time of the first snapshot output */
-=======
   if (e->policy & engine_policy_structure_finding) {
     /* Find the time of the first stf output */
     if (e->stf_output_freq_format == TIME) {
@@ -6257,8 +6253,7 @@
                 MPI_COMM_WORLD);
 #endif
 
-  /* Find the time of the first snapshot  output */
->>>>>>> 4669036f
+  /* Find the time of the first snapshot output */
   engine_compute_next_snapshot_time(e);
 
   /* Find the time of the first statistics output */
@@ -6444,6 +6439,7 @@
  * @param e The #engine.
  */
 void engine_compute_next_snapshot_time(struct engine *e) {
+
   /* Do outputlist file case */
   if (e->outputlist_snapshots) {
     engine_read_next_snapshot_time(e);
@@ -6502,76 +6498,11 @@
 }
 
 /**
- * @brief Read the next time (on the time line) for a dump
+ * @brief Computes the next time (on the time line) for a statistics dump
  *
  * @param e The #engine.
  */
-void engine_read_next_snapshot_time(struct engine *e) {
-  int is_cosmo = e->policy & engine_policy_cosmology;
-  const struct outputlist *t = e->outputlist_snapshots;
-  
-  /* Find upper-bound on last output */
-  double time_end;
-  if (is_cosmo)
-    time_end = e->cosmology->a_end;
-  else
-    time_end = e->time_end;
-
-  /* Find next snasphot above current time */
-  double time;
-  time = t->times[0];
-  size_t ind = 0;
-  while (time < time_end) {
-    
-    /* Output time on the integer timeline */
-    if (is_cosmo)
-      e->ti_next_snapshot = log(time / e->cosmology->a_begin) / e->time_base;
-    else
-      e->ti_next_snapshot = (time - e->time_begin) / e->time_base;
-
-    /* Found it? */
-    if (e->ti_next_snapshot > e->ti_current) break;
-
-    ind += 1;
-    if (ind == t->size)
-      break;
-    
-    time = t->times[ind];
-  }
-
-  /* Deal with last snapshot */
-  if (e->ti_next_snapshot >= max_nr_timesteps ||
-      ind == t->size || time >= time_end) {
-    e->ti_next_snapshot = -1;
-    if (e->verbose) message("No further output time.");
-  } else {
-
-    /* Be nice, talk... */
-    if (is_cosmo) {
-      const double next_snapshot_time =
-          exp(e->ti_next_snapshot * e->time_base) * e->cosmology->a_begin;
-      if (e->verbose)
-        message("Next snapshot time set to a=%e.", next_snapshot_time);
-    } else {
-      const double next_snapshot_time =
-          e->ti_next_snapshot * e->time_base + e->time_begin;
-      if (e->verbose)
-        message("Next snapshot time set to t=%e.", next_snapshot_time);
-    }
-  }
-  
-}
-
-/**
- * @brief Computes the next time (on the time line) for a statistics dump
- *
- * @param e The #engine.
- */
 void engine_compute_next_statistics_time(struct engine *e) {
-  if (e->outputlist_stats) {
-    engine_read_next_statistics_time(e);
-    return;
-  }
 
   /* Find upper-bound on last output */
   double time_end;
@@ -6611,67 +6542,6 @@
 
     /* Be nice, talk... */
     if (e->policy & engine_policy_cosmology) {
-      const double next_statistics_time =
-          exp(e->ti_next_stats * e->time_base) * e->cosmology->a_begin;
-      if (e->verbose)
-        message("Next output time for stats set to a=%e.",
-                next_statistics_time);
-    } else {
-      const double next_statistics_time =
-	e->ti_next_stats * e->time_base + e->time_begin;
-      if (e->verbose)
-        message("Next output time for stats set to t=%e.",
-                next_statistics_time);
-    }
-  }
-}
-
-/**
- * @brief Read the next time (on the time line) for a statistics dump
- *
- * @param e The #engine.
- */
-void engine_read_next_statistics_time(struct engine *e) {
-  int is_cosmo = e->policy & engine_policy_cosmology;
-  const struct outputlist *t = e->outputlist_stats;
-
-  /* Find upper-bound on last output */
-  double time_end;
-  if (is_cosmo)
-    time_end = e->cosmology->a_end;
-  else
-    time_end = e->time_end;
-
-  /* Find next snasphot above current time */
-  double time = t->times[0];
-  size_t ind = 0;
-  while (time < time_end) {
-
-    /* Output time on the integer timeline */
-    if (is_cosmo)
-      e->ti_next_stats = log(time / e->cosmology->a_begin) / e->time_base;
-    else
-      e->ti_next_stats = (time - e->time_begin) / e->time_base;
-
-    /* Found it? */
-    if (e->ti_next_stats > e->ti_current) break;
-
-    ind += 1;
-    if (ind == t->size)
-      break;
-    
-    time = t->times[ind];
-  }
-
-  /* Deal with last statistics */
-  if (e->ti_next_stats >= max_nr_timesteps ||
-      ind == t->size || time >= time_end) {
-    e->ti_next_stats = -1;
-    if (e->verbose) message("No further output time.");
-  } else {
-
-    /* Be nice, talk... */
-    if (is_cosmo) {
       const double next_statistics_time =
           exp(e->ti_next_stats * e->time_base) * e->cosmology->a_begin;
       if (e->verbose)
@@ -6688,76 +6558,6 @@
 }
 
 /**
-<<<<<<< HEAD
-  * @brief Initialize all the outputlist required by the engine
- *
- * @param e The #engine.
- * @param params The #swift_params.
- */
-void engine_init_outputlists(struct engine *e, struct swift_params *params) {
-  char filename[PARSER_MAX_LINE_SIZE];
-  struct outputlist *list;
-
-  /* get cosmo */
-  struct cosmology *cosmo = NULL;
-  if (e->policy & engine_policy_cosmology)
-    cosmo = e->cosmology;
-  
-  /* Deal with snapshots */
-  int outputlist_on = parser_get_opt_param_int(params, "Snapshots:output_list_on", 0);
-
-  /* Read outputlist for snapshots */
-  if (outputlist_on) {
-    e->outputlist_snapshots = (struct outputlist*) malloc(sizeof(struct outputlist));
-    list = e->outputlist_snapshots;
-
-    parser_get_param_string(params, "Snapshots:output_list",
-			    filename);
-    
-    message("Reading snapshots output file.");
-    outputlist_read_file(list, filename, cosmo);
-
-    if (list->size < 2)
-      error("You need to provide more snapshots in '%s'", filename);
-
-    /* Set data for later checks */
-    if (cosmo) {
-      e->delta_time_snapshot = list->times[1] / list->times[0];
-      e->a_first_snapshot = list->times[0];
-    }
-    else {
-      e->delta_time_snapshot = list->times[1] - list->times[0];
-      e->time_first_snapshot = list->times[0];
-    }
-  }
-
-    /* Deal with stats */
-  
-  outputlist_on = parser_get_opt_param_int(params, "Statistics:output_list_on", 0);
-
-  /* Read outputlist for stats */
-  if (outputlist_on) {
-    e->outputlist_stats = (struct outputlist*) malloc(sizeof(struct outputlist));
-    list = e->outputlist_stats;
-
-    parser_get_param_string(params, "Statistics:output_list",
-			    filename);
-    
-    message("Reading statistics output file.");
-    outputlist_read_file(list, filename, cosmo);
-
-    if (list->size < 2)
-      error("You need to provide more snapshots in '%s'", filename);
-
-    /* Set data for later checks */
-    if (cosmo) {
-      e->delta_time_statistics = list->times[1] / list->times[0];
-      e->a_first_statistics = list->times[0];
-    }
-    else {
-      e->delta_time_statistics = list->times[1] - list->times[0];
-      e->time_first_statistics = list->times[0];
-=======
  * @brief Computes the next time (on the time line) for structure finding
  *
  * @param e The #engine.
@@ -6808,7 +6608,6 @@
           e->ti_nextSTF * e->time_base + e->time_begin;
       if (e->verbose)
         message("Next output time set to t=%e.", next_snapshot_time);
->>>>>>> 4669036f
     }
   }
 }
@@ -7095,20 +6894,6 @@
   parser_struct_restore(parameter_file, stream);
   e->parameter_file = parameter_file;
 
-  if (e->outputlist_snapshots) {
-    struct outputlist *outputlist_snapshots =
-      (struct outputlist *) malloc(sizeof(struct outputlist));
-    outputlist_struct_restore(outputlist_snapshots, stream);
-    e->outputlist_snapshots = outputlist_snapshots;
-  }
-
-  if (e->outputlist_stats) {
-    struct outputlist *outputlist_stats =
-      (struct outputlist *) malloc(sizeof(struct outputlist));
-    outputlist_struct_restore(outputlist_stats, stream);
-    e->outputlist_stats = outputlist_stats;
-  }
-
   /* Want to force a rebuild before using this engine. Wait to repartition.*/
   e->forcerebuild = 1;
   e->forcerepart = 0;
