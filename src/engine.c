--- conflicted
+++ resolved
@@ -3061,8 +3061,6 @@
     fflush(e->file_timesteps);
   }
 
-<<<<<<< HEAD
-=======
   /* Move forward in time */
   e->ti_old = e->ti_current;
   e->ti_current = e->ti_end_min;
@@ -3075,7 +3073,6 @@
   /* Prepare the tasks to be launched, rebuild or repartition if needed. */
   engine_prepare(e);
 
->>>>>>> 3b974424
 /* Repartition the space amongst the nodes? */
 #ifdef WITH_MPI
 
@@ -3110,7 +3107,6 @@
     }
 #endif
 
-<<<<<<< HEAD
   } else {
 
     /* Use cputimes from ranks to estimate the imbalance. */
@@ -3167,13 +3163,8 @@
   e->lastrepart = e->forcerepart;
 #endif
 
-  /* Prepare the tasks to be launched, rebuild or repartition if needed. */
-  e->lastrebuild = e->forcerebuild;
-  engine_prepare(e);
-=======
   /* Are we drifting everything (a la Gadget/GIZMO) ? */
   if (e->policy & engine_policy_drift_all) engine_drift_all(e);
->>>>>>> 3b974424
 
   /* Print the number of active tasks ? */
   if (e->verbose) engine_print_task_counts(e);
