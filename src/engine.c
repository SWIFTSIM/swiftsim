/*******************************************************************************
 * This file is part of SWIFT.
 * Copyright (c) 2012 Pedro Gonnet (pedro.gonnet@durham.ac.uk)
 *                    Matthieu Schaller (matthieu.schaller@durham.ac.uk)
 *               2015 Peter W. Draper (p.w.draper@durham.ac.uk)
 *                    Angus Lepper (angus.lepper@ed.ac.uk)
 *               2016 John A. Regan (john.a.regan@durham.ac.uk)
 *                    Tom Theuns (tom.theuns@durham.ac.uk)
 *
 * This program is free software: you can redistribute it and/or modify
 * it under the terms of the GNU Lesser General Public License as published
 * by the Free Software Foundation, either version 3 of the License, or
 * (at your option) any later version.
 *
 * This program is distributed in the hope that it will be useful,
 * but WITHOUT ANY WARRANTY; without even the implied warranty of
 * MERCHANTABILITY or FITNESS FOR A PARTICULAR PURPOSE.  See the
 * GNU General Public License for more details.
 *
 * You should have received a copy of the GNU Lesser General Public License
 * along with this program.  If not, see <http://www.gnu.org/licenses/>.
 *
 ******************************************************************************/

/* Config parameters. */
#include "../config.h"

/* Some standard headers. */
#include <float.h>
#include <limits.h>
#include <sched.h>
#include <stdbool.h>
#include <stdio.h>
#include <stdlib.h>
#include <string.h>
#include <sys/stat.h>
#include <sys/types.h>
#include <unistd.h>

/* MPI headers. */
#ifdef WITH_MPI

#include <mpi.h>
#endif

#ifdef HAVE_LIBNUMA
#include <numa.h>
#endif

/* This object's header. */
#include "engine.h"

/* Local headers. */
#include "active.h"
#include "atomic.h"
#include "black_holes_properties.h"
#include "cell.h"
#include "chemistry.h"
#include "clocks.h"
#include "cooling.h"
#include "cooling_properties.h"
#include "cosmology.h"
#include "cycle.h"
#include "debug.h"
#include "equation_of_state.h"
#include "error.h"
#include "feedback.h"
#include "fof.h"
#include "gravity.h"
#include "gravity_cache.h"
#include "hydro.h"
#include "line_of_sight.h"
#include "logger.h"
#include "logger_io.h"
#include "map.h"
#include "memuse.h"
#include "minmax.h"
#include "mpiuse.h"
#include "multipole_struct.h"
#include "neutrino/neutrino.h"
#include "output_list.h"
#include "output_options.h"
#include "partition.h"
#include "profiler.h"
#include "proxy.h"
#include "restart.h"
#include "runner.h"
#include "sink_properties.h"
#include "sort_part.h"
#include "star_formation.h"
#include "star_formation_logger.h"
#include "stars_io.h"
#include "statistics.h"
#include "timers.h"
#include "tools.h"
#include "units.h"
#include "velociraptor_interface.h"

const char *engine_policy_names[] = {"none",
                                     "rand",
                                     "steal",
                                     "keep",
                                     "block",
                                     "cpu tight",
                                     "mpi",
                                     "numa affinity",
                                     "hydro",
                                     "self gravity",
                                     "external gravity",
                                     "cosmological integration",
                                     "drift everything",
                                     "reconstruct multi-poles",
                                     "temperature",
                                     "cooling",
                                     "stars",
                                     "structure finding",
                                     "star formation",
                                     "feedback",
                                     "black holes",
                                     "fof search",
                                     "time-step limiter",
                                     "time-step sync",
                                     "logger",
                                     "line of sight",
                                     "sink",
                                     "rt"};

/** The rank of the engine as a global variable (for messages). */
int engine_rank;

/** The current step of the engine as a global variable (for messages). */
int engine_current_step;

/**
 * @brief Link a density/force task to a cell.
 *
 * @param e The #engine.
 * @param l A pointer to the #link, will be modified atomically.
 * @param t The #task.
 *
 * @return The new #link pointer.
 */
void engine_addlink(struct engine *e, struct link **l, struct task *t) {

#ifdef SWIFT_DEBUG_CHECKS
  if (t == NULL) {
    error("Trying to link NULL task.");
  }
#endif

  /* Get the next free link. */
  const size_t ind = atomic_inc(&e->nr_links);
  if (ind >= e->size_links) {
    error(
        "Link table overflow. Increase the value of "
        "`Scheduler:links_per_tasks`.");
  }
  struct link *res = &e->links[ind];

  /* Set it atomically. */
  res->t = t;
  res->next = atomic_swap(l, res);
}

/**
 * @brief Repartition the cells amongst the nodes.
 *
 * @param e The #engine.
 */
void engine_repartition(struct engine *e) {

#if defined(WITH_MPI) && (defined(HAVE_PARMETIS) || defined(HAVE_METIS))

  ticks tic = getticks();

#ifdef SWIFT_DEBUG_CHECKS
  /* Be verbose about this. */
  if (e->nodeID == 0 || e->verbose) message("repartitioning space");
  fflush(stdout);

  /* Check that all cells have been drifted to the current time */
  space_check_drift_point(e->s, e->ti_current, /*check_multipoles=*/0);
#endif

  /* Clear the repartition flag. */
  e->forcerepart = 0;

  /* Nothing to do if only using a single node. Also avoids METIS
   * bug that doesn't handle this case well. */
  if (e->nr_nodes == 1) return;

  /* Generate the fixed costs include file. */
  if (e->step > 3 && e->reparttype->trigger <= 1.f) {
    task_dump_stats("partition_fixed_costs.h", e,
                    /* task_dump_threshold = */ 0.f,
                    /* header = */ 1, /* allranks = */ 1);
  }

  /* Do the repartitioning. */
  partition_repartition(e->reparttype, e->nodeID, e->nr_nodes, e->s,
                        e->sched.tasks, e->sched.nr_tasks);

  /* Partitioning requires copies of the particles, so we need to reduce the
   * memory in use to the minimum, we can free the sorting indices and the
   * tasks as these will be regenerated at the next rebuild. Also the foreign
   * particle arrays can go as these will be regenerated in proxy exchange. */

  /* Sorting indices. */
  if (e->s->cells_top != NULL) space_free_cells(e->s);

  /* Report the time spent in the different task categories */
  if (e->verbose) scheduler_report_task_times(&e->sched, e->nr_threads);

  /* Task arrays. */
  scheduler_free_tasks(&e->sched);

  /* Foreign parts. (no need to nullify the cell pointers as the cells
   * will be regenerated) */
  space_free_foreign_parts(e->s, /*clear_cell_pointers=*/0);

  /* Now comes the tricky part: Exchange particles between all nodes.
     This is done in two steps, first allreducing a matrix of
     how many particles go from where to where, then re-allocating
     the parts array, and emitting the sends and receives.
     Finally, the space, tasks, and proxies need to be rebuilt. */

  /* Redistribute the particles between the nodes. */
  engine_redistribute(e);

  /* Make the proxies. */
  engine_makeproxies(e);

  /* Tell the engine it should re-build whenever possible */
  e->forcerebuild = 1;

  /* Flag that a repartition has taken place */
  e->step_props |= engine_step_prop_repartition;

  if (e->verbose)
    message("took %.3f %s.", clocks_from_ticks(getticks() - tic),
            clocks_getunit());
#else
  if (e->reparttype->type != REPART_NONE)
    error("SWIFT was not compiled with MPI and METIS or ParMETIS support.");

  /* Clear the repartition flag. */
  e->forcerepart = 0;
#endif
}

/**
 * @brief Decide whether trigger a repartition the cells amongst the nodes.
 *
 * @param e The #engine.
 */
void engine_repartition_trigger(struct engine *e) {

#ifdef WITH_MPI

  const ticks tic = getticks();
  static int opened = 0;
  if (e->restarting) opened = 1;

  /* Do nothing if there have not been enough steps since the last repartition
   * as we don't want to repeat this too often or immediately after a
   * repartition step, or also immediately on restart. We check all this
   * even when we are not repartitioning as the balance logs can still be
   * interesting. */
  if (e->step - e->last_repartition >= 2 && !e->restarting) {

    /* If we have fixed costs available and this is step 2 or we are forcing
     * repartitioning then we do a forced fixed costs repartition regardless. */
    int forced = 0;
    if (e->reparttype->type != REPART_NONE) {
      if (e->reparttype->trigger > 1 ||
          (e->step == 2 && e->reparttype->use_fixed_costs)) {
        if (e->reparttype->trigger > 1) {
          if ((e->step % (int)e->reparttype->trigger) == 0) e->forcerepart = 1;
        } else {
          e->forcerepart = 1;
        }
        e->reparttype->use_ticks = 0;
        forced = 1;
      }
    }

    /* We only check the CPU loads when we have processed a significant number
     * of all particles as we require all tasks to have timings or are
     * interested in the various balances logs. */
    if ((e->updates > 1 &&
         e->updates >= e->total_nr_parts * e->reparttype->minfrac) ||
        (e->g_updates > 1 &&
         e->g_updates >= e->total_nr_gparts * e->reparttype->minfrac)) {

      /* Are we using the task tick timings or fixed costs? */
      if (e->reparttype->use_fixed_costs > 1) {
        e->reparttype->use_ticks = 0;
      } else {
        e->reparttype->use_ticks = 1;
      }

      /* Get the resident size of the process for the memory logs. */
      long size, resident, shared, text, library, data, dirty;
      memuse_use(&size, &resident, &shared, &text, &data, &library, &dirty);

      /* Gather it together with the CPU times used by the tasks in the last
       * step. */
      double timemem[3] = {e->usertime_last_step, e->systime_last_step,
                           (double)resident};
      double timemems[e->nr_nodes * 3];
      MPI_Gather(&timemem, 3, MPI_DOUBLE, timemems, 3, MPI_DOUBLE, 0,
                 MPI_COMM_WORLD);
      if (e->nodeID == 0) {

        /* Get the range and mean of the two CPU times and memory. */
        double umintime = timemems[0];
        double umaxtime = timemems[0];

        double smintime = timemems[1];
        double smaxtime = timemems[1];

        double minmem = timemems[2];
        double maxmem = timemems[2];

        double tmintime = umintime + smintime;
        double tmaxtime = umaxtime + smaxtime;

        double usum = timemems[0];
        double ssum = timemems[1];
        double tsum = usum + ssum;

        double msum = timemems[2];

        for (int k = 3; k < e->nr_nodes * 3; k += 3) {
          if (timemems[k] > umaxtime) umaxtime = timemems[k];
          if (timemems[k] < umintime) umintime = timemems[k];

          if (timemems[k + 1] > smaxtime) smaxtime = timemems[k + 1];
          if (timemems[k + 1] < smintime) smintime = timemems[k + 1];

          double total = timemems[k] + timemems[k + 1];
          if (total > tmaxtime) tmaxtime = total;
          if (total < tmintime) tmintime = total;

          usum += timemems[k];
          ssum += timemems[k + 1];
          tsum += total;

          if (timemems[k + 2] > maxmem) maxmem = timemems[k + 2];
          if (timemems[k + 2] < minmem) minmem = timemems[k + 2];
          msum += timemems[k + 2];
        }
        double umean = usum / (double)e->nr_nodes;
        double smean = ssum / (double)e->nr_nodes;
        double tmean = tsum / (double)e->nr_nodes;
        double mmean = msum / (double)e->nr_nodes;

        /* Are we out of balance and need to repartition? */
        /* ---------------------------------------------- */
        double abs_trigger = fabs(e->reparttype->trigger);
        double balance = (umaxtime - umintime) / umean;
        if (e->reparttype->type != REPART_NONE) {

          /* When forced we don't care about the balance. */
          if (!forced) {
            if (balance > abs_trigger) {
              if (e->verbose)
                message("trigger fraction %.3f > %.3f will repartition",
                        balance, abs_trigger);
              e->forcerepart = 1;
            } else {
              if (e->verbose && e->reparttype->type != REPART_NONE)
                message("trigger fraction %.3f =< %.3f will not repartition",
                        balance, abs_trigger);
            }
          }

        } else {
          /* Not repartitioning, would that have been done otherwise? */
          if (e->verbose) {
            if (balance > abs_trigger) {
              message("trigger fraction %.3f > %.3f would have repartitioned",
                      balance, abs_trigger);
            } else {
              message(
                  "trigger fraction %.3f =< %.3f would not have repartitioned",
                  balance, abs_trigger);
            }
          }
        }

        /* Keep logs of all CPU times and resident memory size for debugging
         * load issues. */
        FILE *timelog = NULL;
        FILE *memlog = NULL;
        if (!opened) {
          timelog = fopen("rank_cpu_balance.log", "w");
          fprintf(timelog, "# step rank user sys sum\n");

          memlog = fopen("rank_memory_balance.log", "w");
          fprintf(memlog, "# step rank resident\n");

          opened = 1;
        } else {
          timelog = fopen("rank_cpu_balance.log", "a");
          memlog = fopen("rank_memory_balance.log", "a");
        }

        for (int k = 0; k < e->nr_nodes * 3; k += 3) {

          fprintf(timelog, "%d %d %f %f %f\n", e->step, k / 3, timemems[k],
                  timemems[k + 1], timemems[k] + timemems[k + 1]);

          fprintf(memlog, "%d %d %ld\n", e->step, k / 3, (long)timemems[k + 2]);
        }

        fprintf(timelog, "# %d mean times: %f %f %f\n", e->step, umean, smean,
                tmean);
        if (abs_trigger > 1.f) abs_trigger = 0.f; /* Not relevant. */
        fprintf(timelog,
                "# %d balance: %f, expected: %f (sys: %f, total: %f)\n",
                e->step, balance, abs_trigger, (smaxtime - smintime) / smean,
                (tmaxtime - tmintime) / tmean);

        fclose(timelog);

        fprintf(memlog, "# %d mean resident memory: %f, balance: %f\n", e->step,
                mmean, (maxmem - minmem) / mmean);
        fclose(memlog);
      }

      /* All nodes do this together, so send to other ranks. */
      MPI_Bcast(&e->forcerepart, 1, MPI_INT, 0, MPI_COMM_WORLD);
    }

    /* Remember we did this. */
    if (e->forcerepart) e->last_repartition = e->step;
  }

  if (e->verbose)
    message("took %.3f %s", clocks_from_ticks(getticks() - tic),
            clocks_getunit());
#endif
}

/**
 * @brief Exchange cell structures with other nodes.
 *
 * @param e The #engine.
 */
void engine_exchange_cells(struct engine *e) {

#ifdef WITH_MPI

  const int with_gravity = e->policy & engine_policy_self_gravity;
  const ticks tic = getticks();

  /* Exchange the cell structure with neighbouring ranks. */
  proxy_cells_exchange(e->proxies, e->nr_proxies, e->s, with_gravity);

  if (e->verbose)
    message("took %.3f %s.", clocks_from_ticks(getticks() - tic),
            clocks_getunit());

#else
  error("SWIFT was not compiled with MPI support.");
#endif
}

/**
 * @brief Exchanges the top-level multipoles between all the nodes
 * such that every node has a multipole for each top-level cell.
 *
 * @param e The #engine.
 */
void engine_exchange_top_multipoles(struct engine *e) {

#ifdef WITH_MPI

  ticks tic = getticks();

#ifdef SWIFT_DEBUG_CHECKS
  for (int i = 0; i < e->s->nr_cells; ++i) {
    const struct gravity_tensors *m = &e->s->multipoles_top[i];
    if (e->s->cells_top[i].nodeID == engine_rank) {
      if (m->m_pole.M_000 > 0.) {
        if (m->CoM[0] < 0. || m->CoM[0] > e->s->dim[0])
          error("Invalid multipole position in X");
        if (m->CoM[1] < 0. || m->CoM[1] > e->s->dim[1])
          error("Invalid multipole position in Y");
        if (m->CoM[2] < 0. || m->CoM[2] > e->s->dim[2])
          error("Invalid multipole position in Z");
      }
    } else {
      if (m->m_pole.M_000 != 0.) error("Non-zero mass for foreign m-pole");
      if (m->CoM[0] != 0.) error("Non-zero position in X for foreign m-pole");
      if (m->CoM[1] != 0.) error("Non-zero position in Y for foreign m-pole");
      if (m->CoM[2] != 0.) error("Non-zero position in Z for foreign m-pole");
      if (m->m_pole.num_gpart != 0)
        error("Non-zero gpart count in foreign m-pole");
    }
  }
#endif

  /* Each node (space) has constructed its own top-level multipoles.
   * We now need to make sure every other node has a copy of everything.
   *
   * We use our home-made reduction operation that simply performs a XOR
   * operation on the multipoles. Since only local multipoles are non-zero and
   * each multipole is only present once, the bit-by-bit XOR will
   * create the desired result.
   */
  int err = MPI_Allreduce(MPI_IN_PLACE, e->s->multipoles_top, e->s->nr_cells,
                          multipole_mpi_type, multipole_mpi_reduce_op,
                          MPI_COMM_WORLD);
  if (err != MPI_SUCCESS)
    mpi_error(err, "Failed to all-reduce the top-level multipoles.");

#ifdef SWIFT_DEBUG_CHECKS
  long long counter = 0;

  /* Let's check that what we received makes sense */
  for (int i = 0; i < e->s->nr_cells; ++i) {
    const struct gravity_tensors *m = &e->s->multipoles_top[i];
    counter += m->m_pole.num_gpart;
    if (m->m_pole.num_gpart < 0) {
      error("m->m_pole.num_gpart is negative: %lld", m->m_pole.num_gpart);
    }
    if (m->m_pole.M_000 > 0.) {
      if (m->CoM[0] < 0. || m->CoM[0] > e->s->dim[0])
        error("Invalid multipole position in X");
      if (m->CoM[1] < 0. || m->CoM[1] > e->s->dim[1])
        error("Invalid multipole position in Y");
      if (m->CoM[2] < 0. || m->CoM[2] > e->s->dim[2])
        error("Invalid multipole position in Z");
    }
  }
  if (counter != e->total_nr_gparts)
    error(
        "Total particles in multipoles inconsistent with engine.\n "
        "  counter = %lld, nr_gparts = %lld",
        counter, e->total_nr_gparts);
#endif

  if (e->verbose)
    message("took %.3f %s.", clocks_from_ticks(getticks() - tic),
            clocks_getunit());
#else
  error("SWIFT was not compiled with MPI support.");
#endif
}

void engine_exchange_proxy_multipoles(struct engine *e) {

#ifdef WITH_MPI

  const ticks tic = getticks();

  /* Start by counting the number of cells to send and receive */
  int count_send_cells = 0;
  int count_recv_cells = 0;
  int count_send_requests = 0;
  int count_recv_requests = 0;

  /* Loop over the proxies. */
  for (int pid = 0; pid < e->nr_proxies; pid++) {

    /* Get a handle on the proxy. */
    const struct proxy *p = &e->proxies[pid];

    /* Now collect the number of requests associated */
    count_recv_requests += p->nr_cells_in;
    count_send_requests += p->nr_cells_out;

    /* And the actual number of things we are going to ship */
    for (int k = 0; k < p->nr_cells_in; k++)
      count_recv_cells += p->cells_in[k]->mpi.pcell_size;

    for (int k = 0; k < p->nr_cells_out; k++)
      count_send_cells += p->cells_out[k]->mpi.pcell_size;
  }

  /* Allocate the buffers for the packed data */
  struct gravity_tensors *buffer_send = NULL;
  if (swift_memalign("send_gravity_tensors", (void **)&buffer_send,
                     SWIFT_CACHE_ALIGNMENT,
                     count_send_cells * sizeof(struct gravity_tensors)) != 0)
    error("Unable to allocate memory for multipole transactions");

  struct gravity_tensors *buffer_recv = NULL;
  if (swift_memalign("recv_gravity_tensors", (void **)&buffer_recv,
                     SWIFT_CACHE_ALIGNMENT,
                     count_recv_cells * sizeof(struct gravity_tensors)) != 0)
    error("Unable to allocate memory for multipole transactions");

  /* Also allocate the MPI requests */
  const int count_requests = count_send_requests + count_recv_requests;
  MPI_Request *requests =
      (MPI_Request *)malloc(sizeof(MPI_Request) * count_requests);
  if (requests == NULL) error("Unable to allocate memory for MPI requests");

  int this_request = 0;
  int this_recv = 0;
  int this_send = 0;

  /* Loop over the proxies to issue the receives. */
  for (int pid = 0; pid < e->nr_proxies; pid++) {

    /* Get a handle on the proxy. */
    const struct proxy *p = &e->proxies[pid];

    for (int k = 0; k < p->nr_cells_in; k++) {

      const int num_elements = p->cells_in[k]->mpi.pcell_size;

      /* Receive everything */
      MPI_Irecv(&buffer_recv[this_recv], num_elements, multipole_mpi_type,
                p->cells_in[k]->nodeID, p->cells_in[k]->mpi.tag, MPI_COMM_WORLD,
                &requests[this_request]);

      /* Move to the next slot in the buffers */
      this_recv += num_elements;
      this_request++;
    }

    /* Loop over the proxies to issue the sends. */
    for (int k = 0; k < p->nr_cells_out; k++) {

      /* Number of multipoles in this cell hierarchy */
      const int num_elements = p->cells_out[k]->mpi.pcell_size;

      /* Let's pack everything recursively */
      cell_pack_multipoles(p->cells_out[k], &buffer_send[this_send]);

      /* Send everything (note the use of cells_in[0] to get the correct node
       * ID. */
      MPI_Isend(&buffer_send[this_send], num_elements, multipole_mpi_type,
                p->cells_in[0]->nodeID, p->cells_out[k]->mpi.tag,
                MPI_COMM_WORLD, &requests[this_request]);

      /* Move to the next slot in the buffers */
      this_send += num_elements;
      this_request++;
    }
  }

  /* Wait for all the requests to arrive home */
  MPI_Status *stats = (MPI_Status *)malloc(count_requests * sizeof(MPI_Status));
  int res;
  if ((res = MPI_Waitall(count_requests, requests, stats)) != MPI_SUCCESS) {
    for (int k = 0; k < count_requests; ++k) {
      char buff[MPI_MAX_ERROR_STRING];
      MPI_Error_string(stats[k].MPI_ERROR, buff, &res);
      message("request from source %i, tag %i has error '%s'.",
              stats[k].MPI_SOURCE, stats[k].MPI_TAG, buff);
    }
    error("Failed during waitall for multipole data.");
  }

  /* Let's now unpack the multipoles at the right place */
  this_recv = 0;
  for (int pid = 0; pid < e->nr_proxies; pid++) {

    /* Get a handle on the proxy. */
    const struct proxy *p = &e->proxies[pid];

    for (int k = 0; k < p->nr_cells_in; k++) {

      const int num_elements = p->cells_in[k]->mpi.pcell_size;

#ifdef SWIFT_DEBUG_CHECKS

      /* Check that the first element (top-level cell's multipole) matches what
       * we received */
      if (p->cells_in[k]->grav.multipole->m_pole.num_gpart !=
          buffer_recv[this_recv].m_pole.num_gpart)
        error("Current: M_000=%e num_gpart=%lld\n New: M_000=%e num_gpart=%lld",
              p->cells_in[k]->grav.multipole->m_pole.M_000,
              p->cells_in[k]->grav.multipole->m_pole.num_gpart,
              buffer_recv[this_recv].m_pole.M_000,
              buffer_recv[this_recv].m_pole.num_gpart);
#endif

      /* Unpack recursively */
      cell_unpack_multipoles(p->cells_in[k], &buffer_recv[this_recv]);

      /* Move to the next slot in the buffers */
      this_recv += num_elements;
    }
  }

  /* Free everything */
  free(stats);
  free(buffer_send);
  free(buffer_recv);
  free(requests);

  /* How much time did this take? */
  if (e->verbose)
    message("took %.3f %s.", clocks_from_ticks(getticks() - tic),
            clocks_getunit());
#else
  error("SWIFT was not compiled with MPI support.");
#endif
}

/**
 * @brief Allocate memory for the foreign particles.
 *
 * We look into the proxies for cells that have tasks and count
 * the number of particles in these cells. We then allocate
 * memory and link all the cells that have tasks and all cells
 * deeper in the tree.
 *
 * @param e The #engine.
 */
void engine_allocate_foreign_particles(struct engine *e) {

#ifdef WITH_MPI

  const int nr_proxies = e->nr_proxies;
  const int with_hydro = e->policy & engine_policy_hydro;
  const int with_stars = e->policy & engine_policy_stars;
  const int with_black_holes = e->policy & engine_policy_black_holes;
  struct space *s = e->s;
  ticks tic = getticks();

  /* Count the number of particles we need to import and re-allocate
     the buffer if needed. */
  size_t count_parts_in = 0, count_gparts_in = 0, count_sparts_in = 0,
         count_bparts_in = 0;
  for (int k = 0; k < nr_proxies; k++) {
    for (int j = 0; j < e->proxies[k].nr_cells_in; j++) {

      if (e->proxies[k].cells_in_type[j] & proxy_cell_type_hydro) {
        count_parts_in += cell_count_parts_for_tasks(e->proxies[k].cells_in[j]);
      }

      if (e->proxies[k].cells_in_type[j] & proxy_cell_type_gravity) {
        count_gparts_in +=
            cell_count_gparts_for_tasks(e->proxies[k].cells_in[j]);
      }

      /* For stars, we just use the numbers in the top-level cells */
      count_sparts_in +=
          e->proxies[k].cells_in[j]->stars.count + space_extra_sparts;

      /* For black holes, we just use the numbers in the top-level cells */
      count_bparts_in += e->proxies[k].cells_in[j]->black_holes.count;
    }
  }

  if (!with_hydro && count_parts_in)
    error(
        "Not running with hydro but about to receive gas particles in "
        "proxies!");
  if (!with_stars && count_sparts_in)
    error("Not running with stars but about to receive stars in proxies!");
  if (!with_black_holes && count_bparts_in)
    error(
        "Not running with black holes but about to receive black holes in "
        "proxies!");

  if (e->verbose)
    message("Counting number of foreign particles took %.3f %s.",
            clocks_from_ticks(getticks() - tic), clocks_getunit());

  tic = getticks();

  /* Allocate space for the foreign particles we will receive */
  size_t old_size_parts_foreign = s->size_parts_foreign;
  if (count_parts_in > s->size_parts_foreign) {
    if (s->parts_foreign != NULL) swift_free("parts_foreign", s->parts_foreign);
    s->size_parts_foreign = engine_foreign_alloc_margin * count_parts_in;
    if (swift_memalign("parts_foreign", (void **)&s->parts_foreign, part_align,
                       sizeof(struct part) * s->size_parts_foreign) != 0)
      error("Failed to allocate foreign part data.");
  }

  /* Allocate space for the foreign particles we will receive */
  size_t old_size_gparts_foreign = s->size_gparts_foreign;
  if (count_gparts_in > s->size_gparts_foreign) {
    if (s->gparts_foreign != NULL)
      swift_free("gparts_foreign", s->gparts_foreign);
    s->size_gparts_foreign = engine_foreign_alloc_margin * count_gparts_in;
    if (swift_memalign("gparts_foreign", (void **)&s->gparts_foreign,
                       gpart_align,
                       sizeof(struct gpart) * s->size_gparts_foreign) != 0)
      error("Failed to allocate foreign gpart data.");
  }

  /* Allocate space for the foreign particles we will receive */
  size_t old_size_sparts_foreign = s->size_sparts_foreign;
  if (count_sparts_in > s->size_sparts_foreign) {
    if (s->sparts_foreign != NULL)
      swift_free("sparts_foreign", s->sparts_foreign);
    s->size_sparts_foreign = engine_foreign_alloc_margin * count_sparts_in;
    if (swift_memalign("sparts_foreign", (void **)&s->sparts_foreign,
                       spart_align,
                       sizeof(struct spart) * s->size_sparts_foreign) != 0)
      error("Failed to allocate foreign spart data.");
  }

  /* Allocate space for the foreign particles we will receive */
  size_t old_size_bparts_foreign = s->size_bparts_foreign;
  if (count_bparts_in > s->size_bparts_foreign) {
    if (s->bparts_foreign != NULL)
      swift_free("bparts_foreign", s->bparts_foreign);
    s->size_bparts_foreign = engine_foreign_alloc_margin * count_bparts_in;
    if (swift_memalign("bparts_foreign", (void **)&s->bparts_foreign,
                       bpart_align,
                       sizeof(struct bpart) * s->size_bparts_foreign) != 0)
      error("Failed to allocate foreign bpart data.");
  }

  if (e->verbose) {
    message(
        "Allocating %zd/%zd/%zd/%zd foreign part/gpart/spart/bpart "
        "(%zd/%zd/%zd/%zd MB)",
        s->size_parts_foreign, s->size_gparts_foreign, s->size_sparts_foreign,
        s->size_bparts_foreign,
        s->size_parts_foreign * sizeof(struct part) / (1024 * 1024),
        s->size_gparts_foreign * sizeof(struct gpart) / (1024 * 1024),
        s->size_sparts_foreign * sizeof(struct spart) / (1024 * 1024),
        s->size_bparts_foreign * sizeof(struct bpart) / (1024 * 1024));

    if ((s->size_parts_foreign - old_size_parts_foreign) > 0 ||
        (s->size_gparts_foreign - old_size_gparts_foreign) > 0 ||
        (s->size_sparts_foreign - old_size_sparts_foreign) > 0 ||
        (s->size_bparts_foreign - old_size_bparts_foreign) > 0) {
      message(
          "Re-allocations %zd/%zd/%zd/%zd part/gpart/spart/bpart "
          "(%zd/%zd/%zd/%zd MB)",
          (s->size_parts_foreign - old_size_parts_foreign),
          (s->size_gparts_foreign - old_size_gparts_foreign),
          (s->size_sparts_foreign - old_size_sparts_foreign),
          (s->size_bparts_foreign - old_size_bparts_foreign),
          (s->size_parts_foreign - old_size_parts_foreign) *
              sizeof(struct part) / (1024 * 1024),
          (s->size_gparts_foreign - old_size_gparts_foreign) *
              sizeof(struct gpart) / (1024 * 1024),
          (s->size_sparts_foreign - old_size_sparts_foreign) *
              sizeof(struct spart) / (1024 * 1024),
          (s->size_bparts_foreign - old_size_bparts_foreign) *
              sizeof(struct bpart) / (1024 * 1024));
    }
  }

  /* Unpack the cells and link to the particle data. */
  struct part *parts = s->parts_foreign;
  struct gpart *gparts = s->gparts_foreign;
  struct spart *sparts = s->sparts_foreign;
  struct bpart *bparts = s->bparts_foreign;
  for (int k = 0; k < nr_proxies; k++) {
    for (int j = 0; j < e->proxies[k].nr_cells_in; j++) {

      if (e->proxies[k].cells_in_type[j] & proxy_cell_type_hydro) {

        const size_t count_parts =
            cell_link_foreign_parts(e->proxies[k].cells_in[j], parts);
        parts = &parts[count_parts];
      }

      if (e->proxies[k].cells_in_type[j] & proxy_cell_type_gravity) {

        const size_t count_gparts =
            cell_link_foreign_gparts(e->proxies[k].cells_in[j], gparts);
        gparts = &gparts[count_gparts];
      }

      if (with_stars) {

        /* For stars, we just use the numbers in the top-level cells */
        cell_link_sparts(e->proxies[k].cells_in[j], sparts);
        sparts = &sparts[e->proxies[k].cells_in[j]->stars.count +
                         space_extra_sparts];
      }

      if (with_black_holes) {

        /* For black holes, we just use the numbers in the top-level cells */
        cell_link_bparts(e->proxies[k].cells_in[j], bparts);
        bparts = &bparts[e->proxies[k].cells_in[j]->black_holes.count];
      }
    }
  }

  /* Update the counters */
  s->nr_parts_foreign = parts - s->parts_foreign;
  s->nr_gparts_foreign = gparts - s->gparts_foreign;
  s->nr_sparts_foreign = sparts - s->sparts_foreign;
  s->nr_bparts_foreign = bparts - s->bparts_foreign;

  if (e->verbose)
    message("Recursively linking foreign arrays took %.3f %s.",
            clocks_from_ticks(getticks() - tic), clocks_getunit());

#else
  error("SWIFT was not compiled with MPI support.");
#endif
}

void engine_do_tasks_count_mapper(void *map_data, int num_elements,
                                  void *extra_data) {

  const struct task *tasks = (struct task *)map_data;
  int *const global_counts = (int *)extra_data;

  /* Local accumulator copy */
  int local_counts[task_type_count + 1];
  for (int k = 0; k <= task_type_count; k++) local_counts[k] = 0;

  /* Add task counts locally */
  for (int k = 0; k < num_elements; k++) {
    if (tasks[k].skip)
      local_counts[task_type_count] += 1;
    else
      local_counts[(int)tasks[k].type] += 1;
  }

  /* Update the global counts */
  for (int k = 0; k <= task_type_count; k++) {
    if (local_counts[k]) atomic_add(global_counts + k, local_counts[k]);
  }
}

/**
 * @brief Prints the number of tasks in the engine
 *
 * @param e The #engine.
 */
void engine_print_task_counts(const struct engine *e) {

  const ticks tic = getticks();
  const struct scheduler *sched = &e->sched;
  const int nr_tasks = sched->nr_tasks;
  const struct task *const tasks = sched->tasks;

  /* Global tasks and cells when using MPI. */
#ifdef WITH_MPI
  if (e->nodeID == 0 && e->total_nr_tasks > 0)
    printf(
        "[%04i] %s engine_print_task_counts: System total: %lld,"
        " no. cells: %lld\n",
        e->nodeID, clocks_get_timesincestart(), e->total_nr_tasks,
        e->total_nr_cells);
  fflush(stdout);
#endif

  /* Report value that can be used to estimate the task_per_cells parameter. */
  float tasks_per_cell = (float)nr_tasks / (float)e->s->tot_cells;

#ifdef WITH_MPI
  message("Total = %d (per cell = %.2f)", nr_tasks, tasks_per_cell);

  /* And the system maximum on rank 0, only after first step, increase by our
   * margin to allow for some variation in repartitioning. */
  if (e->nodeID == 0 && e->total_nr_tasks > 0) {
    message("Total = %d (maximum per cell = %.2f)", nr_tasks,
            e->tasks_per_cell_max * engine_tasks_per_cell_margin);
  }

#else
  message("Total = %d (per cell = %.2f)", nr_tasks, tasks_per_cell);
#endif
  fflush(stdout);

  /* Count and print the number of each task type. */
  int counts[task_type_count + 1];
  for (int k = 0; k <= task_type_count; k++) counts[k] = 0;
  threadpool_map((struct threadpool *)&e->threadpool,
                 engine_do_tasks_count_mapper, (void *)tasks, nr_tasks,
                 sizeof(struct task), threadpool_auto_chunk_size, counts);

#ifdef WITH_MPI
  printf("[%04i] %s engine_print_task_counts: task counts are [ %s=%i",
         e->nodeID, clocks_get_timesincestart(), taskID_names[0], counts[0]);
#else
  printf("%s engine_print_task_counts: task counts are [ %s=%i",
         clocks_get_timesincestart(), taskID_names[0], counts[0]);
#endif
  for (int k = 1; k < task_type_count; k++)
    printf(" %s=%i", taskID_names[k], counts[k]);
  printf(" skipped=%i ]\n", counts[task_type_count]);
  fflush(stdout);
  message("nr_parts = %zu.", e->s->nr_parts);
  message("nr_gparts = %zu.", e->s->nr_gparts);
  message("nr_sink = %zu.", e->s->nr_sinks);
  message("nr_sparts = %zu.", e->s->nr_sparts);
  message("nr_bparts = %zu.", e->s->nr_bparts);

  if (e->verbose)
    message("took %.3f %s.", clocks_from_ticks(getticks() - tic),
            clocks_getunit());
}

/**
 * @brief if necessary, estimate the number of tasks required given
 *        the current tasks in use and the numbers of cells.
 *
 * If e->tasks_per_cell is set greater than 0.0 then that value is used
 * as the estimate of the average number of tasks per cell,
 * otherwise we attempt an estimate.
 *
 * @param e the #engine
 *
 * @return the estimated total number of tasks
 */
int engine_estimate_nr_tasks(const struct engine *e) {

  float tasks_per_cell = e->tasks_per_cell;
  if (tasks_per_cell > 0.0f) {
    if (e->verbose)
      message("tasks per cell given as: %.2f, so maximum tasks: %d",
              e->tasks_per_cell, (int)(e->s->tot_cells * tasks_per_cell));
    return (int)(e->s->tot_cells * tasks_per_cell);
  }

  /* Our guess differs depending on the types of tasks we are using, but we
   * basically use a formula <n1>*ntopcells + <n2>*(totcells - ntopcells).
   * Where <n1> is the expected maximum tasks per top-level/super cell, and
   * <n2> the expected maximum tasks for all other cells. These should give
   * a safe upper limit. */
  int n1 = 0;
  int n2 = 0;
  if (e->policy & engine_policy_hydro) {
    /* 2 self (density, force), 1 sort, 26/2 density pairs
       26/2 force pairs, 1 drift, 3 ghosts, 2 kicks, 1 time-step,
       1 end_force, 2 extra space
     */
    n1 += 37;
    n2 += 2;
#ifdef WITH_MPI
    n1 += 6;
#endif

#ifdef EXTRA_HYDRO_LOOP
    n1 += 15;
#ifdef WITH_MPI
    n1 += 2;
#endif
#endif
  }
  if (e->policy & engine_policy_timestep_limiter) {
    n1 += 18;
    n2 += 1;
  }
  if (e->policy & engine_policy_self_gravity) {
    n1 += 125;
    n2 += 8;
#ifdef WITH_MPI
    n2 += 2;
#endif
  }
  if (e->policy & engine_policy_external_gravity) {
    n1 += 2;
  }
  if (e->policy & engine_policy_cosmology) {
    n1 += 2;
  }
  if (e->policy & engine_policy_cooling) {
    /* Cooling task + extra space */
    n1 += 2;
  }
  if (e->policy & engine_policy_star_formation) {
    n1 += 1;
  }
  if (e->policy & engine_policy_stars) {
    /* 2 self (density, feedback), 1 sort, 26/2 density pairs
       26/2 feedback pairs, 1 drift, 3 ghosts, 2 kicks, 1 time-step,
       1 end_force, 2 extra space
     */
    n1 += 37;
    n2 += 2;
#ifdef WITH_MPI
    n1 += 6;
#endif
  }
  if (e->policy & engine_policy_sinks) {
    /* 1 drift, 2 kicks, 1 time-step, 1 sink formation */
    n1 += 5;
  }
  if (e->policy & engine_policy_fof) {
    n1 += 2;
  }
#if defined(WITH_LOGGER)
  /* each cell logs its particles */
  if (e->policy & engine_policy_logger) {
    n1 += 1;
  }
#endif
  if (e->policy & engine_policy_rt) {
    /* inject: 1 self + (3^3-1)/2 = 26/2 = 13 pairs  |   14
     * gradient: 1 self + 13 pairs                   | + 14
     * transport: 1 self + 13 pairs                  | + 14
     * implicits: in + out, transport_out            | +  3
     * others: ghost1, ghost2, thermochemistry       | +  3 */
    n1 += 48;
  }

#ifdef WITH_MPI

  /* We need fewer tasks per rank when using MPI, but we could have
   * imbalances, so we need to work using the locally active cells, not just
   * some equipartition amongst the nodes. Don't want to recurse the whole
   * cell tree, so just make a guess of the maximum possible total cells. */
  int ntop = 0;
  int ncells = 0;
  for (int k = 0; k < e->s->nr_cells; k++) {
    struct cell *c = &e->s->cells_top[k];

    /* Any cells with particles will have tasks (local & foreign). */
    int nparts = c->hydro.count + c->grav.count + c->stars.count;
    if (nparts > 0) {
      ntop++;
      ncells++;

      /* Count cell depth until we get below the parts per cell threshold. */
      int depth = 0;
      while (nparts > space_splitsize) {
        depth++;
        nparts /= 8;
        ncells += (1 << (depth * 3));
      }
    }
  }

  /* If no local cells, we are probably still initialising, so just keep
   * room for the top-level. */
  if (ncells == 0) {
    ntop = e->s->nr_cells;
    ncells = ntop;
  }
#else
  int ntop = e->s->nr_cells;
  int ncells = e->s->tot_cells;
#endif

  float ntasks = n1 * ntop + n2 * (ncells - ntop);
  if (ncells > 0) tasks_per_cell = ceil(ntasks / ncells);

  if (tasks_per_cell < 1.0f) tasks_per_cell = 1.0f;
  if (e->verbose)
    message("tasks per cell estimated as: %.2f, maximum tasks: %d",
            tasks_per_cell, (int)(ncells * tasks_per_cell));

  return (int)(ncells * tasks_per_cell);
}

/**
 * @brief Rebuild the space and tasks.
 *
 * @param e The #engine.
 * @param repartitioned Did we just redistribute?
 * @param clean_smoothing_length_values Are we cleaning up the values of
 * the smoothing lengths before building the tasks ?
 */
void engine_rebuild(struct engine *e, const int repartitioned,
                    const int clean_smoothing_length_values) {

  const ticks tic = getticks();

  /* Clear the forcerebuild flag, whatever it was. */
  e->forcerebuild = 0;
  e->restarting = 0;

  /* Report the time spent in the different task categories */
  if (e->verbose && !repartitioned)
    scheduler_report_task_times(&e->sched, e->nr_threads);

  /* Give some breathing space */
  scheduler_free_tasks(&e->sched);

  /* Re-build the space. */
  space_rebuild(e->s, repartitioned, e->verbose);

  /* Report the number of cells and memory */
  if (e->verbose)
    message(
        "Nr. of top-level cells: %d Nr. of local cells: %d memory use: %zd MB.",
        e->s->nr_cells, e->s->tot_cells,
        (e->s->nr_cells + e->s->tot_cells) * sizeof(struct cell) /
            (1024 * 1024));

  /* Report the number of multipoles and memory */
  if (e->verbose && (e->policy & engine_policy_self_gravity))
    message(
        "Nr. of top-level mpoles: %d Nr. of local mpoles: %d memory use: %zd "
        "MB.",
        e->s->nr_cells, e->s->tot_cells,
        (e->s->nr_cells + e->s->tot_cells) * sizeof(struct gravity_tensors) /
            (1024 * 1024));

  /* Report the number of particles and memory */
  if (e->verbose)
    message(
        "Space has memory for %zd/%zd/%zd/%zd/%zd part/gpart/spart/sink/bpart "
        "(%zd/%zd/%zd/%zd/%zd MB)",
        e->s->size_parts, e->s->size_gparts, e->s->size_sparts,
        e->s->size_sinks, e->s->size_bparts,
        e->s->size_parts * sizeof(struct part) / (1024 * 1024),
        e->s->size_gparts * sizeof(struct gpart) / (1024 * 1024),
        e->s->size_sparts * sizeof(struct spart) / (1024 * 1024),
        e->s->size_sinks * sizeof(struct sink) / (1024 * 1024),
        e->s->size_bparts * sizeof(struct bpart) / (1024 * 1024));

  if (e->verbose)
    message(
        "Space holds %zd/%zd/%zd/%zd/%zd part/gpart/spart/sink/bpart (fracs: "
        "%f/%f/%f/%f/%f)",
        e->s->nr_parts, e->s->nr_gparts, e->s->nr_sparts, e->s->nr_sinks,
        e->s->nr_bparts,
        e->s->nr_parts ? e->s->nr_parts / ((double)e->s->size_parts) : 0.,
        e->s->nr_gparts ? e->s->nr_gparts / ((double)e->s->size_gparts) : 0.,
        e->s->nr_sparts ? e->s->nr_sparts / ((double)e->s->size_sparts) : 0.,
        e->s->nr_sinks ? e->s->nr_sinks / ((double)e->s->size_sinks) : 0.,
        e->s->nr_bparts ? e->s->nr_bparts / ((double)e->s->size_bparts) : 0.);

  const ticks tic2 = getticks();

  /* Update the global counters of particles */
  long long num_particles[5] = {
      (long long)(e->s->nr_parts - e->s->nr_extra_parts),
      (long long)(e->s->nr_gparts - e->s->nr_extra_gparts),
      (long long)(e->s->nr_sparts - e->s->nr_extra_sparts),
      (long long)(e->s->nr_sinks - e->s->nr_extra_sinks),
      (long long)(e->s->nr_bparts - e->s->nr_extra_bparts)};
#ifdef WITH_MPI
  MPI_Allreduce(MPI_IN_PLACE, num_particles, 5, MPI_LONG_LONG, MPI_SUM,
                MPI_COMM_WORLD);
#endif
  e->total_nr_parts = num_particles[0];
  e->total_nr_gparts = num_particles[1];
  e->total_nr_sparts = num_particles[2];
  e->total_nr_sinks = num_particles[3];
  e->total_nr_bparts = num_particles[4];

  /* Flag that there are no inhibited particles */
  e->nr_inhibited_parts = 0;
  e->nr_inhibited_gparts = 0;
  e->nr_inhibited_sparts = 0;
  e->nr_inhibited_sinks = 0;
  e->nr_inhibited_bparts = 0;

  if (e->verbose)
    message("updating particle counts took %.3f %s.",
            clocks_from_ticks(getticks() - tic2), clocks_getunit());

#ifdef SWIFT_DEBUG_CHECKS
  part_verify_links(e->s->parts, e->s->gparts, e->s->sinks, e->s->sparts,
                    e->s->bparts, e->s->nr_parts, e->s->nr_gparts,
                    e->s->nr_sinks, e->s->nr_sparts, e->s->nr_bparts,
                    e->verbose);
#endif

  /* Initial cleaning up session ? */
  if (clean_smoothing_length_values) space_sanitize(e->s);

/* If in parallel, exchange the cell structure, top-level and neighbouring
 * multipoles. To achieve this, free the foreign particle buffers first. */
#ifdef WITH_MPI
  if (e->policy & engine_policy_self_gravity) engine_exchange_top_multipoles(e);

  space_free_foreign_parts(e->s, /*clear_cell_pointers=*/1);

  engine_exchange_cells(e);
#endif

#ifdef SWIFT_DEBUG_CHECKS

  /* Let's check that what we received makes sense */
  if (e->policy & engine_policy_self_gravity) {
    long long counter = 0;

    for (int i = 0; i < e->s->nr_cells; ++i) {
      const struct gravity_tensors *m = &e->s->multipoles_top[i];
      counter += m->m_pole.num_gpart;
    }
    if (counter != e->total_nr_gparts)
      error("Total particles in multipoles inconsistent with engine");
  }
#endif

  /* Re-build the tasks. */
  engine_maketasks(e);

  /* Make the list of top-level cells that have tasks */
  space_list_useful_top_level_cells(e->s);

#ifdef SWIFT_DEBUG_CHECKS
  /* Check that all cells have been drifted to the current time.
   * That can include cells that have not
   * previously been active on this rank. */
  space_check_drift_point(e->s, e->ti_current,
                          e->policy & engine_policy_self_gravity);

  if (e->policy & engine_policy_self_gravity) {
    for (int k = 0; k < e->s->nr_local_cells; k++)
      cell_check_foreign_multipole(&e->s->cells_top[e->s->local_cells_top[k]]);
  }

  space_check_sort_flags(e->s);

  /* Check whether all the unskip recursion flags are not set */
  space_check_unskip_flags(e->s);
#endif

  /* Run through the tasks and mark as skip or not. */
  if (engine_marktasks(e))
    error("engine_marktasks failed after space_rebuild.");

  /* Print the status of the system */
  if (e->verbose) engine_print_task_counts(e);

  /* Clear the counters of updates since the last rebuild */
  e->updates_since_rebuild = 0;
  e->g_updates_since_rebuild = 0;
  e->s_updates_since_rebuild = 0;
  e->sink_updates_since_rebuild = 0;
  e->b_updates_since_rebuild = 0;

  /* Flag that a rebuild has taken place */
  e->step_props |= engine_step_prop_rebuild;

  if (e->verbose)
    message("took %.3f %s.", clocks_from_ticks(getticks() - tic),
            clocks_getunit());
}

/**
 * @brief Prepare the #engine by re-building the cells and tasks.
 *
 * @param e The #engine to prepare.
 *
 * @return 1 if the function drifted all particles 0 if not.
 */
int engine_prepare(struct engine *e) {

  TIMER_TIC2;
  const ticks tic = getticks();

  int drifted_all = 0;
  int repartitioned = 0;

  /* Unskip active tasks and check for rebuild */
  if (!e->forcerebuild && !e->forcerepart && !e->restarting) engine_unskip(e);

  const ticks tic3 = getticks();

#ifdef WITH_MPI
  MPI_Allreduce(MPI_IN_PLACE, &e->forcerebuild, 1, MPI_INT, MPI_MAX,
                MPI_COMM_WORLD);
#endif

  if (e->verbose)
    message("Communicating rebuild flag took %.3f %s.",
            clocks_from_ticks(getticks() - tic3), clocks_getunit());

  /* Perform FOF search to seed black holes. Only if there is a rebuild coming
   * and no repartitioing. */
  if (e->policy & engine_policy_fof && e->forcerebuild && !e->forcerepart &&
      e->run_fof && e->fof_properties->seed_black_holes_enabled) {

    /* Let's start by drifting everybody to the current time */
    engine_drift_all(e, /*drift_mpole=*/0);
    drifted_all = 1;

    engine_fof(e, /*dump_results=*/0, /*seed_black_holes=*/1);
  }

  /* Perform particle splitting. Only if there is a rebuild coming and no
     repartitioning. */
  if (!e->restarting && e->forcerebuild && !e->forcerepart && e->step > 1) {

    /* Let's start by drifting everybody to the current time */
    if (!drifted_all) engine_drift_all(e, /*drift_mpole=*/0);
    drifted_all = 1;

    engine_split_gas_particles(e);
  }

  /* Do we need repartitioning ? */
  if (e->forcerepart) {

    /* Let's start by drifting everybody to the current time */
    engine_drift_all(e, /*drift_mpole=*/0);
    drifted_all = 1;

    /* Free the PM grid */
    if ((e->policy & engine_policy_self_gravity) && e->s->periodic)
      pm_mesh_free(e->mesh);

    /* And repartition */
    engine_repartition(e);
    repartitioned = 1;

    /* Reallocate the mesh */
    if ((e->policy & engine_policy_self_gravity) && e->s->periodic)
      pm_mesh_allocate(e->mesh);
  }

  /* Do we need rebuilding ? */
  if (e->forcerebuild) {

    /* Let's start by drifting everybody to the current time */
    if (!e->restarting && !drifted_all) engine_drift_all(e, /*drift_mpole=*/0);

    drifted_all = 1;

    /* And rebuild */
    engine_rebuild(e, repartitioned, 0);
  }

#ifdef SWIFT_DEBUG_CHECKS
  if (e->forcerepart || e->forcerebuild) {
    /* Check that all cells have been drifted to the current time.
     * That can include cells that have not previously been active on this
     * rank. Skip if haven't got any cells (yet). */
    if (e->s->cells_top != NULL)
      space_check_drift_point(e->s, e->ti_current,
                              e->policy & engine_policy_self_gravity);
  }
#endif

  /* Re-rank the tasks every now and then. XXX this never executes. */
  if (e->tasks_age % engine_tasksreweight == 1) {
    scheduler_reweight(&e->sched, e->verbose);
  }
  e->tasks_age += 1;

  TIMER_TOC2(timer_prepare);

  if (e->verbose)
    message("took %.3f %s (including unskip, rebuild and reweight).",
            clocks_from_ticks(getticks() - tic), clocks_getunit());

  return drifted_all;
}

/**
 * @brief Implements a barrier for the #runner threads.
 *
 * @param e The #engine.
 */
void engine_barrier(struct engine *e) {

  /* Wait at the wait barrier. */
  swift_barrier_wait(&e->wait_barrier);

  /* Wait at the run barrier. */
  swift_barrier_wait(&e->run_barrier);
}

/**
 * @brief Print the conserved quantities statistics to a log file
 *
 * @param e The #engine.
 */
void engine_print_stats(struct engine *e) {

  const ticks tic = getticks();

#ifdef SWIFT_DEBUG_CHECKS
  /* Check that all cells have been drifted to the current time.
   * That can include cells that have not
   * previously been active on this rank. */
  space_check_drift_point(e->s, e->ti_current, /*chek_mpoles=*/0);

  /* Be verbose about this */
  if (e->nodeID == 0) {
    if (e->policy & engine_policy_cosmology)
      message("Saving statistics at a=%e",
              exp(e->ti_current * e->time_base) * e->cosmology->a_begin);
    else
      message("Saving statistics at t=%e",
              e->ti_current * e->time_base + e->time_begin);
  }
#else
  if (e->verbose) {
    if (e->policy & engine_policy_cosmology)
      message("Saving statistics at a=%e",
              exp(e->ti_current * e->time_base) * e->cosmology->a_begin);
    else
      message("Saving statistics at t=%e",
              e->ti_current * e->time_base + e->time_begin);
  }
#endif

  struct statistics stats;
  stats_init(&stats);

  /* Collect the stats on this node */
  stats_collect(e->s, &stats);

/* Aggregate the data from the different nodes. */
#ifdef WITH_MPI
  struct statistics global_stats;
  stats_init(&global_stats);

  if (MPI_Reduce(&stats, &global_stats, 1, statistics_mpi_type,
                 statistics_mpi_reduce_op, 0, MPI_COMM_WORLD) != MPI_SUCCESS)
    error("Failed to aggregate stats.");
#else
  struct statistics global_stats = stats;
#endif

  /* Finalize operations */
  stats_finalize(&global_stats);

  /* Print info */
  if (e->nodeID == 0)
    stats_write_to_file(e->file_stats, &global_stats, e->time, e->cosmology->a,
                        e->cosmology->z, e->step);

  /* Flag that we dumped some statistics */
  e->step_props |= engine_step_prop_statistics;

  if (e->verbose)
    message("took %.3f %s.", clocks_from_ticks(getticks() - tic),
            clocks_getunit());
}

/**
 * @brief Sets all the force, drift and kick tasks to be skipped.
 *
 * @param e The #engine to act on.
 */
void engine_skip_force_and_kick(struct engine *e) {

  struct task *tasks = e->sched.tasks;
  const int nr_tasks = e->sched.nr_tasks;

  for (int i = 0; i < nr_tasks; ++i) {

    struct task *t = &tasks[i];

    /* Skip everything that updates the particles */
    if (t->type == task_type_drift_part || t->type == task_type_drift_gpart ||
        t->type == task_type_drift_spart || t->type == task_type_drift_bpart ||
        t->type == task_type_drift_sink || t->type == task_type_kick1 ||
        t->type == task_type_kick2 || t->type == task_type_timestep ||
        t->type == task_type_timestep_limiter ||
        t->type == task_type_timestep_sync ||
        t->type == task_type_end_hydro_force || t->type == task_type_cooling ||
        t->type == task_type_stars_in || t->type == task_type_stars_out ||
        t->type == task_type_star_formation ||
        t->type == task_type_stars_resort || t->type == task_type_extra_ghost ||
        t->type == task_type_stars_ghost ||
        t->type == task_type_stars_ghost_in ||
        t->type == task_type_stars_ghost_out || t->type == task_type_sink_in ||
        t->type == task_type_sink_out || t->type == task_type_sink_formation ||
        t->type == task_type_bh_swallow_ghost1 ||
        t->type == task_type_bh_swallow_ghost2 ||
        t->type == task_type_bh_swallow_ghost3 || t->type == task_type_bh_in ||
        t->type == task_type_bh_out || t->type == task_type_rt_ghost1 ||
        t->type == task_type_rt_ghost2 || t->type == task_type_rt_tchem ||
        t->subtype == task_subtype_force ||
        t->subtype == task_subtype_limiter ||
        t->subtype == task_subtype_gradient ||
        t->subtype == task_subtype_stars_feedback ||
        t->subtype == task_subtype_bh_feedback ||
        t->subtype == task_subtype_bh_swallow ||
        t->subtype == task_subtype_do_gas_swallow ||
        t->subtype == task_subtype_do_bh_swallow ||
        t->subtype == task_subtype_bpart_rho ||
        t->subtype == task_subtype_part_swallow ||
        t->subtype == task_subtype_bpart_merger ||
        t->subtype == task_subtype_bpart_swallow ||
        t->subtype == task_subtype_bpart_feedback ||
        t->subtype == task_subtype_tend_part ||
        t->subtype == task_subtype_tend_gpart ||
        t->subtype == task_subtype_tend_spart ||
        t->subtype == task_subtype_tend_sink ||
        t->subtype == task_subtype_tend_bpart ||
        t->subtype == task_subtype_rho ||
        t->subtype == task_subtype_sf_counts ||
        t->subtype == task_subtype_rt_inject ||
        t->subtype == task_subtype_rt_gradient ||
        t->subtype == task_subtype_rt_transport)
      t->skip = 1;
  }

  /* Run through the cells and clear some flags. */
  space_map_cells_pre(e->s, 1, cell_clear_drift_flags, NULL);
  space_map_cells_pre(e->s, 1, cell_clear_limiter_flags, NULL);
}

/**
 * @brief Sets all the drift and first kick tasks to be skipped.
 *
 * @param e The #engine to act on.
 */
void engine_skip_drift(struct engine *e) {

  struct task *tasks = e->sched.tasks;
  const int nr_tasks = e->sched.nr_tasks;

  for (int i = 0; i < nr_tasks; ++i) {

    struct task *t = &tasks[i];

    /* Skip everything that moves the particles */
    if (t->type == task_type_drift_part || t->type == task_type_drift_gpart ||
        t->type == task_type_drift_spart || t->type == task_type_drift_bpart ||
        t->type == task_type_drift_sink)
      t->skip = 1;
  }

  /* Run through the cells and clear some flags. */
  space_map_cells_pre(e->s, 1, cell_clear_drift_flags, NULL);
}

/**
 * @brief Launch the runners.
 *
 * @param e The #engine.
 * @param call What kind of tasks are we running? (For time analysis)
 */
void engine_launch(struct engine *e, const char *call) {
  const ticks tic = getticks();

#ifdef SWIFT_DEBUG_CHECKS
  /* Re-set all the cell task counters to 0 */
  space_reset_task_counters(e->s);
#endif

  /* Prepare the scheduler. */
  atomic_inc(&e->sched.waiting);

  /* Cry havoc and let loose the dogs of war. */
  swift_barrier_wait(&e->run_barrier);

  /* Load the tasks. */
  scheduler_start(&e->sched);

  /* Remove the safeguard. */
  pthread_mutex_lock(&e->sched.sleep_mutex);
  atomic_dec(&e->sched.waiting);
  pthread_cond_broadcast(&e->sched.sleep_cond);
  pthread_mutex_unlock(&e->sched.sleep_mutex);

  /* Sit back and wait for the runners to come home. */
  swift_barrier_wait(&e->wait_barrier);

  /* Store the wallclock time */
  e->sched.total_ticks += getticks() - tic;

  if (e->verbose)
    message("(%s) took %.3f %s.", call, clocks_from_ticks(getticks() - tic),
            clocks_getunit());
}

/**
 * @brief Calls the 'first init' function on the particles of all types.
 *
 * @param e The #engine.
 */
void engine_first_init_particles(struct engine *e) {

  const ticks tic = getticks();

  /* Set the particles in a state where they are ready for a run. */
  space_first_init_parts(e->s, e->verbose);
  space_first_init_gparts(e->s, e->verbose);
  space_first_init_sparts(e->s, e->verbose);
  space_first_init_bparts(e->s, e->verbose);
  space_first_init_sinks(e->s, e->verbose);

  if (e->verbose)
    message("took %.3f %s.", clocks_from_ticks(getticks() - tic),
            clocks_getunit());
}

/**
 * @brief Compute the maximal ID of any #part in the run.
 *
 * @param e The #engine.
 */
void engine_get_max_ids(struct engine *e) {

  e->max_parts_id = space_get_max_parts_id(e->s);

#ifdef WITH_MPI
  MPI_Allreduce(MPI_IN_PLACE, &e->max_parts_id, 1, MPI_LONG_LONG_INT, MPI_MAX,
                MPI_COMM_WORLD);
#endif
}

/**
 * @brief Initialises the particles and set them in a state ready to move
 *forward in time.
 *
 * @param e The #engine
 * @param flag_entropy_ICs Did the 'Internal Energy' of the particles actually
 * contain entropy ?
 * @param clean_h_values Are we cleaning up the values of h before building
 */
void engine_init_particles(struct engine *e, int flag_entropy_ICs,
                           int clean_h_values) {

  struct space *s = e->s;

  struct clocks_time time1, time2;
  clocks_gettime(&time1);

  /* Update the softening lengths */
  if (e->policy & engine_policy_self_gravity)
    gravity_props_update(e->gravity_properties, e->cosmology);

  /* Udpate the hydro properties */
  if (e->policy & engine_policy_hydro)
    hydro_props_update(e->hydro_properties, e->gravity_properties,
                       e->cosmology);

  /* Start by setting the particles in a good state */
  if (e->nodeID == 0) message("Setting particles to a valid state...");
  engine_first_init_particles(e);

  if (e->nodeID == 0)
    message("Computing initial gas densities and approximate gravity.");

  /* Construct all cells and tasks to start everything */
  engine_rebuild(e, 0, clean_h_values);

  /* Compute the mesh forces for the first time */
  if ((e->policy & engine_policy_self_gravity) && e->s->periodic) {

    /* Compute mesh forces */
    pm_mesh_compute_potential(e->mesh, e->s, &e->threadpool, e->verbose);

    /* Compute mesh time-step length */
    engine_recompute_displacement_constraint(e);

    e->step_props |= engine_step_prop_mesh;
  }

  /* No time integration. We just want the density and ghosts */
  engine_skip_force_and_kick(e);

  /* Print the number of active tasks ? */
  if (e->verbose) engine_print_task_counts(e);

  /* Init the particle data (by hand). */
  space_init_parts(s, e->verbose);
  space_init_gparts(s, e->verbose);
  space_init_sparts(s, e->verbose);
  space_init_bparts(s, e->verbose);
  space_init_sinks(s, e->verbose);

  /* Update the cooling function */
  if ((e->policy & engine_policy_cooling) ||
      (e->policy & engine_policy_temperature))
    cooling_update(e->cosmology, e->cooling_func, e->s);

#ifdef WITH_LOGGER
  if (e->policy & engine_policy_logger) {
    /* Mark the first time step in the particle logger file. */
    if (e->policy & engine_policy_cosmology) {
      logger_log_timestamp(e->logger, e->ti_current, e->cosmology->a,
                           &e->logger->timestamp_offset);
    } else {
      logger_log_timestamp(e->logger, e->ti_current, e->time,
                           &e->logger->timestamp_offset);
    }
    /* Make sure that we have enough space in the particle logger file
     * to store the particles in current time step. */
    logger_ensure_size(e->logger, s->nr_parts, s->nr_gparts, s->nr_sparts);
    logger_write_description(e->logger, e);
  }
#endif

  /* Now, launch the calculation */
  TIMER_TIC;
  engine_launch(e, "tasks");
  TIMER_TOC(timer_runners);

#ifdef SWIFT_HYDRO_DENSITY_CHECKS
  /* Run the brute-force hydro calculation for some parts */
  if (e->policy & engine_policy_hydro)
    hydro_exact_density_compute(e->s, e, /*check_force=*/0);

  /* Check the accuracy of the hydro calculation */
  if (e->policy & engine_policy_hydro)
    hydro_exact_density_check(e->s, e, /*rel_tol=*/1e-3, /*check_force=*/0);
#endif

  /* Apply some conversions (e.g. internal energy -> entropy) */
  if (!flag_entropy_ICs) {

    if (e->nodeID == 0) message("Converting internal energy variable.");

    space_convert_quantities(e->s, e->verbose);

    /* Correct what we did (e.g. in PE-SPH, need to recompute rho_bar) */
    if (hydro_need_extra_init_loop) {
      engine_marktasks(e);
      engine_skip_force_and_kick(e);
      engine_launch(e, "tasks");
    }
  }

  /* Collect initial mean mass of each particle type */
  space_collect_mean_masses(e->s, e->verbose);

#ifdef SWIFT_DEBUG_CHECKS
  /* Check that we have the correct total mass in the top-level multipoles */
  long long num_gpart_mpole = 0;
  if (e->policy & engine_policy_self_gravity) {
    for (int i = 0; i < e->s->nr_cells; ++i)
      num_gpart_mpole += e->s->cells_top[i].grav.multipole->m_pole.num_gpart;
    if (num_gpart_mpole != e->total_nr_gparts)
      error(
          "Top-level multipoles don't contain the total number of gpart "
          "s->nr_gpart=%lld, "
          "m_poles=%lld",
          e->total_nr_gparts, num_gpart_mpole);
  }
#endif

  /* Now time to get ready for the first time-step */
  if (e->nodeID == 0) message("Running initial fake time-step.");

  /* Update the MAC strategy if necessary */
  if (e->policy & engine_policy_self_gravity)
    gravity_props_update_MAC_choice(e->gravity_properties);

  /* Construct all cells again for a new round (need to update h_max) */
  engine_rebuild(e, 0, 0);

  /* No drift this time */
  engine_skip_drift(e);

  /* Init the particle data (by hand). */
  space_init_parts(e->s, e->verbose);
  space_init_gparts(e->s, e->verbose);
  space_init_sparts(e->s, e->verbose);
  space_init_bparts(e->s, e->verbose);
  space_init_sinks(e->s, e->verbose);

  /* Print the number of active tasks ? */
  if (e->verbose) engine_print_task_counts(e);

#ifdef SWIFT_GRAVITY_FORCE_CHECKS
  /* Run the brute-force gravity calculation for some gparts */
  if (e->policy & engine_policy_self_gravity)
    gravity_exact_force_compute(e->s, e);
#endif

  scheduler_write_dependencies(&e->sched, e->verbose, e->step);
  if (e->nodeID == 0) scheduler_write_task_level(&e->sched, e->step);

  /* Run the 0th time-step */
  TIMER_TIC2;
  engine_launch(e, "tasks");
  TIMER_TOC2(timer_runners);

  /* Initialise additional RT data now that time bins are set */
  if (e->policy & engine_policy_rt) {
    space_convert_rt_quantities(e->s, e->verbose);
  }

  /* Since the time-steps may have changed because of the limiter's
   * action, we need to communicate the new time-step sizes */
  if ((e->policy & engine_policy_timestep_sync) ||
      (e->policy & engine_policy_timestep_limiter)) {
#ifdef WITH_MPI
    engine_unskip_timestep_communications(e);
    engine_launch(e, "timesteps");
#endif
  }

#ifdef SWIFT_HYDRO_DENSITY_CHECKS
  /* Run the brute-force hydro calculation for some parts */
  if (e->policy & engine_policy_hydro)
    hydro_exact_density_compute(e->s, e, /*check_force=*/1);

  /* Check the accuracy of the hydro calculation */
  if (e->policy & engine_policy_hydro)
    hydro_exact_density_check(e->s, e, /*rel_tol=*/1e-3, /*check_force=*/1);
#endif

#ifdef SWIFT_STARS_DENSITY_CHECKS
  /* Run the brute-force stars calculation for some parts */
  if (e->policy & engine_policy_stars) stars_exact_density_compute(e->s, e);

  /* Check the accuracy of the stars calculation */
  if (e->policy & engine_policy_stars)
    stars_exact_density_check(e->s, e, /*rel_tol=*/1e-3);
#endif

#ifdef SWIFT_GRAVITY_FORCE_CHECKS
  /* Check the accuracy of the gravity calculation */
  if (e->policy & engine_policy_self_gravity)
    gravity_exact_force_check(e->s, e, 1e-1);
#endif

#ifdef SWIFT_DEBUG_CHECKS
  /* Make sure all woken-up particles have been processed */
  space_check_limiter(e->s);
  space_check_swallow(e->s);
#endif

  /* Recover the (integer) end of the next time-step */
  engine_collect_end_of_step(e, 1);

  /* Check if any particles have the same position. This is not
   * allowed (/0) so we abort.*/
  if (s->nr_parts > 0) {

    /* Sorting should put the same positions next to each other... */
    int failed = 0;
    double *prev_x = s->parts[0].x;
    long long *prev_id = &s->parts[0].id;
    for (size_t k = 1; k < s->nr_parts; k++) {

      /* Ignore fake buffer particles for on-the-fly creation */
      if (s->parts[k].time_bin == time_bin_not_created) continue;

      if (prev_x[0] == s->parts[k].x[0] && prev_x[1] == s->parts[k].x[1] &&
          prev_x[2] == s->parts[k].x[2]) {
        if (e->verbose)
          message("Two particles occupy location: %f %f %f id=%lld id=%lld",
                  prev_x[0], prev_x[1], prev_x[2], *prev_id, s->parts[k].id);
        failed++;
      }
      prev_x = s->parts[k].x;
      prev_id = &s->parts[k].id;
    }
    if (failed > 0)
      error(
          "Have %d particle pairs with the same locations.\n"
          "Cannot continue",
          failed);
  }

  /* Also check any gparts. This is not supposed to be fatal so only warn. */
  if (s->nr_gparts > 0) {
    int failed = 0;
    double *prev_x = s->gparts[0].x;
    for (size_t k = 1; k < s->nr_gparts; k++) {

      /* Ignore fake buffer particles for on-the-fly creation */
      if (s->gparts[k].time_bin == time_bin_not_created) continue;

      if (prev_x[0] == s->gparts[k].x[0] && prev_x[1] == s->gparts[k].x[1] &&
          prev_x[2] == s->gparts[k].x[2]) {
        if (e->verbose)
          message("Two gparts occupy location: %f %f %f / %f %f %f", prev_x[0],
                  prev_x[1], prev_x[2], s->gparts[k].x[0], s->gparts[k].x[1],
                  s->gparts[k].x[2]);
        failed++;
      }
      prev_x = s->gparts[k].x;
    }
    if (failed > 0)
      message(
          "WARNING: found %d gpart pairs at the same location. "
          "That is not optimal",
          failed);
  }

  /* Check the top-level cell h_max matches the particles as these can be
   * updated in the the ghost tasks (only a problem if the ICs estimates for h
   * are too small). Note this must be followed by a rebuild as sub-cells will
   * not be updated until that is done. */
  if (s->cells_top != NULL && s->nr_parts > 0) {
    for (int i = 0; i < s->nr_cells; i++) {
      struct cell *c = &s->cells_top[i];
      if (c->nodeID == engine_rank && c->hydro.count > 0) {
        float part_h_max = c->hydro.parts[0].h;
        for (int k = 1; k < c->hydro.count; k++) {
          if (c->hydro.parts[k].h > part_h_max)
            part_h_max = c->hydro.parts[k].h;
        }
        c->hydro.h_max = max(part_h_max, c->hydro.h_max);
      }
    }
  }

  if (s->cells_top != NULL && s->nr_sparts > 0) {
    for (int i = 0; i < s->nr_cells; i++) {
      struct cell *c = &s->cells_top[i];
      if (c->nodeID == engine_rank && c->stars.count > 0) {
        float spart_h_max = c->stars.parts[0].h;
        for (int k = 1; k < c->stars.count; k++) {
          if (c->stars.parts[k].h > spart_h_max)
            spart_h_max = c->stars.parts[k].h;
        }
        c->stars.h_max = max(spart_h_max, c->stars.h_max);
      }
    }
  }

  if (s->cells_top != NULL && s->nr_sinks > 0) {
    for (int i = 0; i < s->nr_cells; i++) {
      struct cell *c = &s->cells_top[i];
      if (c->nodeID == engine_rank && c->sinks.count > 0) {
        float sink_h_max = c->sinks.parts[0].r_cut;
        for (int k = 1; k < c->sinks.count; k++) {
          if (c->sinks.parts[k].r_cut > sink_h_max)
            sink_h_max = c->sinks.parts[k].r_cut;
        }
        c->sinks.r_cut_max = max(sink_h_max, c->sinks.r_cut_max);
      }
    }
  }

  clocks_gettime(&time2);

#ifdef SWIFT_DEBUG_CHECKS
  space_check_timesteps(e->s);
  part_verify_links(e->s->parts, e->s->gparts, e->s->sinks, e->s->sparts,
                    e->s->bparts, e->s->nr_parts, e->s->nr_gparts,
                    e->s->nr_sinks, e->s->nr_sparts, e->s->nr_bparts,
                    e->verbose);
#endif

  /* Gather the max IDs at this stage */
  engine_get_max_ids(e);

  /* Ready to go */
  e->step = 0;
  e->forcerebuild = 1;
  e->wallclock_time = (float)clocks_diff(&time1, &time2);

#ifdef SWIFT_GRAVITY_FORCE_CHECKS
  e->force_checks_snapshot_flag = 0;
#endif

  if (e->verbose) message("took %.3f %s.", e->wallclock_time, clocks_getunit());
}

/**
 * @brief Let the #engine loose to compute the forces.
 *
 * @param e The #engine.
 */
void engine_step(struct engine *e) {

  TIMER_TIC2;

  struct clocks_time time1, time2;
  clocks_gettime(&time1);

#if defined(SWIFT_MPIUSE_REPORTS) && defined(WITH_MPI)
  /* We may want to compare times across ranks, so make sure all steps start
   * at the same time, just different ticks. */
  MPI_Barrier(MPI_COMM_WORLD);
#endif
  e->tic_step = getticks();

  if (e->nodeID == 0) {

    const ticks tic_files = getticks();

    /* Print some information to the screen */
    printf(
        "  %6d %14e %12.7f %12.7f %14e %4d %4d %12lld %12lld %12lld "
        "%12lld %12lld %21.3f %6d\n",
        e->step, e->time, e->cosmology->a, e->cosmology->z, e->time_step,
        e->min_active_bin, e->max_active_bin, e->updates, e->g_updates,
        e->s_updates, e->sink_updates, e->b_updates, e->wallclock_time,
        e->step_props);
#ifdef SWIFT_DEBUG_CHECKS
    fflush(stdout);
#endif

    /* Write the star formation information to the file */
    if (e->policy & engine_policy_star_formation) {

      star_formation_logger_write_to_log_file(e->sfh_logger, e->time,
                                              e->cosmology->a, e->cosmology->z,
                                              e->sfh, e->step);

#ifdef SWIFT_DEBUG_CHECKS
      fflush(e->sfh_logger);
#else
      if (e->step % 32 == 0) fflush(e->sfh_logger);
#endif
    }

    if (!e->restarting)
      fprintf(
          e->file_timesteps,
          "  %6d %14e %12.7f %12.7f %14e %4d %4d %12lld %12lld %12lld %12lld "
          "%12lld %21.3f %6d\n",
          e->step, e->time, e->cosmology->a, e->cosmology->z, e->time_step,
          e->min_active_bin, e->max_active_bin, e->updates, e->g_updates,
          e->s_updates, e->sink_updates, e->b_updates, e->wallclock_time,
          e->step_props);
#ifdef SWIFT_DEBUG_CHECKS
    fflush(e->file_timesteps);
#endif

    if (e->verbose)
      message("Writing step info to files took %.3f %s",
              clocks_from_ticks(getticks() - tic_files), clocks_getunit());
  }

  /* We need some cells to exist but not the whole task stuff. */
  if (e->restarting) space_rebuild(e->s, 0, e->verbose);

  /* Move forward in time */
  e->ti_old = e->ti_current;
  e->ti_current = e->ti_end_min;
  e->max_active_bin = get_max_active_bin(e->ti_end_min);
  e->min_active_bin = get_min_active_bin(e->ti_current, e->ti_old);
  e->step += 1;
  engine_current_step = e->step;
  e->step_props = engine_step_prop_none;

  /* When restarting, move everyone to the current time. */
  if (e->restarting) engine_drift_all(e, /*drift_mpole=*/1);

  /* Get the physical value of the time and time-step size */
  if (e->policy & engine_policy_cosmology) {
    e->time_old = e->time;
    cosmology_update(e->cosmology, e->physical_constants, e->ti_current);
    e->time = e->cosmology->time;
    e->time_step = e->time - e->time_old;
  } else {
    e->time = e->ti_current * e->time_base + e->time_begin;
    e->time_old = e->ti_old * e->time_base + e->time_begin;
    e->time_step = (e->ti_current - e->ti_old) * e->time_base;
  }

  /*****************************************************/
  /* OK, we now know what the next end of time-step is */
  /*****************************************************/

  const ticks tic_updates = getticks();

  /* Update the cooling function */
  if ((e->policy & engine_policy_cooling) ||
      (e->policy & engine_policy_temperature))
    cooling_update(e->cosmology, e->cooling_func, e->s);

  /* Update the softening lengths */
  if (e->policy & engine_policy_self_gravity)
    gravity_props_update(e->gravity_properties, e->cosmology);

  /* Udpate the hydro properties */
  if (e->policy & engine_policy_hydro)
    hydro_props_update(e->hydro_properties, e->gravity_properties,
                       e->cosmology);

  if (e->verbose)
    message("Updating general quantities took %.3f %s",
            clocks_from_ticks(getticks() - tic_updates), clocks_getunit());

  /* Trigger a tree-rebuild if we passed the frequency threshold */
  if ((e->policy & engine_policy_self_gravity) &&
      ((double)e->g_updates_since_rebuild >
       ((double)e->total_nr_gparts) * e->gravity_properties->rebuild_frequency))
    e->forcerebuild = 1;

  /* Trigger a FOF black hole seeding? */
  if (e->policy & engine_policy_fof) {
    if (e->ti_end_min > e->ti_next_fof && e->ti_next_fof > 0) {
      e->run_fof = 1;
    }
  }

#ifdef WITH_LOGGER
  if (e->policy & engine_policy_logger) {
    /* Mark the current time step in the particle logger file. */
    if (e->policy & engine_policy_cosmology) {
      logger_log_timestamp(e->logger, e->ti_current, e->cosmology->a,
                           &e->logger->timestamp_offset);
    } else {
      logger_log_timestamp(e->logger, e->ti_current, e->time,
                           &e->logger->timestamp_offset);
    }
    /* Make sure that we have enough space in the particle logger file
     * to store the particles in current time step. */
    logger_ensure_size(e->logger, e->s->nr_parts, e->s->nr_gparts,
                       e->s->nr_sparts);
  }
#endif

  /* Are we drifting everything (a la Gadget/GIZMO) ? */
  if (e->policy & engine_policy_drift_all && !e->forcerebuild)
    engine_drift_all(e, /*drift_mpole=*/1);

  /* Are we reconstructing the multipoles or drifting them ?*/
  if ((e->policy & engine_policy_self_gravity) && !e->forcerebuild) {

    if (e->policy & engine_policy_reconstruct_mpoles)
      engine_reconstruct_multipoles(e);
    else
      engine_drift_top_multipoles(e);
  }

#ifdef WITH_MPI
  /* Repartition the space amongst the nodes? */
  engine_repartition_trigger(e);
#endif

  /* Prepare the tasks to be launched, rebuild or repartition if needed. */
  const int drifted_all = engine_prepare(e);

#ifdef SWIFT_DEBUG_CHECKS
  /* Print the number of active tasks */
  if (e->verbose) engine_print_task_counts(e);
#endif

    /* Dump local cells and active particle counts. */
    // dumpCells("cells", 1, 0, 0, 0, e->s, e->nodeID, e->step);

#ifdef SWIFT_DEBUG_CHECKS
  /* Check that we have the correct total mass in the top-level multipoles */
  long long num_gpart_mpole = 0;
  if (e->policy & engine_policy_self_gravity) {
    for (int i = 0; i < e->s->nr_cells; ++i)
      num_gpart_mpole += e->s->cells_top[i].grav.multipole->m_pole.num_gpart;
    if (num_gpart_mpole != e->total_nr_gparts)
      error(
          "Multipoles don't contain the total number of gpart mpoles=%lld "
          "ngparts=%lld",
          num_gpart_mpole, e->total_nr_gparts);
  }
#endif

#ifdef SWIFT_GRAVITY_FORCE_CHECKS
  /* Do we need to check if all gparts are active? */
  if (e->force_checks_only_all_active) {
    size_t nr_gparts = e->s->nr_gparts;
    e->all_gparts_active = 1;

    /* Look for inactive gparts */
    for (size_t i = 0; i < nr_gparts; ++i) {
      struct gpart *gp = &e->s->gparts[i];

      /* If one gpart is inactive we can stop. */
      if (!gpart_is_active(gp, e)) {
        e->all_gparts_active = 0;
        break;
      }
    }
  }

  /* Check if we want to run force checks this timestep. */
  if (e->policy & engine_policy_self_gravity) {
    /* Are all gparts active (and the option is selected)? */
    if ((e->all_gparts_active && e->force_checks_only_all_active) ||
        !e->force_checks_only_all_active) {
      /* Is this a snapshot timestep (and the option is selected)? */
      if ((e->force_checks_snapshot_flag &&
           e->force_checks_only_at_snapshots) ||
          !e->force_checks_only_at_snapshots) {

        /* Do checks */
        gravity_exact_force_compute(e->s, e);
      }
    }
  }
#endif

  /* Re-compute the mesh forces */
  if ((e->policy & engine_policy_self_gravity) && e->s->periodic &&
      e->mesh->ti_end_mesh_next == e->ti_current) {

    /* We might need to drift things */
    if (!drifted_all) engine_drift_all(e, /*drift_mpole=*/0);

    /* ... and recompute */
    pm_mesh_compute_potential(e->mesh, e->s, &e->threadpool, e->verbose);

    /* Check whether we need to update the mesh time-step length */
    engine_recompute_displacement_constraint(e);

    e->step_props |= engine_step_prop_mesh;
  }

  /* Get current CPU times.*/
#ifdef WITH_MPI
  double start_usertime = 0.0;
  double start_systime = 0.0;
  clocks_get_cputimes_used(&start_usertime, &start_systime);
#endif

  /* Write the dependencies */
  if (e->sched.frequency_dependency != 0 &&
      e->step % e->sched.frequency_dependency == 0)
    scheduler_write_dependencies(&e->sched, e->verbose, e->step);

  /* Write the task levels */
  if (e->sched.frequency_task_levels != 0 &&
      e->step % e->sched.frequency_task_levels == 0)
    scheduler_write_task_level(&e->sched, e->step);

  /* Start all the tasks. */
  TIMER_TIC;
  engine_launch(e, "tasks");
  TIMER_TOC(timer_runners);

  /* Now record the CPU times used by the tasks. */
#ifdef WITH_MPI
  double end_usertime = 0.0;
  double end_systime = 0.0;
  clocks_get_cputimes_used(&end_usertime, &end_systime);
  e->usertime_last_step = end_usertime - start_usertime;
  e->systime_last_step = end_systime - start_systime;
#endif

  /* Since the time-steps may have changed because of the limiter's
   * action, we need to communicate the new time-step sizes */
  if ((e->policy & engine_policy_timestep_sync) ||
      (e->policy & engine_policy_timestep_limiter)) {
#ifdef WITH_MPI
    engine_unskip_timestep_communications(e);
    engine_launch(e, "timesteps");
#endif
  }

#ifdef SWIFT_HYDRO_DENSITY_CHECKS
  /* Run the brute-force hydro calculation for some parts */
  if (e->policy & engine_policy_hydro)
    hydro_exact_density_compute(e->s, e, /*check_force=*/1);

  /* Check the accuracy of the hydro calculation */
  if (e->policy & engine_policy_hydro)
    hydro_exact_density_check(e->s, e, /*rel_tol=*/1e-3, /*check_force=*/1);
#endif

#ifdef SWIFT_STARS_DENSITY_CHECKS
  /* Run the brute-force stars calculation for some parts */
  if (e->policy & engine_policy_stars) stars_exact_density_compute(e->s, e);

  /* Check the accuracy of the stars calculation */
  if (e->policy & engine_policy_stars)
    stars_exact_density_check(e->s, e, /*rel_tol=*/1e-2);
#endif

#ifdef SWIFT_GRAVITY_FORCE_CHECKS
  /* Check if we want to run force checks this timestep. */
  if (e->policy & engine_policy_self_gravity) {
    /* Are all gparts active (and the option is selected)? */
    if ((e->all_gparts_active && e->force_checks_only_all_active) ||
        !e->force_checks_only_all_active) {
      /* Is this a snapshot timestep (and the option is selected)? */
      if ((e->force_checks_snapshot_flag &&
           e->force_checks_only_at_snapshots) ||
          !e->force_checks_only_at_snapshots) {

        /* Do checks */
        gravity_exact_force_check(e->s, e, 1e-1);

        /* Reset flag waiting for next output time */
        e->force_checks_snapshot_flag = 0;
      }
    }
  }
#endif

#ifdef SWIFT_DEBUG_CHECKS
  /* Make sure all woken-up particles have been processed */
  space_check_limiter(e->s);
  space_check_sort_flags(e->s);
  space_check_swallow(e->s);

  /* Verify that all the unskip flags for the gravity have been cleaned */
  space_check_unskip_flags(e->s);
#endif

  /* Collect information about the next time-step */
  engine_collect_end_of_step(e, 1);
  e->forcerebuild = e->collect_group1.forcerebuild;
  e->updates_since_rebuild += e->collect_group1.updated;
  e->g_updates_since_rebuild += e->collect_group1.g_updated;
  e->s_updates_since_rebuild += e->collect_group1.s_updated;
  e->sink_updates_since_rebuild += e->collect_group1.sink_updated;
  e->b_updates_since_rebuild += e->collect_group1.b_updated;

#ifdef SWIFT_DEBUG_CHECKS
  /* Verify that all cells have correct time-step information */
  space_check_timesteps(e->s);

  if (e->ti_end_min == e->ti_current && e->ti_end_min < max_nr_timesteps)
    error("Obtained a time-step of size 0");
#endif

  /********************************************************/
  /* OK, we are done with the regular stuff. Time for i/o */
  /********************************************************/

  /* Create a restart file if needed. */
  engine_dump_restarts(e, 0, e->restart_onexit && engine_is_done(e));

  engine_check_for_dumps(e);
#ifdef WITH_LOGGER
  if (e->policy & engine_policy_logger) {
    engine_check_for_index_dump(e);
  }
#endif

  TIMER_TOC2(timer_step);

  clocks_gettime(&time2);
  e->wallclock_time = (float)clocks_diff(&time1, &time2);

  /* Time in ticks at the end of this step. */
  e->toc_step = getticks();
}

/**
 * @brief Returns 1 if the simulation has reached its end point, 0 otherwise
 */
int engine_is_done(struct engine *e) {
  return !(e->ti_current < max_nr_timesteps);
}

void engine_do_reconstruct_multipoles_mapper(void *map_data, int num_elements,
                                             void *extra_data) {

  struct engine *e = (struct engine *)extra_data;
  struct cell *cells = (struct cell *)map_data;

  for (int ind = 0; ind < num_elements; ind++) {
    struct cell *c = &cells[ind];
    if (c != NULL && c->nodeID == e->nodeID) {

      /* Construct the multipoles in this cell hierarchy */
      cell_make_multipoles(c, e->ti_current, e->gravity_properties);
    }
  }
}

/**
 * @brief Reconstruct all the multipoles at all the levels in the tree.
 *
 * @param e The #engine.
 */
void engine_reconstruct_multipoles(struct engine *e) {

  const ticks tic = getticks();

#ifdef SWIFT_DEBUG_CHECKS
  if (e->nodeID == 0) {
    if (e->policy & engine_policy_cosmology)
      message("Reconstructing multipoles at a=%e",
              exp(e->ti_current * e->time_base) * e->cosmology->a_begin);
    else
      message("Reconstructing multipoles at t=%e",
              e->ti_current * e->time_base + e->time_begin);
  }
#endif

  threadpool_map(&e->threadpool, engine_do_reconstruct_multipoles_mapper,
                 e->s->cells_top, e->s->nr_cells, sizeof(struct cell),
                 threadpool_auto_chunk_size, e);

  if (e->verbose)
    message("took %.3f %s.", clocks_from_ticks(getticks() - tic),
            clocks_getunit());
}

/**
 * @brief Split the underlying space into regions and assign to separate nodes.
 *
 * @param e The #engine.
 * @param initial_partition structure defining the cell partition technique
 */
void engine_split(struct engine *e, struct partition *initial_partition) {

#ifdef WITH_MPI
  const ticks tic = getticks();

  struct space *s = e->s;

  /* Do the initial partition of the cells. */
  partition_initial_partition(initial_partition, e->nodeID, e->nr_nodes, s);

  /* Make the proxies. */
  engine_makeproxies(e);

  /* Re-allocate the local parts. */
  if (e->verbose)
    message("Re-allocating parts array from %zu to %zu.", s->size_parts,
            (size_t)(s->nr_parts * engine_redistribute_alloc_margin));
  s->size_parts = s->nr_parts * engine_redistribute_alloc_margin;
  struct part *parts_new = NULL;
  struct xpart *xparts_new = NULL;
  if (swift_memalign("parts", (void **)&parts_new, part_align,
                     sizeof(struct part) * s->size_parts) != 0 ||
      swift_memalign("xparts", (void **)&xparts_new, xpart_align,
                     sizeof(struct xpart) * s->size_parts) != 0)
    error("Failed to allocate new part data.");

  if (s->nr_parts > 0) {
    memcpy(parts_new, s->parts, sizeof(struct part) * s->nr_parts);
    memcpy(xparts_new, s->xparts, sizeof(struct xpart) * s->nr_parts);
  }
  swift_free("parts", s->parts);
  swift_free("xparts", s->xparts);
  s->parts = parts_new;
  s->xparts = xparts_new;

  /* Re-link the gparts to their parts. */
  if (s->nr_parts > 0 && s->nr_gparts > 0)
    part_relink_gparts_to_parts(s->parts, s->nr_parts, 0);

  /* Re-allocate the local sparts. */
  if (e->verbose)
    message("Re-allocating sparts array from %zu to %zu.", s->size_sparts,
            (size_t)(s->nr_sparts * engine_redistribute_alloc_margin));
  s->size_sparts = s->nr_sparts * engine_redistribute_alloc_margin;
  struct spart *sparts_new = NULL;
  if (swift_memalign("sparts", (void **)&sparts_new, spart_align,
                     sizeof(struct spart) * s->size_sparts) != 0)
    error("Failed to allocate new spart data.");

  if (s->nr_sparts > 0)
    memcpy(sparts_new, s->sparts, sizeof(struct spart) * s->nr_sparts);
  swift_free("sparts", s->sparts);
  s->sparts = sparts_new;

  /* Re-link the gparts to their sparts. */
  if (s->nr_sparts > 0 && s->nr_gparts > 0)
    part_relink_gparts_to_sparts(s->sparts, s->nr_sparts, 0);

  /* Re-allocate the local bparts. */
  if (e->verbose)
    message("Re-allocating bparts array from %zu to %zu.", s->size_bparts,
            (size_t)(s->nr_bparts * engine_redistribute_alloc_margin));
  s->size_bparts = s->nr_bparts * engine_redistribute_alloc_margin;
  struct bpart *bparts_new = NULL;
  if (swift_memalign("bparts", (void **)&bparts_new, bpart_align,
                     sizeof(struct bpart) * s->size_bparts) != 0)
    error("Failed to allocate new bpart data.");

  if (s->nr_bparts > 0)
    memcpy(bparts_new, s->bparts, sizeof(struct bpart) * s->nr_bparts);
  swift_free("bparts", s->bparts);
  s->bparts = bparts_new;

  /* Re-link the gparts to their bparts. */
  if (s->nr_bparts > 0 && s->nr_gparts > 0)
    part_relink_gparts_to_bparts(s->bparts, s->nr_bparts, 0);

  /* Re-allocate the local gparts. */
  if (e->verbose)
    message("Re-allocating gparts array from %zu to %zu.", s->size_gparts,
            (size_t)(s->nr_gparts * engine_redistribute_alloc_margin));
  s->size_gparts = s->nr_gparts * engine_redistribute_alloc_margin;
  struct gpart *gparts_new = NULL;
  if (swift_memalign("gparts", (void **)&gparts_new, gpart_align,
                     sizeof(struct gpart) * s->size_gparts) != 0)
    error("Failed to allocate new gpart data.");

  if (s->nr_gparts > 0)
    memcpy(gparts_new, s->gparts, sizeof(struct gpart) * s->nr_gparts);
  swift_free("gparts", s->gparts);
  s->gparts = gparts_new;

  /* Re-link everything to the gparts. */
  if (s->nr_gparts > 0)
    part_relink_all_parts_to_gparts(s->gparts, s->nr_gparts, s->parts, s->sinks,
                                    s->sparts, s->bparts, &e->threadpool);

#ifdef SWIFT_DEBUG_CHECKS

  /* Verify that the links are correct */
  part_verify_links(s->parts, s->gparts, s->sinks, s->sparts, s->bparts,
                    s->nr_parts, s->nr_gparts, s->nr_sinks, s->nr_sparts,
                    s->nr_bparts, e->verbose);
#endif

  if (e->verbose)
    message("took %.3f %s.", clocks_from_ticks(getticks() - tic),
            clocks_getunit());

#else
  error("SWIFT was not compiled with MPI support.");
#endif
}

#ifdef DEBUG_INTERACTIONS_STARS
/**
 * @brief Exchange the feedback counters between stars
 * @param e The #engine.
 */
void engine_collect_stars_counter(struct engine *e) {

#ifdef WITH_MPI
  if (e->total_nr_sparts > 1e5) {
    message("WARNING: too many sparts, skipping exchange of counters");
    return;
  }

  /* Get number of sparticles for each rank */
  size_t *n_sparts = (size_t *)malloc(e->nr_nodes * sizeof(size_t));

  int err = MPI_Allgather(&e->s->nr_sparts_foreign, 1, MPI_UNSIGNED_LONG,
                          n_sparts, 1, MPI_UNSIGNED_LONG, MPI_COMM_WORLD);
  if (err != MPI_SUCCESS) error("Communication failed");

  /* Compute derivated quantities */
  int total = 0;
  int *n_sparts_int = (int *)malloc(e->nr_nodes * sizeof(int));
  int *displs = (int *)malloc(e->nr_nodes * sizeof(int));
  for (int i = 0; i < e->nr_nodes; i++) {
    displs[i] = total;
    total += n_sparts[i];
    n_sparts_int[i] = n_sparts[i];
  }

  /* Get all sparticles */
  struct spart *sparts =
      (struct spart *)swift_malloc("sparts", total * sizeof(struct spart));
  err = MPI_Allgatherv(e->s->sparts_foreign, e->s->nr_sparts_foreign,
                       spart_mpi_type, sparts, n_sparts_int, displs,
                       spart_mpi_type, MPI_COMM_WORLD);
  if (err != MPI_SUCCESS) error("Communication failed");

  /* Reset counters */
  for (size_t i = 0; i < e->s->nr_sparts_foreign; i++) {
    e->s->sparts_foreign[i].num_ngb_feedback = 0;
  }

  /* Update counters */
  struct spart *local_sparts = e->s->sparts;
  for (size_t i = 0; i < e->s->nr_sparts; i++) {
    const long long id_i = local_sparts[i].id;

    for (int j = 0; j < total; j++) {
      const long long id_j = sparts[j].id;

      if (id_j == id_i) {
        if (j >= displs[engine_rank] &&
            j < displs[engine_rank] + n_sparts_int[engine_rank]) {
          error(
              "Found a local spart in foreign cell ID=%lli: j=%i, displs=%i, "
              "n_sparts=%i",
              id_j, j, displs[engine_rank], n_sparts_int[engine_rank]);
        }

        local_sparts[i].num_ngb_feedback += sparts[j].num_ngb_feedback;
      }
    }
  }

  free(n_sparts);
  free(n_sparts_int);
  swift_free("sparts", sparts);
#endif
}

#endif

#ifdef HAVE_SETAFFINITY
/**
 * @brief Returns the initial affinity the main thread is using.
 */
cpu_set_t *engine_entry_affinity(void) {

  static int use_entry_affinity = 0;
  static cpu_set_t entry_affinity;

  if (!use_entry_affinity) {
    pthread_t engine = pthread_self();
    pthread_getaffinity_np(engine, sizeof(entry_affinity), &entry_affinity);
    use_entry_affinity = 1;
  }

  return &entry_affinity;
}
#endif

/**
 * @brief  Ensure the NUMA node on which we initialise (first touch) everything
 * doesn't change before engine_init allocates NUMA-local workers.
 */
void engine_pin(void) {

#ifdef HAVE_SETAFFINITY
  cpu_set_t *entry_affinity = engine_entry_affinity();
  int pin;
  for (pin = 0; pin < CPU_SETSIZE && !CPU_ISSET(pin, entry_affinity); ++pin)
    ;

  cpu_set_t affinity;
  CPU_ZERO(&affinity);
  CPU_SET(pin, &affinity);
  if (sched_setaffinity(0, sizeof(affinity), &affinity) != 0) {
    error("failed to set engine's affinity");
  }
#else
  error("SWIFT was not compiled with support for pinning.");
#endif
}

/**
 * @brief Unpins the main thread.
 */
void engine_unpin(void) {
#ifdef HAVE_SETAFFINITY
  pthread_t main_thread = pthread_self();
  cpu_set_t *entry_affinity = engine_entry_affinity();
  pthread_setaffinity_np(main_thread, sizeof(*entry_affinity), entry_affinity);
#else
  error("SWIFT was not compiled with support for pinning.");
#endif
}

/**
 * @brief init an engine struct with the necessary properties for the
 *        simulation.
 *
 * Note do not use when restarting. Engine initialisation
 * is completed by a call to engine_config().
 *
 * @param e The #engine.
 * @param s The #space in which this #runner will run.
 * @param params The parsed parameter file.
 * @param output_options Output options for snapshots.
 * @param Ngas total number of gas particles in the simulation.
 * @param Ngparts total number of gravity particles in the simulation.
 * @param Nsinks total number of sink particles in the simulation.
 * @param Nstars total number of star particles in the simulation.
 * @param Nblackholes total number of black holes in the simulation.
 * @param Nbackground_gparts Total number of background DM particles.
 * @param Nnuparts Total number of neutrino DM particles.
 * @param policy The queuing policy to use.
 * @param verbose Is this #engine talkative ?
 * @param reparttype What type of repartition algorithm are we using ?
 * @param internal_units The system of units used internally.
 * @param physical_constants The #phys_const used for this run.
 * @param cosmo The #cosmology used for this run.
 * @param hydro The #hydro_props used for this run.
 * @param entropy_floor The #entropy_floor_properties for this run.
 * @param gravity The #gravity_props used for this run.
 * @param stars The #stars_props used for this run.
 * @param black_holes The #black_holes_props used for this run.
 * @param sinks The #sink_props used for this run.
 * @param feedback The #feedback_props used for this run.
 * @param mesh The #pm_mesh used for the long-range periodic forces.
 * @param potential The properties of the external potential.
 * @param cooling_func The properties of the cooling function.
 * @param starform The #star_formation model of this run.
 * @param chemistry The chemistry information.
 * @param fof_properties The #fof_props of this run.
 * @param los_properties the #los_props of this run.
 */
void engine_init(
    struct engine *e, struct space *s, struct swift_params *params,
    struct output_options *output_options, long long Ngas, long long Ngparts,
    long long Nsinks, long long Nstars, long long Nblackholes,
    long long Nbackground_gparts, long long Nnuparts, int policy, int verbose,
    struct repartition *reparttype, const struct unit_system *internal_units,
    const struct phys_const *physical_constants, struct cosmology *cosmo,
    struct hydro_props *hydro,
    const struct entropy_floor_properties *entropy_floor,
    struct gravity_props *gravity, const struct stars_props *stars,
    const struct black_holes_props *black_holes, const struct sink_props *sinks,
    struct feedback_props *feedback, struct pm_mesh *mesh,
    const struct external_potential *potential,
    struct cooling_function_data *cooling_func,
    const struct star_formation *starform,
    const struct chemistry_global_data *chemistry,
    struct fof_props *fof_properties, struct los_props *los_properties) {

  /* Clean-up everything */
  bzero(e, sizeof(struct engine));

  /* Store the all values in the fields of the engine. */
  e->s = s;
  e->policy = policy;
  e->step = 0;
  e->total_nr_parts = Ngas;
  e->total_nr_gparts = Ngparts;
  e->total_nr_sparts = Nstars;
  e->total_nr_sinks = Nsinks;
  e->total_nr_bparts = Nblackholes;
  e->total_nr_DM_background_gparts = Nbackground_gparts;
  e->total_nr_neutrino_gparts = Nnuparts;
  e->proxy_ind = NULL;
  e->nr_proxies = 0;
  e->reparttype = reparttype;
  e->ti_old = 0;
  e->ti_current = 0;
  e->time_step = 0.;
  e->time_base = 0.;
  e->time_base_inv = 0.;
  e->time_begin = 0.;
  e->time_end = 0.;
  e->max_active_bin = num_time_bins;
  e->min_active_bin = 1;
  e->internal_units = internal_units;
  e->output_list_snapshots = NULL;
  e->a_first_snapshot =
      parser_get_opt_param_double(params, "Snapshots:scale_factor_first", 0.1);
  e->time_first_snapshot =
      parser_get_opt_param_double(params, "Snapshots:time_first", 0.);
  e->delta_time_snapshot =
      parser_get_opt_param_double(params, "Snapshots:delta_time", -1.);
  e->ti_next_snapshot = 0;
  parser_get_param_string(params, "Snapshots:basename", e->snapshot_base_name);
  parser_get_opt_param_string(params, "Snapshots:subdir", e->snapshot_subdir,
                              engine_default_snapshot_subdir);
  e->snapshot_run_on_dump =
      parser_get_opt_param_int(params, "Snapshots:run_on_dump", 0);
  if (e->snapshot_run_on_dump) {
    parser_get_param_string(params, "Snapshots:dump_command",
                            e->snapshot_dump_command);
  }
  e->snapshot_compression =
      parser_get_opt_param_int(params, "Snapshots:compression", 0);
  e->snapshot_distributed =
      parser_get_opt_param_int(params, "Snapshots:distributed", 0);
  e->snapshot_invoke_stf =
      parser_get_opt_param_int(params, "Snapshots:invoke_stf", 0);
  e->snapshot_invoke_fof =
      parser_get_opt_param_int(params, "Snapshots:invoke_fof", 0);
  e->snapshot_units = (struct unit_system *)malloc(sizeof(struct unit_system));
  units_init_default(e->snapshot_units, params, "Snapshots", internal_units);
  e->snapshot_output_count = 0;
  e->stf_output_count = 0;
  e->los_output_count = 0;
  e->dt_min = parser_get_param_double(params, "TimeIntegration:dt_min");
  e->dt_max = parser_get_param_double(params, "TimeIntegration:dt_max");
  e->dt_max_RMS_displacement = FLT_MAX;
  e->max_RMS_displacement_factor = parser_get_opt_param_double(
      params, "TimeIntegration:max_dt_RMS_factor", 0.25);
  e->dt_kick_grav_mesh_for_io = 0.f;
  e->a_first_statistics =
      parser_get_opt_param_double(params, "Statistics:scale_factor_first", 0.1);
  e->time_first_statistics =
      parser_get_opt_param_double(params, "Statistics:time_first", 0.);
  e->delta_time_statistics =
      parser_get_param_double(params, "Statistics:delta_time");
  e->ti_next_stats = 0;
  e->ti_next_stf = 0;
  e->ti_next_fof = 0;
  e->verbose = verbose;
  e->wallclock_time = 0.f;
  e->physical_constants = physical_constants;
  e->cosmology = cosmo;
  e->hydro_properties = hydro;
  e->entropy_floor = entropy_floor;
  e->gravity_properties = gravity;
  e->stars_properties = stars;
  e->black_holes_properties = black_holes;
  e->sink_properties = sinks;
  e->mesh = mesh;
  e->external_potential = potential;
  e->cooling_func = cooling_func;
  e->star_formation = starform;
  e->feedback_props = feedback;
  e->chemistry = chemistry;
  e->fof_properties = fof_properties;
  e->parameter_file = params;
  e->output_options = output_options;
  e->stf_this_timestep = 0;
  e->los_properties = los_properties;
#ifdef WITH_MPI
  e->usertime_last_step = 0.0;
  e->systime_last_step = 0.0;
  e->last_repartition = 0;
#endif
  e->total_nr_cells = 0;
  e->total_nr_tasks = 0;

#if defined(WITH_LOGGER)
  if (e->policy & engine_policy_logger) {
    e->logger = (struct logger_writer *)malloc(sizeof(struct logger_writer));
    logger_init(e->logger, e, params);
  }
#endif

#ifdef SWIFT_GRAVITY_FORCE_CHECKS
  e->force_checks_only_all_active =
      parser_get_opt_param_int(params, "ForceChecks:only_when_all_active", 0);
  e->force_checks_only_at_snapshots =
      parser_get_opt_param_int(params, "ForceChecks:only_at_snapshots", 0);
#endif

  /* Make the space link back to the engine. */
  s->e = e;

  /* Read the run label */
  memset(e->run_name, 0, PARSER_MAX_LINE_SIZE);
  parser_get_opt_param_string(params, "MetaData:run_name", e->run_name,
                              "Untitled SWIFT simulation");
  if (strlen(e->run_name) == 0) {
    error("The run name in the parameter file cannot be an empty string.");
  }

  /* Setup the timestep if non-cosmological */
  if (!(e->policy & engine_policy_cosmology)) {
    e->time_begin =
        parser_get_param_double(params, "TimeIntegration:time_begin");
    e->time_end = parser_get_param_double(params, "TimeIntegration:time_end");
    e->time_old = e->time_begin;
    e->time = e->time_begin;

    e->time_base = (e->time_end - e->time_begin) / max_nr_timesteps;
    e->time_base_inv = 1.0 / e->time_base;
    e->ti_current = 0;
  } else {

    e->time_begin = e->cosmology->time_begin;
    e->time_end = e->cosmology->time_end;
    e->time_old = e->time_begin;
    e->time = e->time_begin;

    /* Copy the relevent information from the cosmology model */
    e->time_base = e->cosmology->time_base;
    e->time_base_inv = e->cosmology->time_base_inv;
    e->ti_current = 0;
  }

  /* Initialise VELOCIraptor output. */
  if (e->policy & engine_policy_structure_finding) {
    parser_get_param_string(params, "StructureFinding:basename",
                            e->stf_base_name);
    parser_get_opt_param_string(params, "StructureFinding:subdir_per_output",
                                e->stf_subdir_per_output,
                                engine_default_stf_subdir_per_output);
    parser_get_param_string(params, "StructureFinding:config_file_name",
                            e->stf_config_file_name);

    e->time_first_stf_output =
        parser_get_opt_param_double(params, "StructureFinding:time_first", 0.);
    e->a_first_stf_output = parser_get_opt_param_double(
        params, "StructureFinding:scale_factor_first", 0.1);
    e->delta_time_stf =
        parser_get_opt_param_double(params, "StructureFinding:delta_time", -1.);
  }

  /* Initialise line of sight output. */
  if (e->policy & engine_policy_line_of_sight) {
    e->time_first_los =
        parser_get_opt_param_double(params, "LineOfSight:time_first", 0.);
    e->a_first_los = parser_get_opt_param_double(
        params, "LineOfSight:scale_factor_first", 0.1);
    e->delta_time_los =
        parser_get_opt_param_double(params, "LineOfSight:delta_time", -1.);
  }

  /* Initialise FoF calls frequency. */
  if (e->policy & engine_policy_fof) {

    e->time_first_fof_call =
        parser_get_opt_param_double(params, "FOF:time_first", 0.);
    e->a_first_fof_call =
        parser_get_opt_param_double(params, "FOF:scale_factor_first", 0.1);
    e->delta_time_fof =
        parser_get_opt_param_double(params, "FOF:delta_time", -1.);
  } else {
    if (e->snapshot_invoke_fof)
      error("Error: Must run with --fof if Snapshots::invoke_fof=1\n");
  }

  /* Initialize the star formation history structure */
  if (e->policy & engine_policy_star_formation) {
    star_formation_logger_accumulator_init(&e->sfh);
  }
<<<<<<< HEAD

  /* Initialize the neutrino mass conversion factor */
  if (Nnuparts > 0) {
    const double neutrino_volume = s->dim[0] * s->dim[1] * s->dim[2];
    const double bare_mass_factor =
        neutrino_mass_factor(cosmo, internal_units, physical_constants);
    e->neutrino_mass_conversion_factor =
        e->total_nr_neutrino_gparts / neutrino_volume * bare_mass_factor;
  } else {
    e->neutrino_mass_conversion_factor = 0.f;
  }

  engine_init_output_lists(e, params);
=======
>>>>>>> 9e919215
}

/**
 * @brief Prints the current policy of an engine
 *
 * @param e The engine to print information about
 */
void engine_print_policy(struct engine *e) {

#ifdef WITH_MPI
  if (e->nodeID == 0) {
    printf("[0000] %s engine_policy: engine policies are [ ",
           clocks_get_timesincestart());
    for (int k = 0; k <= engine_maxpolicy; k++)
      if (e->policy & (1 << k)) printf(" '%s' ", engine_policy_names[k + 1]);
    printf(" ]\n");
    fflush(stdout);
  }
#else
  printf("%s engine_policy: engine policies are [ ",
         clocks_get_timesincestart());
  for (int k = 0; k <= engine_maxpolicy; k++)
    if (e->policy & (1 << k)) printf(" '%s' ", engine_policy_names[k + 1]);
  printf(" ]\n");
  fflush(stdout);
#endif
}

/**
 * @brief Computes the maximal time-step allowed by the max RMS displacement
 * condition.
 *
 * @param e The #engine.
 */
void engine_recompute_displacement_constraint(struct engine *e) {

  const ticks tic = getticks();

  /* Get the cosmological information */
  const int with_cosmology = e->policy & engine_policy_cosmology;
  const struct cosmology *cosmo = e->cosmology;
  const float Ocdm = cosmo->Omega_cdm;
  const float Ob = cosmo->Omega_b;
  const float H0 = cosmo->H0;
  const float a = cosmo->a;
  const float G_newton = e->physical_constants->const_newton_G;
  const float rho_crit0 = 3.f * H0 * H0 / (8.f * M_PI * G_newton);

  if (with_cosmology) {

    /* Start by reducing the minimal mass of each particle type */
    float min_mass[swift_type_count] = {e->s->min_part_mass,
                                        e->s->min_gpart_mass,
                                        FLT_MAX,
                                        e->s->min_sink_mass,
                                        e->s->min_spart_mass,
                                        e->s->min_bpart_mass,
                                        FLT_MAX};

#ifdef WITH_MPI
    MPI_Allreduce(MPI_IN_PLACE, min_mass, swift_type_count, MPI_FLOAT, MPI_MIN,
                  MPI_COMM_WORLD);
#endif

#ifdef SWIFT_DEBUG_CHECKS
    /* Check that the minimal mass collection worked */
    float min_part_mass_check = FLT_MAX;
    for (size_t i = 0; i < e->s->nr_parts; ++i) {
      if (e->s->parts[i].time_bin >= num_time_bins) continue;
      min_part_mass_check =
          min(min_part_mass_check, hydro_get_mass(&e->s->parts[i]));
    }
    if (min_part_mass_check < min_mass[swift_type_gas])
      error("Error collecting minimal mass of gas particles.");
#endif

    /* Do the same for the velocity norm sum */
    float vel_norm[swift_type_count] = {e->s->sum_part_vel_norm,
                                        e->s->sum_gpart_vel_norm,
                                        0.f,
                                        e->s->sum_sink_vel_norm,
                                        e->s->sum_spart_vel_norm,
                                        e->s->sum_spart_vel_norm,
                                        0.f};
#ifdef WITH_MPI
    MPI_Allreduce(MPI_IN_PLACE, vel_norm, swift_type_count, MPI_FLOAT, MPI_SUM,
                  MPI_COMM_WORLD);
#endif

    /* Get the counts of each particle types */
    const long long total_nr_baryons =
        e->total_nr_parts + e->total_nr_sparts + e->total_nr_bparts;
    const long long total_nr_dm_gparts =
        e->total_nr_gparts - e->total_nr_DM_background_gparts -
        e->total_nr_neutrino_gparts - total_nr_baryons;
    float count_parts[swift_type_count] = {
        (float)e->total_nr_parts,
        (float)total_nr_dm_gparts,
        (float)e->total_nr_DM_background_gparts,
        (float)e->total_nr_sinks,
        (float)e->total_nr_sparts,
        (float)e->total_nr_bparts,
        (float)e->total_nr_neutrino_gparts};

    /* Count of particles for the two species */
    const float N_dm = count_parts[1];
    const float N_b =
        count_parts[0] + count_parts[3] + count_parts[4] + count_parts[5];

    /* Peculiar motion norm for the two species */
    const float vel_norm_dm = vel_norm[1];
    const float vel_norm_b =
        vel_norm[0] + vel_norm[3] + vel_norm[4] + vel_norm[5];

    /* Mesh forces smoothing scale */
    float r_s;
    if ((e->policy & engine_policy_self_gravity) && e->s->periodic)
      r_s = e->mesh->r_s;
    else
      r_s = FLT_MAX;

    float dt_dm = FLT_MAX, dt_b = FLT_MAX;

    /* DM case */
    if (N_dm > 0.f) {

      /* Minimal mass for the DM */
      const float min_mass_dm = min_mass[1];

      /* Inter-particle sepration for the DM */
      const float d_dm = cbrtf(min_mass_dm / (Ocdm * rho_crit0));

      /* RMS peculiar motion for the DM */
      const float rms_vel_dm = vel_norm_dm / N_dm;

      /* Time-step based on maximum displacement */
      dt_dm = a * a * min(r_s, d_dm) / sqrtf(rms_vel_dm);
    }

    /* Baryon case */
    if (N_b > 0.f) {

      /* Minimal mass for the baryons */
      const float min_mass_b =
          min4(min_mass[0], min_mass[3], min_mass[4], min_mass[5]);

      /* Inter-particle sepration for the baryons */
      const float d_b = cbrtf(min_mass_b / (Ob * rho_crit0));

      /* RMS peculiar motion for the baryons */
      const float rms_vel_b = vel_norm_b / N_b;

      /* Time-step based on maximum displacement */
      dt_b = a * a * min(r_s, d_b) / sqrtf(rms_vel_b);
    }

    /* Use the minimum */
    const float dt = min(dt_dm, dt_b);

    /* Apply the dimensionless factor */
    e->dt_max_RMS_displacement = dt * e->max_RMS_displacement_factor;

    if (e->verbose)
      message("max_dt_RMS_displacement = %e", e->dt_max_RMS_displacement);
  }

  /* Now, update the mesh time-step */

  /* Store the previous time-step size */
  e->mesh->ti_end_mesh_last = e->mesh->ti_end_mesh_next;
  e->mesh->ti_beg_mesh_last = e->mesh->ti_beg_mesh_next;
  const integertime_t old_dti =
      e->mesh->ti_end_mesh_last - e->mesh->ti_beg_mesh_last;

#ifdef SWIFT_DEBUG_CHECKS
  if (e->step > 1 && e->mesh->ti_end_mesh_last != e->ti_current)
    error("Weird time integration issue");
#endif

  /* What is the allowed time-step size
   * Note: The cosmology factor is 1 in non-cosmo runs */
  double dt_mesh = e->dt_max_RMS_displacement * e->cosmology->time_step_factor;
  dt_mesh = min(dt_mesh, e->dt_max);

  /* Convert to integer time */
  integertime_t new_dti = (integertime_t)(dt_mesh * e->time_base_inv);

  /* Find the max integer time-step on the timeline below new_dti */
  integertime_t dti_timeline = max_nr_timesteps;
  while (new_dti < dti_timeline) dti_timeline /= ((integertime_t)2);
  new_dti = dti_timeline;

  /* Make sure we are allowed to increase the timestep size */
  const integertime_t current_dti = e->step > 0 ? old_dti : max_nr_timesteps;
  if (new_dti > current_dti) {
    if ((max_nr_timesteps - e->ti_current) % new_dti > 0) {
      new_dti = current_dti;
    }
  }

  e->mesh->ti_beg_mesh_next = e->ti_current;
  e->mesh->ti_end_mesh_next = e->ti_current + new_dti;

  const timebin_t bin = get_time_bin(new_dti);

  if (new_dti != old_dti)
    message("Mesh time-step changed to %e (time-bin %d)",
            get_timestep(bin, e->time_base), bin);

  if (e->verbose)
    message("took %.3f %s.", clocks_from_ticks(getticks() - tic),
            clocks_getunit());
}

/**
 * @brief Frees up the memory allocated for this #engine
 *
 * @param e The #engine to clean.
 * @param fof Was this a stand-alone FOF run?
 * @param restart Was this a run that was restarted from check-point files?
 */
void engine_clean(struct engine *e, const int fof, const int restart) {
  /* Start by telling the runners to stop. */
  e->step_props = engine_step_prop_done;
  swift_barrier_wait(&e->run_barrier);

  /* Wait for each runner to come home. */
  for (int k = 0; k < e->nr_threads; k++) {
    if (pthread_join(e->runners[k].thread, /*retval=*/NULL) != 0)
      error("Failed to join runner %i.", k);
#ifdef WITH_VECTORIZATION
    cache_clean(&e->runners[k].ci_cache);
    cache_clean(&e->runners[k].cj_cache);
#endif
    gravity_cache_clean(&e->runners[k].ci_gravity_cache);
    gravity_cache_clean(&e->runners[k].cj_gravity_cache);
  }
  swift_free("runners", e->runners);
  free(e->snapshot_units);

  output_list_clean(&e->output_list_snapshots);
  output_list_clean(&e->output_list_stats);
  output_list_clean(&e->output_list_stf);

  output_options_clean(e->output_options);

  swift_free("links", e->links);
#if defined(WITH_LOGGER)
  if (e->policy & engine_policy_logger) {
    logger_free(e->logger);
    free(e->logger);
  }
#endif
  scheduler_clean(&e->sched);
  space_clean(e->s);
  threadpool_clean(&e->threadpool);
#if defined(WITH_MPI)
  for (int i = 0; i < e->nr_proxies; ++i) {
    proxy_clean(&e->proxies[i]);
  }
  free(e->proxy_ind);
  free(e->proxies);

  /* Free types */
  part_free_mpi_types();
  multipole_free_mpi_types();
  stats_free_mpi_type();
  proxy_free_mpi_type();
  task_free_mpi_comms();
  mpicollect_free_MPI_type();
#endif

  /* Close files */
  if (!fof && e->nodeID == 0) {
    fclose(e->file_timesteps);
    fclose(e->file_stats);

    if (e->policy & engine_policy_star_formation) {
      fclose(e->sfh_logger);
    }
  }

  /* If the run was restarted, we should also free the memory allocated
     in engine_struct_restore() */
  if (restart) {
    free((void *)e->parameter_file);
    free((void *)e->output_options);
    free((void *)e->external_potential);
    free((void *)e->black_holes_properties);
    free((void *)e->sink_properties);
    free((void *)e->stars_properties);
    free((void *)e->gravity_properties);
    free((void *)e->hydro_properties);
    free((void *)e->physical_constants);
    free((void *)e->internal_units);
    free((void *)e->cosmology);
    free((void *)e->mesh);
    free((void *)e->chemistry);
    free((void *)e->entropy_floor);
    free((void *)e->cooling_func);
    free((void *)e->star_formation);
    free((void *)e->feedback_props);
#ifdef WITH_FOF
    free((void *)e->fof_properties);
#endif
    free((void *)e->los_properties);
#ifdef WITH_MPI
    free((void *)e->reparttype);
#endif
    if (e->output_list_snapshots) free((void *)e->output_list_snapshots);
    if (e->output_list_stats) free((void *)e->output_list_stats);
    if (e->output_list_stf) free((void *)e->output_list_stf);
    if (e->output_list_los) free((void *)e->output_list_los);
#ifdef WITH_LOGGER
    if (e->policy & engine_policy_logger) free((void *)e->logger);
#endif
    free(e->s);
  }
}

/**
 * @brief Write the engine struct and its contents to the given FILE as a
 * stream of bytes.
 *
 * @param e the engine
 * @param stream the file stream
 */
void engine_struct_dump(struct engine *e, FILE *stream) {

  /* Dump the engine. Save the current tasks_per_cell estimate. */
  e->restart_max_tasks = engine_estimate_nr_tasks(e);
  restart_write_blocks(e, sizeof(struct engine), 1, stream, "engine",
                       "engine struct");

  /* And all the engine pointed data, these use their own dump functions. */
  space_struct_dump(e->s, stream);
  units_struct_dump(e->internal_units, stream);
  units_struct_dump(e->snapshot_units, stream);
  cosmology_struct_dump(e->cosmology, stream);

#ifdef WITH_MPI
  /* Save the partition for restoration. */
  partition_store_celllist(e->s, e->reparttype);
  partition_struct_dump(e->reparttype, stream);
#endif

  phys_const_struct_dump(e->physical_constants, stream);
  hydro_props_struct_dump(e->hydro_properties, stream);
  entropy_floor_struct_dump(e->entropy_floor, stream);
  gravity_props_struct_dump(e->gravity_properties, stream);
  stars_props_struct_dump(e->stars_properties, stream);
  pm_mesh_struct_dump(e->mesh, stream);
  potential_struct_dump(e->external_potential, stream);
  cooling_struct_dump(e->cooling_func, stream);
  starformation_struct_dump(e->star_formation, stream);
  feedback_struct_dump(e->feedback_props, stream);
  black_holes_struct_dump(e->black_holes_properties, stream);
  sink_struct_dump(e->sink_properties, stream);
  chemistry_struct_dump(e->chemistry, stream);
#ifdef WITH_FOF
  fof_struct_dump(e->fof_properties, stream);
#endif
  los_struct_dump(e->los_properties, stream);
  parser_struct_dump(e->parameter_file, stream);
  output_options_struct_dump(e->output_options, stream);
  if (e->output_list_snapshots) output_list_clean(&e->output_list_snapshots);
  if (e->output_list_stats) output_list_clean(&e->output_list_stats);
  if (e->output_list_stf) output_list_clean(&e->output_list_stf);
  if (e->output_list_los) output_list_clean(&e->output_list_los);

#ifdef WITH_LOGGER
  if (e->policy & engine_policy_logger) {
    logger_struct_dump(e->logger, stream);
  }
#endif
}

/**
 * @brief Re-create an engine struct and its contents from the given FILE
 *        stream.
 *
 * @param e the engine
 * @param stream the file stream
 */
void engine_struct_restore(struct engine *e, FILE *stream) {

  /* Read the engine. */
  restart_read_blocks(e, sizeof(struct engine), 1, stream, NULL,
                      "engine struct");

  /* Re-initializations as necessary for our struct and its members. */
  e->sched.tasks = NULL;
  e->sched.tasks_ind = NULL;
  e->sched.tid_active = NULL;
  e->sched.size = 0;

  /* Now for the other pointers, these use their own restore functions. */
  /* Note all this memory leaks, but is used once. */
  struct space *s = (struct space *)malloc(sizeof(struct space));
  space_struct_restore(s, stream);
  e->s = s;
  s->e = e;

  struct unit_system *internal_us =
      (struct unit_system *)malloc(sizeof(struct unit_system));
  units_struct_restore(internal_us, stream);
  e->internal_units = internal_us;

  struct unit_system *snap_us =
      (struct unit_system *)malloc(sizeof(struct unit_system));
  units_struct_restore(snap_us, stream);
  e->snapshot_units = snap_us;

  struct cosmology *cosmo =
      (struct cosmology *)malloc(sizeof(struct cosmology));
  cosmology_struct_restore(e->policy & engine_policy_cosmology, cosmo, stream);
  e->cosmology = cosmo;

#ifdef WITH_MPI
  struct repartition *reparttype =
      (struct repartition *)malloc(sizeof(struct repartition));
  partition_struct_restore(reparttype, stream);
  e->reparttype = reparttype;
#endif

  struct phys_const *physical_constants =
      (struct phys_const *)malloc(sizeof(struct phys_const));
  phys_const_struct_restore(physical_constants, stream);
  e->physical_constants = physical_constants;

  struct hydro_props *hydro_properties =
      (struct hydro_props *)malloc(sizeof(struct hydro_props));
  hydro_props_struct_restore(hydro_properties, stream);
  e->hydro_properties = hydro_properties;

  struct entropy_floor_properties *entropy_floor =
      (struct entropy_floor_properties *)malloc(
          sizeof(struct entropy_floor_properties));
  entropy_floor_struct_restore(entropy_floor, stream);
  e->entropy_floor = entropy_floor;

  struct gravity_props *gravity_properties =
      (struct gravity_props *)malloc(sizeof(struct gravity_props));
  gravity_props_struct_restore(gravity_properties, stream);
  e->gravity_properties = gravity_properties;

  struct stars_props *stars_properties =
      (struct stars_props *)malloc(sizeof(struct stars_props));
  stars_props_struct_restore(stars_properties, stream);
  e->stars_properties = stars_properties;

  struct pm_mesh *mesh = (struct pm_mesh *)malloc(sizeof(struct pm_mesh));
  pm_mesh_struct_restore(mesh, stream);
  e->mesh = mesh;

  struct external_potential *external_potential =
      (struct external_potential *)malloc(sizeof(struct external_potential));
  potential_struct_restore(external_potential, stream);
  e->external_potential = external_potential;

  struct cooling_function_data *cooling_func =
      (struct cooling_function_data *)malloc(
          sizeof(struct cooling_function_data));
  cooling_struct_restore(cooling_func, stream, e->cosmology);
  e->cooling_func = cooling_func;

  struct star_formation *star_formation =
      (struct star_formation *)malloc(sizeof(struct star_formation));
  starformation_struct_restore(star_formation, stream);
  e->star_formation = star_formation;

  struct feedback_props *feedback_properties =
      (struct feedback_props *)malloc(sizeof(struct feedback_props));
  feedback_struct_restore(feedback_properties, stream);
  e->feedback_props = feedback_properties;

  struct black_holes_props *black_holes_properties =
      (struct black_holes_props *)malloc(sizeof(struct black_holes_props));
  black_holes_struct_restore(black_holes_properties, stream);
  e->black_holes_properties = black_holes_properties;

  struct sink_props *sink_properties =
      (struct sink_props *)malloc(sizeof(struct sink_props));
  sink_struct_restore(sink_properties, stream);
  e->sink_properties = sink_properties;

  struct chemistry_global_data *chemistry =
      (struct chemistry_global_data *)malloc(
          sizeof(struct chemistry_global_data));
  chemistry_struct_restore(chemistry, stream);
  e->chemistry = chemistry;

#ifdef WITH_FOF
  struct fof_props *fof_props =
      (struct fof_props *)malloc(sizeof(struct fof_props));
  fof_struct_restore(fof_props, stream);
  e->fof_properties = fof_props;
#endif

  struct los_props *los_properties =
      (struct los_props *)malloc(sizeof(struct los_props));
  los_struct_restore(los_properties, stream);
  e->los_properties = los_properties;

  struct swift_params *parameter_file =
      (struct swift_params *)malloc(sizeof(struct swift_params));
  parser_struct_restore(parameter_file, stream);
  e->parameter_file = parameter_file;

  struct output_options *output_options =
      (struct output_options *)malloc(sizeof(struct output_options));
  output_options_struct_restore(output_options, stream);
  e->output_options = output_options;

#ifdef WITH_LOGGER
  if (e->policy & engine_policy_logger) {
    struct logger_writer *log =
        (struct logger_writer *)malloc(sizeof(struct logger_writer));
    logger_struct_restore(log, stream);
    e->logger = log;
  }
#endif

#ifdef EOS_PLANETARY
  eos_init(&eos, e->physical_constants, e->snapshot_units, e->parameter_file);
#endif

  /* Want to force a rebuild before using this engine. Wait to repartition.*/
  e->forcerebuild = 1;
  e->forcerepart = 0;
}<|MERGE_RESOLUTION|>--- conflicted
+++ resolved
@@ -2956,7 +2956,6 @@
   if (e->policy & engine_policy_star_formation) {
     star_formation_logger_accumulator_init(&e->sfh);
   }
-<<<<<<< HEAD
 
   /* Initialize the neutrino mass conversion factor */
   if (Nnuparts > 0) {
@@ -2970,8 +2969,6 @@
   }
 
   engine_init_output_lists(e, params);
-=======
->>>>>>> 9e919215
 }
 
 /**
