--- conflicted
+++ resolved
@@ -2778,16 +2778,10 @@
       }
 
       /* Now, build all the dependencies for the hydro */
-<<<<<<< HEAD
       engine_make_hydro_loops_dependencies(sched, t, t_gradient, t_force,
                                            t_limiter, t->ci, with_cooling,
                                            with_limiter);
-      scheduler_addunlock(sched, t_force, t->ci->super->kick2);
-=======
-      engine_make_hydro_loops_dependencies(sched, t, t2, t3, t->ci,
-                                           with_cooling);
-      scheduler_addunlock(sched, t3, t->ci->super->end_force);
->>>>>>> 96c1f4d8
+      scheduler_addunlock(sched, t_force, t->ci->super->end_force);
 #else
 
       /* Start by constructing the task for the second hydro loop */
@@ -2848,16 +2842,10 @@
       /* Now, build all the dependencies for the hydro for the cells */
       /* that are local and are not descendant of the same super_hydro-cells */
       if (t->ci->nodeID == nodeID) {
-<<<<<<< HEAD
         engine_make_hydro_loops_dependencies(sched, t, t_gradient, t_force,
                                              t_limiter, t->ci, with_cooling,
                                              with_limiter);
-        scheduler_addunlock(sched, t_force, t->ci->super->kick2);
-=======
-        engine_make_hydro_loops_dependencies(sched, t, t2, t3, t->ci,
-                                             with_cooling);
-        scheduler_addunlock(sched, t3, t->ci->super->end_force);
->>>>>>> 96c1f4d8
+        scheduler_addunlock(sched, t_force, t->ci->super->end_force);
       }
       if (t->cj->nodeID == nodeID) {
         if (t->ci->super_hydro != t->cj->super_hydro)
@@ -2865,11 +2853,7 @@
                                                t_limiter, t->cj, with_cooling,
                                                with_limiter);
         if (t->ci->super != t->cj->super)
-<<<<<<< HEAD
-          scheduler_addunlock(sched, t_force, t->cj->super->kick2);
-=======
-          scheduler_addunlock(sched, t3, t->cj->super->end_force);
->>>>>>> 96c1f4d8
+          scheduler_addunlock(sched, t_force, t->cj->super->end_force);
       }
 
 #else
@@ -2940,16 +2924,10 @@
       /* Now, build all the dependencies for the hydro for the cells */
       /* that are local and are not descendant of the same super_hydro-cells */
       if (t->ci->nodeID == nodeID) {
-<<<<<<< HEAD
         engine_make_hydro_loops_dependencies(sched, t, t_gradient, t_force,
                                              t_limiter, t->ci, with_cooling,
                                              with_limiter);
-        scheduler_addunlock(sched, t_force, t->ci->super->kick2);
-=======
-        engine_make_hydro_loops_dependencies(sched, t, t2, t3, t->ci,
-                                             with_cooling);
-        scheduler_addunlock(sched, t3, t->ci->super->end_force);
->>>>>>> 96c1f4d8
+        scheduler_addunlock(sched, t_force, t->ci->super->end_force);
       }
 
 #else
@@ -3017,16 +2995,10 @@
       /* Now, build all the dependencies for the hydro for the cells */
       /* that are local and are not descendant of the same super_hydro-cells */
       if (t->ci->nodeID == nodeID) {
-<<<<<<< HEAD
         engine_make_hydro_loops_dependencies(sched, t, t_gradient, t_force,
                                              t_limiter, t->ci, with_cooling,
                                              with_limiter);
-        scheduler_addunlock(sched, t_force, t->ci->super->kick2);
-=======
-        engine_make_hydro_loops_dependencies(sched, t, t2, t3, t->ci,
-                                             with_cooling);
-        scheduler_addunlock(sched, t3, t->ci->super->end_force);
->>>>>>> 96c1f4d8
+        scheduler_addunlock(sched, t_force, t->ci->super->end_force);
       }
       if (t->cj->nodeID == nodeID) {
         if (t->ci->super_hydro != t->cj->super_hydro)
@@ -3034,11 +3006,7 @@
                                                t_limiter, t->cj, with_cooling,
                                                with_limiter);
         if (t->ci->super != t->cj->super)
-<<<<<<< HEAD
-          scheduler_addunlock(sched, t_force, t->cj->super->kick2);
-=======
-          scheduler_addunlock(sched, t3, t->cj->super->end_force);
->>>>>>> 96c1f4d8
+          scheduler_addunlock(sched, t_force, t->cj->super->end_force);
       }
 
 #else
