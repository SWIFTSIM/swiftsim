--- conflicted
+++ resolved
@@ -617,14 +617,9 @@
  * @return The number of arrived parts copied to parts and xparts.
  */
 
-<<<<<<< HEAD
 void engine_exchange_strays(struct engine *e, size_t offset_parts,
                             int *ind_part, size_t *Npart, size_t offset_gparts,
                             int *ind_gpart, size_t *Ngpart) {
-=======
-int engine_exchange_strays(struct engine *e, int offset, size_t *ind,
-                           size_t N) {
->>>>>>> b88e04a2
 
 #ifdef WITH_MPI
 
@@ -658,7 +653,7 @@
     if (pid < 0)
       error(
           "Do not have a proxy for the requested nodeID %i for part with "
-          "id=%zi, x=[%e,%e,%e].",
+          "id=%lli, x=[%e,%e,%e].",
           node_id, s->gparts[offset_parts + k].id,
           s->gparts[offset_gparts + k].x[0], s->gparts[offset_parts + k].x[1],
           s->gparts[offset_gparts + k].x[2]);
