/*******************************************************************************
 * This file is part of SWIFT.
 * Copyright (c) 2012 Pedro Gonnet (pedro.gonnet@durham.ac.uk)
 *                    Matthieu Schaller (matthieu.schaller@durham.ac.uk)
 *               2015 Peter W. Draper (p.w.draper@durham.ac.uk)
 *                    Angus Lepper (angus.lepper@ed.ac.uk)
 *               2016 John A. Regan (john.a.regan@durham.ac.uk)
 *                    Tom Theuns (tom.theuns@durham.ac.uk)
 *
 * This program is free software: you can redistribute it and/or modify
 * it under the terms of the GNU Lesser General Public License as published
 * by the Free Software Foundation, either version 3 of the License, or
 * (at your option) any later version.
 *
 * This program is distributed in the hope that it will be useful,
 * but WITHOUT ANY WARRANTY; without even the implied warranty of
 * MERCHANTABILITY or FITNESS FOR A PARTICULAR PURPOSE.  See the
 * GNU General Public License for more details.
 *
 * You should have received a copy of the GNU Lesser General Public License
 * along with this program.  If not, see <http://www.gnu.org/licenses/>.
 *
 ******************************************************************************/

/* Config parameters. */
#include "../config.h"

/* Some standard headers. */
#include <float.h>
#include <limits.h>
#include <sched.h>
#include <stdbool.h>
#include <stdio.h>
#include <stdlib.h>
#include <string.h>
#include <unistd.h>

/* MPI headers. */
#ifdef WITH_MPI
#include <mpi.h>
#endif

#ifdef HAVE_LIBNUMA
#include <numa.h>
#endif

/* This object's header. */
#include "engine.h"

/* Local headers. */
#include "active.h"
#include "atomic.h"
#include "cell.h"
#include "clocks.h"
#include "cooling.h"
#include "cycle.h"
#include "debug.h"
#include "error.h"
#include "gravity.h"
#include "hydro.h"
#include "map.h"
#include "minmax.h"
#include "parallel_io.h"
#include "part.h"
#include "partition.h"
#include "profiler.h"
#include "proxy.h"
#include "restart.h"
#include "runner.h"
#include "serial_io.h"
#include "single_io.h"
#include "sort_part.h"
#include "sourceterms.h"
#include "statistics.h"
#include "timers.h"
#include "tools.h"
#include "units.h"
#include "version.h"

/* Particle cache size. */
#define CACHE_SIZE 512

const char *engine_policy_names[] = {"none",
                                     "rand",
                                     "steal",
                                     "keep",
                                     "block",
                                     "cpu tight",
                                     "mpi",
                                     "numa affinity",
                                     "hydrodynamics",
                                     "self gravity",
                                     "external gravity",
                                     "cosmological integration",
                                     "drift everything",
                                     "reconstruct multi-poles",
                                     "cooling",
                                     "sourceterms",
                                     "stars",
                                     "time-step limiter"};

/** The rank of the engine as a global variable (for messages). */
int engine_rank;

/**
 * @brief Data collected from the cells at the end of a time-step
 */
struct end_of_step_data {

  int updates, g_updates, s_updates;
  integertime_t ti_hydro_end_min, ti_hydro_end_max, ti_hydro_beg_max;
  integertime_t ti_gravity_end_min, ti_gravity_end_max, ti_gravity_beg_max;
  struct engine *e;
};

/**
 * @brief Link a density/force task to a cell.
 *
 * @param e The #engine.
 * @param l A pointer to the #link, will be modified atomically.
 * @param t The #task.
 *
 * @return The new #link pointer.
 */
void engine_addlink(struct engine *e, struct link **l, struct task *t) {

  /* Get the next free link. */
  const int ind = atomic_inc(&e->nr_links);
  if (ind >= e->size_links) {
    error("Link table overflow.");
  }
  struct link *res = &e->links[ind];

  /* Set it atomically. */
  res->t = t;
  res->next = atomic_swap(l, res);
}

/**
 * @brief Recursively add non-implicit ghost tasks to a cell hierarchy.
 */
void engine_add_ghosts(struct engine *e, struct cell *c, struct task *ghost_in,
                       struct task *ghost_out) {

  /* If we have reached the leaf OR have to few particles to play with*/
  if (!c->split || c->count < engine_max_parts_per_ghost) {

    /* Add the ghost task and its dependencies */
    struct scheduler *s = &e->sched;
    c->ghost =
        scheduler_addtask(s, task_type_ghost, task_subtype_none, 0, 0, c, NULL);
    scheduler_addunlock(s, ghost_in, c->ghost);
    scheduler_addunlock(s, c->ghost, ghost_out);
  } else {
    /* Keep recursing */
    for (int k = 0; k < 8; k++)
      if (c->progeny[k] != NULL)
        engine_add_ghosts(e, c->progeny[k], ghost_in, ghost_out);
  }
}

/**
 * @brief Generate the hydro hierarchical tasks for a hierarchy of cells -
 * i.e. all the O(Npart) tasks -- timestep version
 *
 * Tasks are only created here. The dependencies will be added later on.
 *
 * Note that there is no need to recurse below the super-cell. Note also
 * that we only add tasks if the relevant particles are present in the cell.
 *
 * @param e The #engine.
 * @param c The #cell.
 */
void engine_make_hierarchical_tasks_common(struct engine *e, struct cell *c) {

  struct scheduler *s = &e->sched;
  const int with_limiter = (e->policy & engine_policy_limiter);

  /* Are we in a super-cell ? */
  if (c->super == c) {

    /* Local tasks only... */
    if (c->nodeID == e->nodeID) {

      /* Add the two half kicks */
      c->kick1 = scheduler_addtask(s, task_type_kick1, task_subtype_none, 0, 0,
                                   c, NULL);

      c->kick2 = scheduler_addtask(s, task_type_kick2, task_subtype_none, 0, 0,
                                   c, NULL);

      /* Add the time-step calculation task and its dependency */
      c->timestep = scheduler_addtask(s, task_type_timestep, task_subtype_none,
                                      0, 0, c, NULL);

      /* Add the task finishing the force calculation */
      c->end_force = scheduler_addtask(s, task_type_end_force,
                                       task_subtype_none, 0, 0, c, NULL);

      /* Normal time-stepping */
      scheduler_addunlock(s, c->end_force, c->kick2);
      scheduler_addunlock(s, c->timestep, c->kick1);

      /* Time-step limiting */
      if (with_limiter) {
        c->timestep_limiter = scheduler_addtask(
            s, task_type_timestep_limiter, task_subtype_none, 0, 0, c, NULL);

        /* Make sure it is not run before kick2 */
        scheduler_addunlock(s, c->timestep, c->timestep_limiter);
        scheduler_addunlock(s, c->timestep_limiter, c->kick1);
      } else {
        scheduler_addunlock(s, c->kick2, c->timestep);
      }
    }

  } else { /* We are above the super-cell so need to go deeper */

    /* Recurse. */
    if (c->split)
      for (int k = 0; k < 8; k++)
        if (c->progeny[k] != NULL)
          engine_make_hierarchical_tasks_common(e, c->progeny[k]);
  }
}

/**
 * @brief Generate the hydro hierarchical tasks for a hierarchy of cells -
 * i.e. all the O(Npart) tasks -- hydro version
 *
 * Tasks are only created here. The dependencies will be added later on.
 *
 * Note that there is no need to recurse below the super-cell. Note also
 * that we only add tasks if the relevant particles are present in the cell.
 *
 * @param e The #engine.
 * @param c The #cell.
 */
void engine_make_hierarchical_tasks_hydro(struct engine *e, struct cell *c) {

  struct scheduler *s = &e->sched;
  const int is_with_cooling = (e->policy & engine_policy_cooling);
  const int is_with_sourceterms = (e->policy & engine_policy_sourceterms);

  /* Are we in a super-cell ? */
  if (c->super_hydro == c) {

    /* Add the sort task. */
    c->sorts =
        scheduler_addtask(s, task_type_sort, task_subtype_none, 0, 0, c, NULL);

    /* Local tasks only... */
    if (c->nodeID == e->nodeID) {

      /* Add the drift task. */
      c->drift_part = scheduler_addtask(s, task_type_drift_part,
                                        task_subtype_none, 0, 0, c, NULL);

      /* Generate the ghost tasks. */
      c->ghost_in =
          scheduler_addtask(s, task_type_ghost_in, task_subtype_none, 0,
                            /* implicit = */ 1, c, NULL);
      c->ghost_out =
          scheduler_addtask(s, task_type_ghost_out, task_subtype_none, 0,
                            /* implicit = */ 1, c, NULL);
      engine_add_ghosts(e, c, c->ghost_in, c->ghost_out);

#ifdef EXTRA_HYDRO_LOOP
      /* Generate the extra ghost task. */
      c->extra_ghost = scheduler_addtask(s, task_type_extra_ghost,
                                         task_subtype_none, 0, 0, c, NULL);
#endif

      /* Cooling task */
      if (is_with_cooling) {
        c->cooling = scheduler_addtask(s, task_type_cooling, task_subtype_none,
                                       0, 0, c, NULL);

        scheduler_addunlock(s, c->super->end_force, c->cooling);
        scheduler_addunlock(s, c->cooling, c->super->kick2);
      }

      /* add source terms */
      if (is_with_sourceterms) {
        c->sourceterms = scheduler_addtask(s, task_type_sourceterms,
                                           task_subtype_none, 0, 0, c, NULL);
      }
    }

  } else { /* We are above the super-cell so need to go deeper */

    /* Recurse. */
    if (c->split)
      for (int k = 0; k < 8; k++)
        if (c->progeny[k] != NULL)
          engine_make_hierarchical_tasks_hydro(e, c->progeny[k]);
  }
}

/**
 * @brief Generate the hydro hierarchical tasks for a hierarchy of cells -
 * i.e. all the O(Npart) tasks -- gravity version
 *
 * Tasks are only created here. The dependencies will be added later on.
 *
 * Note that there is no need to recurse below the super-cell. Note also
 * that we only add tasks if the relevant particles are present in the cell.
 *
 * @param e The #engine.
 * @param c The #cell.
 */
void engine_make_hierarchical_tasks_gravity(struct engine *e, struct cell *c) {

  struct scheduler *s = &e->sched;
  const int periodic = e->s->periodic;
  const int is_self_gravity = (e->policy & engine_policy_self_gravity);

  /* Are we in a super-cell ? */
  if (c->super_gravity == c) {

    /* Local tasks only... */
    if (c->nodeID == e->nodeID) {

      c->drift_gpart = scheduler_addtask(s, task_type_drift_gpart,
                                         task_subtype_none, 0, 0, c, NULL);

      if (is_self_gravity) {

        /* Initialisation of the multipoles */
        c->init_grav = scheduler_addtask(s, task_type_init_grav,
                                         task_subtype_none, 0, 0, c, NULL);

        /* Gravity non-neighbouring pm calculations */
        c->grav_long_range = scheduler_addtask(
            s, task_type_grav_long_range, task_subtype_none, 0, 0, c, NULL);

        /* Gravity recursive down-pass */
        c->grav_down = scheduler_addtask(s, task_type_grav_down,
                                         task_subtype_none, 0, 0, c, NULL);

        if (periodic) scheduler_addunlock(s, c->init_grav, c->grav_ghost_in);
        if (periodic) scheduler_addunlock(s, c->grav_ghost_out, c->grav_down);
        scheduler_addunlock(s, c->init_grav, c->grav_long_range);
        scheduler_addunlock(s, c->grav_long_range, c->grav_down);
        scheduler_addunlock(s, c->grav_down, c->super->end_force);
      }
    }

  } else { /* We are above the super-cell so need to go deeper */

    /* Recurse. */
    if (c->split)
      for (int k = 0; k < 8; k++)
        if (c->progeny[k] != NULL)
          engine_make_hierarchical_tasks_gravity(e, c->progeny[k]);
  }
}

void engine_make_hierarchical_tasks_mapper(void *map_data, int num_elements,
                                           void *extra_data) {
  struct engine *e = (struct engine *)extra_data;
  const int is_with_hydro = (e->policy & engine_policy_hydro);
  const int is_with_self_gravity = (e->policy & engine_policy_self_gravity);
  const int is_with_external_gravity =
      (e->policy & engine_policy_external_gravity);

  for (int ind = 0; ind < num_elements; ind++) {
    struct cell *c = &((struct cell *)map_data)[ind];
    /* Make the common tasks (time integration) */
    engine_make_hierarchical_tasks_common(e, c);
    /* Add the hydro stuff */
    if (is_with_hydro) engine_make_hierarchical_tasks_hydro(e, c);
    /* And the gravity stuff */
    if (is_with_self_gravity || is_with_external_gravity)
      engine_make_hierarchical_tasks_gravity(e, c);
  }
}

#ifdef WITH_MPI
/**
 * Do the exchange of one type of particles with all the other nodes.
 *
 * @param counts 2D array with the counts of particles to exchange with
 *               each other node.
 * @param parts the particle data to exchange
 * @param new_nr_parts the number of particles this node will have after all
 *                     exchanges have completed.
 * @param sizeofparts sizeof the particle struct.
 * @param alignsize the memory alignment required for this particle type.
 * @param mpi_type the MPI_Datatype for these particles.
 * @param nr_nodes the number of nodes to exchange with.
 * @param nodeID the id of this node.
 *
 * @result new particle data constructed from all the exchanges with the
 *         given alignment.
 */
static void *engine_do_redistribute(int *counts, char *parts,
                                    size_t new_nr_parts, size_t sizeofparts,
                                    size_t alignsize, MPI_Datatype mpi_type,
                                    int nr_nodes, int nodeID) {

  /* Allocate a new particle array with some extra margin */
  char *parts_new = NULL;
  if (posix_memalign(
          (void **)&parts_new, alignsize,
          sizeofparts * new_nr_parts * engine_redistribute_alloc_margin) != 0)
    error("Failed to allocate new particle data.");

  /* Prepare MPI requests for the asynchronous communications */
  MPI_Request *reqs;
  if ((reqs = (MPI_Request *)malloc(sizeof(MPI_Request) * 2 * nr_nodes)) ==
      NULL)
    error("Failed to allocate MPI request list.");

  /* Only send and receive only "chunk" particles per request. So we need to
   * loop as many times as necessary here. Make 2Gb/sizeofparts so we only
   * send 2Gb packets. */
  const int chunk = INT_MAX / sizeofparts;
  int sent = 0;
  int recvd = 0;

  int activenodes = 1;
  while (activenodes) {

    for (int k = 0; k < 2 * nr_nodes; k++) reqs[k] = MPI_REQUEST_NULL;

    /* Emit the sends and recvs for the data. */
    size_t offset_send = sent;
    size_t offset_recv = recvd;
    activenodes = 0;

    for (int k = 0; k < nr_nodes; k++) {

      /* Indices in the count arrays of the node of interest */
      const int ind_send = nodeID * nr_nodes + k;
      const int ind_recv = k * nr_nodes + nodeID;

      /* Are we sending any data this loop? */
      int sending = counts[ind_send] - sent;
      if (sending > 0) {
        activenodes++;
        if (sending > chunk) sending = chunk;

        /* If the send and receive is local then just copy. */
        if (k == nodeID) {
          int receiving = counts[ind_recv] - recvd;
          if (receiving > chunk) receiving = chunk;
          memcpy(&parts_new[offset_recv * sizeofparts],
                 &parts[offset_send * sizeofparts], sizeofparts * receiving);
        } else {
          /* Otherwise send it. */
          int res =
              MPI_Isend(&parts[offset_send * sizeofparts], sending, mpi_type, k,
                        ind_send, MPI_COMM_WORLD, &reqs[2 * k + 0]);
          if (res != MPI_SUCCESS)
            mpi_error(res, "Failed to isend parts to node %i.", k);
        }
      }

      /* If we're sending to this node, then move past it to next. */
      if (counts[ind_send] > 0) offset_send += counts[ind_send];

      /* Are we receiving any data from this node? Note already done if coming
       * from this node. */
      if (k != nodeID) {
        int receiving = counts[ind_recv] - recvd;
        if (receiving > 0) {
          activenodes++;
          if (receiving > chunk) receiving = chunk;
          int res = MPI_Irecv(&parts_new[offset_recv * sizeofparts], receiving,
                              mpi_type, k, ind_recv, MPI_COMM_WORLD,
                              &reqs[2 * k + 1]);
          if (res != MPI_SUCCESS)
            mpi_error(res, "Failed to emit irecv of parts from node %i.", k);
        }
      }

      /* If we're receiving from this node, then move past it to next. */
      if (counts[ind_recv] > 0) offset_recv += counts[ind_recv];
    }

    /* Wait for all the sends and recvs to tumble in. */
    MPI_Status stats[2 * nr_nodes];
    int res;
    if ((res = MPI_Waitall(2 * nr_nodes, reqs, stats)) != MPI_SUCCESS) {
      for (int k = 0; k < 2 * nr_nodes; k++) {
        char buff[MPI_MAX_ERROR_STRING];
        MPI_Error_string(stats[k].MPI_ERROR, buff, &res);
        message("request from source %i, tag %i has error '%s'.",
                stats[k].MPI_SOURCE, stats[k].MPI_TAG, buff);
      }
      error("Failed during waitall for part data.");
    }

    /* Move to next chunks. */
    sent += chunk;
    recvd += chunk;
  }

  /* Free temps. */
  free(reqs);

  /* And return new memory. */
  return parts_new;
}
#endif

/**
 * @brief Redistribute the particles amongst the nodes according
 *      to their cell's node IDs.
 *
 * The strategy here is as follows:
 * 1) Each node counts the number of particles it has to send to each other
 * node.
 * 2) The number of particles of each type is then exchanged.
 * 3) The particles to send are placed in a temporary buffer in which the
 * part-gpart links are preserved.
 * 4) Each node allocates enough space for the new particles.
 * 5) (Asynchronous) communications are issued to transfer the data.
 *
 *
 * @param e The #engine.
 */
void engine_redistribute(struct engine *e) {

#ifdef WITH_MPI

  const int nr_nodes = e->nr_nodes;
  const int nodeID = e->nodeID;
  struct space *s = e->s;
  struct cell *cells = s->cells_top;
  const int nr_cells = s->nr_cells;
  const int *cdim = s->cdim;
  const double iwidth[3] = {s->iwidth[0], s->iwidth[1], s->iwidth[2]};
  const double dim[3] = {s->dim[0], s->dim[1], s->dim[2]};
  struct part *parts = s->parts;
  struct gpart *gparts = s->gparts;
  struct spart *sparts = s->sparts;
  ticks tic = getticks();

  /* Allocate temporary arrays to store the counts of particles to be sent
   * and the destination of each particle */
  int *counts;
  if ((counts = (int *)malloc(sizeof(int) * nr_nodes * nr_nodes)) == NULL)
    error("Failed to allocate counts temporary buffer.");
  bzero(counts, sizeof(int) * nr_nodes * nr_nodes);

  int *dest;
  if ((dest = (int *)malloc(sizeof(int) * s->nr_parts)) == NULL)
    error("Failed to allocate dest temporary buffer.");

  /* Get destination of each particle */
  for (size_t k = 0; k < s->nr_parts; k++) {

    /* Periodic boundary conditions */
    for (int j = 0; j < 3; j++) {
      if (parts[k].x[j] < 0.0)
        parts[k].x[j] += dim[j];
      else if (parts[k].x[j] >= dim[j])
        parts[k].x[j] -= dim[j];
    }
    const int cid =
        cell_getid(cdim, parts[k].x[0] * iwidth[0], parts[k].x[1] * iwidth[1],
                   parts[k].x[2] * iwidth[2]);
#ifdef SWIFT_DEBUG_CHECKS
    if (cid < 0 || cid >= s->nr_cells)
      error("Bad cell id %i for part %zu at [%.3e,%.3e,%.3e].", cid, k,
            parts[k].x[0], parts[k].x[1], parts[k].x[2]);
#endif

    dest[k] = cells[cid].nodeID;

    /* The counts array is indexed as count[from * nr_nodes + to]. */
    counts[nodeID * nr_nodes + dest[k]] += 1;
  }

  /* Sort the particles according to their cell index. */
  if (s->nr_parts > 0)
    space_parts_sort(s, dest, s->nr_parts, 0, nr_nodes - 1, e->verbose);

#ifdef SWIFT_DEBUG_CHECKS
  /* Verify that the part have been sorted correctly. */
  for (size_t k = 0; k < s->nr_parts; k++) {
    const struct part *p = &s->parts[k];

    /* New cell index */
    const int new_cid =
        cell_getid(s->cdim, p->x[0] * s->iwidth[0], p->x[1] * s->iwidth[1],
                   p->x[2] * s->iwidth[2]);

    /* New cell of this part */
    const struct cell *c = &s->cells_top[new_cid];
    const int new_node = c->nodeID;

    if (dest[k] != new_node)
      error("part's new node index not matching sorted index.");

    if (p->x[0] < c->loc[0] || p->x[0] > c->loc[0] + c->width[0] ||
        p->x[1] < c->loc[1] || p->x[1] > c->loc[1] + c->width[1] ||
        p->x[2] < c->loc[2] || p->x[2] > c->loc[2] + c->width[2])
      error("part not sorted into the right top-level cell!");
  }
#endif

  /* We need to re-link the gpart partners of parts. */
  if (s->nr_parts > 0) {
    int current_dest = dest[0];
    size_t count_this_dest = 0;
    for (size_t k = 0; k < s->nr_parts; ++k) {
      if (s->parts[k].gpart != NULL) {

        /* As the addresses will be invalidated by the communications, we will
         * instead store the absolute index from the start of the sub-array of
         * particles to be sent to a given node.
         * Recall that gparts without partners have a positive id.
         * We will restore the pointers on the receiving node later on. */
        if (dest[k] != current_dest) {
          current_dest = dest[k];
          count_this_dest = 0;
        }

#ifdef SWIFT_DEBUG_CHECKS
        if (s->parts[k].gpart->id_or_neg_offset > 0)
          error("Trying to link a partnerless gpart !");
#endif

        s->parts[k].gpart->id_or_neg_offset = -count_this_dest;
        count_this_dest++;
      }
    }
  }
  free(dest);

  /* Get destination of each s-particle */
  int *s_counts;
  if ((s_counts = (int *)malloc(sizeof(int) * nr_nodes * nr_nodes)) == NULL)
    error("Failed to allocate s_counts temporary buffer.");
  bzero(s_counts, sizeof(int) * nr_nodes * nr_nodes);

  int *s_dest;
  if ((s_dest = (int *)malloc(sizeof(int) * s->nr_sparts)) == NULL)
    error("Failed to allocate s_dest temporary buffer.");

  for (size_t k = 0; k < s->nr_sparts; k++) {

    /* Periodic boundary conditions */
    for (int j = 0; j < 3; j++) {
      if (sparts[k].x[j] < 0.0)
        sparts[k].x[j] += dim[j];
      else if (sparts[k].x[j] >= dim[j])
        sparts[k].x[j] -= dim[j];
    }
    const int cid =
        cell_getid(cdim, sparts[k].x[0] * iwidth[0], sparts[k].x[1] * iwidth[1],
                   sparts[k].x[2] * iwidth[2]);
#ifdef SWIFT_DEBUG_CHECKS
    if (cid < 0 || cid >= s->nr_cells)
      error("Bad cell id %i for spart %zu at [%.3e,%.3e,%.3e].", cid, k,
            sparts[k].x[0], sparts[k].x[1], sparts[k].x[2]);
#endif

    s_dest[k] = cells[cid].nodeID;

    /* The counts array is indexed as count[from * nr_nodes + to]. */
    s_counts[nodeID * nr_nodes + s_dest[k]] += 1;
  }

  /* Sort the particles according to their cell index. */
  if (s->nr_sparts > 0)
    space_sparts_sort(s, s_dest, s->nr_sparts, 0, nr_nodes - 1, e->verbose);

#ifdef SWIFT_DEBUG_CHECKS
  /* Verify that the spart have been sorted correctly. */
  for (size_t k = 0; k < s->nr_sparts; k++) {
    const struct spart *sp = &s->sparts[k];

    /* New cell index */
    const int new_cid =
        cell_getid(s->cdim, sp->x[0] * s->iwidth[0], sp->x[1] * s->iwidth[1],
                   sp->x[2] * s->iwidth[2]);

    /* New cell of this spart */
    const struct cell *c = &s->cells_top[new_cid];
    const int new_node = c->nodeID;

    if (s_dest[k] != new_node)
      error("spart's new node index not matching sorted index.");

    if (sp->x[0] < c->loc[0] || sp->x[0] > c->loc[0] + c->width[0] ||
        sp->x[1] < c->loc[1] || sp->x[1] > c->loc[1] + c->width[1] ||
        sp->x[2] < c->loc[2] || sp->x[2] > c->loc[2] + c->width[2])
      error("spart not sorted into the right top-level cell!");
  }
#endif

  /* We need to re-link the gpart partners of sparts. */
  if (s->nr_sparts > 0) {
    int current_dest = s_dest[0];
    size_t count_this_dest = 0;
    for (size_t k = 0; k < s->nr_sparts; ++k) {
      if (s->sparts[k].gpart != NULL) {

        /* As the addresses will be invalidated by the communications, we will
         * instead store the absolute index from the start of the sub-array of
         * particles to be sent to a given node.
         * Recall that gparts without partners have a positive id.
         * We will restore the pointers on the receiving node later on. */
        if (s_dest[k] != current_dest) {
          current_dest = s_dest[k];
          count_this_dest = 0;
        }

#ifdef SWIFT_DEBUG_CHECKS
        if (s->sparts[k].gpart->id_or_neg_offset > 0)
          error("Trying to link a partnerless gpart !");
#endif

        s->sparts[k].gpart->id_or_neg_offset = -count_this_dest;
        count_this_dest++;
      }
    }
  }

  free(s_dest);

  /* Get destination of each g-particle */
  int *g_counts;
  if ((g_counts = (int *)malloc(sizeof(int) * nr_nodes * nr_nodes)) == NULL)
    error("Failed to allocate g_gcount temporary buffer.");
  bzero(g_counts, sizeof(int) * nr_nodes * nr_nodes);

  int *g_dest;
  if ((g_dest = (int *)malloc(sizeof(int) * s->nr_gparts)) == NULL)
    error("Failed to allocate g_dest temporary buffer.");

  for (size_t k = 0; k < s->nr_gparts; k++) {

    /* Periodic boundary conditions */
    for (int j = 0; j < 3; j++) {
      if (gparts[k].x[j] < 0.0)
        gparts[k].x[j] += dim[j];
      else if (gparts[k].x[j] >= dim[j])
        gparts[k].x[j] -= dim[j];
    }
    const int cid =
        cell_getid(cdim, gparts[k].x[0] * iwidth[0], gparts[k].x[1] * iwidth[1],
                   gparts[k].x[2] * iwidth[2]);
#ifdef SWIFT_DEBUG_CHECKS
    if (cid < 0 || cid >= s->nr_cells)
      error("Bad cell id %i for gpart %zu at [%.3e,%.3e,%.3e].", cid, k,
            gparts[k].x[0], gparts[k].x[1], gparts[k].x[2]);
#endif

    g_dest[k] = cells[cid].nodeID;

    /* The counts array is indexed as count[from * nr_nodes + to]. */
    g_counts[nodeID * nr_nodes + g_dest[k]] += 1;
  }

  /* Sort the gparticles according to their cell index. */
  if (s->nr_gparts > 0)
    space_gparts_sort(s, g_dest, s->nr_gparts, 0, nr_nodes - 1, e->verbose);

#ifdef SWIFT_DEBUG_CHECKS
  /* Verify that the gpart have been sorted correctly. */
  for (size_t k = 0; k < s->nr_gparts; k++) {
    const struct gpart *gp = &s->gparts[k];

    /* New cell index */
    const int new_cid =
        cell_getid(s->cdim, gp->x[0] * s->iwidth[0], gp->x[1] * s->iwidth[1],
                   gp->x[2] * s->iwidth[2]);

    /* New cell of this gpart */
    const struct cell *c = &s->cells_top[new_cid];
    const int new_node = c->nodeID;

    if (g_dest[k] != new_node)
      error("gpart's new node index not matching sorted index (%d != %d).",
            g_dest[k], new_node);

    if (gp->x[0] < c->loc[0] || gp->x[0] > c->loc[0] + c->width[0] ||
        gp->x[1] < c->loc[1] || gp->x[1] > c->loc[1] + c->width[1] ||
        gp->x[2] < c->loc[2] || gp->x[2] > c->loc[2] + c->width[2])
      error("gpart not sorted into the right top-level cell!");
  }
#endif

  free(g_dest);

  /* Get all the counts from all the nodes. */
  if (MPI_Allreduce(MPI_IN_PLACE, counts, nr_nodes * nr_nodes, MPI_INT, MPI_SUM,
                    MPI_COMM_WORLD) != MPI_SUCCESS)
    error("Failed to allreduce particle transfer counts.");

  /* Get all the s_counts from all the nodes. */
  if (MPI_Allreduce(MPI_IN_PLACE, g_counts, nr_nodes * nr_nodes, MPI_INT,
                    MPI_SUM, MPI_COMM_WORLD) != MPI_SUCCESS)
    error("Failed to allreduce gparticle transfer counts.");

  /* Get all the g_counts from all the nodes. */
  if (MPI_Allreduce(MPI_IN_PLACE, s_counts, nr_nodes * nr_nodes, MPI_INT,
                    MPI_SUM, MPI_COMM_WORLD) != MPI_SUCCESS)
    error("Failed to allreduce sparticle transfer counts.");

  /* Report how many particles will be moved. */
  if (e->verbose) {
    if (e->nodeID == 0) {
      size_t total = 0, g_total = 0, s_total = 0;
      size_t unmoved = 0, g_unmoved = 0, s_unmoved = 0;
      for (int p = 0, r = 0; p < nr_nodes; p++) {
        for (int n = 0; n < nr_nodes; n++) {
          total += counts[r];
          g_total += g_counts[r];
          s_total += s_counts[r];
          if (p == n) {
            unmoved += counts[r];
            g_unmoved += g_counts[r];
            s_unmoved += s_counts[r];
          }
          r++;
        }
      }
      if (total > 0)
        message("%ld of %ld (%.2f%%) of particles moved", total - unmoved,
                total, 100.0 * (double)(total - unmoved) / (double)total);
      if (g_total > 0)
        message("%ld of %ld (%.2f%%) of g-particles moved", g_total - g_unmoved,
                g_total,
                100.0 * (double)(g_total - g_unmoved) / (double)g_total);
      if (s_total > 0)
        message("%ld of %ld (%.2f%%) of s-particles moved", s_total - s_unmoved,
                s_total,
                100.0 * (double)(s_total - s_unmoved) / (double)s_total);
    }
  }

  /* Now each node knows how many parts, sparts and gparts will be transferred
   * to every other node.
   * Get the new numbers of particles for this node. */
  size_t nr_parts = 0, nr_gparts = 0, nr_sparts = 0;
  for (int k = 0; k < nr_nodes; k++) nr_parts += counts[k * nr_nodes + nodeID];
  for (int k = 0; k < nr_nodes; k++)
    nr_gparts += g_counts[k * nr_nodes + nodeID];
  for (int k = 0; k < nr_nodes; k++)
    nr_sparts += s_counts[k * nr_nodes + nodeID];

  /* Now exchange the particles, type by type to keep the memory required
   * under control. */

  /* SPH particles. */
  void *new_parts = engine_do_redistribute(counts, (char *)s->parts, nr_parts,
                                           sizeof(struct part), part_align,
                                           part_mpi_type, nr_nodes, nodeID);
  free(s->parts);
  s->parts = (struct part *)new_parts;
  s->nr_parts = nr_parts;
  s->size_parts = engine_redistribute_alloc_margin * nr_parts;

  /* Extra SPH particle properties. */
  new_parts = engine_do_redistribute(counts, (char *)s->xparts, nr_parts,
                                     sizeof(struct xpart), xpart_align,
                                     xpart_mpi_type, nr_nodes, nodeID);
  free(s->xparts);
  s->xparts = (struct xpart *)new_parts;

  /* Gravity particles. */
  new_parts = engine_do_redistribute(g_counts, (char *)s->gparts, nr_gparts,
                                     sizeof(struct gpart), gpart_align,
                                     gpart_mpi_type, nr_nodes, nodeID);
  free(s->gparts);
  s->gparts = (struct gpart *)new_parts;
  s->nr_gparts = nr_gparts;
  s->size_gparts = engine_redistribute_alloc_margin * nr_gparts;

  /* Star particles. */
  new_parts = engine_do_redistribute(s_counts, (char *)s->sparts, nr_sparts,
                                     sizeof(struct spart), spart_align,
                                     spart_mpi_type, nr_nodes, nodeID);
  free(s->sparts);
  s->sparts = (struct spart *)new_parts;
  s->nr_sparts = nr_sparts;
  s->size_sparts = engine_redistribute_alloc_margin * nr_sparts;

  /* All particles have now arrived. Time for some final operations on the
     stuff we just received */

  /* Restore the part<->gpart and spart<->gpart links */
  size_t offset_parts = 0, offset_sparts = 0, offset_gparts = 0;
  for (int node = 0; node < nr_nodes; ++node) {

    const int ind_recv = node * nr_nodes + nodeID;
    const size_t count_parts = counts[ind_recv];
    const size_t count_gparts = g_counts[ind_recv];
    const size_t count_sparts = s_counts[ind_recv];

    /* Loop over the gparts received from that node */
    for (size_t k = offset_gparts; k < offset_gparts + count_gparts; ++k) {

      /* Does this gpart have a gas partner ? */
      if (s->gparts[k].type == swift_type_gas) {

        const ptrdiff_t partner_index =
            offset_parts - s->gparts[k].id_or_neg_offset;

        /* Re-link */
        s->gparts[k].id_or_neg_offset = -partner_index;
        s->parts[partner_index].gpart = &s->gparts[k];
      }

      /* Does this gpart have a star partner ? */
      if (s->gparts[k].type == swift_type_star) {

        const ptrdiff_t partner_index =
            offset_sparts - s->gparts[k].id_or_neg_offset;

        /* Re-link */
        s->gparts[k].id_or_neg_offset = -partner_index;
        s->sparts[partner_index].gpart = &s->gparts[k];
      }
    }

    offset_parts += count_parts;
    offset_gparts += count_gparts;
    offset_sparts += count_sparts;
  }

  /* Clean up the counts now we done. */
  free(counts);
  free(g_counts);
  free(s_counts);

#ifdef SWIFT_DEBUG_CHECKS
  /* Verify that all parts are in the right place. */
  for (size_t k = 0; k < nr_parts; k++) {
    const int cid =
        cell_getid(cdim, s->parts[k].x[0] * iwidth[0],
                   s->parts[k].x[1] * iwidth[1], s->parts[k].x[2] * iwidth[2]);
    if (cells[cid].nodeID != nodeID)
      error("Received particle (%zu) that does not belong here (nodeID=%i).", k,
            cells[cid].nodeID);
  }
  for (size_t k = 0; k < nr_gparts; k++) {
    const int cid = cell_getid(cdim, s->gparts[k].x[0] * iwidth[0],
                               s->gparts[k].x[1] * iwidth[1],
                               s->gparts[k].x[2] * iwidth[2]);
    if (cells[cid].nodeID != nodeID)
      error("Received g-particle (%zu) that does not belong here (nodeID=%i).",
            k, cells[cid].nodeID);
  }
  for (size_t k = 0; k < nr_sparts; k++) {
    const int cid = cell_getid(cdim, s->sparts[k].x[0] * iwidth[0],
                               s->sparts[k].x[1] * iwidth[1],
                               s->sparts[k].x[2] * iwidth[2]);
    if (cells[cid].nodeID != nodeID)
      error("Received s-particle (%zu) that does not belong here (nodeID=%i).",
            k, cells[cid].nodeID);
  }

  /* Verify that the links are correct */
  part_verify_links(s->parts, s->gparts, s->sparts, nr_parts, nr_gparts,
                    nr_sparts, e->verbose);
#endif

  /* Be verbose about what just happened. */
  if (e->verbose) {
    int my_cells = 0;
    for (int k = 0; k < nr_cells; k++)
      if (cells[k].nodeID == nodeID) my_cells += 1;
    message("node %i now has %zu parts, %zu sparts and %zu gparts in %i cells.",
            nodeID, nr_parts, nr_sparts, nr_gparts, my_cells);
  }

  /* Flag that a redistribute has taken place */
  e->step_props |= engine_step_prop_redistribute;

  if (e->verbose)
    message("took %.3f %s.", clocks_from_ticks(getticks() - tic),
            clocks_getunit());
#else
  error("SWIFT was not compiled with MPI support.");
#endif
}

/**
 * @brief Repartition the cells amongst the nodes.
 *
 * @param e The #engine.
 */
void engine_repartition(struct engine *e) {

#if defined(WITH_MPI) && defined(HAVE_METIS)

  ticks tic = getticks();

#ifdef SWIFT_DEBUG_CHECKS
  /* Be verbose about this. */
  if (e->nodeID == 0 || e->verbose) message("repartitioning space");
  fflush(stdout);

  /* Check that all cells have been drifted to the current time */
  space_check_drift_point(e->s, e->ti_old,
                          e->policy & engine_policy_self_gravity);
#endif

  /* Clear the repartition flag. */
  e->forcerepart = 0;

  /* Nothing to do if only using a single node. Also avoids METIS
   * bug that doesn't handle this case well. */
  if (e->nr_nodes == 1) return;

  /* Do the repartitioning. */
  partition_repartition(e->reparttype, e->nodeID, e->nr_nodes, e->s,
                        e->sched.tasks, e->sched.nr_tasks);

  /* Partitioning requires copies of the particles, so we need to reduce the
   * memory in use to the minimum, we can free the sorting indices and the
   * tasks as these will be regenerated at the next rebuild. */

  /* Sorting indices. */
  if (e->s->cells_top != NULL) space_free_cells(e->s);

  /* Task arrays. */
  scheduler_free_tasks(&e->sched);

  /* Now comes the tricky part: Exchange particles between all nodes.
     This is done in two steps, first allreducing a matrix of
     how many particles go from where to where, then re-allocating
     the parts array, and emitting the sends and receives.
     Finally, the space, tasks, and proxies need to be rebuilt. */

  /* Redistribute the particles between the nodes. */
  engine_redistribute(e);

  /* Make the proxies. */
  engine_makeproxies(e);

  /* Tell the engine it should re-build whenever possible */
  e->forcerebuild = 1;

  /* Flag that a repartition has taken place */
  e->step_props |= engine_step_prop_repartition;

  if (e->verbose)
    message("took %.3f %s.", clocks_from_ticks(getticks() - tic),
            clocks_getunit());
#else
  if (e->reparttype->type != REPART_NONE)
    error("SWIFT was not compiled with MPI and METIS support.");

  /* Clear the repartition flag. */
  e->forcerepart = 0;
#endif
}

/**
 * @brief Decide whether trigger a repartition the cells amongst the nodes.
 *
 * @param e The #engine.
 */
void engine_repartition_trigger(struct engine *e) {

#ifdef WITH_MPI

  /* Do nothing if there have not been enough steps since the last
   * repartition, don't want to repeat this too often or immediately after
   * a repartition step. Also nothing to do when requested. */
  if (e->step - e->last_repartition >= 2 &&
      e->reparttype->type != REPART_NONE) {

    /* Old style if trigger is >1 or this is the second step (want an early
     * repartition following the initial repartition). */
    if (e->reparttype->trigger > 1 || e->step == 2) {
      if (e->reparttype->trigger > 1) {
        if ((e->step % (int)e->reparttype->trigger) == 0) e->forcerepart = 1;
      } else {
        e->forcerepart = 1;
      }

    } else {

      /* Use cputimes from ranks to estimate the imbalance. */
      /* First check if we are going to skip this stage anyway, if so do that
       * now. If is only worth checking the CPU loads when we have processed a
       * significant number of all particles. */
      if ((e->updates > 1 &&
           e->updates >= e->total_nr_parts * e->reparttype->minfrac) ||
          (e->g_updates > 1 &&
           e->g_updates >= e->total_nr_gparts * e->reparttype->minfrac)) {

        /* Get CPU time used since the last call to this function. */
        double elapsed_cputime =
            clocks_get_cputime_used() - e->cputime_last_step;

        /* Gather the elapsed CPU times from all ranks for the last step. */
        double elapsed_cputimes[e->nr_nodes];
        MPI_Gather(&elapsed_cputime, 1, MPI_DOUBLE, elapsed_cputimes, 1,
                   MPI_DOUBLE, 0, MPI_COMM_WORLD);
        if (e->nodeID == 0) {

          /* Get the range and mean of cputimes. */
          double mintime = elapsed_cputimes[0];
          double maxtime = elapsed_cputimes[0];
          double sum = elapsed_cputimes[0];
          for (int k = 1; k < e->nr_nodes; k++) {
            if (elapsed_cputimes[k] > maxtime) maxtime = elapsed_cputimes[k];
            if (elapsed_cputimes[k] < mintime) mintime = elapsed_cputimes[k];
            sum += elapsed_cputimes[k];
          }
          double mean = sum / (double)e->nr_nodes;

          /* Are we out of balance? */
          if (((maxtime - mintime) / mean) > e->reparttype->trigger) {
            if (e->verbose)
              message("trigger fraction %.3f exceeds %.3f will repartition",
                      (maxtime - mintime) / mintime, e->reparttype->trigger);
            e->forcerepart = 1;
          }
        }

        /* All nodes do this together. */
        MPI_Bcast(&e->forcerepart, 1, MPI_INT, 0, MPI_COMM_WORLD);
      }
    }

    /* Remember we did this. */
    if (e->forcerepart) e->last_repartition = e->step;
  }

  /* We always reset CPU time for next check, unless it will not be used. */
  if (e->reparttype->type != REPART_NONE)
    e->cputime_last_step = clocks_get_cputime_used();
#endif
}

/**
 * @brief Add send tasks for the hydro pairs to a hierarchy of cells.
 *
 * @param e The #engine.
 * @param ci The sending #cell.
 * @param cj Dummy cell containing the nodeID of the receiving node.
 * @param t_xv The send_xv #task, if it has already been created.
 * @param t_rho The send_rho #task, if it has already been created.
 * @param t_gradient The send_gradient #task, if already created.
 */
void engine_addtasks_send_hydro(struct engine *e, struct cell *ci,
                                struct cell *cj, struct task *t_xv,
                                struct task *t_rho, struct task *t_gradient) {

#ifdef WITH_MPI
  struct link *l = NULL;
  struct scheduler *s = &e->sched;
  const int nodeID = cj->nodeID;

  /* Check if any of the density tasks are for the target node. */
  for (l = ci->density; l != NULL; l = l->next)
    if (l->t->ci->nodeID == nodeID ||
        (l->t->cj != NULL && l->t->cj->nodeID == nodeID))
      break;

  /* If so, attach send tasks. */
  if (l != NULL) {

    /* Create the tasks and their dependencies? */
    if (t_xv == NULL) {

      t_xv = scheduler_addtask(s, task_type_send, task_subtype_xv,
                               task_comms_count * ci->tag + task_comms_xv, 0,
                               ci, cj);
      t_rho = scheduler_addtask(s, task_type_send, task_subtype_rho,
                                task_comms_count * ci->tag + task_comms_rho, 0,
                                ci, cj);
#ifdef EXTRA_HYDRO_LOOP
      t_gradient = scheduler_addtask(
          s, task_type_send, task_subtype_gradient,
          task_comms_count * ci->tag + task_comms_gradient, 0, ci, cj);
#endif

#ifdef EXTRA_HYDRO_LOOP

      scheduler_addunlock(s, t_gradient, ci->super->kick2);

      scheduler_addunlock(s, ci->super_hydro->extra_ghost, t_gradient);

      /* The send_rho task should unlock the super_hydro-cell's extra_ghost
       * task. */
      scheduler_addunlock(s, t_rho, ci->super_hydro->extra_ghost);

      /* The send_rho task depends on the cell's ghost task. */
      scheduler_addunlock(s, ci->super_hydro->ghost_out, t_rho);

      /* The send_xv task should unlock the super_hydro-cell's ghost task. */
      scheduler_addunlock(s, t_xv, ci->super_hydro->ghost_in);

#else
      /* The send_rho task should unlock the super_hydro-cell's kick task. */
      scheduler_addunlock(s, t_rho, ci->super->end_force);

      /* The send_rho task depends on the cell's ghost task. */
      scheduler_addunlock(s, ci->super_hydro->ghost_out, t_rho);

      /* The send_xv task should unlock the super_hydro-cell's ghost task. */
      scheduler_addunlock(s, t_xv, ci->super_hydro->ghost_in);

#endif

      /* Drift before you send */
      scheduler_addunlock(s, ci->super_hydro->drift_part, t_xv);
    }

    /* Add them to the local cell. */
    engine_addlink(e, &ci->send_xv, t_xv);
    engine_addlink(e, &ci->send_rho, t_rho);
#ifdef EXTRA_HYDRO_LOOP
    engine_addlink(e, &ci->send_gradient, t_gradient);
#endif
  }

  /* Recurse? */
  if (ci->split)
    for (int k = 0; k < 8; k++)
      if (ci->progeny[k] != NULL)
        engine_addtasks_send_hydro(e, ci->progeny[k], cj, t_xv, t_rho,
                                   t_gradient);

#else
  error("SWIFT was not compiled with MPI support.");
#endif
}

/**
 * @brief Add send tasks for the gravity pairs to a hierarchy of cells.
 *
 * @param e The #engine.
 * @param ci The sending #cell.
 * @param cj Dummy cell containing the nodeID of the receiving node.
 * @param t_grav The send_grav #task, if it has already been created.
 */
void engine_addtasks_send_gravity(struct engine *e, struct cell *ci,
                                  struct cell *cj, struct task *t_grav) {

#ifdef WITH_MPI
  struct link *l = NULL;
  struct scheduler *s = &e->sched;
  const int nodeID = cj->nodeID;

  /* Check if any of the gravity tasks are for the target node. */
  for (l = ci->grav; l != NULL; l = l->next)
    if (l->t->ci->nodeID == nodeID ||
        (l->t->cj != NULL && l->t->cj->nodeID == nodeID))
      break;

  /* If so, attach send tasks. */
  if (l != NULL) {

    /* Create the tasks and their dependencies? */
    if (t_grav == NULL) {

      t_grav = scheduler_addtask(s, task_type_send, task_subtype_gpart,
                                 task_comms_count * ci->tag + task_comms_gpart,
                                 0, ci, cj);

      /* The sends should unlock the down pass. */
      scheduler_addunlock(s, t_grav, ci->super_gravity->grav_down);

      /* Drift before you send */
      scheduler_addunlock(s, ci->super_gravity->drift_gpart, t_grav);
    }

    /* Add them to the local cell. */
    engine_addlink(e, &ci->send_grav, t_grav);
  }

  /* Recurse? */
  if (ci->split)
    for (int k = 0; k < 8; k++)
      if (ci->progeny[k] != NULL)
        engine_addtasks_send_gravity(e, ci->progeny[k], cj, t_grav);

#else
  error("SWIFT was not compiled with MPI support.");
#endif
}

/**
 * @brief Add send tasks for the time-step to a hierarchy of cells.
 *
 * @param e The #engine.
 * @param ci The sending #cell.
 * @param cj Dummy cell containing the nodeID of the receiving node.
 * @param t_ti The send_ti #task, if it has already been created.
 * @param t_limiter The send_limiter #task, if already created.
 * @param with_limiter Are we running with the time-step limiter?
 */
void engine_addtasks_send_timestep(struct engine *e, struct cell *ci,
                                   struct cell *cj, struct task *t_ti,
                                   struct task *t_limiter, int with_limiter) {

#ifdef WITH_MPI
  struct link *l = NULL;
  struct scheduler *s = &e->sched;
  const int nodeID = cj->nodeID;

  /* Check if any of the gravity tasks are for the target node. */
  for (l = ci->grav; l != NULL; l = l->next)
    if (l->t->ci->nodeID == nodeID ||
        (l->t->cj != NULL && l->t->cj->nodeID == nodeID))
      break;

  /* Check whether instead any of the hydro tasks are for the target node. */
  if (l == NULL)
    for (l = ci->density; l != NULL; l = l->next)
      if (l->t->ci->nodeID == nodeID ||
          (l->t->cj != NULL && l->t->cj->nodeID == nodeID))
        break;

  /* If found anything, attach send tasks. */
  if (l != NULL) {

    /* Create the tasks and their dependencies? */
    if (t_ti == NULL) {

      t_ti = scheduler_addtask(s, task_type_send, task_subtype_tend,
                               task_comms_count * ci->tag + task_comms_timestep,
                               0, ci, cj);

      if (with_limiter)
        t_limiter = scheduler_addtask(
            s, task_type_send, task_subtype_limiter,
            task_comms_count * ci->tag + task_comms_limiter, 0, ci, cj);

      /* The super-cell's timestep task should unlock the send_ti task. */
      scheduler_addunlock(s, ci->super->timestep, t_ti);
      if (with_limiter) scheduler_addunlock(s, t_limiter, ci->super->timestep);
      if (with_limiter)
        scheduler_addunlock(s, t_limiter, ci->super->timestep_limiter);
      if (with_limiter) scheduler_addunlock(s, ci->super->kick2, t_limiter);
      if (with_limiter)
        scheduler_addunlock(s, ci->super->timestep_limiter, t_ti);
    }

    /* Add them to the local cell. */
    engine_addlink(e, &ci->send_ti, t_ti);
    if (with_limiter) engine_addlink(e, &ci->send_limiter, t_limiter);
  }

  /* Recurse? */
  if (ci->split)
    for (int k = 0; k < 8; k++)
      if (ci->progeny[k] != NULL)
        engine_addtasks_send_timestep(e, ci->progeny[k], cj, t_ti, t_limiter,
                                      with_limiter);

#else
  error("SWIFT was not compiled with MPI support.");
#endif
}

/**
 * @brief Add recv tasks for hydro pairs to a hierarchy of cells.
 *
 * @param e The #engine.
 * @param c The foreign #cell.
 * @param t_xv The recv_xv #task, if it has already been created.
 * @param t_rho The recv_rho #task, if it has already been created.
 * @param t_gradient The recv_gradient #task, if it has already been created.
 */
void engine_addtasks_recv_hydro(struct engine *e, struct cell *c,
                                struct task *t_xv, struct task *t_rho,
                                struct task *t_gradient) {

#ifdef WITH_MPI
  struct scheduler *s = &e->sched;

  /* Have we reached a level where there are any hydro tasks ? */
  if (t_xv == NULL && c->density != NULL) {

    /* Create the tasks. */
    t_xv = scheduler_addtask(s, task_type_recv, task_subtype_xv,
                             task_comms_count * c->tag + task_comms_xv, 0, c,
                             NULL);
    t_rho = scheduler_addtask(s, task_type_recv, task_subtype_rho,
                              task_comms_count * c->tag + task_comms_rho, 0, c,
                              NULL);
#ifdef EXTRA_HYDRO_LOOP
    t_gradient = scheduler_addtask(
        s, task_type_recv, task_subtype_gradient,
        task_comms_count * c->tag + task_comms_gradient, 0, c, NULL);
#endif
  }

  c->recv_xv = t_xv;
  c->recv_rho = t_rho;
  c->recv_gradient = t_gradient;

  /* Add dependencies. */
  if (c->sorts != NULL) scheduler_addunlock(s, t_xv, c->sorts);

  for (struct link *l = c->density; l != NULL; l = l->next) {
    scheduler_addunlock(s, t_xv, l->t);
    scheduler_addunlock(s, l->t, t_rho);
  }
#ifdef EXTRA_HYDRO_LOOP
  for (struct link *l = c->gradient; l != NULL; l = l->next) {
    scheduler_addunlock(s, t_rho, l->t);
    scheduler_addunlock(s, l->t, t_gradient);
  }
  for (struct link *l = c->force; l != NULL; l = l->next)
    scheduler_addunlock(s, t_gradient, l->t);
#else
  for (struct link *l = c->force; l != NULL; l = l->next)
    scheduler_addunlock(s, t_rho, l->t);
#endif

  /* Recurse? */
  if (c->split)
    for (int k = 0; k < 8; k++)
      if (c->progeny[k] != NULL)
        engine_addtasks_recv_hydro(e, c->progeny[k], t_xv, t_rho, t_gradient);

#else
  error("SWIFT was not compiled with MPI support.");
#endif
}

/**
 * @brief Add recv tasks for gravity pairs to a hierarchy of cells.
 *
 * @param e The #engine.
 * @param c The foreign #cell.
 * @param t_grav The recv_gpart #task, if it has already been created.
 */
void engine_addtasks_recv_gravity(struct engine *e, struct cell *c,
                                  struct task *t_grav) {

#ifdef WITH_MPI
  struct scheduler *s = &e->sched;

  /* Have we reached a level where there are any gravity tasks ? */
  if (t_grav == NULL && c->grav != NULL) {

    /* Create the tasks. */
    t_grav = scheduler_addtask(s, task_type_recv, task_subtype_gpart,
                               task_comms_count * c->tag + task_comms_gpart, 0,
                               c, NULL);
  }

  c->recv_grav = t_grav;

  for (struct link *l = c->grav; l != NULL; l = l->next)
    scheduler_addunlock(s, t_grav, l->t);

  /* Recurse? */
  if (c->split)
    for (int k = 0; k < 8; k++)
      if (c->progeny[k] != NULL)
        engine_addtasks_recv_gravity(e, c->progeny[k], t_grav);

#else
  error("SWIFT was not compiled with MPI support.");
#endif
}

/**
 * @brief Add recv tasks for gravity pairs to a hierarchy of cells.
 *
 * @param e The #engine.
 * @param c The foreign #cell.
 * @param t_ti The recv_ti #task, if already been created.
 * @param t_limiter The recv_limiter #task, if already created.
 * @param with_limiter Are we running with the time-step limiter?
 */
void engine_addtasks_recv_timestep(struct engine *e, struct cell *c,
                                   struct task *t_ti, struct task *t_limiter,
                                   int with_limiter) {

#ifdef WITH_MPI
  struct scheduler *s = &e->sched;

  /* Have we reached a level where there are any self/pair tasks ? */
  if (t_ti == NULL && (c->grav != NULL || c->density != NULL)) {

    t_ti = scheduler_addtask(s, task_type_recv, task_subtype_tend,
                             task_comms_count * c->tag + task_comms_timestep, 0,
                             c, NULL);

    if (with_limiter)
      t_limiter = scheduler_addtask(
          s, task_type_recv, task_subtype_limiter,
          task_comms_count * c->tag + task_comms_limiter, 0, c, NULL);
  }

  c->recv_ti = t_ti;
  c->recv_limiter = t_limiter;

  for (struct link *l = c->grav; l != NULL; l = l->next)
    scheduler_addunlock(s, l->t, t_ti);

  if (with_limiter) {

    for (struct link *l = c->force; l != NULL; l = l->next)
      scheduler_addunlock(s, l->t, t_limiter);

    for (struct link *l = c->limiter; l != NULL; l = l->next) {
      scheduler_addunlock(s, t_limiter, l->t);
      scheduler_addunlock(s, l->t, t_ti);
    }
  } else {

    for (struct link *l = c->force; l != NULL; l = l->next)
      scheduler_addunlock(s, l->t, t_ti);
  }

  /* Recurse? */
  if (c->split)
    for (int k = 0; k < 8; k++)
      if (c->progeny[k] != NULL)
        engine_addtasks_recv_timestep(e, c->progeny[k], t_ti, t_limiter,
                                      with_limiter);

#else
  error("SWIFT was not compiled with MPI support.");
#endif
}

/**
 * @brief Exchange cell structures with other nodes.
 *
 * @param e The #engine.
 */
void engine_exchange_cells(struct engine *e) {

#ifdef WITH_MPI

  struct space *s = e->s;
  struct cell *cells = s->cells_top;
  const int nr_cells = s->nr_cells;
  const int nr_proxies = e->nr_proxies;
  int offset[nr_cells];
  MPI_Request reqs_in[engine_maxproxies];
  MPI_Request reqs_out[engine_maxproxies];
  MPI_Status status;
  const ticks tic = getticks();

  /* Run through the cells and get the size of the ones that will be sent off.
   */
  int count_out = 0;
  for (int k = 0; k < nr_cells; k++) {
    offset[k] = count_out;
    if (cells[k].sendto)
      count_out += (cells[k].pcell_size = cell_getsize(&cells[k]));
  }

  /* Allocate the pcells. */
  struct pcell *pcells = NULL;
  if (posix_memalign((void **)&pcells, SWIFT_CACHE_ALIGNMENT,
                     sizeof(struct pcell) * count_out) != 0)
    error("Failed to allocate pcell buffer.");

  /* Pack the cells. */
  cell_next_tag = 0;
  for (int k = 0; k < nr_cells; k++)
    if (cells[k].sendto) {
      cell_pack(&cells[k], &pcells[offset[k]]);
      cells[k].pcell = &pcells[offset[k]];
    }

  /* Launch the proxies. */
  for (int k = 0; k < nr_proxies; k++) {
    proxy_cells_exch1(&e->proxies[k]);
    reqs_in[k] = e->proxies[k].req_cells_count_in;
    reqs_out[k] = e->proxies[k].req_cells_count_out;
  }

  /* Wait for each count to come in and start the recv. */
  for (int k = 0; k < nr_proxies; k++) {
    int pid = MPI_UNDEFINED;
    if (MPI_Waitany(nr_proxies, reqs_in, &pid, &status) != MPI_SUCCESS ||
        pid == MPI_UNDEFINED)
      error("MPI_Waitany failed.");
    // message( "request from proxy %i has arrived." , pid );
    proxy_cells_exch2(&e->proxies[pid]);
  }

  /* Wait for all the sends to have finished too. */
  if (MPI_Waitall(nr_proxies, reqs_out, MPI_STATUSES_IGNORE) != MPI_SUCCESS)
    error("MPI_Waitall on sends failed.");

  /* Set the requests for the cells. */
  for (int k = 0; k < nr_proxies; k++) {
    reqs_in[k] = e->proxies[k].req_cells_in;
    reqs_out[k] = e->proxies[k].req_cells_out;
  }

  /* Wait for each pcell array to come in from the proxies. */
  for (int k = 0; k < nr_proxies; k++) {
    int pid = MPI_UNDEFINED;
    if (MPI_Waitany(nr_proxies, reqs_in, &pid, &status) != MPI_SUCCESS ||
        pid == MPI_UNDEFINED)
      error("MPI_Waitany failed.");
    // message( "cell data from proxy %i has arrived." , pid );
    for (int count = 0, j = 0; j < e->proxies[pid].nr_cells_in; j++)
      count += cell_unpack(&e->proxies[pid].pcells_in[count],
                           e->proxies[pid].cells_in[j], e->s);
  }

  /* Wait for all the sends to have finished too. */
  if (MPI_Waitall(nr_proxies, reqs_out, MPI_STATUSES_IGNORE) != MPI_SUCCESS)
    error("MPI_Waitall on sends failed.");

  /* Count the number of particles we need to import and re-allocate
     the buffer if needed. */
  size_t count_parts_in = 0, count_gparts_in = 0, count_sparts_in = 0;
  for (int k = 0; k < nr_proxies; k++)
    for (int j = 0; j < e->proxies[k].nr_cells_in; j++) {
      if (e->proxies[k].cells_in_type[j] & proxy_cell_type_hydro)
        count_parts_in += e->proxies[k].cells_in[j]->count;
      if (e->proxies[k].cells_in_type[j] & proxy_cell_type_gravity)
        count_gparts_in += e->proxies[k].cells_in[j]->gcount;
      count_sparts_in += e->proxies[k].cells_in[j]->scount;
    }
  if (count_parts_in > s->size_parts_foreign) {
    if (s->parts_foreign != NULL) free(s->parts_foreign);
    s->size_parts_foreign = 1.1 * count_parts_in;
    if (posix_memalign((void **)&s->parts_foreign, part_align,
                       sizeof(struct part) * s->size_parts_foreign) != 0)
      error("Failed to allocate foreign part data.");
  }
  if (count_gparts_in > s->size_gparts_foreign) {
    if (s->gparts_foreign != NULL) free(s->gparts_foreign);
    s->size_gparts_foreign = 1.1 * count_gparts_in;
    if (posix_memalign((void **)&s->gparts_foreign, gpart_align,
                       sizeof(struct gpart) * s->size_gparts_foreign) != 0)
      error("Failed to allocate foreign gpart data.");
  }
  if (count_sparts_in > s->size_sparts_foreign) {
    if (s->sparts_foreign != NULL) free(s->sparts_foreign);
    s->size_sparts_foreign = 1.1 * count_sparts_in;
    if (posix_memalign((void **)&s->sparts_foreign, spart_align,
                       sizeof(struct spart) * s->size_sparts_foreign) != 0)
      error("Failed to allocate foreign spart data.");
  }

  /* Unpack the cells and link to the particle data. */
  struct part *parts = s->parts_foreign;
  struct gpart *gparts = s->gparts_foreign;
  struct spart *sparts = s->sparts_foreign;
  for (int k = 0; k < nr_proxies; k++) {
    for (int j = 0; j < e->proxies[k].nr_cells_in; j++) {

      if (e->proxies[k].cells_in_type[j] & proxy_cell_type_hydro) {
        cell_link_parts(e->proxies[k].cells_in[j], parts);
        parts = &parts[e->proxies[k].cells_in[j]->count];
      }

      if (e->proxies[k].cells_in_type[j] & proxy_cell_type_gravity) {
        cell_link_gparts(e->proxies[k].cells_in[j], gparts);
        gparts = &gparts[e->proxies[k].cells_in[j]->gcount];
      }

      cell_link_sparts(e->proxies[k].cells_in[j], sparts);
      sparts = &sparts[e->proxies[k].cells_in[j]->scount];
    }
  }
  s->nr_parts_foreign = parts - s->parts_foreign;
  s->nr_gparts_foreign = gparts - s->gparts_foreign;
  s->nr_sparts_foreign = sparts - s->sparts_foreign;

  /* Free the pcell buffer. */
  free(pcells);

  if (e->verbose)
    message("took %.3f %s.", clocks_from_ticks(getticks() - tic),
            clocks_getunit());

#else
  error("SWIFT was not compiled with MPI support.");
#endif
}

/**
 * @brief Exchange straying particles with other nodes.
 *
 * @param e The #engine.
 * @param offset_parts The index in the parts array as of which the foreign
 *        parts reside.
 * @param ind_part The foreign #cell ID of each part.
 * @param Npart The number of stray parts, contains the number of parts received
 *        on return.
 * @param offset_gparts The index in the gparts array as of which the foreign
 *        parts reside.
 * @param ind_gpart The foreign #cell ID of each gpart.
 * @param Ngpart The number of stray gparts, contains the number of gparts
 *        received on return.
 * @param offset_sparts The index in the sparts array as of which the foreign
 *        parts reside.
 * @param ind_spart The foreign #cell ID of each spart.
 * @param Nspart The number of stray sparts, contains the number of sparts
 *        received on return.
 *
 * Note that this function does not mess-up the linkage between parts and
 * gparts, i.e. the received particles have correct linkeage.
 */
void engine_exchange_strays(struct engine *e, size_t offset_parts,
                            int *ind_part, size_t *Npart, size_t offset_gparts,
                            int *ind_gpart, size_t *Ngpart,
                            size_t offset_sparts, int *ind_spart,
                            size_t *Nspart) {

#ifdef WITH_MPI

  struct space *s = e->s;
  ticks tic = getticks();

  /* Re-set the proxies. */
  for (int k = 0; k < e->nr_proxies; k++) {
    e->proxies[k].nr_parts_out = 0;
    e->proxies[k].nr_gparts_out = 0;
    e->proxies[k].nr_sparts_out = 0;
  }

  /* Put the parts into the corresponding proxies. */
  for (size_t k = 0; k < *Npart; k++) {
    /* Get the target node and proxy ID. */
    const int node_id = e->s->cells_top[ind_part[k]].nodeID;
    if (node_id < 0 || node_id >= e->nr_nodes)
      error("Bad node ID %i.", node_id);
    const int pid = e->proxy_ind[node_id];
    if (pid < 0) {
      error(
          "Do not have a proxy for the requested nodeID %i for part with "
          "id=%lld, x=[%e,%e,%e].",
          node_id, s->parts[offset_parts + k].id,
          s->parts[offset_parts + k].x[0], s->parts[offset_parts + k].x[1],
          s->parts[offset_parts + k].x[2]);
    }

    /* Re-link the associated gpart with the buffer offset of the part. */
    if (s->parts[offset_parts + k].gpart != NULL) {
      s->parts[offset_parts + k].gpart->id_or_neg_offset =
          -e->proxies[pid].nr_parts_out;
    }

    /* Load the part and xpart into the proxy. */
    proxy_parts_load(&e->proxies[pid], &s->parts[offset_parts + k],
                     &s->xparts[offset_parts + k], 1);
  }

  /* Put the sparts into the corresponding proxies. */
  for (size_t k = 0; k < *Nspart; k++) {
    const int node_id = e->s->cells_top[ind_spart[k]].nodeID;
    if (node_id < 0 || node_id >= e->nr_nodes)
      error("Bad node ID %i.", node_id);
    const int pid = e->proxy_ind[node_id];
    if (pid < 0)
      error(
          "Do not have a proxy for the requested nodeID %i for part with "
          "id=%lld, x=[%e,%e,%e].",
          node_id, s->sparts[offset_sparts + k].id,
          s->sparts[offset_sparts + k].x[0], s->sparts[offset_sparts + k].x[1],
          s->sparts[offset_sparts + k].x[2]);

    /* Re-link the associated gpart with the buffer offset of the spart. */
    if (s->sparts[offset_sparts + k].gpart != NULL) {
      s->sparts[offset_sparts + k].gpart->id_or_neg_offset =
          -e->proxies[pid].nr_sparts_out;
    }

    /* Load the spart into the proxy */
    proxy_sparts_load(&e->proxies[pid], &s->sparts[offset_sparts + k], 1);
  }

  /* Put the gparts into the corresponding proxies. */
  for (size_t k = 0; k < *Ngpart; k++) {
    const int node_id = e->s->cells_top[ind_gpart[k]].nodeID;
    if (node_id < 0 || node_id >= e->nr_nodes)
      error("Bad node ID %i.", node_id);
    const int pid = e->proxy_ind[node_id];
    if (pid < 0)
      error(
          "Do not have a proxy for the requested nodeID %i for part with "
          "id=%lli, x=[%e,%e,%e].",
          node_id, s->gparts[offset_gparts + k].id_or_neg_offset,
          s->gparts[offset_gparts + k].x[0], s->gparts[offset_gparts + k].x[1],
          s->gparts[offset_gparts + k].x[2]);

    /* Load the gpart into the proxy */
    proxy_gparts_load(&e->proxies[pid], &s->gparts[offset_gparts + k], 1);
  }

  /* Launch the proxies. */
  MPI_Request reqs_in[4 * engine_maxproxies];
  MPI_Request reqs_out[4 * engine_maxproxies];
  for (int k = 0; k < e->nr_proxies; k++) {
    proxy_parts_exch1(&e->proxies[k]);
    reqs_in[k] = e->proxies[k].req_parts_count_in;
    reqs_out[k] = e->proxies[k].req_parts_count_out;
  }

  /* Wait for each count to come in and start the recv. */
  for (int k = 0; k < e->nr_proxies; k++) {
    int pid = MPI_UNDEFINED;
    if (MPI_Waitany(e->nr_proxies, reqs_in, &pid, MPI_STATUS_IGNORE) !=
            MPI_SUCCESS ||
        pid == MPI_UNDEFINED)
      error("MPI_Waitany failed.");
    // message( "request from proxy %i has arrived." , pid );
    proxy_parts_exch2(&e->proxies[pid]);
  }

  /* Wait for all the sends to have finished too. */
  if (MPI_Waitall(e->nr_proxies, reqs_out, MPI_STATUSES_IGNORE) != MPI_SUCCESS)
    error("MPI_Waitall on sends failed.");

  /* Count the total number of incoming particles and make sure we have
     enough space to accommodate them. */
  int count_parts_in = 0;
  int count_gparts_in = 0;
  int count_sparts_in = 0;
  for (int k = 0; k < e->nr_proxies; k++) {
    count_parts_in += e->proxies[k].nr_parts_in;
    count_gparts_in += e->proxies[k].nr_gparts_in;
    count_sparts_in += e->proxies[k].nr_sparts_in;
  }
  if (e->verbose) {
    message("sent out %zu/%zu/%zu parts/gparts/sparts, got %i/%i/%i back.",
            *Npart, *Ngpart, *Nspart, count_parts_in, count_gparts_in,
            count_sparts_in);
  }

  /* Reallocate the particle arrays if necessary */
  if (offset_parts + count_parts_in > s->size_parts) {
    message("re-allocating parts array.");
    s->size_parts = (offset_parts + count_parts_in) * engine_parts_size_grow;
    struct part *parts_new = NULL;
    struct xpart *xparts_new = NULL;
    if (posix_memalign((void **)&parts_new, part_align,
                       sizeof(struct part) * s->size_parts) != 0 ||
        posix_memalign((void **)&xparts_new, xpart_align,
                       sizeof(struct xpart) * s->size_parts) != 0)
      error("Failed to allocate new part data.");
    memcpy(parts_new, s->parts, sizeof(struct part) * offset_parts);
    memcpy(xparts_new, s->xparts, sizeof(struct xpart) * offset_parts);
    free(s->parts);
    free(s->xparts);
    s->parts = parts_new;
    s->xparts = xparts_new;
    for (size_t k = 0; k < offset_parts; k++) {
      if (s->parts[k].gpart != NULL) {
        s->parts[k].gpart->id_or_neg_offset = -k;
      }
    }
  }
  if (offset_sparts + count_sparts_in > s->size_sparts) {
    message("re-allocating sparts array.");
    s->size_sparts = (offset_sparts + count_sparts_in) * engine_parts_size_grow;
    struct spart *sparts_new = NULL;
    if (posix_memalign((void **)&sparts_new, spart_align,
                       sizeof(struct spart) * s->size_sparts) != 0)
      error("Failed to allocate new spart data.");
    memcpy(sparts_new, s->sparts, sizeof(struct spart) * offset_sparts);
    free(s->sparts);
    s->sparts = sparts_new;
    for (size_t k = 0; k < offset_sparts; k++) {
      if (s->sparts[k].gpart != NULL) {
        s->sparts[k].gpart->id_or_neg_offset = -k;
      }
    }
  }
  if (offset_gparts + count_gparts_in > s->size_gparts) {
    message("re-allocating gparts array.");
    s->size_gparts = (offset_gparts + count_gparts_in) * engine_parts_size_grow;
    struct gpart *gparts_new = NULL;
    if (posix_memalign((void **)&gparts_new, gpart_align,
                       sizeof(struct gpart) * s->size_gparts) != 0)
      error("Failed to allocate new gpart data.");
    memcpy(gparts_new, s->gparts, sizeof(struct gpart) * offset_gparts);
    free(s->gparts);
    s->gparts = gparts_new;

    for (size_t k = 0; k < offset_gparts; k++) {
      if (s->gparts[k].type == swift_type_gas) {
        s->parts[-s->gparts[k].id_or_neg_offset].gpart = &s->gparts[k];
      } else if (s->gparts[k].type == swift_type_star) {
        s->sparts[-s->gparts[k].id_or_neg_offset].gpart = &s->gparts[k];
      }
    }
  }

  /* Collect the requests for the particle data from the proxies. */
  int nr_in = 0, nr_out = 0;
  for (int k = 0; k < e->nr_proxies; k++) {
    if (e->proxies[k].nr_parts_in > 0) {
      reqs_in[4 * k] = e->proxies[k].req_parts_in;
      reqs_in[4 * k + 1] = e->proxies[k].req_xparts_in;
      nr_in += 2;
    } else {
      reqs_in[4 * k] = reqs_in[4 * k + 1] = MPI_REQUEST_NULL;
    }
    if (e->proxies[k].nr_gparts_in > 0) {
      reqs_in[4 * k + 2] = e->proxies[k].req_gparts_in;
      nr_in += 1;
    } else {
      reqs_in[4 * k + 2] = MPI_REQUEST_NULL;
    }
    if (e->proxies[k].nr_sparts_in > 0) {
      reqs_in[4 * k + 3] = e->proxies[k].req_sparts_in;
      nr_in += 1;
    } else {
      reqs_in[4 * k + 3] = MPI_REQUEST_NULL;
    }

    if (e->proxies[k].nr_parts_out > 0) {
      reqs_out[4 * k] = e->proxies[k].req_parts_out;
      reqs_out[4 * k + 1] = e->proxies[k].req_xparts_out;
      nr_out += 2;
    } else {
      reqs_out[4 * k] = reqs_out[4 * k + 1] = MPI_REQUEST_NULL;
    }
    if (e->proxies[k].nr_gparts_out > 0) {
      reqs_out[4 * k + 2] = e->proxies[k].req_gparts_out;
      nr_out += 1;
    } else {
      reqs_out[4 * k + 2] = MPI_REQUEST_NULL;
    }
    if (e->proxies[k].nr_sparts_out > 0) {
      reqs_out[4 * k + 3] = e->proxies[k].req_sparts_out;
      nr_out += 1;
    } else {
      reqs_out[4 * k + 3] = MPI_REQUEST_NULL;
    }
  }

  /* Wait for each part array to come in and collect the new
     parts from the proxies. */
  int count_parts = 0, count_gparts = 0, count_sparts = 0;
  for (int k = 0; k < nr_in; k++) {
    int err, pid;
    if ((err = MPI_Waitany(4 * e->nr_proxies, reqs_in, &pid,
                           MPI_STATUS_IGNORE)) != MPI_SUCCESS) {
      char buff[MPI_MAX_ERROR_STRING];
      int res;
      MPI_Error_string(err, buff, &res);
      error("MPI_Waitany failed (%s).", buff);
    }
    if (pid == MPI_UNDEFINED) break;
    // message( "request from proxy %i has arrived." , pid / 4 );
    pid = 4 * (pid / 4);

    /* If all the requests for a given proxy have arrived... */
    if (reqs_in[pid + 0] == MPI_REQUEST_NULL &&
        reqs_in[pid + 1] == MPI_REQUEST_NULL &&
        reqs_in[pid + 2] == MPI_REQUEST_NULL &&
        reqs_in[pid + 3] == MPI_REQUEST_NULL) {
      /* Copy the particle data to the part/xpart/gpart arrays. */
      struct proxy *prox = &e->proxies[pid / 4];
      memcpy(&s->parts[offset_parts + count_parts], prox->parts_in,
             sizeof(struct part) * prox->nr_parts_in);
      memcpy(&s->xparts[offset_parts + count_parts], prox->xparts_in,
             sizeof(struct xpart) * prox->nr_parts_in);
      memcpy(&s->gparts[offset_gparts + count_gparts], prox->gparts_in,
             sizeof(struct gpart) * prox->nr_gparts_in);
      memcpy(&s->sparts[offset_sparts + count_sparts], prox->sparts_in,
             sizeof(struct spart) * prox->nr_sparts_in);
      /* for (int k = offset; k < offset + count; k++)
         message(
            "received particle %lli, x=[%.3e %.3e %.3e], h=%.3e, from node %i.",
            s->parts[k].id, s->parts[k].x[0], s->parts[k].x[1],
            s->parts[k].x[2], s->parts[k].h, p->nodeID); */

      /* Re-link the gparts. */
      for (int kk = 0; kk < prox->nr_gparts_in; kk++) {
        struct gpart *gp = &s->gparts[offset_gparts + count_gparts + kk];

        if (gp->type == swift_type_gas) {
          struct part *p =
              &s->parts[offset_parts + count_parts - gp->id_or_neg_offset];
          gp->id_or_neg_offset = s->parts - p;
          p->gpart = gp;
        } else if (gp->type == swift_type_star) {
          struct spart *sp =
              &s->sparts[offset_sparts + count_sparts - gp->id_or_neg_offset];
          gp->id_or_neg_offset = s->sparts - sp;
          sp->gpart = gp;
        }
      }

      /* Advance the counters. */
      count_parts += prox->nr_parts_in;
      count_gparts += prox->nr_gparts_in;
      count_sparts += prox->nr_sparts_in;
    }
  }

  /* Wait for all the sends to have finished too. */
  if (nr_out > 0)
    if (MPI_Waitall(4 * e->nr_proxies, reqs_out, MPI_STATUSES_IGNORE) !=
        MPI_SUCCESS)
      error("MPI_Waitall on sends failed.");

  if (e->verbose)
    message("took %.3f %s.", clocks_from_ticks(getticks() - tic),
            clocks_getunit());

  /* Return the number of harvested parts. */
  *Npart = count_parts;
  *Ngpart = count_gparts;
  *Nspart = count_sparts;

#else
  error("SWIFT was not compiled with MPI support.");
#endif
}

/**
 * @brief Exchanges the top-level multipoles between all the nodes
 * such that every node has a multipole for each top-level cell.
 *
 * @param e The #engine.
 */
void engine_exchange_top_multipoles(struct engine *e) {

#ifdef WITH_MPI

#ifdef SWIFT_DEBUG_CHECKS
  for (int i = 0; i < e->s->nr_cells; ++i) {
    const struct gravity_tensors *m = &e->s->multipoles_top[i];
    if (e->s->cells_top[i].nodeID == engine_rank) {
      if (m->m_pole.M_000 > 0.) {
        if (m->CoM[0] < 0. || m->CoM[0] > e->s->dim[0])
          error("Invalid multipole position in X");
        if (m->CoM[1] < 0. || m->CoM[1] > e->s->dim[1])
          error("Invalid multipole position in Y");
        if (m->CoM[2] < 0. || m->CoM[2] > e->s->dim[2])
          error("Invalid multipole position in Z");
      }
    } else {
      if (m->m_pole.M_000 != 0.) error("Non-zero mass for foreign m-pole");
      if (m->CoM[0] != 0.) error("Non-zero position in X for foreign m-pole");
      if (m->CoM[1] != 0.) error("Non-zero position in Y for foreign m-pole");
      if (m->CoM[2] != 0.) error("Non-zero position in Z for foreign m-pole");
      if (m->m_pole.num_gpart != 0)
        error("Non-zero gpart count in foreign m-pole");
    }
  }
#endif

  /* Each node (space) has constructed its own top-level multipoles.
   * We now need to make sure every other node has a copy of everything.
   *
   * WARNING: Adult stuff ahead: don't do this at home!
   *
   * Since all nodes have their top-level multi-poles computed
   * and all foreign ones set to 0 (all bytes), we can gather all the m-poles
   * by doing a bit-wise OR reduction across all the nodes directly in
   * place inside the multi-poles_top array.
   * This only works if the foreign m-poles on every nodes are zeroed and no
   * multi-pole is present on more than one node (two things guaranteed by the
   * domain decomposition).
   */
  MPI_Allreduce(MPI_IN_PLACE, e->s->multipoles_top,
                e->s->nr_cells * sizeof(struct gravity_tensors), MPI_BYTE,
                MPI_BOR, MPI_COMM_WORLD);

#ifdef SWIFT_DEBUG_CHECKS
  long long counter = 0;

  /* Let's check that what we received makes sense */
  for (int i = 0; i < e->s->nr_cells; ++i) {
    const struct gravity_tensors *m = &e->s->multipoles_top[i];
    counter += m->m_pole.num_gpart;
    if (m->m_pole.M_000 > 0.) {
      if (m->CoM[0] < 0. || m->CoM[0] > e->s->dim[0])
        error("Invalid multipole position in X");
      if (m->CoM[1] < 0. || m->CoM[1] > e->s->dim[1])
        error("Invalid multipole position in Y");
      if (m->CoM[2] < 0. || m->CoM[2] > e->s->dim[2])
        error("Invalid multipole position in Z");
    }
  }
  if (counter != e->total_nr_gparts)
    error("Total particles in multipoles inconsistent with engine");
#endif

#else
  error("SWIFT was not compiled with MPI support.");
#endif
}

void engine_exchange_proxy_multipoles(struct engine *e) {

#ifdef WITH_MPI

  const ticks tic = getticks();

  /* Start by counting the number of cells to send and receive */
  int count_send = 0;
  int count_recv = 0;
  int count_send_requests = 0;
  int count_recv_requests = 0;

  /* Loop over the proxies. */
  for (int pid = 0; pid < e->nr_proxies; pid++) {

    /* Get a handle on the proxy. */
    const struct proxy *p = &e->proxies[pid];

    /* Now collect the number of requests associated */
    count_recv_requests += p->nr_cells_in;
    count_send_requests += p->nr_cells_out;

    /* And the actual number of things we are going to ship */
    for (int k = 0; k < p->nr_cells_in; k++)
      count_recv += p->cells_in[k]->pcell_size;

    for (int k = 0; k < p->nr_cells_out; k++)
      count_send += p->cells_out[k]->pcell_size;
  }

  /* Allocate the buffers for the packed data */
  struct gravity_tensors *buffer_send = NULL;
  if (posix_memalign((void **)&buffer_send, SWIFT_CACHE_ALIGNMENT,
                     count_send * sizeof(struct gravity_tensors)) != 0)
    error("Unable to allocate memory for multipole transactions");

  struct gravity_tensors *buffer_recv = NULL;
  if (posix_memalign((void **)&buffer_recv, SWIFT_CACHE_ALIGNMENT,
                     count_recv * sizeof(struct gravity_tensors)) != 0)
    error("Unable to allocate memory for multipole transactions");

  /* Also allocate the MPI requests */
  const int count_requests = count_send_requests + count_recv_requests;
  MPI_Request *requests = malloc(sizeof(MPI_Request) * count_requests);
  if (requests == NULL) error("Unable to allocate memory for MPI requests");

  int this_request = 0;
  int this_recv = 0;
  int this_send = 0;

  /* Loop over the proxies to issue the receives. */
  for (int pid = 0; pid < e->nr_proxies; pid++) {

    /* Get a handle on the proxy. */
    const struct proxy *p = &e->proxies[pid];

    for (int k = 0; k < p->nr_cells_in; k++) {

      const int num_elements = p->cells_in[k]->pcell_size;

      /* Receive everything */
      MPI_Irecv(&buffer_recv[this_recv],
                num_elements * sizeof(struct gravity_tensors), MPI_BYTE,
                p->cells_in[k]->nodeID, p->cells_in[k]->tag, MPI_COMM_WORLD,
                &requests[this_request]);

      /* Move to the next slot in the buffers */
      this_recv += num_elements;
      this_request++;
    }

    /* Loop over the proxies to issue the sends. */
    for (int k = 0; k < p->nr_cells_out; k++) {

      /* Number of multipoles in this cell hierarchy */
      const int num_elements = p->cells_out[k]->pcell_size;

      /* Let's pack everything recursively */
      cell_pack_multipoles(p->cells_out[k], &buffer_send[this_send]);

      /* Send everything (note the use of cells_in[0] to get the correct node
       * ID. */
      MPI_Isend(&buffer_send[this_send],
                num_elements * sizeof(struct gravity_tensors), MPI_BYTE,
                p->cells_in[0]->nodeID, p->cells_out[k]->tag, MPI_COMM_WORLD,
                &requests[this_request]);

      /* Move to the next slot in the buffers */
      this_send += num_elements;
      this_request++;
    }
  }

  /* Wait for all the requests to arrive home */
  MPI_Status *stats = malloc(count_requests * sizeof(MPI_Status));
  int res;
  if ((res = MPI_Waitall(count_requests, requests, stats)) != MPI_SUCCESS) {
    for (int k = 0; k < count_requests; ++k) {
      char buff[MPI_MAX_ERROR_STRING];
      MPI_Error_string(stats[k].MPI_ERROR, buff, &res);
      message("request from source %i, tag %i has error '%s'.",
              stats[k].MPI_SOURCE, stats[k].MPI_TAG, buff);
    }
    error("Failed during waitall for multipole data.");
  }

  /* Let's now unpack the multipoles at the right place */
  this_recv = 0;
  for (int pid = 0; pid < e->nr_proxies; pid++) {

    /* Get a handle on the proxy. */
    const struct proxy *p = &e->proxies[pid];

    for (int k = 0; k < p->nr_cells_in; k++) {

      const int num_elements = p->cells_in[k]->pcell_size;

#ifdef SWIFT_DEBUG_CHECKS

      /* Check that the first element (top-level cell's multipole) matches what
       * we received */
      if (p->cells_in[k]->multipole->m_pole.num_gpart !=
          buffer_recv[this_recv].m_pole.num_gpart)
        error("Current: M_000=%e num_gpart=%lld\n New: M_000=%e num_gpart=%lld",
              p->cells_in[k]->multipole->m_pole.M_000,
              p->cells_in[k]->multipole->m_pole.num_gpart,
              buffer_recv[this_recv].m_pole.M_000,
              buffer_recv[this_recv].m_pole.num_gpart);
#endif

      /* Unpack recursively */
      cell_unpack_multipoles(p->cells_in[k], &buffer_recv[this_recv]);

      /* Move to the next slot in the buffers */
      this_recv += num_elements;
    }
  }

  /* Free everything */
  free(stats);
  free(buffer_send);
  free(buffer_recv);
  free(requests);

  /* How much time did this take? */
  if (e->verbose)
    message("took %.3f %s.", clocks_from_ticks(getticks() - tic),
            clocks_getunit());
#else
  error("SWIFT was not compiled with MPI support.");
#endif
}

/**
 * @brief Constructs the top-level tasks for the short-range gravity
 * and long-range gravity interactions.
 *
 * - All top-cells get a self task.
 * - All pairs within range according to the multipole acceptance
 *   criterion get a pair task.
 */
void engine_make_self_gravity_tasks_mapper(void *map_data, int num_elements,
                                           void *extra_data) {

  struct engine *e = ((struct engine **)extra_data)[0];
  struct task **ghosts = ((struct task ***)extra_data)[1];

  struct space *s = e->s;
  struct scheduler *sched = &e->sched;
  const int nodeID = e->nodeID;
  const int periodic = s->periodic;
  const double dim[3] = {s->dim[0], s->dim[1], s->dim[2]};
  const int cdim[3] = {s->cdim[0], s->cdim[1], s->cdim[2]};
  const int cdim_ghost[3] = {s->cdim[0] / 4 + 1, s->cdim[1] / 4 + 1,
                             s->cdim[2] / 4 + 1};
  const double theta_crit2 = e->gravity_properties->theta_crit2;
  struct cell *cells = s->cells_top;
  const int n_ghosts = cdim_ghost[0] * cdim_ghost[1] * cdim_ghost[2] * 2;

  /* Loop through the elements, which are just byte offsets from NULL. */
  for (int ind = 0; ind < num_elements; ind++) {

    /* Get the cell index. */
    const int cid = (size_t)(map_data) + ind;
    const int i = cid / (cdim[1] * cdim[2]);
    const int j = (cid / cdim[2]) % cdim[1];
    const int k = cid % cdim[2];

    /* Get the cell */
    struct cell *ci = &cells[cid];

    /* Skip cells without gravity particles */
    if (ci->gcount == 0) continue;

    /* Is that cell local ? */
    if (ci->nodeID != nodeID) continue;

    /* If the cells is local build a self-interaction */
    scheduler_addtask(sched, task_type_self, task_subtype_grav, 0, 0, ci, NULL);

    /* Deal with periodicity FFT task dependencies */
    const int ghost_id = cell_getid(cdim_ghost, i / 4, j / 4, k / 4);
    if (ghost_id > n_ghosts) error("Invalid ghost_id");
    if (periodic) {
      ci->grav_ghost_in = ghosts[2 * ghost_id + 0];
      ci->grav_ghost_out = ghosts[2 * ghost_id + 1];
    }

    /* Recover the multipole information */
    struct gravity_tensors *const multi_i = ci->multipole;
    const double CoM_i[3] = {multi_i->CoM[0], multi_i->CoM[1], multi_i->CoM[2]};

    /* Loop over every other cell */
    for (int ii = 0; ii < cdim[0]; ii++) {
      for (int jj = 0; jj < cdim[1]; jj++) {
        for (int kk = 0; kk < cdim[2]; kk++) {

          /* Get the cell */
          const int cjd = cell_getid(cdim, ii, jj, kk);
          struct cell *cj = &cells[cjd];

          /* Avoid duplicates of local pairs*/
          if (cid <= cjd && cj->nodeID == nodeID) continue;

          /* Skip cells without gravity particles */
          if (cj->gcount == 0) continue;

          /* Recover the multipole information */
          const struct gravity_tensors *const multi_j = cj->multipole;

          /* Get the distance between the CoMs */
          double dx = CoM_i[0] - multi_j->CoM[0];
          double dy = CoM_i[1] - multi_j->CoM[1];
          double dz = CoM_i[2] - multi_j->CoM[2];

          /* Apply BC */
          if (periodic) {
            dx = nearest(dx, dim[0]);
            dy = nearest(dy, dim[1]);
            dz = nearest(dz, dim[2]);
          }
          const double r2 = dx * dx + dy * dy + dz * dz;

          /* Are the cells too close for a MM interaction ? */
          if (!gravity_M2L_accept(multi_i->r_max_rebuild,
                                  multi_j->r_max_rebuild, theta_crit2, r2)) {

            /* Ok, we need to add a direct pair calculation */
            scheduler_addtask(sched, task_type_pair, task_subtype_grav, 0, 0,
                              ci, cj);
          }
        }
      }
    }
  }
}

/**
 * @brief Constructs the top-level tasks for the short-range gravity
 * interactions (master function).
 *
 * - Create the FFT task and the array of gravity ghosts.
 * - Call the mapper function to create the other tasks.
 *
 * @param e The #engine.
 */
void engine_make_self_gravity_tasks(struct engine *e) {

  struct space *s = e->s;
  struct scheduler *sched = &e->sched;
  const int periodic = s->periodic;
  const int cdim_ghost[3] = {s->cdim[0] / 4 + 1, s->cdim[1] / 4 + 1,
                             s->cdim[2] / 4 + 1};
  struct task **ghosts = NULL;
  const int n_ghosts = cdim_ghost[0] * cdim_ghost[1] * cdim_ghost[2] * 2;

  /* Create the top-level task if periodic */
  if (periodic) {

    /* Create the FFT task for this MPI rank */
    s->grav_top_level = scheduler_addtask(sched, task_type_grav_top_level,
                                          task_subtype_none, 0, 0, NULL, NULL);

    /* Create a grid of ghosts to deal with the dependencies */
    if ((ghosts = malloc(n_ghosts * sizeof(struct task *))) == 0)
      error("Error allocating memory for gravity fft ghosts");

    /* Make the ghosts implicit and add the dependencies */
    for (int n = 0; n < n_ghosts / 2; ++n) {
      ghosts[2 * n + 0] = scheduler_addtask(
          sched, task_type_grav_ghost_in, task_subtype_none, 0, 1, NULL, NULL);
      ghosts[2 * n + 1] = scheduler_addtask(
          sched, task_type_grav_ghost_out, task_subtype_none, 0, 1, NULL, NULL);
      scheduler_addunlock(sched, ghosts[2 * n + 0], s->grav_top_level);
      scheduler_addunlock(sched, s->grav_top_level, ghosts[2 * n + 1]);
    }
  }

  /* Cretae the multipole self and pair tasks. */
  void *extra_data[2] = {e, ghosts};
  threadpool_map(&e->threadpool, engine_make_self_gravity_tasks_mapper, NULL,
                 s->nr_cells, 1, 0, extra_data);

#ifdef SWIFT_DEBUG_CHECKS
  if (periodic)
    for (int i = 0; i < s->nr_cells; ++i) {
      const struct cell *c = &s->cells_top[i];
      /* Skip empty cells */
      if (c->gcount == 0) continue;

      /* Did we correctly attach the FFT task ghosts? */
      if (c->nodeID == engine_rank &&
          (c->grav_ghost_in == NULL || c->grav_ghost_out == NULL))
        error("Invalid gravity_ghost for local cell");
      if (c->nodeID != engine_rank &&
          (c->grav_ghost_in != NULL || c->grav_ghost_out != NULL))
        error("Invalid gravity_ghost for foreign cell");
    }
#endif

  /* Clean up. */
  if (periodic) free(ghosts);
}

/**
 * @brief Constructs the top-level tasks for the external gravity.
 *
 * @param e The #engine.
 */
void engine_make_external_gravity_tasks(struct engine *e) {

  struct space *s = e->s;
  struct scheduler *sched = &e->sched;
  const int nodeID = e->nodeID;
  struct cell *cells = s->cells_top;
  const int nr_cells = s->nr_cells;

  for (int cid = 0; cid < nr_cells; ++cid) {

    struct cell *ci = &cells[cid];

    /* Skip cells without gravity particles */
    if (ci->gcount == 0) continue;

    /* Is that neighbour local ? */
    if (ci->nodeID != nodeID) continue;

    /* If the cell is local, build a self-interaction */
    scheduler_addtask(sched, task_type_self, task_subtype_external_grav, 0, 0,
                      ci, NULL);
  }
}

/**
 * @brief Constructs the top-level pair tasks for the first hydro loop over
 * neighbours
 *
 * Here we construct all the tasks for all possible neighbouring non-empty
 * local cells in the hierarchy. No dependencies are being added thus far.
 * Additional loop over neighbours can later be added by simply duplicating
 * all the tasks created by this function.
 *
 * @param map_data Offset of first two indices disguised as a pointer.
 * @param num_elements Number of cells to traverse.
 * @param extra_data The #engine.
 */
void engine_make_hydroloop_tasks_mapper(void *map_data, int num_elements,
                                        void *extra_data) {

  /* Extract the engine pointer. */
  struct engine *e = (struct engine *)extra_data;

  struct space *s = e->s;
  struct scheduler *sched = &e->sched;
  const int nodeID = e->nodeID;
  const int *cdim = s->cdim;
  struct cell *cells = s->cells_top;

  /* Loop through the elements, which are just byte offsets from NULL. */
  for (int ind = 0; ind < num_elements; ind++) {

    /* Get the cell index. */
    const int cid = (size_t)(map_data) + ind;
    const int i = cid / (cdim[1] * cdim[2]);
    const int j = (cid / cdim[2]) % cdim[1];
    const int k = cid % cdim[2];

    /* Get the cell */
    struct cell *ci = &cells[cid];

    /* Skip cells without hydro particles */
    if (ci->count == 0) continue;

    /* If the cells is local build a self-interaction */
    if (ci->nodeID == nodeID)
      scheduler_addtask(sched, task_type_self, task_subtype_density, 0, 0, ci,
                        NULL);

    /* Now loop over all the neighbours of this cell */
    for (int ii = -1; ii < 2; ii++) {
      int iii = i + ii;
      if (!s->periodic && (iii < 0 || iii >= cdim[0])) continue;
      iii = (iii + cdim[0]) % cdim[0];
      for (int jj = -1; jj < 2; jj++) {
        int jjj = j + jj;
        if (!s->periodic && (jjj < 0 || jjj >= cdim[1])) continue;
        jjj = (jjj + cdim[1]) % cdim[1];
        for (int kk = -1; kk < 2; kk++) {
          int kkk = k + kk;
          if (!s->periodic && (kkk < 0 || kkk >= cdim[2])) continue;
          kkk = (kkk + cdim[2]) % cdim[2];

          /* Get the neighbouring cell */
          const int cjd = cell_getid(cdim, iii, jjj, kkk);
          struct cell *cj = &cells[cjd];

          /* Is that neighbour local and does it have particles ? */
          if (cid >= cjd || cj->count == 0 ||
              (ci->nodeID != nodeID && cj->nodeID != nodeID))
            continue;

          /* Construct the pair task */
          const int sid = sortlistID[(kk + 1) + 3 * ((jj + 1) + 3 * (ii + 1))];
          scheduler_addtask(sched, task_type_pair, task_subtype_density, sid, 0,
                            ci, cj);
        }
      }
    }
  }
}

/**
 * @brief Counts the tasks associated with one cell and constructs the links
 *
 * For each hydrodynamic and gravity task, construct the links with
 * the corresponding cell.  Similarly, construct the dependencies for
 * all the sorting tasks.
 */
void engine_count_and_link_tasks_mapper(void *map_data, int num_elements,
                                        void *extra_data) {

  struct engine *e = (struct engine *)extra_data;
  struct scheduler *const sched = &e->sched;

  for (int ind = 0; ind < num_elements; ind++) {
    struct task *const t = &((struct task *)map_data)[ind];

    struct cell *const ci = t->ci;
    struct cell *const cj = t->cj;

    /* Link sort tasks to all the higher sort task. */
    if (t->type == task_type_sort) {
      for (struct cell *finger = t->ci->parent; finger != NULL;
           finger = finger->parent)
        if (finger->sorts != NULL) scheduler_addunlock(sched, t, finger->sorts);
    }

    /* Link self tasks to cells. */
    else if (t->type == task_type_self) {
      atomic_inc(&ci->nr_tasks);
      if (t->subtype == task_subtype_density) {
        engine_addlink(e, &ci->density, t);
      }
      if (t->subtype == task_subtype_grav) {
        engine_addlink(e, &ci->grav, t);
      }
      if (t->subtype == task_subtype_external_grav) {
        engine_addlink(e, &ci->grav, t);
      }

      /* Link pair tasks to cells. */
    } else if (t->type == task_type_pair) {
      atomic_inc(&ci->nr_tasks);
      atomic_inc(&cj->nr_tasks);
      if (t->subtype == task_subtype_density) {
        engine_addlink(e, &ci->density, t);
        engine_addlink(e, &cj->density, t);
      }
      if (t->subtype == task_subtype_grav) {
        engine_addlink(e, &ci->grav, t);
        engine_addlink(e, &cj->grav, t);
      }
      if (t->subtype == task_subtype_external_grav) {
        error("Found a pair/external-gravity task...");
      }

      /* Link sub-self tasks to cells. */
    } else if (t->type == task_type_sub_self) {
      atomic_inc(&ci->nr_tasks);
      if (t->subtype == task_subtype_density) {
        engine_addlink(e, &ci->density, t);
      }
      if (t->subtype == task_subtype_grav) {
        engine_addlink(e, &ci->grav, t);
      }
      if (t->subtype == task_subtype_external_grav) {
        engine_addlink(e, &ci->grav, t);
      }

      /* Link sub-pair tasks to cells. */
    } else if (t->type == task_type_sub_pair) {
      atomic_inc(&ci->nr_tasks);
      atomic_inc(&cj->nr_tasks);
      if (t->subtype == task_subtype_density) {
        engine_addlink(e, &ci->density, t);
        engine_addlink(e, &cj->density, t);
      }
      if (t->subtype == task_subtype_grav) {
        engine_addlink(e, &ci->grav, t);
        engine_addlink(e, &cj->grav, t);
      }
      if (t->subtype == task_subtype_external_grav) {
        error("Found a sub-pair/external-gravity task...");
      }
    }
  }
}

/**
 * @brief Creates the dependency network for the gravity tasks of a given cell.
 *
 * @param sched The #scheduler.
 * @param gravity The gravity task to link.
 * @param c The cell.
 */
static inline void engine_make_self_gravity_dependencies(
    struct scheduler *sched, struct task *gravity, struct cell *c) {

  /* init --> gravity --> grav_down --> kick */
  scheduler_addunlock(sched, c->super_gravity->drift_gpart, gravity);
  scheduler_addunlock(sched, c->super_gravity->init_grav, gravity);
  scheduler_addunlock(sched, gravity, c->super_gravity->grav_down);
}

/**
 * @brief Creates the dependency network for the external gravity tasks of a
 * given cell.
 *
 * @param sched The #scheduler.
 * @param gravity The gravity task to link.
 * @param c The cell.
 */
static inline void engine_make_external_gravity_dependencies(
    struct scheduler *sched, struct task *gravity, struct cell *c) {

  /* init --> external gravity --> kick */
  scheduler_addunlock(sched, c->super_gravity->drift_gpart, gravity);
  scheduler_addunlock(sched, gravity, c->super->end_force);
}

/**
 * @brief Creates all the task dependencies for the gravity
 *
 * @param e The #engine
 */
void engine_link_gravity_tasks(struct engine *e) {

  struct scheduler *sched = &e->sched;
  const int nodeID = e->nodeID;
  const int nr_tasks = sched->nr_tasks;

  for (int k = 0; k < nr_tasks; k++) {

    /* Get a pointer to the task. */
    struct task *t = &sched->tasks[k];

    /* Self-interaction for self-gravity? */
    if (t->type == task_type_self && t->subtype == task_subtype_grav) {

      engine_make_self_gravity_dependencies(sched, t, t->ci);
    }

    /* Self-interaction for external gravity ? */
    if (t->type == task_type_self && t->subtype == task_subtype_external_grav) {

      engine_make_external_gravity_dependencies(sched, t, t->ci);

    }

    /* Otherwise, pair interaction? */
    else if (t->type == task_type_pair && t->subtype == task_subtype_grav) {

      if (t->ci->nodeID == nodeID) {

        engine_make_self_gravity_dependencies(sched, t, t->ci);
      }

      if (t->cj->nodeID == nodeID &&
          t->ci->super_gravity != t->cj->super_gravity) {

        engine_make_self_gravity_dependencies(sched, t, t->cj);
      }

    }

    /* Otherwise, sub-self interaction? */
    else if (t->type == task_type_sub_self && t->subtype == task_subtype_grav) {

      if (t->ci->nodeID == nodeID) {
        engine_make_self_gravity_dependencies(sched, t, t->ci);
      }
    }

    /* Sub-self-interaction for external gravity ? */
    else if (t->type == task_type_sub_self &&
             t->subtype == task_subtype_external_grav) {

      if (t->ci->nodeID == nodeID) {
        engine_make_external_gravity_dependencies(sched, t, t->ci);
      }
    }

    /* Otherwise, sub-pair interaction? */
    else if (t->type == task_type_sub_pair && t->subtype == task_subtype_grav) {

      if (t->ci->nodeID == nodeID) {

        engine_make_self_gravity_dependencies(sched, t, t->ci);
      }
      if (t->cj->nodeID == nodeID &&
          t->ci->super_gravity != t->cj->super_gravity) {

        engine_make_self_gravity_dependencies(sched, t, t->cj);
      }
    }
  }
}

#ifdef EXTRA_HYDRO_LOOP

/**
 * @brief Creates the dependency network for the hydro tasks of a given cell.
 *
 * @param sched The #scheduler.
 * @param density The density task to link.
 * @param gradient The gradient task to link.
 * @param force The force task to link.
 * @param limiter The limiter task to link.
 * @param c The cell.
 * @param with_cooling Do we have a cooling task ?
 * @param with_limiter Are we running with limiter switched on ?
 */
static inline void engine_make_hydro_loops_dependencies(
    struct scheduler *sched, struct task *density, struct task *gradient,
    struct task *force, struct task *limiter, struct cell *c, int with_cooling,
    int with_limiter) {

  /* density loop --> ghost --> gradient loop --> extra_ghost */
  /* extra_ghost --> force loop  */
  scheduler_addunlock(sched, density, c->super_hydro->ghost_in);
  scheduler_addunlock(sched, c->super_hydro->ghost_out, gradient);
  scheduler_addunlock(sched, gradient, c->super_hydro->extra_ghost);
  scheduler_addunlock(sched, c->super_hydro->extra_ghost, force);

  if (with_limiter) {
    scheduler_addunlock(sched, c->super->kick2, limiter);
    scheduler_addunlock(sched, limiter, c->super->timestep);
    scheduler_addunlock(sched, limiter, c->super->timestep_limiter);
  }
}

#else

/**
 * @brief Creates the dependency network for the hydro tasks of a given cell.
 *
 * @param sched The #scheduler.
 * @param density The density task to link.
 * @param force The force task to link.
 * @param limiter The limiter task to link.
 * @param c The cell.
 * @param with_cooling Are we running with cooling switched on ?
 * @param with_limiter Are we running with limiter switched on ?
 */
static inline void engine_make_hydro_loops_dependencies(
    struct scheduler *sched, struct task *density, struct task *force,
    struct task *limiter, struct cell *c, int with_cooling, int with_limiter) {
  /* density loop --> ghost --> force loop */
  scheduler_addunlock(sched, density, c->super_hydro->ghost_in);
  scheduler_addunlock(sched, c->super_hydro->ghost_out, force);

  if (with_limiter) {
    scheduler_addunlock(sched, c->super->kick2, limiter);
    scheduler_addunlock(sched, limiter, c->super->timestep);
    if(limiter->type != task_type_self) scheduler_addunlock(sched, limiter, c->super->timestep_limiter);
  }
}

#endif
/**
 * @brief Duplicates the first hydro loop and construct all the
 * dependencies for the hydro part
 *
 * This is done by looping over all the previously constructed tasks
 * and adding another task involving the same cells but this time
 * corresponding to the second hydro loop over neighbours.
 * With all the relevant tasks for a given cell available, we construct
 * all the dependencies for that cell.
 */
void engine_make_extra_hydroloop_tasks_mapper(void *map_data, int num_elements,
                                              void *extra_data) {

  struct engine *e = (struct engine *)extra_data;
  struct scheduler *sched = &e->sched;
  const int nodeID = e->nodeID;
  const int with_cooling = (e->policy & engine_policy_cooling);
  const int with_limiter = (e->policy & engine_policy_limiter);
  struct task *t_force = NULL, *t_limiter = NULL;
#ifdef EXTRA_HYDRO_LOOP
  struct task *t_gradient = NULL;
#endif

  for (int ind = 0; ind < num_elements; ind++) {
    struct task *t = &((struct task *)map_data)[ind];

    /* Sort tasks depend on the drift of the cell. */
    if (t->type == task_type_sort && t->ci->nodeID == engine_rank) {
      scheduler_addunlock(sched, t->ci->super_hydro->drift_part, t);
    }

    /* Self-interaction? */
    else if (t->type == task_type_self && t->subtype == task_subtype_density) {

      /* Make the self-density tasks depend on the drift only. */
      scheduler_addunlock(sched, t->ci->super_hydro->drift_part, t);

#ifdef EXTRA_HYDRO_LOOP
      /* Start by constructing the task for the second  and third hydro loop. */
      t_gradient = scheduler_addtask(sched, task_type_self,
                                     task_subtype_gradient, 0, 0, t->ci, NULL);
      t_force = scheduler_addtask(sched, task_type_self, task_subtype_force, 0,
                                  0, t->ci, NULL);

      /* Add the link between the new loops and the cell */
      engine_addlink(e, &t->ci->gradient, t_gradient);
      engine_addlink(e, &t->ci->force, t_force);

      /* and the task for the time-step limiter */
      if (with_limiter) {
        t_limiter = scheduler_addtask(sched, task_type_self,
                                      task_subtype_limiter, 0, 0, t->ci, NULL);
        engine_addlink(e, &t->ci->limiter, t_limiter);
      }

      /* Now, build all the dependencies for the hydro */
      engine_make_hydro_loops_dependencies(sched, t, t_gradient, t_force,
                                           t_limiter, t->ci, with_cooling,
                                           with_limiter);
      scheduler_addunlock(sched, t_force, t->ci->super->end_force);
#else

      /* Start by constructing the task for the second hydro loop */
      t_force = scheduler_addtask(sched, task_type_self, task_subtype_force, 0,
                                  0, t->ci, NULL);

      /* Add the link between the new loop and the cell */
      engine_addlink(e, &t->ci->force, t_force);

      /* and the task for the time-step limiter */
      if (with_limiter) {
        t_limiter = scheduler_addtask(sched, task_type_self,
                                      task_subtype_limiter, 0, 0, t->ci, NULL);
        engine_addlink(e, &t->ci->limiter, t_limiter);
      }

      /* Now, build all the dependencies for the hydro */
      engine_make_hydro_loops_dependencies(sched, t, t_force, t_limiter, t->ci,
                                           with_cooling, with_limiter);
      scheduler_addunlock(sched, t_force, t->ci->super->end_force);
#endif
    }

    /* Otherwise, pair interaction? */
    else if (t->type == task_type_pair && t->subtype == task_subtype_density) {

      /* Make all density tasks depend on the drift and the sorts. */
      if (t->ci->nodeID == engine_rank)
        scheduler_addunlock(sched, t->ci->super_hydro->drift_part, t);
      scheduler_addunlock(sched, t->ci->super_hydro->sorts, t);
      if (t->ci->super_hydro != t->cj->super_hydro) {
        if (t->cj->nodeID == engine_rank)
          scheduler_addunlock(sched, t->cj->super_hydro->drift_part, t);
        scheduler_addunlock(sched, t->cj->super_hydro->sorts, t);
      }

#ifdef EXTRA_HYDRO_LOOP
      /* Start by constructing the task for the second and third hydro loop */
      t_gradient = scheduler_addtask(sched, task_type_pair,
                                     task_subtype_gradient, 0, 0, t->ci, t->cj);
      t_force = scheduler_addtask(sched, task_type_pair, task_subtype_force, 0,
                                  0, t->ci, t->cj);

      /* Add the link between the new loop and both cells */
      engine_addlink(e, &t->ci->gradient, t_gradient);
      engine_addlink(e, &t->cj->gradient, t_gradient);
      engine_addlink(e, &t->ci->force, t_force);
      engine_addlink(e, &t->cj->force, t_force);

      /* and the task for the time-step limiter */
      if (with_limiter) {
        t_limiter = scheduler_addtask(sched, task_type_pair,
                                      task_subtype_limiter, 0, 0, t->ci, t->cj);
        engine_addlink(e, &t->ci->limiter, t_limiter);
        engine_addlink(e, &t->cj->limiter, t_limiter);
      }

      /* Now, build all the dependencies for the hydro for the cells */
      /* that are local and are not descendant of the same super_hydro-cells */
      if (t->ci->nodeID == nodeID) {
        engine_make_hydro_loops_dependencies(sched, t, t_gradient, t_force,
                                             t_limiter, t->ci, with_cooling,
                                             with_limiter);
        scheduler_addunlock(sched, t_force, t->ci->super->end_force);
      }
      if (t->cj->nodeID == nodeID) {
        if (t->ci->super_hydro != t->cj->super_hydro)
          engine_make_hydro_loops_dependencies(sched, t, t_gradient, t_force,
                                               t_limiter, t->cj, with_cooling,
                                               with_limiter);
        if (t->ci->super != t->cj->super)
          scheduler_addunlock(sched, t_force, t->cj->super->end_force);
      }

#else

      /* Start by constructing the task for the second hydro loop */
      t_force = scheduler_addtask(sched, task_type_pair, task_subtype_force, 0,
                                  0, t->ci, t->cj);

      /* Add the link between the new loop and both cells */
      engine_addlink(e, &t->ci->force, t_force);
      engine_addlink(e, &t->cj->force, t_force);

      /* and the task for the time-step limiter */
      if (with_limiter) {
        t_limiter = scheduler_addtask(sched, task_type_pair,
                                      task_subtype_limiter, 0, 0, t->ci, t->cj);
        engine_addlink(e, &t->ci->limiter, t_limiter);
        engine_addlink(e, &t->cj->limiter, t_limiter);
      }

      /* Now, build all the dependencies for the hydro for the cells */
      /* that are local and are not descendant of the same super_hydro-cells */
      if (t->ci->nodeID == nodeID) {
        engine_make_hydro_loops_dependencies(sched, t, t_force, t_limiter,
                                             t->ci, with_cooling, with_limiter);
        scheduler_addunlock(sched, t_force, t->ci->super->end_force);
      }
      if (t->cj->nodeID == nodeID) {
        if (t->ci->super_hydro != t->cj->super_hydro)
          engine_make_hydro_loops_dependencies(
              sched, t, t_force, t_limiter, t->cj, with_cooling, with_limiter);
        if (t->ci->super != t->cj->super)
          scheduler_addunlock(sched, t_force, t->cj->super->end_force);
      }

#endif

    }

    /* Otherwise, sub-self interaction? */
    else if (t->type == task_type_sub_self &&
             t->subtype == task_subtype_density) {

      /* Make all density tasks depend on the drift and sorts. */
      scheduler_addunlock(sched, t->ci->super_hydro->drift_part, t);
      scheduler_addunlock(sched, t->ci->super_hydro->sorts, t);

#ifdef EXTRA_HYDRO_LOOP

      /* Start by constructing the task for the second and third hydro loop */
      t_gradient =
          scheduler_addtask(sched, task_type_sub_self, task_subtype_gradient,
                            t->flags, 0, t->ci, t->cj);
      t_force = scheduler_addtask(sched, task_type_sub_self, task_subtype_force,
                                  t->flags, 0, t->ci, t->cj);

      /* Add the link between the new loop and the cell */
      engine_addlink(e, &t->ci->gradient, t_gradient);
      engine_addlink(e, &t->ci->force, t_force);

      /* and the task for the time-step limiter */
      if (with_limiter) {
        t_limiter = scheduler_addtask(sched, task_type_sub_self,
                                      task_subtype_limiter, 0, 0, t->ci, NULL);
        engine_addlink(e, &t->ci->limiter, t_limiter);
      }

      /* Now, build all the dependencies for the hydro for the cells */
      /* that are local and are not descendant of the same super_hydro-cells */
      if (t->ci->nodeID == nodeID) {
        engine_make_hydro_loops_dependencies(sched, t, t_gradient, t_force,
                                             t_limiter, t->ci, with_cooling,
                                             with_limiter);
        scheduler_addunlock(sched, t_force, t->ci->super->end_force);
      }

#else
      /* Start by constructing the task for the second hydro loop */
      t_force = scheduler_addtask(sched, task_type_sub_self, task_subtype_force,
                                  t->flags, 0, t->ci, t->cj);

      /* Add the link between the new loop and the cell */
      engine_addlink(e, &t->ci->force, t_force);

      /* and the task for the time-step limiter */
      if (with_limiter) {
        t_limiter = scheduler_addtask(sched, task_type_sub_self,
                                      task_subtype_limiter, 0, 0, t->ci, NULL);
        engine_addlink(e, &t->ci->limiter, t_limiter);
      }

      /* Now, build all the dependencies for the hydro for the cells */
      /* that are local and are not descendant of the same super_hydro-cells */
      if (t->ci->nodeID == nodeID) {
        engine_make_hydro_loops_dependencies(sched, t, t_force, t_limiter,
                                             t->ci, with_cooling, with_limiter);
        scheduler_addunlock(sched, t_force, t->ci->super->end_force);
      }
#endif
    }

    /* Otherwise, sub-pair interaction? */
    else if (t->type == task_type_sub_pair &&
             t->subtype == task_subtype_density) {

      /* Make all density tasks depend on the drift. */
      if (t->ci->nodeID == engine_rank)
        scheduler_addunlock(sched, t->ci->super_hydro->drift_part, t);
      scheduler_addunlock(sched, t->ci->super_hydro->sorts, t);
      if (t->ci->super_hydro != t->cj->super_hydro) {
        if (t->cj->nodeID == engine_rank)
          scheduler_addunlock(sched, t->cj->super_hydro->drift_part, t);
        scheduler_addunlock(sched, t->cj->super_hydro->sorts, t);
      }

#ifdef EXTRA_HYDRO_LOOP

      /* Start by constructing the task for the second and third hydro loop */
      t_gradient =
          scheduler_addtask(sched, task_type_sub_pair, task_subtype_gradient,
                            t->flags, 0, t->ci, t->cj);
      t_force = scheduler_addtask(sched, task_type_sub_pair, task_subtype_force,
                                  t->flags, 0, t->ci, t->cj);

      /* Add the link between the new loop and both cells */
      engine_addlink(e, &t->ci->gradient, t_gradient);
      engine_addlink(e, &t->cj->gradient, t_gradient);
      engine_addlink(e, &t->ci->force, t_force);
      engine_addlink(e, &t->cj->force, t_force);

      /* and the task for the time-step limiter */
      if (with_limiter) {
        t_limiter = scheduler_addtask(sched, task_type_sub_pair,
                                      task_subtype_limiter, 0, 0, t->ci, t->cj);
        engine_addlink(e, &t->ci->limiter, t_limiter);
        engine_addlink(e, &t->cj->limiter, t_limiter);
      }

      /* Now, build all the dependencies for the hydro for the cells */
      /* that are local and are not descendant of the same super_hydro-cells */
      if (t->ci->nodeID == nodeID) {
        engine_make_hydro_loops_dependencies(sched, t, t_gradient, t_force,
                                             t_limiter, t->ci, with_cooling,
                                             with_limiter);
        scheduler_addunlock(sched, t_force, t->ci->super->end_force);
      }
      if (t->cj->nodeID == nodeID) {
        if (t->ci->super_hydro != t->cj->super_hydro)
          engine_make_hydro_loops_dependencies(sched, t, t_gradient, t_force,
                                               t_limiter, t->cj, with_cooling,
                                               with_limiter);
        if (t->ci->super != t->cj->super)
          scheduler_addunlock(sched, t_force, t->cj->super->end_force);
      }

#else
      /* Start by constructing the task for the second hydro loop */
      t_force = scheduler_addtask(sched, task_type_sub_pair, task_subtype_force,
                                  t->flags, 0, t->ci, t->cj);

      /* Add the link between the new loop and both cells */
      engine_addlink(e, &t->ci->force, t_force);
      engine_addlink(e, &t->cj->force, t_force);

      /* and the task for the time-step limiter */
      if (with_limiter) {
        t_limiter = scheduler_addtask(sched, task_type_sub_pair,
                                      task_subtype_limiter, 0, 0, t->ci, t->cj);
        engine_addlink(e, &t->ci->limiter, t_limiter);
        engine_addlink(e, &t->cj->limiter, t_limiter);
      }

      /* Now, build all the dependencies for the hydro for the cells */
      /* that are local and are not descendant of the same super_hydro-cells */
      if (t->ci->nodeID == nodeID) {
        engine_make_hydro_loops_dependencies(sched, t, t_force, t_limiter,
                                             t->ci, with_cooling, with_limiter);
        scheduler_addunlock(sched, t_force, t->ci->super->end_force);
      }
      if (t->cj->nodeID == nodeID) {
        if (t->ci->super_hydro != t->cj->super_hydro)
          engine_make_hydro_loops_dependencies(
              sched, t, t_force, t_limiter, t->cj, with_cooling, with_limiter);
        if (t->ci->super != t->cj->super)
          scheduler_addunlock(sched, t_force, t->cj->super->end_force);
      }
#endif
    }
  }
}

/**
 * @brief Fill the #space's task list.
 *
 * @param e The #engine we are working with.
 */
void engine_maketasks(struct engine *e) {

  struct space *s = e->s;
  struct scheduler *sched = &e->sched;
  struct cell *cells = s->cells_top;
  const int nr_cells = s->nr_cells;
  const ticks tic = getticks();

  /* Re-set the scheduler. */
  scheduler_reset(sched, engine_estimate_nr_tasks(e));

  /* Construct the firt hydro loop over neighbours */
  if (e->policy & engine_policy_hydro) {
    threadpool_map(&e->threadpool, engine_make_hydroloop_tasks_mapper, NULL,
                   s->nr_cells, 1, 0, e);
  }

  /* Add the self gravity tasks. */
  if (e->policy & engine_policy_self_gravity) engine_make_self_gravity_tasks(e);

  /* Add the external gravity tasks. */
  if (e->policy & engine_policy_external_gravity)
    engine_make_external_gravity_tasks(e);

  if (e->sched.nr_tasks == 0 && (s->nr_gparts > 0 || s->nr_parts > 0))
    error("We have particles but no hydro or gravity tasks were created.");

  /* Split the tasks. */
  scheduler_splittasks(sched);

#ifdef SWIFT_DEBUG_CHECKS
  /* Verify that we are not left with invalid tasks */
  for (int i = 0; i < e->sched.nr_tasks; ++i) {
    const struct task *t = &e->sched.tasks[i];
    if (t->ci == NULL && t->cj != NULL && !t->skip) error("Invalid task");
  }
#endif

  /* Free the old list of cell-task links. */
  if (e->links != NULL) free(e->links);
  e->size_links = 0;

/* The maximum number of links is the
 * number of cells (s->tot_cells) times the number of neighbours (26) times
 * the number of interaction types, so 26 * 2 (density, force) pairs
 * and 2 (density, force) self.
 */
#ifdef EXTRA_HYDRO_LOOP
  const int hydro_tasks_per_cell = 27 * 3;
#else
  const int hydro_tasks_per_cell = 27 * 2;
#endif
  const int self_grav_tasks_per_cell = 27 * 2;
  const int ext_grav_tasks_per_cell = 1;
  const int limiter_tasks_per_cell = 27;

  if (e->policy & engine_policy_hydro)
    e->size_links += s->tot_cells * hydro_tasks_per_cell;
  if (e->policy & engine_policy_external_gravity)
    e->size_links += s->tot_cells * ext_grav_tasks_per_cell;
  if (e->policy & engine_policy_self_gravity)
    e->size_links += s->tot_cells * self_grav_tasks_per_cell;
  if (e->policy & engine_policy_limiter)
    e->size_links += s->tot_cells * limiter_tasks_per_cell;

  /* Allocate the new list */
  if ((e->links = malloc(sizeof(struct link) * e->size_links)) == NULL)
    error("Failed to allocate cell-task links.");
  e->nr_links = 0;

  /* Count the number of tasks associated with each cell and
     store the density tasks in each cell, and make each sort
     depend on the sorts of its progeny. */
  threadpool_map(&e->threadpool, engine_count_and_link_tasks_mapper,
                 sched->tasks, sched->nr_tasks, sizeof(struct task), 0, e);

  /* Now that the self/pair tasks are at the right level, set the super
   * pointers. */
  threadpool_map(&e->threadpool, cell_set_super_mapper, cells, nr_cells,
                 sizeof(struct cell), 0, e);

  /* Append hierarchical tasks to each cell. */
  threadpool_map(&e->threadpool, engine_make_hierarchical_tasks_mapper, cells,
                 nr_cells, sizeof(struct cell), 0, e);

  /* Run through the tasks and make force tasks for each density task.
     Each force task depends on the cell ghosts and unlocks the kick task
     of its super-cell. */
  threadpool_map(&e->threadpool, engine_make_extra_hydroloop_tasks_mapper,
                 sched->tasks, sched->nr_tasks, sizeof(struct task), 0, e);

  /* Add the dependencies for the gravity stuff */
  if (e->policy & (engine_policy_self_gravity | engine_policy_external_gravity))
    engine_link_gravity_tasks(e);

#ifdef WITH_MPI

  /* Add the communication tasks if MPI is being used. */
  if (e->policy & engine_policy_mpi) {

    const int with_limiter = (e->policy & engine_policy_limiter);

    /* Loop over the proxies. */
    for (int pid = 0; pid < e->nr_proxies; pid++) {

      /* Get a handle on the proxy. */
      struct proxy *p = &e->proxies[pid];

      /* Loop through the proxy's incoming cells and add the
         recv tasks for the cells in the proxy that have a connection. */
      for (int k = 0; k < p->nr_cells_in; k++)
        engine_addtasks_recv_timestep(e, p->cells_in[k], NULL, NULL,
                                      with_limiter);

      /* Loop through the proxy's incoming cells and add the
         recv tasks for the cells in the proxy that have a connection. */
      for (int k = 0; k < p->nr_cells_out; k++)
        engine_addtasks_send_timestep(e, p->cells_out[k], p->cells_in[0], NULL,
                                      NULL, with_limiter);

      /* Loop through the proxy's incoming cells and add the
         recv tasks for the cells in the proxy that have a hydro connection. */
      if (e->policy & engine_policy_hydro)
        for (int k = 0; k < p->nr_cells_in; k++)
          if (p->cells_in_type[k] & proxy_cell_type_hydro)
            engine_addtasks_recv_hydro(e, p->cells_in[k], NULL, NULL, NULL);

      /* Loop through the proxy's incoming cells and add the
         recv tasks for the cells in the proxy that have a gravity connection.
         */
      if (e->policy & engine_policy_self_gravity)
        for (int k = 0; k < p->nr_cells_in; k++)
          if (p->cells_in_type[k] & proxy_cell_type_gravity)
            engine_addtasks_recv_gravity(e, p->cells_in[k], NULL);

      /* Loop through the proxy's outgoing cells and add the
         send tasks for the cells in the proxy that have a hydro connection. */
      if (e->policy & engine_policy_hydro)
        for (int k = 0; k < p->nr_cells_out; k++)
          if (p->cells_out_type[k] & proxy_cell_type_hydro)
            engine_addtasks_send_hydro(e, p->cells_out[k], p->cells_in[0], NULL,
                                       NULL, NULL);

      /* Loop through the proxy's outgoing cells and add the
         send tasks for the cells in the proxy that have a gravity connection.
         */
      if (e->policy & engine_policy_self_gravity)
        for (int k = 0; k < p->nr_cells_out; k++)
          if (p->cells_out_type[k] & proxy_cell_type_gravity)
            engine_addtasks_send_gravity(e, p->cells_out[k], p->cells_in[0],
                                         NULL);
    }
  }
#endif

  /* Set the unlocks per task. */
  scheduler_set_unlocks(sched);

  /* Rank the tasks. */
  scheduler_ranktasks(sched);

  /* Weight the tasks. */
  scheduler_reweight(sched, e->verbose);

  /* Set the tasks age. */
  e->tasks_age = 0;

  if (e->verbose)
    message("took %.3f %s (including reweight).",
            clocks_from_ticks(getticks() - tic), clocks_getunit());
}

/**
 * @brief Mark tasks to be un-skipped and set the sort flags accordingly.
 *        Threadpool mapper function.
 *
 * @param map_data pointer to the tasks
 * @param num_elements number of tasks
 * @param extra_data pointer to int that will define if a rebuild is needed.
 */
void engine_marktasks_mapper(void *map_data, int num_elements,
                             void *extra_data) {
  /* Unpack the arguments. */
  struct task *tasks = (struct task *)map_data;
  size_t *rebuild_space = &((size_t *)extra_data)[1];
  struct scheduler *s = (struct scheduler *)(((size_t *)extra_data)[2]);
  const struct engine *e = (struct engine *)((size_t *)extra_data)[0];
  const int nodeID = e->nodeID;
  const int with_limiter = e->policy & engine_policy_limiter;

  for (int ind = 0; ind < num_elements; ind++) {
    struct task *t = &tasks[ind];

    /* Single-cell task? */
    if (t->type == task_type_self || t->type == task_type_sub_self) {

      /* Local pointer. */
      struct cell *ci = t->ci;

      if (ci->nodeID != nodeID) error("Non-local self task found");

      /* Activate the hydro drift */
      if (t->type == task_type_self && t->subtype == task_subtype_density) {
        if (cell_is_active_hydro(ci, e)) {
          scheduler_activate(s, t);
          cell_activate_drift_part(ci, s);
          if (with_limiter) cell_activate_limiter(ci, s);
        }
      }

      /* Store current values of dx_max and h_max. */
      else if (t->type == task_type_sub_self &&
               t->subtype == task_subtype_density) {
        if (cell_is_active_hydro(ci, e)) {
          scheduler_activate(s, t);
          cell_activate_subcell_hydro_tasks(ci, NULL, s);
          if (with_limiter) cell_activate_limiter(ci, s);
        }
      }

      else if (t->type == task_type_self && t->subtype == task_subtype_force) {
        if (cell_is_active_hydro(ci, e)) scheduler_activate(s, t);
      }

      else if (t->type == task_type_sub_self &&
               t->subtype == task_subtype_force) {
        if (cell_is_active_hydro(ci, e)) scheduler_activate(s, t);
      }

      else if (t->type == task_type_self &&
               t->subtype == task_subtype_limiter) {
        if (cell_is_active_hydro(ci, e)) scheduler_activate(s, t);
      }

      else if (t->type == task_type_sub_self &&
               t->subtype == task_subtype_limiter) {
        if (cell_is_active_hydro(ci, e)) scheduler_activate(s, t);
      }

#ifdef EXTRA_HYDRO_LOOP
      else if (t->type == task_type_self &&
               t->subtype == task_subtype_gradient) {
        if (cell_is_active_hydro(ci, e)) scheduler_activate(s, t);
      }

      else if (t->type == task_type_sub_self &&
               t->subtype == task_subtype_gradient) {
        if (cell_is_active_hydro(ci, e)) scheduler_activate(s, t);
      }
#endif

      /* Activate the gravity drift */
      else if (t->type == task_type_self && t->subtype == task_subtype_grav) {
        if (cell_is_active_gravity(ci, e)) {
          scheduler_activate(s, t);
          cell_activate_subcell_grav_tasks(t->ci, NULL, s);
        }
      }

      /* Activate the gravity drift */
      else if (t->type == task_type_self &&
               t->subtype == task_subtype_external_grav) {
        if (cell_is_active_gravity(ci, e)) {
          scheduler_activate(s, t);
          cell_activate_drift_gpart(t->ci, s);
        }
      }

#ifdef SWIFT_DEBUG_CHECKS
      else {
        error("Invalid task type / sub-type encountered");
      }
#endif
    }

    /* Pair? */
    else if (t->type == task_type_pair || t->type == task_type_sub_pair) {

      /* Local pointers. */
      struct cell *ci = t->ci;
      struct cell *cj = t->cj;
      const int ci_active_hydro = cell_is_active_hydro(ci, e);
      const int cj_active_hydro = cell_is_active_hydro(cj, e);
      const int ci_active_gravity = cell_is_active_gravity(ci, e);
      const int cj_active_gravity = cell_is_active_gravity(cj, e);

      /* Only activate tasks that involve a local active cell. */
      if ((t->subtype == task_subtype_density ||
           t->subtype == task_subtype_gradient ||
           t->subtype == task_subtype_force ||
           t->subtype == task_subtype_limiter) &&
          ((ci_active_hydro && ci->nodeID == nodeID) ||
           (cj_active_hydro && cj->nodeID == nodeID))) {

        scheduler_activate(s, t);

        /* Set the correct sorting flags */
        if (t->type == task_type_pair && t->subtype == task_subtype_density) {

          /* Store some values. */
          atomic_or(&ci->requires_sorts, 1 << t->flags);
          atomic_or(&cj->requires_sorts, 1 << t->flags);
          ci->dx_max_sort_old = ci->dx_max_sort;
          cj->dx_max_sort_old = cj->dx_max_sort;

          /* Activate the hydro drift tasks. */
          if (ci->nodeID == nodeID) cell_activate_drift_part(ci, s);
          if (cj->nodeID == nodeID) cell_activate_drift_part(cj, s);

          /* And the limiter */
          if (ci->nodeID == nodeID && with_limiter)
            cell_activate_limiter(ci, s);
          if (cj->nodeID == nodeID && with_limiter)
            cell_activate_limiter(cj, s);

          /* Check the sorts and activate them if needed. */
          cell_activate_sorts(ci, t->flags, s);
          cell_activate_sorts(cj, t->flags, s);
        }

        /* Store current values of dx_max and h_max. */
        else if (t->type == task_type_sub_pair &&
                 t->subtype == task_subtype_density) {
          cell_activate_subcell_hydro_tasks(t->ci, t->cj, s);
        }
      }

      if ((t->subtype == task_subtype_grav) &&
          ((ci_active_gravity && ci->nodeID == engine_rank) ||
           (cj_active_gravity && cj->nodeID == engine_rank))) {

        scheduler_activate(s, t);

        if (t->type == task_type_pair && t->subtype == task_subtype_grav) {
          /* Activate the gravity drift */
          cell_activate_subcell_grav_tasks(t->ci, t->cj, s);
        }

        else if (t->type == task_type_sub_pair &&
                 t->subtype == task_subtype_grav) {
          error("Invalid task sub-type encountered");
        }
      }

      /* Only interested in density tasks as of here. */
      if (t->subtype == task_subtype_density) {

        /* Too much particle movement? */
        if (cell_need_rebuild_for_pair(ci, cj)) *rebuild_space = 1;

#ifdef WITH_MPI
        /* Activate the send/recv tasks. */
        if (ci->nodeID != nodeID) {

          /* If the local cell is active, receive data from the foreign cell. */
          if (cj_active_hydro) {
            scheduler_activate(s, ci->recv_xv);
            if (ci_active_hydro) {
              scheduler_activate(s, ci->recv_rho);
#ifdef EXTRA_HYDRO_LOOP
              scheduler_activate(s, ci->recv_gradient);
#endif
            }
          }

          /* If the foreign cell is active, we want its ti_end values. */
          if (ci_active_hydro || with_limiter)
            scheduler_activate(s, ci->recv_ti);

          if (with_limiter) scheduler_activate(s, ci->recv_limiter);
          if (with_limiter)
            scheduler_activate_send(s, cj->send_limiter, ci->nodeID);

          /* Is the foreign cell active and will need stuff from us? */
          if (ci_active_hydro) {

            struct link *l =
                scheduler_activate_send(s, cj->send_xv, ci->nodeID);

            /* Drift the cell which will be sent at the level at which it is
               sent, i.e. drift the cell specified in the send task (l->t)
               itself. */
            cell_activate_drift_part(l->t->ci, s);
            if (with_limiter) cell_activate_limiter(l->t->ci, s);

            /* If the local cell is also active, more stuff will be needed. */
            if (cj_active_hydro) {
              scheduler_activate_send(s, cj->send_rho, ci->nodeID);

#ifdef EXTRA_HYDRO_LOOP
              scheduler_activate_send(s, cj->send_gradient, ci->nodeID);
#endif
            }
          }

          /* If the local cell is active, send its ti_end values. */
          if (cj_active_hydro || with_limiter)
            scheduler_activate_send(s, cj->send_ti, ci->nodeID);

        } else if (cj->nodeID != nodeID) {

          /* If the local cell is active, receive data from the foreign cell. */
          if (ci_active_hydro) {
            scheduler_activate(s, cj->recv_xv);
            if (cj_active_hydro) {
              scheduler_activate(s, cj->recv_rho);
#ifdef EXTRA_HYDRO_LOOP
              scheduler_activate(s, cj->recv_gradient);
#endif
            }
          }

          /* If the foreign cell is active, we want its ti_end values. */
          if (cj_active_hydro || with_limiter)
            scheduler_activate(s, cj->recv_ti);

          if (with_limiter) scheduler_activate(s, cj->recv_limiter);
          if (with_limiter)
            scheduler_activate_send(s, ci->send_limiter, cj->nodeID);

          /* Is the foreign cell active and will need stuff from us? */
          if (cj_active_hydro) {

            struct link *l =
                scheduler_activate_send(s, ci->send_xv, cj->nodeID);

            /* Drift the cell which will be sent at the level at which it is
               sent, i.e. drift the cell specified in the send task (l->t)
               itself. */
            cell_activate_drift_part(l->t->ci, s);
            if (with_limiter) cell_activate_limiter(l->t->ci, s);

            /* If the local cell is also active, more stuff will be needed. */
            if (ci_active_hydro) {

              scheduler_activate_send(s, ci->send_rho, cj->nodeID);

#ifdef EXTRA_HYDRO_LOOP
              scheduler_activate_send(s, ci->send_gradient, cj->nodeID);
#endif
            }
          }

          /* If the local cell is active, send its ti_end values. */
          if (ci_active_hydro || with_limiter)
            scheduler_activate_send(s, ci->send_ti, cj->nodeID);
        }
#endif
      }

      /* Only interested in gravity tasks as of here. */
      if (t->subtype == task_subtype_grav) {

#ifdef WITH_MPI
        /* Activate the send/recv tasks. */
        if (ci->nodeID != nodeID) {

          /* If the local cell is active, receive data from the foreign cell. */
          if (cj_active_gravity) {
            scheduler_activate(s, ci->recv_grav);
          }

          /* If the foreign cell is active, we want its ti_end values. */
          if (ci_active_gravity) scheduler_activate(s, ci->recv_ti);

          /* Is the foreign cell active and will need stuff from us? */
          if (ci_active_gravity) {

            struct link *l =
                scheduler_activate_send(s, cj->send_grav, ci->nodeID);

            /* Drift the cell which will be sent at the level at which it is
               sent, i.e. drift the cell specified in the send task (l->t)
               itself. */
            cell_activate_drift_gpart(l->t->ci, s);
          }

          /* If the local cell is active, send its ti_end values. */
          if (cj_active_gravity)
            scheduler_activate_send(s, cj->send_ti, ci->nodeID);

        } else if (cj->nodeID != nodeID) {

          /* If the local cell is active, receive data from the foreign cell. */
          if (ci_active_gravity) {
            scheduler_activate(s, cj->recv_grav);
          }

          /* If the foreign cell is active, we want its ti_end values. */
          if (cj_active_gravity) scheduler_activate(s, cj->recv_ti);

          /* Is the foreign cell active and will need stuff from us? */
          if (cj_active_gravity) {

            struct link *l =
                scheduler_activate_send(s, ci->send_grav, cj->nodeID);

            /* Drift the cell which will be sent at the level at which it is
               sent, i.e. drift the cell specified in the send task (l->t)
               itself. */
            cell_activate_drift_gpart(l->t->ci, s);
          }

          /* If the local cell is active, send its ti_end values. */
          if (ci_active_gravity)
            scheduler_activate_send(s, ci->send_ti, cj->nodeID);
        }
#endif
      }
    }

    /* End force ? */
    else if (t->type == task_type_end_force) {

      if (cell_is_active_hydro(t->ci, e) || cell_is_active_gravity(t->ci, e))
        scheduler_activate(s, t);
    }

    /* Kick ? */
    else if (t->type == task_type_kick1 || t->type == task_type_kick2) {

      if (cell_is_active_hydro(t->ci, e) || cell_is_active_gravity(t->ci, e))
        scheduler_activate(s, t);
    }

    /* Hydro ghost tasks ? */
    else if (t->type == task_type_ghost || t->type == task_type_extra_ghost ||
             t->type == task_type_ghost_in || t->type == task_type_ghost_out) {
      if (cell_is_active_hydro(t->ci, e)) scheduler_activate(s, t);
    }

    /* Gravity stuff ? */
    else if (t->type == task_type_grav_down ||
             t->type == task_type_grav_long_range ||
             t->type == task_type_init_grav) {
      if (cell_is_active_gravity(t->ci, e)) scheduler_activate(s, t);
    }

    /* Periodic gravity stuff (Note this is not linked to a cell) ? */
    else if (t->type == task_type_grav_top_level ||
             t->type == task_type_grav_ghost_in ||
             t->type == task_type_grav_ghost_out) {
      scheduler_activate(s, t);
    }

    /* Time-step? */
    else if (t->type == task_type_timestep) {
      t->ci->updated = 0;
      t->ci->g_updated = 0;
      t->ci->s_updated = 0;
      if (cell_is_active_hydro(t->ci, e) || cell_is_active_gravity(t->ci, e))
        scheduler_activate(s, t);
    }

    /* Time-step limiter? */
    else if (t->type == task_type_timestep) {
      if (cell_is_active_hydro(t->ci, e)) scheduler_activate(s, t);
    }

    /* Subgrid tasks */
    else if (t->type == task_type_cooling || t->type == task_type_sourceterms) {
      if (cell_is_active_hydro(t->ci, e)) scheduler_activate(s, t);
    }
  }
}

/**
 * @brief Mark tasks to be un-skipped and set the sort flags accordingly.
 *
 * @return 1 if the space has to be rebuilt, 0 otherwise.
 */
int engine_marktasks(struct engine *e) {

  struct scheduler *s = &e->sched;
  const ticks tic = getticks();
  int rebuild_space = 0;

  /* Run through the tasks and mark as skip or not. */
  size_t extra_data[3] = {(size_t)e, rebuild_space, (size_t)&e->sched};
  threadpool_map(&e->threadpool, engine_marktasks_mapper, s->tasks, s->nr_tasks,
                 sizeof(struct task), 0, extra_data);
  rebuild_space = extra_data[1];

  if (e->verbose)
    message("took %.3f %s.", clocks_from_ticks(getticks() - tic),
            clocks_getunit());

  /* All is well... */
  return rebuild_space;
}

/**
 * @brief Prints the number of tasks in the engine
 *
 * @param e The #engine.
 */
void engine_print_task_counts(struct engine *e) {

  const ticks tic = getticks();
  struct scheduler *const sched = &e->sched;
  const int nr_tasks = sched->nr_tasks;
  const struct task *const tasks = sched->tasks;

  /* Count and print the number of each task type. */
  int counts[task_type_count + 1];
  for (int k = 0; k <= task_type_count; k++) counts[k] = 0;
  for (int k = 0; k < nr_tasks; k++) {
    if (tasks[k].skip)
      counts[task_type_count] += 1;
    else
      counts[(int)tasks[k].type] += 1;
  }
  message("Total = %d  (per cell = %d)", nr_tasks,
          (int)ceil((double)nr_tasks / e->s->tot_cells));
#ifdef WITH_MPI
  printf("[%04i] %s engine_print_task_counts: task counts are [ %s=%i",
         e->nodeID, clocks_get_timesincestart(), taskID_names[0], counts[0]);
#else
  printf("%s engine_print_task_counts: task counts are [ %s=%i",
         clocks_get_timesincestart(), taskID_names[0], counts[0]);
#endif
  for (int k = 1; k < task_type_count; k++)
    printf(" %s=%i", taskID_names[k], counts[k]);
  printf(" skipped=%i ]\n", counts[task_type_count]);
  fflush(stdout);
  message("nr_parts = %zu.", e->s->nr_parts);
  message("nr_gparts = %zu.", e->s->nr_gparts);
  message("nr_sparts = %zu.", e->s->nr_sparts);

  if (e->verbose)
    message("took %.3f %s.", clocks_from_ticks(getticks() - tic),
            clocks_getunit());
}

/**
 * @brief if necessary, estimate the number of tasks required given
 *        the current tasks in use and the numbers of cells.
 *
 * If e->tasks_per_cell is set greater than 0 then that value is used
 * as the estimate of the average number of tasks per cell,
 * otherwise we attempt an estimate.
 *
 * @param e the #engine
 *
 * @return the estimated total number of tasks
 */
int engine_estimate_nr_tasks(struct engine *e) {

  int tasks_per_cell = e->tasks_per_cell;
  if (tasks_per_cell > 0) return e->s->tot_cells * tasks_per_cell;

  /* Our guess differs depending on the types of tasks we are using, but we
   * basically use a formula <n1>*ntopcells + <n2>*(totcells - ntopcells).
   * Where <n1> is the expected maximum tasks per top-level/super cell, and
   * <n2> the expected maximum tasks for all other cells. These should give
   * a safe upper limit.
   */
  int n1 = 0;
  int n2 = 0;
  if (e->policy & engine_policy_hydro) {
    n1 += 37;
    n2 += 2;
#ifdef WITH_MPI
    n1 += 6;
#endif

#ifdef EXTRA_HYDRO_LOOP
    n1 += 15;
#ifdef WITH_MPI
    n1 += 2;
#endif
#endif
  }
  if (e->policy & engine_policy_limiter) {
    n1 += 18;
    n2 += 1;
  }
  if (e->policy & engine_policy_self_gravity) {
    n1 += 32;
    n2 += 1;
#ifdef WITH_MPI
    n2 += 2;
#endif
  }
  if (e->policy & engine_policy_external_gravity) {
    n1 += 2;
  }
  if (e->policy & engine_policy_cosmology) {
    n1 += 2;
  }
  if (e->policy & engine_policy_cooling) {
    n1 += 2;
  }
  if (e->policy & engine_policy_sourceterms) {
    n1 += 2;
  }
  if (e->policy & engine_policy_stars) {
    n1 += 2;
  }

#ifdef WITH_MPI

  /* We need fewer tasks per rank when using MPI, but we could have
   * imbalances, so we need to work using the locally active cells, not just
   * some equipartition amongst the nodes. Don't want to recurse the whole
   * cell tree, so just make a guess of the maximum possible total cells. */
  int ntop = 0;
  int ncells = 0;
  for (int k = 0; k < e->s->nr_cells; k++) {
    struct cell *c = &e->s->cells_top[k];

    /* Any cells with particles will have tasks (local & foreign). */
    int nparts = c->count + c->gcount + c->scount;
    if (nparts > 0) {
      ntop++;
      ncells++;

      /* Count cell depth until we get below the parts per cell threshold. */
      int depth = 0;
      while (nparts > space_splitsize) {
        depth++;
        nparts /= 8;
        ncells += (1 << (depth * 3));
      }
    }
  }

  /* If no local cells, we are probably still initialising, so just keep
   * room for the top-level. */
  if (ncells == 0) {
    ntop = e->s->nr_cells;
    ncells = ntop;
  }
#else
  int ntop = e->s->nr_cells;
  int ncells = e->s->tot_cells;
#endif

  double ntasks = n1 * ntop + n2 * (ncells - ntop);
  tasks_per_cell = ceil(ntasks / ncells);

  if (tasks_per_cell < 1.0) tasks_per_cell = 1.0;
  if (e->verbose)
    message("tasks per cell estimated as: %d, maximum tasks: %d",
            tasks_per_cell, ncells * tasks_per_cell);

  return ncells * tasks_per_cell;
}

/**
 * @brief Rebuild the space and tasks.
 *
 * @param e The #engine.
 * @param clean_h_values Are we cleaning up the values of h before building
 * the tasks ?
 */
void engine_rebuild(struct engine *e, int clean_h_values) {

  const ticks tic = getticks();

  /* Clear the forcerebuild flag, whatever it was. */
  e->forcerebuild = 0;

  /* Re-build the space. */
  space_rebuild(e->s, e->verbose);

  /* Initial cleaning up session ? */
  if (clean_h_values) space_sanitize(e->s);

/* If in parallel, exchange the cell structure, top-level and neighbouring
 * multipoles. */
#ifdef WITH_MPI
  engine_exchange_cells(e);

  if (e->policy & engine_policy_self_gravity) engine_exchange_top_multipoles(e);

  if (e->policy & engine_policy_self_gravity)
    engine_exchange_proxy_multipoles(e);
#endif

  /* Re-build the tasks. */
  engine_maketasks(e);

  /* Make the list of top-level cells that have tasks */
  space_list_cells_with_tasks(e->s);

#ifdef SWIFT_DEBUG_CHECKS
  /* Check that all cells have been drifted to the current time.
   * That can include cells that have not
   * previously been active on this rank. */
  space_check_drift_point(e->s, e->ti_old,
                          e->policy & engine_policy_self_gravity);
#endif

  /* Run through the tasks and mark as skip or not. */
  if (engine_marktasks(e))
    error("engine_marktasks failed after space_rebuild.");

  /* Print the status of the system */
  if (e->verbose) engine_print_task_counts(e);

  /* Flag that a rebuild has taken place */
  e->step_props |= engine_step_prop_rebuild;

  if (e->verbose)
    message("took %.3f %s.", clocks_from_ticks(getticks() - tic),
            clocks_getunit());
}

/**
 * @brief Prepare the #engine by re-building the cells and tasks.
 *
 * @param e The #engine to prepare.
 */
void engine_prepare(struct engine *e) {

  TIMER_TIC2;
  const ticks tic = getticks();

#ifdef SWIFT_DEBUG_CHECKS
  if (e->forcerepart || e->forcerebuild) {
    /* Check that all cells have been drifted to the current time.
     * That can include cells that have not previously been active on this
     * rank. Skip if haven't got any cells (yet). */
    if (e->s->cells_top != NULL)
      space_check_drift_point(e->s, e->ti_old,
                              e->policy & engine_policy_self_gravity);
  }
#endif

  /* Do we need repartitioning ? */
  if (e->forcerepart) engine_repartition(e);

  /* Do we need rebuilding ? */
  if (e->forcerebuild) engine_rebuild(e, 0);

  /* Unskip active tasks and check for rebuild */
  engine_unskip(e);

  /* Re-rank the tasks every now and then. XXX this never executes. */
  if (e->tasks_age % engine_tasksreweight == 1) {
    scheduler_reweight(&e->sched, e->verbose);
  }
  e->tasks_age += 1;

  TIMER_TOC2(timer_prepare);

  if (e->verbose)
    message("took %.3f %s (including unskip and reweight).",
            clocks_from_ticks(getticks() - tic), clocks_getunit());
}

/**
 * @brief Implements a barrier for the #runner threads.
 *
 * @param e The #engine.
 */
void engine_barrier(struct engine *e) {

  /* Wait at the wait barrier. */
  swift_barrier_wait(&e->wait_barrier);

  /* Wait at the run barrier. */
  swift_barrier_wait(&e->run_barrier);
}

/**
 * @brief Mapping function to collect the data from the kick.
 *
 * @param c A super-cell.
 */
void engine_collect_end_of_step_recurse(struct cell *c) {

/* Skip super-cells (Their values are already set) */
#ifdef WITH_MPI
  if (c->timestep != NULL || c->recv_ti != NULL) return;
#else
  if (c->timestep != NULL) return;
#endif /* WITH_MPI */

  /* Counters for the different quantities. */
  int updated = 0, g_updated = 0, s_updated = 0;
  integertime_t ti_hydro_end_min = max_nr_timesteps, ti_hydro_end_max = 0,
                ti_hydro_beg_max = 0;
  integertime_t ti_gravity_end_min = max_nr_timesteps, ti_gravity_end_max = 0,
                ti_gravity_beg_max = 0;

  /* Collect the values from the progeny. */
  for (int k = 0; k < 8; k++) {
    struct cell *cp = c->progeny[k];
    if (cp != NULL && (cp->count > 0 || cp->gcount > 0 || cp->scount > 0)) {

      /* Recurse */
      engine_collect_end_of_step_recurse(cp);

      /* And update */
      ti_hydro_end_min = min(ti_hydro_end_min, cp->ti_hydro_end_min);
      ti_hydro_end_max = max(ti_hydro_end_max, cp->ti_hydro_end_max);
      ti_hydro_beg_max = max(ti_hydro_beg_max, cp->ti_hydro_beg_max);
      ti_gravity_end_min = min(ti_gravity_end_min, cp->ti_gravity_end_min);
      ti_gravity_end_max = max(ti_gravity_end_max, cp->ti_gravity_end_max);
      ti_gravity_beg_max = max(ti_gravity_beg_max, cp->ti_gravity_beg_max);
      updated += cp->updated;
      g_updated += cp->g_updated;
      s_updated += cp->s_updated;

      /* Collected, so clear for next time. */
      cp->updated = 0;
      cp->g_updated = 0;
      cp->s_updated = 0;
    }
  }

  /* Store the collected values in the cell. */
  c->ti_hydro_end_min = ti_hydro_end_min;
  c->ti_hydro_end_max = ti_hydro_end_max;
  c->ti_hydro_beg_max = ti_hydro_beg_max;
  c->ti_gravity_end_min = ti_gravity_end_min;
  c->ti_gravity_end_max = ti_gravity_end_max;
  c->ti_gravity_beg_max = ti_gravity_beg_max;
  c->updated = updated;
  c->g_updated = g_updated;
  c->s_updated = s_updated;
}

void engine_collect_end_of_step_mapper(void *map_data, int num_elements,
                                       void *extra_data) {

  struct end_of_step_data *data = (struct end_of_step_data *)extra_data;
  struct engine *e = data->e;
  struct space *s = e->s;
  int *local_cells = (int *)map_data;

  /* Local collectible */
  int updates = 0, g_updates = 0, s_updates = 0;
  integertime_t ti_hydro_end_min = max_nr_timesteps, ti_hydro_end_max = 0,
                ti_hydro_beg_max = 0;
  integertime_t ti_gravity_end_min = max_nr_timesteps, ti_gravity_end_max = 0,
                ti_gravity_beg_max = 0;

  for (int ind = 0; ind < num_elements; ind++) {
    struct cell *c = &s->cells_top[local_cells[ind]];

    if (c->count > 0 || c->gcount > 0 || c->scount > 0) {

      /* Make the top-cells recurse */
      engine_collect_end_of_step_recurse(c);

      /* And aggregate */
      ti_hydro_end_min = min(ti_hydro_end_min, c->ti_hydro_end_min);
      ti_hydro_end_max = max(ti_hydro_end_max, c->ti_hydro_end_max);
      ti_hydro_beg_max = max(ti_hydro_beg_max, c->ti_hydro_beg_max);
      ti_gravity_end_min = min(ti_gravity_end_min, c->ti_gravity_end_min);
      ti_gravity_end_max = max(ti_gravity_end_max, c->ti_gravity_end_max);
      ti_gravity_beg_max = max(ti_gravity_beg_max, c->ti_gravity_beg_max);
      updates += c->updated;
      g_updates += c->g_updated;
      s_updates += c->s_updated;

      /* Collected, so clear for next time. */
      c->updated = 0;
      c->g_updated = 0;
      c->s_updated = 0;
    }
  }

  /* Let's write back to the global data.
   * We use the space lock to garanty single access*/
  if (lock_lock(&s->lock) == 0) {
    data->updates += updates;
    data->g_updates += g_updates;
    data->s_updates += s_updates;
    data->ti_hydro_end_min = min(ti_hydro_end_min, data->ti_hydro_end_min);
    data->ti_hydro_end_max = max(ti_hydro_end_max, data->ti_hydro_end_max);
    data->ti_hydro_beg_max = max(ti_hydro_beg_max, data->ti_hydro_beg_max);
    data->ti_gravity_end_min =
        min(ti_gravity_end_min, data->ti_gravity_end_min);
    data->ti_gravity_end_max =
        max(ti_gravity_end_max, data->ti_gravity_end_max);
    data->ti_gravity_beg_max =
        max(ti_gravity_beg_max, data->ti_gravity_beg_max);
  }
  if (lock_unlock(&s->lock) != 0) error("Failed to unlock the space");
}

/**
 * @brief Collects the next time-step and rebuild flag.
 *
 * The next time-step is determined by making each super-cell recurse to
 * collect the minimal of ti_end and the number of updated particles.  When in
 * MPI mode this routines reduces these across all nodes and also collects the
 * forcerebuild flag -- this is so that we only use a single collective MPI
 * call per step for all these values.
 *
 * Note that the results are stored in e->collect_group1 struct not in the
 * engine fields, unless apply is true. These can be applied field-by-field
 * or all at once using collectgroup1_copy();
 *
 * @param e The #engine.
 * @param apply whether to apply the results to the engine or just keep in the
 *              group1 struct.
 */
void engine_collect_end_of_step(struct engine *e, int apply) {

  const ticks tic = getticks();
  const struct space *s = e->s;
  struct end_of_step_data data;
  data.updates = 0, data.g_updates = 0, data.s_updates = 0;
  data.ti_hydro_end_min = max_nr_timesteps, data.ti_hydro_end_max = 0,
  data.ti_hydro_beg_max = 0;
  data.ti_gravity_end_min = max_nr_timesteps, data.ti_gravity_end_max = 0,
  data.ti_gravity_beg_max = 0;
  data.e = e;

  /* Collect information from the local top-level cells */
  threadpool_map(&e->threadpool, engine_collect_end_of_step_mapper,
                 s->local_cells_top, s->nr_local_cells, sizeof(int), 0, &data);

  /* Store these in the temporary collection group. */
  collectgroup1_init(&e->collect_group1, data.updates, data.g_updates,
                     data.s_updates, data.ti_hydro_end_min,
                     data.ti_hydro_end_max, data.ti_hydro_beg_max,
                     data.ti_gravity_end_min, data.ti_gravity_end_max,
                     data.ti_gravity_beg_max, e->forcerebuild);

/* Aggregate collective data from the different nodes for this step. */
#ifdef WITH_MPI
  collectgroup1_reduce(&e->collect_group1);

#ifdef SWIFT_DEBUG_CHECKS
  {
    /* Check the above using the original MPI calls. */
    integertime_t in_i[2], out_i[2];
    in_i[0] = 0;
    in_i[1] = 0;
    out_i[0] = data.ti_hydro_end_min;
    out_i[1] = data.ti_gravity_end_min;
    if (MPI_Allreduce(out_i, in_i, 2, MPI_LONG_LONG_INT, MPI_MIN,
                      MPI_COMM_WORLD) != MPI_SUCCESS)
      error("Failed to aggregate ti_end_min.");
    if (in_i[0] != (long long)e->collect_group1.ti_hydro_end_min)
      error("Failed to get same ti_hydro_end_min, is %lld, should be %lld",
            in_i[0], e->collect_group1.ti_hydro_end_min);
    if (in_i[1] != (long long)e->collect_group1.ti_gravity_end_min)
      error("Failed to get same ti_gravity_end_min, is %lld, should be %lld",
            in_i[1], e->collect_group1.ti_gravity_end_min);

    long long in_ll[3], out_ll[3];
    out_ll[0] = data.updates;
    out_ll[1] = data.g_updates;
    out_ll[2] = data.s_updates;
    if (MPI_Allreduce(out_ll, in_ll, 3, MPI_LONG_LONG_INT, MPI_SUM,
                      MPI_COMM_WORLD) != MPI_SUCCESS)
      error("Failed to aggregate particle counts.");
    if (in_ll[0] != (long long)e->collect_group1.updates)
      error("Failed to get same updates, is %lld, should be %ld", in_ll[0],
            e->collect_group1.updates);
    if (in_ll[1] != (long long)e->collect_group1.g_updates)
      error("Failed to get same g_updates, is %lld, should be %ld", in_ll[1],
            e->collect_group1.g_updates);
    if (in_ll[2] != (long long)e->collect_group1.s_updates)
      error("Failed to get same s_updates, is %lld, should be %ld", in_ll[2],
            e->collect_group1.s_updates);

    int buff = 0;
    if (MPI_Allreduce(&e->forcerebuild, &buff, 1, MPI_INT, MPI_MAX,
                      MPI_COMM_WORLD) != MPI_SUCCESS)
      error("Failed to aggregate the rebuild flag across nodes.");
    if (!!buff != !!e->collect_group1.forcerebuild)
      error(
          "Failed to get same rebuild flag from all nodes, is %d,"
          "should be %d",
          buff, e->collect_group1.forcerebuild);
  }
#endif
#endif

  /* Apply to the engine, if requested. */
  if (apply) collectgroup1_apply(&e->collect_group1, e);

  if (e->verbose)
    message("took %.3f %s.", clocks_from_ticks(getticks() - tic),
            clocks_getunit());
}

/**
 * @brief Print the conserved quantities statistics to a log file
 *
 * @param e The #engine.
 */
void engine_print_stats(struct engine *e) {

  const ticks tic = getticks();

#ifdef SWIFT_DEBUG_CHECKS
  /* Check that all cells have been drifted to the current time.
   * That can include cells that have not
   * previously been active on this rank. */
  space_check_drift_point(e->s, e->ti_current,
                          e->policy & engine_policy_self_gravity);

  /* Be verbose about this */
  if (e->nodeID == 0) message("Saving statistics at t=%e.", e->time);
#else
  if (e->verbose) message("Saving statistics at t=%e.", e->time);
#endif

  e->save_stats = 0;

  struct statistics stats;
  stats_init(&stats);

  /* Collect the stats on this node */
  stats_collect(e->s, &stats);

/* Aggregate the data from the different nodes. */
#ifdef WITH_MPI
  struct statistics global_stats;
  stats_init(&global_stats);

  if (MPI_Reduce(&stats, &global_stats, 1, statistics_mpi_type,
                 statistics_mpi_reduce_op, 0, MPI_COMM_WORLD) != MPI_SUCCESS)
    error("Failed to aggregate stats.");
#else
  struct statistics global_stats = stats;
#endif

  /* Finalize operations */
  stats_finalize(&stats);

  /* Print info */
  if (e->nodeID == 0)
    stats_print_to_file(e->file_stats, &global_stats, e->time);

  if (e->verbose)
    message("took %.3f %s.", clocks_from_ticks(getticks() - tic),
            clocks_getunit());
}

/**
 * @brief Sets all the force, drift and kick tasks to be skipped.
 *
 * @param e The #engine to act on.
 */
void engine_skip_force_and_kick(struct engine *e) {

  struct task *tasks = e->sched.tasks;
  const int nr_tasks = e->sched.nr_tasks;

  for (int i = 0; i < nr_tasks; ++i) {

    struct task *t = &tasks[i];

    /* Skip everything that updates the particles */
    if (t->type == task_type_drift_part || t->type == task_type_drift_gpart ||
        t->type == task_type_kick1 || t->type == task_type_kick2 ||
        t->type == task_type_timestep ||
        t->type == task_type_timestep_limiter ||
        t->type == task_type_end_force || t->subtype == task_subtype_force ||
        t->subtype == task_subtype_limiter || t->subtype == task_subtype_grav ||
        t->type == task_type_grav_long_range ||
        t->type == task_type_grav_ghost_in ||
        t->type == task_type_grav_ghost_out ||
        t->type == task_type_grav_top_level || t->type == task_type_grav_down ||
        t->type == task_type_cooling || t->type == task_type_sourceterms)
      t->skip = 1;
  }

  /* Run through the cells and clear some flags. */
  space_map_cells_pre(e->s, 1, cell_clear_drift_flags, NULL);
  space_map_cells_pre(e->s, 1, cell_clear_limiter_flags, NULL);
}

/**
 * @brief Sets all the drift and first kick tasks to be skipped.
 *
 * @param e The #engine to act on.
 */
void engine_skip_drift(struct engine *e) {

  struct task *tasks = e->sched.tasks;
  const int nr_tasks = e->sched.nr_tasks;

  for (int i = 0; i < nr_tasks; ++i) {

    struct task *t = &tasks[i];

    /* Skip everything that moves the particles */
    if (t->type == task_type_drift_part || t->type == task_type_drift_gpart)
      t->skip = 1;
  }

  /* Run through the cells and clear some flags. */
  space_map_cells_pre(e->s, 1, cell_clear_drift_flags, NULL);
}

/**
 * @brief Launch the runners.
 *
 * @param e The #engine.
 */
void engine_launch(struct engine *e) {

  const ticks tic = getticks();

#ifdef SWIFT_DEBUG_CHECKS
  /* Re-set all the cell task counters to 0 */
  space_reset_task_counters(e->s);
#endif

  /* Prepare the scheduler. */
  atomic_inc(&e->sched.waiting);

  /* Cry havoc and let loose the dogs of war. */
  swift_barrier_wait(&e->run_barrier);

  /* Load the tasks. */
  scheduler_start(&e->sched);

  /* Remove the safeguard. */
  pthread_mutex_lock(&e->sched.sleep_mutex);
  atomic_dec(&e->sched.waiting);
  pthread_cond_broadcast(&e->sched.sleep_cond);
  pthread_mutex_unlock(&e->sched.sleep_mutex);

  /* Sit back and wait for the runners to come home. */
  swift_barrier_wait(&e->wait_barrier);

  if (e->verbose)
    message("took %.3f %s.", clocks_from_ticks(getticks() - tic),
            clocks_getunit());
}

/**
 * @brief Calls the 'first init' function on the particles of all types.
 *
 * @param e The #engine.
 */
void engine_first_init_particles(struct engine *e) {

  const ticks tic = getticks();

  /* Set the particles in a state where they are ready for a run */
  space_first_init_parts(e->s, e->chemistry, e->cooling_func);
  space_first_init_gparts(e->s, e->gravity_properties);
  space_first_init_sparts(e->s);

  if (e->verbose)
    message("took %.3f %s.", clocks_from_ticks(getticks() - tic),
            clocks_getunit());
}

/**
 * @brief Initialises the particles and set them in a state ready to move
 *forward in time.
 *
 * @param e The #engine
 * @param flag_entropy_ICs Did the 'Internal Energy' of the particles actually
 * contain entropy ?
 * @param clean_h_values Are we cleaning up the values of h before building
 * the tasks ?
 */
void engine_init_particles(struct engine *e, int flag_entropy_ICs,
                           int clean_h_values) {

  struct space *s = e->s;

  struct clocks_time time1, time2;
  clocks_gettime(&time1);

  /* Start by setting the particles in a good state */
  if (e->nodeID == 0) message("Setting particles to a valid state...");
  engine_first_init_particles(e);

  if (e->nodeID == 0) message("Computing initial gas densities.");

  /* Construct all cells and tasks to start everything */
  engine_rebuild(e, clean_h_values);

  /* No time integration. We just want the density and ghosts */
  engine_skip_force_and_kick(e);

  /* Print the number of active tasks ? */
  if (e->verbose) engine_print_task_counts(e);

  /* Init the particle data (by hand). */
  space_init_parts(s, e->verbose);
  space_init_gparts(s, e->verbose);

  /* Now, launch the calculation */
  TIMER_TIC;
  engine_launch(e);
  TIMER_TOC(timer_runners);

  /* Apply some conversions (e.g. internal energy -> entropy) */
  if (!flag_entropy_ICs) {

    if (e->nodeID == 0) message("Converting internal energy variable.");

    space_convert_quantities(e->s, e->verbose);

    /* Correct what we did (e.g. in PE-SPH, need to recompute rho_bar) */
    if (hydro_need_extra_init_loop) {
      engine_marktasks(e);
      engine_skip_force_and_kick(e);
      engine_launch(e);
    }
  }

#ifdef SWIFT_DEBUG_CHECKS
  /* Check that we have the correct total mass in the top-level multipoles */
  long long num_gpart_mpole = 0;
  if (e->policy & engine_policy_self_gravity) {
    for (int i = 0; i < e->s->nr_cells; ++i)
      num_gpart_mpole += e->s->cells_top[i].multipole->m_pole.num_gpart;
    if (num_gpart_mpole != e->total_nr_gparts)
      error(
          "Top-level multipoles don't contain the total number of gpart "
          "s->nr_gpart=%lld, "
          "m_poles=%lld",
          e->total_nr_gparts, num_gpart_mpole);
  }
#endif

  /* Now time to get ready for the first time-step */
  if (e->nodeID == 0) message("Running initial fake time-step.");

  /* Prepare all the tasks again for a new round */
  engine_marktasks(e);

  /* No drift this time */
  engine_skip_drift(e);

  /* Init the particle data (by hand). */
  space_init_parts(e->s, e->verbose);
  space_init_gparts(e->s, e->verbose);

  /* Print the number of active tasks ? */
  if (e->verbose) engine_print_task_counts(e);

#ifdef SWIFT_GRAVITY_FORCE_CHECKS
  /* Run the brute-force gravity calculation for some gparts */
  if (e->policy & engine_policy_self_gravity)
    gravity_exact_force_compute(e->s, e);
#endif

  if (e->nodeID == 0) scheduler_write_dependencies(&e->sched, e->verbose);

  /* Run the 0th time-step */
  TIMER_TIC2;
  engine_launch(e);
  TIMER_TOC2(timer_runners);

#ifdef SWIFT_GRAVITY_FORCE_CHECKS
  /* Check the accuracy of the gravity calculation */
  if (e->policy & engine_policy_self_gravity)
    gravity_exact_force_check(e->s, e, 1e-1);
#endif

#ifdef SWIFT_DEBUG_CHECKS
  /* Make sure all woken-up particles have been processed */
  space_check_limiter(e->s);
#endif

  /* Recover the (integer) end of the next time-step */
  engine_collect_end_of_step(e, 1);

  /* Check if any particles have the same position. This is not
   * allowed (/0) so we abort.*/
  if (s->nr_parts > 0) {

    /* Sorting should put the same positions next to each other... */
    int failed = 0;
    double *prev_x = s->parts[0].x;
    long long *prev_id = &s->parts[0].id;
    for (size_t k = 1; k < s->nr_parts; k++) {
      if (prev_x[0] == s->parts[k].x[0] && prev_x[1] == s->parts[k].x[1] &&
          prev_x[2] == s->parts[k].x[2]) {
        if (e->verbose)
          message("Two particles occupy location: %f %f %f id=%lld id=%lld",
                  prev_x[0], prev_x[1], prev_x[2], *prev_id, s->parts[k].id);
        failed++;
      }
      prev_x = s->parts[k].x;
      prev_id = &s->parts[k].id;
    }
    if (failed > 0)
      error(
          "Have %d particle pairs with the same locations.\n"
          "Cannot continue",
          failed);
  }

  /* Also check any gparts. This is not supposed to be fatal so only warn. */
  if (s->nr_gparts > 0) {
    int failed = 0;
    double *prev_x = s->gparts[0].x;
    for (size_t k = 1; k < s->nr_gparts; k++) {
      if (prev_x[0] == s->gparts[k].x[0] && prev_x[1] == s->gparts[k].x[1] &&
          prev_x[2] == s->gparts[k].x[2]) {
        if (e->verbose)
          message("Two gparts occupy location: %f %f %f / %f %f %f", prev_x[0],
                  prev_x[1], prev_x[2], s->gparts[k].x[0], s->gparts[k].x[1],
                  s->gparts[k].x[2]);
        failed++;
      }
      prev_x = s->gparts[k].x;
    }
    if (failed > 0)
      message(
          "WARNING: found %d gpart pairs at the same location. "
          "That is not optimal",
          failed);
  }

  /* Check the top-level cell h_max matches the particles as these can be
   * updated in the the ghost tasks (only a problem if the ICs estimates for h
   * are too small). Note this must be followed by a rebuild as sub-cells will
   * not be updated until that is done. */
  if (s->cells_top != NULL && s->nr_parts > 0) {
    for (int i = 0; i < s->nr_cells; i++) {
      struct cell *c = &s->cells_top[i];
      if (c->nodeID == engine_rank && c->count > 0) {
        float part_h_max = c->parts[0].h;
        for (int k = 1; k < c->count; k++) {
          if (c->parts[k].h > part_h_max) part_h_max = c->parts[k].h;
        }
        c->h_max = max(part_h_max, c->h_max);
      }
    }
  }

  clocks_gettime(&time2);

#ifdef SWIFT_DEBUG_CHECKS
  space_check_timesteps(e->s);
  part_verify_links(e->s->parts, e->s->gparts, e->s->sparts, e->s->nr_parts,
                    e->s->nr_gparts, e->s->nr_sparts, e->verbose);
#endif

  /* Ready to go */
  e->step = 0;
  e->forcerebuild = 1;
  e->wallclock_time = (float)clocks_diff(&time1, &time2);

  if (e->verbose) message("took %.3f %s.", e->wallclock_time, clocks_getunit());
}

/**
 * @brief Let the #engine loose to compute the forces.
 *
 * @param e The #engine.
 */
void engine_step(struct engine *e) {

  TIMER_TIC2;

  struct clocks_time time1, time2;
  clocks_gettime(&time1);

#ifdef SWIFT_DEBUG_TASKS
  e->tic_step = getticks();
#endif

  if (e->nodeID == 0) {

    /* Print some information to the screen */
    printf("  %6d %14e %14e %4d %4d %12zu %12zu %12zu %21.3f %6d\n", e->step,
           e->time, e->timeStep, e->min_active_bin, e->max_active_bin,
           e->updates, e->g_updates, e->s_updates, e->wallclock_time,
           e->step_props);
    fflush(stdout);

    fprintf(e->file_timesteps,
            "  %6d %14e %14e %4d %4d %12zu %12zu %12zu %21.3f %6d\n", e->step,
            e->time, e->timeStep, e->min_active_bin, e->max_active_bin,
            e->updates, e->g_updates, e->s_updates, e->wallclock_time,
            e->step_props);
    fflush(e->file_timesteps);
  }

  /* Move forward in time */
  e->ti_old = e->ti_current;
  e->ti_current = e->ti_end_min;
  e->max_active_bin = get_max_active_bin(e->ti_end_min);
  e->min_active_bin = get_min_active_bin(e->ti_current, e->ti_old);
  e->step += 1;
  e->time = e->ti_current * e->timeBase + e->timeBegin;
  e->timeOld = e->ti_old * e->timeBase + e->timeBegin;
  e->timeStep = (e->ti_current - e->ti_old) * e->timeBase;
  e->step_props = engine_step_prop_none;

  /* Prepare the tasks to be launched, rebuild or repartition if needed. */
  engine_prepare(e);

#ifdef WITH_MPI
  /* Repartition the space amongst the nodes? */
  engine_repartition_trigger(e);
#endif

  /* Are we drifting everything (a la Gadget/GIZMO) ? */
  if (e->policy & engine_policy_drift_all) engine_drift_all(e);

  /* Are we reconstructing the multipoles or drifting them ?*/
  if (e->policy & engine_policy_self_gravity) {

    if (e->policy & engine_policy_reconstruct_mpoles)
      engine_reconstruct_multipoles(e);
    else
      engine_drift_top_multipoles(e);
  }

  /* Print the number of active tasks ? */
  if (e->verbose) engine_print_task_counts(e);

/* Dump local cells and active particle counts. */
/* dumpCells("cells", 0, 0, 1, e->s, e->nodeID, e->step); */

#ifdef SWIFT_DEBUG_CHECKS
  /* Check that we have the correct total mass in the top-level multipoles */
  long long num_gpart_mpole = 0;
  if (e->policy & engine_policy_self_gravity) {
    for (int i = 0; i < e->s->nr_cells; ++i)
      num_gpart_mpole += e->s->cells_top[i].multipole->m_pole.num_gpart;
    if (num_gpart_mpole != e->total_nr_gparts)
      error(
          "Multipoles don't contain the total number of gpart mpoles=%lld "
          "ngparts=%lld",
          num_gpart_mpole, e->total_nr_gparts);
  }
#endif

#ifdef SWIFT_GRAVITY_FORCE_CHECKS
  /* Run the brute-force gravity calculation for some gparts */
  if (e->policy & engine_policy_self_gravity)
    gravity_exact_force_compute(e->s, e);
#endif

  /* Start all the tasks. */
  TIMER_TIC;
  engine_launch(e);
  TIMER_TOC(timer_runners);

#ifdef SWIFT_GRAVITY_FORCE_CHECKS
  /* Check the accuracy of the gravity calculation */
  if (e->policy & engine_policy_self_gravity)
    gravity_exact_force_check(e->s, e, 1e-1);
#endif

<<<<<<< HEAD
#ifdef SWIFT_DEBUG_CHECKS
  /* Make sure all woken-up particles have been processed */
  space_check_limiter(e->s);
#endif

  /* Let's trigger a rebuild every-so-often for good measure */
=======
  /* Let's trigger a non-SPH rebuild every-so-often for good measure */
>>>>>>> 00eb15b5
  if (!(e->policy & engine_policy_hydro) &&  // MATTHIEU improve this
      (e->policy & engine_policy_self_gravity) && e->step % 20 == 0)
    e->forcerebuild = 1;

  /* Collect the values of rebuild from all nodes and recover the (integer)
   * end of the next time-step. Do these together to reduce the collective MPI
   * calls per step, but some of the gathered information is not applied just
   * yet (in case we save a snapshot or drift). */
  engine_collect_end_of_step(e, 0);
  e->forcerebuild = e->collect_group1.forcerebuild;

  /* Save some statistics ? */
  if (e->time - e->timeLastStatistics >= e->deltaTimeStatistics)
    e->save_stats = 1;

  /* Do we want a snapshot? */
  if (e->ti_end_min >= e->ti_nextSnapshot && e->ti_nextSnapshot > 0)
    e->dump_snapshot = 1;

  /* Drift everybody (i.e. what has not yet been drifted) */
  /* to the current time */
  int drifted_all =
      (e->dump_snapshot || e->forcerebuild || e->forcerepart || e->save_stats);
  if (drifted_all) engine_drift_all(e);

  /* Write a snapshot ? */
  if (e->dump_snapshot) {

    /* Dump... */
    engine_dump_snapshot(e);

    /* ... and find the next output time */
    engine_compute_next_snapshot_time(e);

    /* Flag that we dumped a snapshot */
    e->step_props |= engine_step_prop_snapshot;
  }

  /* Save some  statistics */
  if (e->save_stats) {

    /* Dump */
    engine_print_stats(e);

    /* and move on */
    e->timeLastStatistics += e->deltaTimeStatistics;

    /* Flag that we dumped some statistics */
    e->step_props |= engine_step_prop_statistics;
  }

  /* Now apply all the collected time step updates and particle counts. */
  collectgroup1_apply(&e->collect_group1, e);

  TIMER_TOC2(timer_step);

  clocks_gettime(&time2);
  e->wallclock_time = (float)clocks_diff(&time1, &time2);

#ifdef SWIFT_DEBUG_TASKS
  /* Time in ticks at the end of this step. */
  e->toc_step = getticks();
#endif

  /* Final job is to create a restart file if needed. */
  engine_dump_restarts(e, drifted_all, e->restart_onexit && engine_is_done(e));
}

/**
 * @brief dump restart files if it is time to do so and dumps are enabled.
 *
 * @param e the engine.
 * @param drifted_all true if a drift_all has just been performed.
 * @param force force a dump, if dumping is enabled.
 */
void engine_dump_restarts(struct engine *e, int drifted_all, int force) {

  if (e->restart_dump) {
    ticks tic = getticks();

    /* Dump when the time has arrived, or we are told to. */
    int dump = ((tic > e->restart_next) || force);

#ifdef WITH_MPI
    /* Synchronize this action from rank 0 (ticks may differ between
     * machines). */
    MPI_Bcast(&dump, 1, MPI_INT, 0, MPI_COMM_WORLD);
#endif
    if (dump) {

      /* Drift all particles first (may have just been done). */
      if (!drifted_all) engine_drift_all(e);
      restart_write(e, e->restart_file);

      if (e->verbose)
        message("Dumping restart files took %.3f %s",
                clocks_from_ticks(getticks() - tic), clocks_getunit());

      /* Time after which next dump will occur. */
      e->restart_next += e->restart_dt;

      /* Flag that we dumped the restarts */
      e->step_props |= engine_step_prop_restarts;
    }
  }
}

/**
 * @brief Returns 1 if the simulation has reached its end point, 0 otherwise
 */
int engine_is_done(struct engine *e) {
  return !(e->ti_current < max_nr_timesteps);
}

/**
 * @brief Unskip all the tasks that act on active cells at this time.
 *
 * @param e The #engine.
 */
void engine_unskip(struct engine *e) {

  const ticks tic = getticks();

  /* Activate all the regular tasks */
  threadpool_map(&e->threadpool, runner_do_unskip_mapper, e->s->local_cells_top,
                 e->s->nr_local_cells, sizeof(int), 1, e);

  /* And the top level gravity FFT one when periodicity is on.*/
  if (e->s->periodic && (e->policy & engine_policy_self_gravity)) {

    /* Only if there are other tasks (i.e. something happens on this node) */
    if (e->sched.active_count > 0)
      scheduler_activate(&e->sched, e->s->grav_top_level);
  }

  if (e->verbose)
    message("took %.3f %s.", clocks_from_ticks(getticks() - tic),
            clocks_getunit());
}

/**
 * @brief Mapper function to drift *all* particle types and multipoles forward
 * in time.
 *
 * @param map_data An array of #cell%s.
 * @param num_elements Chunk size.
 * @param extra_data Pointer to an #engine.
 */
void engine_do_drift_all_mapper(void *map_data, int num_elements,
                                void *extra_data) {

  struct engine *e = (struct engine *)extra_data;
  struct cell *cells = (struct cell *)map_data;

  for (int ind = 0; ind < num_elements; ind++) {
    struct cell *c = &cells[ind];
    if (c != NULL && c->nodeID == e->nodeID) {
      /* Drift all the particles */
      cell_drift_part(c, e, 1);

      /* Drift all the g-particles */
      cell_drift_gpart(c, e, 1);
    }

    /* Drift the multipoles */
    if (e->policy & engine_policy_self_gravity) {
      cell_drift_all_multipoles(c, e);
    }
  }
}

/**
 * @brief Drift *all* particles and multipoles at all levels
 * forward to the current time.
 *
 * @param e The #engine.
 */
void engine_drift_all(struct engine *e) {

  const ticks tic = getticks();

#ifdef SWIFT_DEBUG_CHECKS
  if (e->nodeID == 0) message("Drifting all");
#endif

  threadpool_map(&e->threadpool, engine_do_drift_all_mapper, e->s->cells_top,
                 e->s->nr_cells, sizeof(struct cell), 0, e);

  /* Synchronize particle positions */
  space_synchronize_particle_positions(e->s);

#ifdef SWIFT_DEBUG_CHECKS
  /* Check that all cells have been drifted to the current time. */
  space_check_drift_point(e->s, e->ti_current,
                          e->policy & engine_policy_self_gravity);
  part_verify_links(e->s->parts, e->s->gparts, e->s->sparts, e->s->nr_parts,
                    e->s->nr_gparts, e->s->nr_sparts, e->verbose);
#endif

  if (e->verbose)
    message("took %.3f %s.", clocks_from_ticks(getticks() - tic),
            clocks_getunit());
}

/**
 * @brief Mapper function to drift *all* top-level multipoles forward in
 * time.
 *
 * @param map_data An array of #cell%s.
 * @param num_elements Chunk size.
 * @param extra_data Pointer to an #engine.
 */
void engine_do_drift_top_multipoles_mapper(void *map_data, int num_elements,
                                           void *extra_data) {

  struct engine *e = (struct engine *)extra_data;
  struct cell *cells = (struct cell *)map_data;

  for (int ind = 0; ind < num_elements; ind++) {
    struct cell *c = &cells[ind];
    if (c != NULL) {

      /* Drift the multipole at this level only */
      if (c->ti_old_multipole != e->ti_current) cell_drift_multipole(c, e);
    }
  }
}

/**
 * @brief Drift *all* top-level multipoles forward to the current time.
 *
 * @param e The #engine.
 */
void engine_drift_top_multipoles(struct engine *e) {

  const ticks tic = getticks();

  threadpool_map(&e->threadpool, engine_do_drift_top_multipoles_mapper,
                 e->s->cells_top, e->s->nr_cells, sizeof(struct cell), 0, e);

#ifdef SWIFT_DEBUG_CHECKS
  /* Check that all cells have been drifted to the current time. */
  space_check_top_multipoles_drift_point(e->s, e->ti_current);
#endif

  if (e->verbose)
    message("took %.3f %s.", clocks_from_ticks(getticks() - tic),
            clocks_getunit());
}

void engine_do_reconstruct_multipoles_mapper(void *map_data, int num_elements,
                                             void *extra_data) {

  struct engine *e = (struct engine *)extra_data;
  struct cell *cells = (struct cell *)map_data;

  for (int ind = 0; ind < num_elements; ind++) {
    struct cell *c = &cells[ind];
    if (c != NULL && c->nodeID == e->nodeID) {

      /* Construct the multipoles in this cell hierarchy */
      cell_make_multipoles(c, e->ti_current);
    }
  }
}

/**
 * @brief Reconstruct all the multipoles at all the levels in the tree.
 *
 * @param e The #engine.
 */
void engine_reconstruct_multipoles(struct engine *e) {

  const ticks tic = getticks();

  threadpool_map(&e->threadpool, engine_do_reconstruct_multipoles_mapper,
                 e->s->cells_top, e->s->nr_cells, sizeof(struct cell), 0, e);

  if (e->verbose)
    message("took %.3f %s.", clocks_from_ticks(getticks() - tic),
            clocks_getunit());
}

/**
 * @brief Create and fill the proxies.
 *
 * @param e The #engine.
 */
void engine_makeproxies(struct engine *e) {

#ifdef WITH_MPI
  const int nodeID = e->nodeID;
  const struct space *s = e->s;
  const int *cdim = s->cdim;
  const int periodic = s->periodic;

  /* Get some info about the physics */
  const double *dim = s->dim;
  const struct gravity_props *props = e->gravity_properties;
  const double theta_crit2 = props->theta_crit2;
  const int with_hydro = (e->policy & engine_policy_hydro);
  const int with_gravity = (e->policy & engine_policy_self_gravity);

  /* Handle on the cells and proxies */
  struct cell *cells = s->cells_top;
  struct proxy *proxies = e->proxies;

  /* Let's time this */
  const ticks tic = getticks();

  /* Prepare the proxies and the proxy index. */
  if (e->proxy_ind == NULL)
    if ((e->proxy_ind = (int *)malloc(sizeof(int) * e->nr_nodes)) == NULL)
      error("Failed to allocate proxy index.");
  for (int k = 0; k < e->nr_nodes; k++) e->proxy_ind[k] = -1;
  e->nr_proxies = 0;

  /* Compute how many cells away we need to walk */
  int delta = 1; /*hydro case */
  if (with_gravity) {
    const double distance = 2.5 * cells[0].width[0] / props->theta_crit;
    delta = (int)(distance / cells[0].width[0]) + 1;
  }

  /* Let's be verbose about this choice */
  if (e->verbose)
    message("Looking for proxies up to %d top-level cells away", delta);

  /* Loop over each cell in the space. */
  int ind[3];
  for (ind[0] = 0; ind[0] < cdim[0]; ind[0]++) {
    for (ind[1] = 0; ind[1] < cdim[1]; ind[1]++) {
      for (ind[2] = 0; ind[2] < cdim[2]; ind[2]++) {

        /* Get the cell ID. */
        const int cid = cell_getid(cdim, ind[0], ind[1], ind[2]);

        double CoM_i[3] = {0., 0., 0.};
        double r_max_i = 0.;

        if (with_gravity) {

          /* Get ci's multipole */
          const struct gravity_tensors *multi_i = cells[cid].multipole;
          CoM_i[0] = multi_i->CoM[0];
          CoM_i[1] = multi_i->CoM[1];
          CoM_i[2] = multi_i->CoM[2];
          r_max_i = multi_i->r_max;
        }

        /* Loop over all its neighbours (periodic). */
        for (int i = -delta; i <= delta; i++) {
          int ii = ind[0] + i;
          if (ii >= cdim[0])
            ii -= cdim[0];
          else if (ii < 0)
            ii += cdim[0];
          for (int j = -delta; j <= delta; j++) {
            int jj = ind[1] + j;
            if (jj >= cdim[1])
              jj -= cdim[1];
            else if (jj < 0)
              jj += cdim[1];
            for (int k = -delta; k <= delta; k++) {
              int kk = ind[2] + k;
              if (kk >= cdim[2])
                kk -= cdim[2];
              else if (kk < 0)
                kk += cdim[2];

              /* Get the cell ID. */
              const int cjd = cell_getid(cdim, ii, jj, kk);

              /* Early abort (same cell) */
              if (cid == cjd) continue;

              /* Early abort (both same node) */
              if (cells[cid].nodeID == nodeID && cells[cjd].nodeID == nodeID)
                continue;

              /* Early abort (both foreign node) */
              if (cells[cid].nodeID != nodeID && cells[cjd].nodeID != nodeID)
                continue;

              int proxy_type = 0;

              /* In the hydro case, only care about neighbours */
              if (with_hydro) {

                /* This is super-ugly but checks for direct neighbours */
                /* with periodic BC */
                if (((abs(ind[0] - ii) <= 1 ||
                      abs(ind[0] - ii - cdim[0]) <= 1 ||
                      abs(ind[0] - ii + cdim[0]) <= 1) &&
                     (abs(ind[1] - jj) <= 1 ||
                      abs(ind[1] - jj - cdim[1]) <= 1 ||
                      abs(ind[1] - jj + cdim[1]) <= 1) &&
                     (abs(ind[2] - kk) <= 1 ||
                      abs(ind[2] - kk - cdim[2]) <= 1 ||
                      abs(ind[2] - kk + cdim[2]) <= 1)))
                  proxy_type |= (int)proxy_cell_type_hydro;
              }

              /* In the gravity case, check distances using the MAC. */
              if (with_gravity) {

                /* Get cj's multipole */
                const struct gravity_tensors *multi_j = cells[cjd].multipole;
                const double CoM_j[3] = {multi_j->CoM[0], multi_j->CoM[1],
                                         multi_j->CoM[2]};
                const double r_max_j = multi_j->r_max;

                /* Let's compute the current distance between the cell pair*/
                double dx = CoM_i[0] - CoM_j[0];
                double dy = CoM_i[1] - CoM_j[1];
                double dz = CoM_i[2] - CoM_j[2];

                /* Apply BC */
                if (periodic) {
                  dx = nearest(dx, dim[0]);
                  dy = nearest(dy, dim[1]);
                  dz = nearest(dz, dim[2]);
                }
                const double r2 = dx * dx + dy * dy + dz * dz;

                /* Are we too close for M2L? */
                if (!gravity_M2L_accept(r_max_i, r_max_j, theta_crit2, r2))
                  proxy_type |= (int)proxy_cell_type_gravity;
              }

              /* Abort if not in range at all */
              if (proxy_type == proxy_cell_type_none) continue;

              /* Add to proxies? */
              if (cells[cid].nodeID == nodeID && cells[cjd].nodeID != nodeID) {

                /* Do we already have a relationship with this node? */
                int pid = e->proxy_ind[cells[cjd].nodeID];
                if (pid < 0) {
                  if (e->nr_proxies == engine_maxproxies)
                    error("Maximum number of proxies exceeded.");

                  /* Ok, start a new proxy for this pair of nodes */
                  proxy_init(&proxies[e->nr_proxies], e->nodeID,
                             cells[cjd].nodeID);

                  /* Store the information */
                  e->proxy_ind[cells[cjd].nodeID] = e->nr_proxies;
                  pid = e->nr_proxies;
                  e->nr_proxies += 1;
                }

                /* Add the cell to the proxy */
                proxy_addcell_in(&proxies[pid], &cells[cjd], proxy_type);
                proxy_addcell_out(&proxies[pid], &cells[cid], proxy_type);

                /* Store info about where to send the cell */
                cells[cid].sendto |= (1ULL << pid);
              }

              /* Same for the symmetric case? */
              if (cells[cjd].nodeID == nodeID && cells[cid].nodeID != nodeID) {

                /* Do we already have a relationship with this node? */
                int pid = e->proxy_ind[cells[cid].nodeID];
                if (pid < 0) {
                  if (e->nr_proxies == engine_maxproxies)
                    error("Maximum number of proxies exceeded.");

                  /* Ok, start a new proxy for this pair of nodes */
                  proxy_init(&proxies[e->nr_proxies], e->nodeID,
                             cells[cid].nodeID);

                  /* Store the information */
                  e->proxy_ind[cells[cid].nodeID] = e->nr_proxies;
                  pid = e->nr_proxies;
                  e->nr_proxies += 1;
                }

                /* Add the cell to the proxy */
                proxy_addcell_in(&proxies[pid], &cells[cid], proxy_type);
                proxy_addcell_out(&proxies[pid], &cells[cjd], proxy_type);

                /* Store info about where to send the cell */
                cells[cjd].sendto |= (1ULL << pid);
              }
            }
          }
        }
      }
    }
  }

  /* Be clear about the time */
  if (e->verbose)
    message("took %.3f %s.", clocks_from_ticks(getticks() - tic),
            clocks_getunit());
#else
  error("SWIFT was not compiled with MPI support.");
#endif
}

/**
 * @brief Split the underlying space into regions and assign to separate nodes.
 *
 * @param e The #engine.
 * @param initial_partition structure defining the cell partition technique
 */
void engine_split(struct engine *e, struct partition *initial_partition) {

#ifdef WITH_MPI
  struct space *s = e->s;

  /* Do the initial partition of the cells. */
  partition_initial_partition(initial_partition, e->nodeID, e->nr_nodes, s);

  /* Make the proxies. */
  engine_makeproxies(e);

  /* Re-allocate the local parts. */
  if (e->verbose)
    message("Re-allocating parts array from %zu to %zu.", s->size_parts,
            (size_t)(s->nr_parts * 1.2));
  s->size_parts = s->nr_parts * 1.2;
  struct part *parts_new = NULL;
  struct xpart *xparts_new = NULL;
  if (posix_memalign((void **)&parts_new, part_align,
                     sizeof(struct part) * s->size_parts) != 0 ||
      posix_memalign((void **)&xparts_new, xpart_align,
                     sizeof(struct xpart) * s->size_parts) != 0)
    error("Failed to allocate new part data.");
  if (s->nr_parts > 0) {
    memcpy(parts_new, s->parts, sizeof(struct part) * s->nr_parts);
    memcpy(xparts_new, s->xparts, sizeof(struct xpart) * s->nr_parts);
  }
  free(s->parts);
  free(s->xparts);
  s->parts = parts_new;
  s->xparts = xparts_new;

  /* Re-link the gparts to their parts. */
  if (s->nr_parts > 0 && s->nr_gparts > 0)
    part_relink_gparts_to_parts(s->parts, s->nr_parts, 0);

  /* Re-allocate the local sparts. */
  if (e->verbose)
    message("Re-allocating sparts array from %zu to %zu.", s->size_sparts,
            (size_t)(s->nr_sparts * 1.2));
  s->size_sparts = s->nr_sparts * 1.2;
  struct spart *sparts_new = NULL;
  if (posix_memalign((void **)&sparts_new, spart_align,
                     sizeof(struct spart) * s->size_sparts) != 0)
    error("Failed to allocate new spart data.");
  if (s->nr_sparts > 0)
    memcpy(sparts_new, s->sparts, sizeof(struct spart) * s->nr_sparts);
  free(s->sparts);
  s->sparts = sparts_new;

  /* Re-link the gparts to their sparts. */
  if (s->nr_sparts > 0 && s->nr_gparts > 0)
    part_relink_gparts_to_sparts(s->sparts, s->nr_sparts, 0);

  /* Re-allocate the local gparts. */
  if (e->verbose)
    message("Re-allocating gparts array from %zu to %zu.", s->size_gparts,
            (size_t)(s->nr_gparts * 1.2));
  s->size_gparts = s->nr_gparts * 1.2;
  struct gpart *gparts_new = NULL;
  if (posix_memalign((void **)&gparts_new, gpart_align,
                     sizeof(struct gpart) * s->size_gparts) != 0)
    error("Failed to allocate new gpart data.");
  if (s->nr_gparts > 0)
    memcpy(gparts_new, s->gparts, sizeof(struct gpart) * s->nr_gparts);
  free(s->gparts);
  s->gparts = gparts_new;

  /* Re-link the parts. */
  if (s->nr_parts > 0 && s->nr_gparts > 0)
    part_relink_parts_to_gparts(s->gparts, s->nr_gparts, s->parts);

  /* Re-link the sparts. */
  if (s->nr_sparts > 0 && s->nr_gparts > 0)
    part_relink_sparts_to_gparts(s->gparts, s->nr_gparts, s->sparts);

#ifdef SWIFT_DEBUG_CHECKS

  /* Verify that the links are correct */
  part_verify_links(s->parts, s->gparts, s->sparts, s->nr_parts, s->nr_gparts,
                    s->nr_sparts, e->verbose);
#endif

#else
  error("SWIFT was not compiled with MPI support.");
#endif
}

/**
 * @brief Writes a snapshot with the current state of the engine
 *
 * @param e The #engine.
 */
void engine_dump_snapshot(struct engine *e) {

  struct clocks_time time1, time2;
  clocks_gettime(&time1);

#ifdef SWIFT_DEBUG_CHECKS
  /* Check that all cells have been drifted to the current time.
   * That can include cells that have not
   * previously been active on this rank. */
  space_check_drift_point(e->s, e->ti_current,
                          e->policy & engine_policy_self_gravity);

  /* Be verbose about this */
  if (e->nodeID == 0) message("writing snapshot at t=%e.", e->time);
#else
  if (e->verbose) message("writing snapshot at t=%e.", e->time);
#endif

/* Dump... */
#if defined(WITH_MPI)
#if defined(HAVE_PARALLEL_HDF5)
  write_output_parallel(e, e->snapshotBaseName, e->internal_units,
                        e->snapshotUnits, e->nodeID, e->nr_nodes,
                        MPI_COMM_WORLD, MPI_INFO_NULL);
#else
  write_output_serial(e, e->snapshotBaseName, e->internal_units,
                      e->snapshotUnits, e->nodeID, e->nr_nodes, MPI_COMM_WORLD,
                      MPI_INFO_NULL);
#endif
#else
  write_output_single(e, e->snapshotBaseName, e->internal_units,
                      e->snapshotUnits);
#endif

  e->dump_snapshot = 0;

  clocks_gettime(&time2);
  if (e->verbose)
    message("writing particle properties took %.3f %s.",
            (float)clocks_diff(&time1, &time2), clocks_getunit());
}

#ifdef HAVE_SETAFFINITY
/**
 * @brief Returns the initial affinity the main thread is using.
 */
static cpu_set_t *engine_entry_affinity() {

  static int use_entry_affinity = 0;
  static cpu_set_t entry_affinity;

  if (!use_entry_affinity) {
    pthread_t engine = pthread_self();
    pthread_getaffinity_np(engine, sizeof(entry_affinity), &entry_affinity);
    use_entry_affinity = 1;
  }

  return &entry_affinity;
}
#endif

/**
 * @brief  Ensure the NUMA node on which we initialise (first touch) everything
 * doesn't change before engine_init allocates NUMA-local workers.
 */
void engine_pin() {

#ifdef HAVE_SETAFFINITY
  cpu_set_t *entry_affinity = engine_entry_affinity();
  int pin;
  for (pin = 0; pin < CPU_SETSIZE && !CPU_ISSET(pin, entry_affinity); ++pin)
    ;

  cpu_set_t affinity;
  CPU_ZERO(&affinity);
  CPU_SET(pin, &affinity);
  if (sched_setaffinity(0, sizeof(affinity), &affinity) != 0) {
    error("failed to set engine's affinity");
  }
#else
  error("SWIFT was not compiled with support for pinning.");
#endif
}

/**
 * @brief Unpins the main thread.
 */
void engine_unpin() {
#ifdef HAVE_SETAFFINITY
  pthread_t main_thread = pthread_self();
  cpu_set_t *entry_affinity = engine_entry_affinity();
  pthread_setaffinity_np(main_thread, sizeof(*entry_affinity), entry_affinity);
#else
  error("SWIFT was not compiled with support for pinning.");
#endif
}

/**
 * @brief init an engine struct with the necessary properties for the
 *        simulation.
 *
 * Note do not use when restarting. Engine initialisation
 * is completed by a call to engine_config().
 *
 * @param e The #engine.
 * @param s The #space in which this #runner will run.
 * @param params The parsed parameter file.
 * @param Ngas total number of gas particles in the simulation.
 * @param Ndm total number of gravity particles in the simulation.
 * @param policy The queuing policy to use.
 * @param verbose Is this #engine talkative ?
 * @param reparttype What type of repartition algorithm are we using ?
 * @param internal_units The system of units used internally.
 * @param physical_constants The #phys_const used for this run.
 * @param hydro The #hydro_props used for this run.
 * @param gravity The #gravity_props used for this run.
 * @param potential The properties of the external potential.
 * @param cooling_func The properties of the cooling function.
 * @param chemistry The chemistry information.
 * @param sourceterms The properties of the source terms function.
 */
void engine_init(
    struct engine *e, struct space *s, const struct swift_params *params,
    long long Ngas, long long Ndm, int policy, int verbose,
    struct repartition *reparttype, const struct unit_system *internal_units,
    const struct phys_const *physical_constants,
    const struct hydro_props *hydro, const struct gravity_props *gravity,
    const struct external_potential *potential,
    const struct cooling_function_data *cooling_func,
    const struct chemistry_data *chemistry, struct sourceterms *sourceterms) {

  /* Clean-up everything */
  bzero(e, sizeof(struct engine));

  /* Store the all values in the fields of the engine. */
  e->s = s;
  e->policy = policy;
  e->step = 0;
  e->total_nr_parts = Ngas;
  e->total_nr_gparts = Ndm;
  e->proxy_ind = NULL;
  e->nr_proxies = 0;
  e->reparttype = reparttype;
  e->timeBegin = parser_get_param_double(params, "TimeIntegration:time_begin");
  e->timeEnd = parser_get_param_double(params, "TimeIntegration:time_end");
  e->timeOld = e->timeBegin;
  e->time = e->timeBegin;
  e->ti_old = 0;
  e->ti_current = 0;
  e->max_active_bin = num_time_bins;
  e->min_active_bin = 1;
  e->timeStep = 0.;
  e->timeBase = 0.;
  e->timeBase_inv = 0.;
  e->internal_units = internal_units;
  e->timeFirstSnapshot =
      parser_get_param_double(params, "Snapshots:time_first");
  e->deltaTimeSnapshot =
      parser_get_param_double(params, "Snapshots:delta_time");
  e->ti_nextSnapshot = 0;
  parser_get_param_string(params, "Snapshots:basename", e->snapshotBaseName);
  e->snapshotCompression =
      parser_get_opt_param_int(params, "Snapshots:compression", 0);
  e->snapshotUnits = malloc(sizeof(struct unit_system));
  units_init_default(e->snapshotUnits, params, "Snapshots", internal_units);
  e->snapshotOutputCount = 0;
  e->dt_min = parser_get_param_double(params, "TimeIntegration:dt_min");
  e->dt_max = parser_get_param_double(params, "TimeIntegration:dt_max");
  e->deltaTimeStatistics =
      parser_get_param_double(params, "Statistics:delta_time");
  e->timeLastStatistics = 0;
  e->verbose = verbose;
  e->count_step = 0;
  e->wallclock_time = 0.f;
  e->physical_constants = physical_constants;
  e->hydro_properties = hydro;
  e->gravity_properties = gravity;
  e->external_potential = potential;
  e->cooling_func = cooling_func;
  e->chemistry = chemistry;
  e->sourceterms = sourceterms;
  e->parameter_file = params;
#ifdef WITH_MPI
  e->cputime_last_step = 0;
  e->last_repartition = 0;
#endif

  /* Make the space link back to the engine. */
  s->e = e;

  /* Setup the timestep */
  e->timeBase = (e->timeEnd - e->timeBegin) / max_nr_timesteps;
  e->timeBase_inv = 1.0 / e->timeBase;
  e->ti_current = 0;
}

/**
 * @brief configure an engine with the given number of threads, queues
 *        and core affinity. Also initialises the scheduler and opens various
 *        output files, computes the next timestep and initialises the
 *        threadpool.
 *
 * Assumes the engine is correctly initialised i.e. is restored from a restart
 * file or has been setup by engine_init(). When restarting any output log
 * files are positioned so that further output is appended. Note that
 * parameters are not read from the engine, just the parameter file, this
 * allows values derived in this function to be changed between runs.
 * When not restarting params should be the same as given to engine_init().
 *
 * @param restart true when restarting the application.
 * @param e The #engine.
 * @param params The parsed parameter file.
 * @param nr_nodes The number of MPI ranks.
 * @param nodeID The MPI rank of this node.
 * @param nr_threads The number of threads per MPI rank.
 * @param with_aff use processor affinity, if supported.
 * @param verbose Is this #engine talkative ?
 * @param restart_file The name of our restart file.
 */
void engine_config(int restart, struct engine *e,
                   const struct swift_params *params, int nr_nodes, int nodeID,
                   int nr_threads, int with_aff, int verbose,
                   const char *restart_file) {

  /* Store the values and initialise global fields. */
  e->nodeID = nodeID;
  e->nr_threads = nr_threads;
  e->nr_nodes = nr_nodes;
  e->proxy_ind = NULL;
  e->nr_proxies = 0;
  e->forcerebuild = 1;
  e->forcerepart = 0;
  e->dump_snapshot = 0;
  e->save_stats = 0;
  e->step_props = engine_step_prop_none;
  e->links = NULL;
  e->nr_links = 0;
  e->file_stats = NULL;
  e->file_timesteps = NULL;
  e->verbose = verbose;
  e->wallclock_time = 0.f;
  e->restart_dump = 0;
  e->restart_file = restart_file;
  e->restart_next = 0;
  e->restart_dt = 0;
  engine_rank = nodeID;

  /* Get the number of queues */
  int nr_queues =
      parser_get_opt_param_int(params, "Scheduler:nr_queues", nr_threads);
  if (nr_queues <= 0) nr_queues = e->nr_threads;
  if (nr_queues != nr_threads)
    message("Number of task queues set to %d", nr_queues);
  e->s->nr_queues = nr_queues;

/* Deal with affinity. For now, just figure out the number of cores. */
#if defined(HAVE_SETAFFINITY)
  const int nr_cores = sysconf(_SC_NPROCESSORS_ONLN);
  cpu_set_t *entry_affinity = engine_entry_affinity();
  const int nr_affinity_cores = CPU_COUNT(entry_affinity);

  if (nr_cores > CPU_SETSIZE) /* Unlikely, except on e.g. SGI UV. */
    error("must allocate dynamic cpu_set_t (too many cores per node)");

  char *buf = malloc((nr_cores + 1) * sizeof(char));
  buf[nr_cores] = '\0';
  for (int j = 0; j < nr_cores; ++j) {
    /* Reversed bit order from convention, but same as e.g. Intel MPI's
     * I_MPI_PIN_DOMAIN explicit mask: left-to-right, LSB-to-MSB. */
    buf[j] = CPU_ISSET(j, entry_affinity) ? '1' : '0';
  }

  if (verbose && with_aff) message("Affinity at entry: %s", buf);

  int *cpuid = NULL;
  cpu_set_t cpuset;

  if (with_aff) {

    cpuid = malloc(nr_affinity_cores * sizeof(int));

    int skip = 0;
    for (int k = 0; k < nr_affinity_cores; k++) {
      int c;
      for (c = skip; c < CPU_SETSIZE && !CPU_ISSET(c, entry_affinity); ++c)
        ;
      cpuid[k] = c;
      skip = c + 1;
    }

#if defined(HAVE_LIBNUMA) && defined(_GNU_SOURCE)
    if ((e->policy & engine_policy_cputight) != engine_policy_cputight) {

      if (numa_available() >= 0) {
        if (nodeID == 0) message("prefer NUMA-distant CPUs");

        /* Get list of numa nodes of all available cores. */
        int *nodes = malloc(nr_affinity_cores * sizeof(int));
        int nnodes = 0;
        for (int i = 0; i < nr_affinity_cores; i++) {
          nodes[i] = numa_node_of_cpu(cpuid[i]);
          if (nodes[i] > nnodes) nnodes = nodes[i];
        }
        nnodes += 1;

        /* Count cores per node. */
        int *core_counts = malloc(nnodes * sizeof(int));
        for (int i = 0; i < nr_affinity_cores; i++) {
          core_counts[nodes[i]] = 0;
        }
        for (int i = 0; i < nr_affinity_cores; i++) {
          core_counts[nodes[i]] += 1;
        }

        /* Index cores within each node. */
        int *core_indices = malloc(nr_affinity_cores * sizeof(int));
        for (int i = nr_affinity_cores - 1; i >= 0; i--) {
          core_indices[i] = core_counts[nodes[i]];
          core_counts[nodes[i]] -= 1;
        }

        /* Now sort so that we pick adjacent cpuids from different nodes
         * by sorting internal node core indices. */
        int done = 0;
        while (!done) {
          done = 1;
          for (int i = 1; i < nr_affinity_cores; i++) {
            if (core_indices[i] < core_indices[i - 1]) {
              int t = cpuid[i - 1];
              cpuid[i - 1] = cpuid[i];
              cpuid[i] = t;

              t = core_indices[i - 1];
              core_indices[i - 1] = core_indices[i];
              core_indices[i] = t;
              done = 0;
            }
          }
        }

        free(nodes);
        free(core_counts);
        free(core_indices);
      }
    }
#endif
  } else {
    if (nodeID == 0) message("no processor affinity used");

  } /* with_aff */

  /* Avoid (unexpected) interference between engine and runner threads. We can
   * do this once we've made at least one call to engine_entry_affinity and
   * maybe numa_node_of_cpu(sched_getcpu()), even if the engine isn't already
   * pinned. */
  if (with_aff) engine_unpin();
#endif

  if (with_aff && nodeID == 0) {
#ifdef HAVE_SETAFFINITY
#ifdef WITH_MPI
    printf("[%04i] %s engine_init: cpu map is [ ", nodeID,
           clocks_get_timesincestart());
#else
    printf("%s engine_init: cpu map is [ ", clocks_get_timesincestart());
#endif
    for (int i = 0; i < nr_affinity_cores; i++) printf("%i ", cpuid[i]);
    printf("].\n");
#endif
  }

  /* Are we doing stuff in parallel? */
  if (nr_nodes > 1) {
#ifndef WITH_MPI
    error("SWIFT was not compiled with MPI support.");
#else
    e->policy |= engine_policy_mpi;
    if ((e->proxies = (struct proxy *)malloc(sizeof(struct proxy) *
                                             engine_maxproxies)) == NULL)
      error("Failed to allocate memory for proxies.");
    bzero(e->proxies, sizeof(struct proxy) * engine_maxproxies);
    e->nr_proxies = 0;
#endif
  }

  /* Open some files */
  if (e->nodeID == 0) {

    /* When restarting append to these files. */
    char *mode;
    if (restart)
      mode = "a";
    else
      mode = "w";

    char energyfileName[200] = "";
    parser_get_opt_param_string(params, "Statistics:energy_file_name",
                                energyfileName,
                                engine_default_energy_file_name);
    sprintf(energyfileName + strlen(energyfileName), ".txt");
    e->file_stats = fopen(energyfileName, mode);

    if (!restart) {
      fprintf(
          e->file_stats,
          "#%14s %14s %14s %14s %14s %14s %14s %14s %14s %14s %14s %14s %14s "
          "%14s %14s %14s %14s %14s %14s\n",
          "Time", "Mass", "E_tot", "E_kin", "E_int", "E_pot", "E_pot_self",
          "E_pot_ext", "E_radcool", "Entropy", "p_x", "p_y", "p_z", "ang_x",
          "ang_y", "ang_z", "com_x", "com_y", "com_z");
      fflush(e->file_stats);
    }

    char timestepsfileName[200] = "";
    parser_get_opt_param_string(params, "Statistics:timestep_file_name",
                                timestepsfileName,
                                engine_default_timesteps_file_name);

    sprintf(timestepsfileName + strlen(timestepsfileName), "_%d.txt",
            nr_nodes * nr_threads);
<<<<<<< HEAD
    e->file_timesteps = fopen(timestepsfileName, "w");
    fprintf(e->file_timesteps,
            "# Host: %s\n# Branch: %s\n# Revision: %s\n# Compiler: %s, "
            "Version: %s \n# "
            "Number of threads: %d\n# Number of MPI ranks: %d\n# Hydrodynamic "
            "scheme: %s\n# Hydrodynamic kernel: %s\n# No. of neighbours: %.2f "
            "+/- %.4f\n# Eta: %f\n# Config: %s\n# CFLAGS: %s\n",
            hostname(), git_branch(), git_revision(), compiler_name(),
            compiler_version(), e->nr_threads, e->nr_nodes, SPH_IMPLEMENTATION,
            kernel_name, e->hydro_properties->target_neighbours,
            e->hydro_properties->delta_neighbours,
            e->hydro_properties->eta_neighbours, configuration_options(),
            compilation_cflags());

    fprintf(e->file_timesteps,
            "# Step Properties: Rebuild=%d, Redistribute=%d, Repartition=%d, "
            "Statistics=%d, Snapshot=%d\n",
            engine_step_prop_rebuild, engine_step_prop_redistribute,
            engine_step_prop_repartition, engine_step_prop_statistics,
            engine_step_prop_snapshot);

    fprintf(e->file_timesteps,
            "# %6s %14s %14s %9s %12s %12s %12s %16s [%s] %6s\n", "Step",
            "Time", "Time-step", "Time-bins", "Updates", "g-Updates",
            "s-Updates", "Wall-clock time", clocks_getunit(), "Props");
    fflush(e->file_timesteps);
=======
    e->file_timesteps = fopen(timestepsfileName, mode);

    if (!restart) {
      fprintf(
          e->file_timesteps,
          "# Host: %s\n# Branch: %s\n# Revision: %s\n# Compiler: %s, "
          "Version: %s \n# "
          "Number of threads: %d\n# Number of MPI ranks: %d\n# Hydrodynamic "
          "scheme: %s\n# Hydrodynamic kernel: %s\n# No. of neighbours: %.2f "
          "+/- %.4f\n# Eta: %f\n",
          hostname(), git_branch(), git_revision(), compiler_name(),
          compiler_version(), e->nr_threads, e->nr_nodes, SPH_IMPLEMENTATION,
          kernel_name, e->hydro_properties->target_neighbours,
          e->hydro_properties->delta_neighbours,
          e->hydro_properties->eta_neighbours);

      fprintf(e->file_timesteps,
              "# Step Properties: Rebuild=%d, Redistribute=%d, Repartition=%d, "
              "Statistics=%d, Snapshot=%d, Restarts=%d\n",
              engine_step_prop_rebuild, engine_step_prop_redistribute,
              engine_step_prop_repartition, engine_step_prop_statistics,
              engine_step_prop_snapshot, engine_step_prop_restarts);

      fprintf(e->file_timesteps,
              "# %6s %14s %14s %12s %12s %12s %16s [%s] %6s\n", "Step", "Time",
              "Time-step", "Updates", "g-Updates", "s-Updates",
              "Wall-clock time", clocks_getunit(), "Props");
      fflush(e->file_timesteps);
    }
>>>>>>> 00eb15b5
  }

  /* Print policy */
  engine_print_policy(e);

  /* Print information about the hydro scheme */
  if (e->policy & engine_policy_hydro)
    if (e->nodeID == 0) hydro_props_print(e->hydro_properties);

  /* Print information about the gravity scheme */
  if (e->policy & engine_policy_self_gravity)
    if (e->nodeID == 0) gravity_props_print(e->gravity_properties);

  /* Check we have sensible time bounds */
  if (e->timeBegin >= e->timeEnd)
    error(
        "Final simulation time (t_end = %e) must be larger than the start time "
        "(t_beg = %e)",
        e->timeEnd, e->timeBegin);

  /* Check we have sensible time-step values */
  if (e->dt_min > e->dt_max)
    error(
        "Minimal time-step size (%e) must be smaller than maximal time-step "
        "size (%e)",
        e->dt_min, e->dt_max);

  /* Deal with timestep */
  if (!restart) {
    e->timeBase = (e->timeEnd - e->timeBegin) / max_nr_timesteps;
    e->timeBase_inv = 1.0 / e->timeBase;
    e->ti_current = 0;
  }

  /* Info about time-steps */
  if (e->nodeID == 0) {
    message("Absolute minimal timestep size: %e", e->timeBase);

    float dt_min = e->timeEnd - e->timeBegin;
    while (dt_min > e->dt_min) dt_min /= 2.f;

    message("Minimal timestep size (on time-line): %e", dt_min);

    float dt_max = e->timeEnd - e->timeBegin;
    while (dt_max > e->dt_max) dt_max /= 2.f;

    message("Maximal timestep size (on time-line): %e", dt_max);
  }

  if (e->dt_min < e->timeBase && e->nodeID == 0)
    error(
        "Minimal time-step size smaller than the absolute possible minimum "
        "dt=%e",
        e->timeBase);

  if (e->dt_max > (e->timeEnd - e->timeBegin) && e->nodeID == 0)
    error("Maximal time-step size larger than the simulation run time t=%e",
          e->timeEnd - e->timeBegin);

  /* Deal with outputs */
  if (e->deltaTimeSnapshot < 0.)
    error("Time between snapshots (%e) must be positive.",
          e->deltaTimeSnapshot);

  if (e->timeFirstSnapshot < e->timeBegin)
    error(
        "Time of first snapshot (%e) must be after the simulation start t=%e.",
        e->timeFirstSnapshot, e->timeBegin);

  /* Find the time of the first output */
  engine_compute_next_snapshot_time(e);

  /* Whether restarts are enabled. Yes by default. Can be changed on restart. */
  e->restart_dump = parser_get_opt_param_int(params, "Restarts:enable", 1);

  /* Whether restarts should be dumped on exit. Not by default. Can be changed
   * on restart. */
  e->restart_onexit = parser_get_opt_param_int(params, "Restarts:onexit", 0);

  /* Hours between restart dumps. Can be changed on restart. */
  float dhours =
      parser_get_opt_param_float(params, "Restarts:delta_hours", 6.0);
  if (e->nodeID == 0) {
    if (e->restart_dump)
      message("Restarts will be dumped every %f hours", dhours);
    else
      message("WARNING: restarts will not be dumped");

    if (e->verbose && e->restart_onexit)
      message("Restarts will be dumped after the final step");
  }

  /* Internally we use ticks, so convert into a delta ticks. Assumes we can
   * convert from ticks into milliseconds. */
  e->restart_dt = clocks_to_ticks(dhours * 60.0 * 60.0 * 1000.0);

  /* The first dump will happen no sooner than restart_dt ticks in the
   * future. */
  e->restart_next = getticks() + e->restart_dt;

/* Construct types for MPI communications */
#ifdef WITH_MPI
  part_create_mpi_types();
  stats_create_MPI_type();
#endif

  /* Initialise the collection group. */
  collectgroup_init();

  /* Initialize the threadpool. */
  threadpool_init(&e->threadpool, e->nr_threads);

  /* First of all, init the barrier and lock it. */
  if (swift_barrier_init(&e->wait_barrier, NULL, e->nr_threads + 1) != 0 ||
      swift_barrier_init(&e->run_barrier, NULL, e->nr_threads + 1) != 0)
    error("Failed to initialize barrier.");

  /* Expected average for tasks per cell. If set to zero we use a heuristic
   * guess based on the numbers of cells and how many tasks per cell we expect.
   * On restart this number cannot be estimated (no cells yet), so we recover
   * from the end of the dumped run. Can be changed on restart.
   */
  e->tasks_per_cell =
      parser_get_opt_param_int(params, "Scheduler:tasks_per_cell", 0);
  int maxtasks = 0;
  if (restart)
    maxtasks = e->restart_max_tasks;
  else
    maxtasks = engine_estimate_nr_tasks(e);

  /* Init the scheduler. */
  scheduler_init(&e->sched, e->s, maxtasks, nr_queues,
                 (e->policy & scheduler_flag_steal), e->nodeID, &e->threadpool);

  /* Maximum size of MPI task messages, in KB, that should not be buffered,
   * that is sent using MPI_Issend, not MPI_Isend. 4Mb by default. Can be
   * changed on restart.
   */
  e->sched.mpi_message_limit =
      parser_get_opt_param_int(params, "Scheduler:mpi_message_limit", 4) * 1024;

  /* Allocate and init the threads. */
  if (posix_memalign((void **)&e->runners, SWIFT_CACHE_ALIGNMENT,
                     e->nr_threads * sizeof(struct runner)) != 0)
    error("Failed to allocate threads array.");
  for (int k = 0; k < e->nr_threads; k++) {
    e->runners[k].id = k;
    e->runners[k].e = e;
    if (pthread_create(&e->runners[k].thread, NULL, &runner_main,
                       &e->runners[k]) != 0)
      error("Failed to create runner thread.");

    /* Try to pin the runner to a given core */
    if (with_aff &&
        (e->policy & engine_policy_setaffinity) == engine_policy_setaffinity) {
#if defined(HAVE_SETAFFINITY)

      /* Set a reasonable queue ID. */
      int coreid = k % nr_affinity_cores;
      e->runners[k].cpuid = cpuid[coreid];

      if (nr_queues < e->nr_threads)
        e->runners[k].qid = cpuid[coreid] * nr_queues / nr_affinity_cores;
      else
        e->runners[k].qid = k;

      /* Set the cpu mask to zero | e->id. */
      CPU_ZERO(&cpuset);
      CPU_SET(cpuid[coreid], &cpuset);

      /* Apply this mask to the runner's pthread. */
      if (pthread_setaffinity_np(e->runners[k].thread, sizeof(cpu_set_t),
                                 &cpuset) != 0)
        error("Failed to set thread affinity.");

#else
      error("SWIFT was not compiled with affinity enabled.");
#endif
    } else {
      e->runners[k].cpuid = k;
      e->runners[k].qid = k * nr_queues / e->nr_threads;
    }

    /* Allocate particle caches. */
    e->runners[k].ci_gravity_cache.count = 0;
    e->runners[k].cj_gravity_cache.count = 0;
    gravity_cache_init(&e->runners[k].ci_gravity_cache, space_splitsize);
    gravity_cache_init(&e->runners[k].cj_gravity_cache, space_splitsize);
#ifdef WITH_VECTORIZATION
    e->runners[k].ci_cache.count = 0;
    e->runners[k].cj_cache.count = 0;
    cache_init(&e->runners[k].ci_cache, CACHE_SIZE);
    cache_init(&e->runners[k].cj_cache, CACHE_SIZE);
#endif

    if (verbose) {
      if (with_aff)
        message("runner %i on cpuid=%i with qid=%i.", e->runners[k].id,
                e->runners[k].cpuid, e->runners[k].qid);
      else
        message("runner %i using qid=%i no cpuid.", e->runners[k].id,
                e->runners[k].qid);
    }
  }

/* Free the affinity stuff */
#if defined(HAVE_SETAFFINITY)
  if (with_aff) {
    free(cpuid);
  }
  free(buf);
#endif

  /* Wait for the runner threads to be in place. */
  swift_barrier_wait(&e->wait_barrier);
}

/**
 * @brief Prints the current policy of an engine
 *
 * @param e The engine to print information about
 */
void engine_print_policy(struct engine *e) {

#ifdef WITH_MPI
  if (e->nodeID == 0) {
    printf("[0000] %s engine_policy: engine policies are [ ",
           clocks_get_timesincestart());
    for (int k = 0; k <= engine_maxpolicy; k++)
      if (e->policy & (1 << k)) printf(" '%s' ", engine_policy_names[k + 1]);
    printf(" ]\n");
    fflush(stdout);
  }
#else
  printf("%s engine_policy: engine policies are [ ",
         clocks_get_timesincestart());
  for (int k = 0; k <= engine_maxpolicy; k++)
    if (e->policy & (1 << k)) printf(" '%s' ", engine_policy_names[k + 1]);
  printf(" ]\n");
  fflush(stdout);
#endif
}

/**
 * @brief Computes the next time (on the time line) for a dump
 *
 * @param e The #engine.
 */
void engine_compute_next_snapshot_time(struct engine *e) {

  for (double time = e->timeFirstSnapshot;
       time < e->timeEnd + e->deltaTimeSnapshot; time += e->deltaTimeSnapshot) {

    /* Output time on the integer timeline */
    e->ti_nextSnapshot = (time - e->timeBegin) / e->timeBase;

    if (e->ti_nextSnapshot > e->ti_current) break;
  }

  /* Deal with last snapshot */
  if (e->ti_nextSnapshot >= max_nr_timesteps) {
    e->ti_nextSnapshot = -1;
    if (e->verbose) message("No further output time.");
  } else {

    /* Be nice, talk... */
    const float next_snapshot_time =
        e->ti_nextSnapshot * e->timeBase + e->timeBegin;
    if (e->verbose)
      message("Next output time set to t=%e.", next_snapshot_time);
  }
}

/**
 * @brief Frees up the memory allocated for this #engine
 */
void engine_clean(struct engine *e) {

  for (int i = 0; i < e->nr_threads; ++i) {
#ifdef WITH_VECTORIZATION
    cache_clean(&e->runners[i].ci_cache);
    cache_clean(&e->runners[i].cj_cache);
#endif
    gravity_cache_clean(&e->runners[i].ci_gravity_cache);
    gravity_cache_clean(&e->runners[i].cj_gravity_cache);
  }
  free(e->runners);
  free(e->snapshotUnits);
  free(e->links);
  scheduler_clean(&e->sched);
  space_clean(e->s);
  threadpool_clean(&e->threadpool);
}

/**
 * @brief Write the engine struct and its contents to the given FILE as a
 * stream of bytes.
 *
 * @param e the engine
 * @param stream the file stream
 */
void engine_struct_dump(struct engine *e, FILE *stream) {

  /* Dump the engine. Save the current tasks_per_cell estimate. */
  e->restart_max_tasks = engine_estimate_nr_tasks(e);
  restart_write_blocks(e, sizeof(struct engine), 1, stream, "engine",
                       "engine struct");

  /* And all the engine pointed data, these use their own dump functions. */
  space_struct_dump(e->s, stream);
  units_struct_dump(e->internal_units, stream);
  units_struct_dump(e->snapshotUnits, stream);

#ifdef WITH_MPI
  /* Save the partition for restoration. */
  partition_store_celllist(e->s, e->reparttype);
  partition_struct_dump(e->reparttype, stream);
#endif

  phys_const_struct_dump(e->physical_constants, stream);
  hydro_props_struct_dump(e->hydro_properties, stream);
  gravity_props_struct_dump(e->gravity_properties, stream);
  potential_struct_dump(e->external_potential, stream);
  cooling_struct_dump(e->cooling_func, stream);
  sourceterms_struct_dump(e->sourceterms, stream);
  parser_struct_dump(e->parameter_file, stream);
}

/**
 * @brief Re-create an engine struct and its contents from the given FILE
 *        stream.
 *
 * @param e the engine
 * @param stream the file stream
 */
void engine_struct_restore(struct engine *e, FILE *stream) {

  /* Read the engine. */
  restart_read_blocks(e, sizeof(struct engine), 1, stream, NULL,
                      "engine struct");

  /* Re-initializations as necessary for our struct and its members. */
  e->sched.tasks = NULL;
  e->sched.tasks_ind = NULL;
  e->sched.tid_active = NULL;
  e->sched.size = 0;

  /* Now for the other pointers, these use their own restore functions. */
  /* Note all this memory leaks, but is used once. */
  struct space *s = malloc(sizeof(struct space));
  space_struct_restore(s, stream);
  e->s = s;
  s->e = e;

  struct unit_system *us = malloc(sizeof(struct unit_system));
  units_struct_restore(us, stream);
  e->internal_units = us;

  us = malloc(sizeof(struct unit_system));
  units_struct_restore(us, stream);
  e->snapshotUnits = us;

#ifdef WITH_MPI
  struct repartition *reparttype = malloc(sizeof(struct repartition));
  partition_struct_restore(reparttype, stream);
  e->reparttype = reparttype;
#endif

  struct phys_const *physical_constants = malloc(sizeof(struct phys_const));
  phys_const_struct_restore(physical_constants, stream);
  e->physical_constants = physical_constants;

  struct hydro_props *hydro_properties = malloc(sizeof(struct hydro_props));
  hydro_props_struct_restore(hydro_properties, stream);
  e->hydro_properties = hydro_properties;

  struct gravity_props *gravity_properties =
      malloc(sizeof(struct gravity_props));
  gravity_props_struct_restore(gravity_properties, stream);
  e->gravity_properties = gravity_properties;

  struct external_potential *external_potential =
      malloc(sizeof(struct external_potential));
  potential_struct_restore(external_potential, stream);
  e->external_potential = external_potential;

  struct cooling_function_data *cooling_func =
      malloc(sizeof(struct cooling_function_data));
  cooling_struct_restore(cooling_func, stream);
  e->cooling_func = cooling_func;

  struct sourceterms *sourceterms = malloc(sizeof(struct sourceterms));
  sourceterms_struct_restore(sourceterms, stream);
  e->sourceterms = sourceterms;

  struct swift_params *parameter_file = malloc(sizeof(struct swift_params));
  parser_struct_restore(parameter_file, stream);
  e->parameter_file = parameter_file;

  /* Want to force a rebuild before using this engine. Wait to repartition.*/
  e->forcerebuild = 1;
  e->forcerepart = 0;
}<|MERGE_RESOLUTION|>--- conflicted
+++ resolved
@@ -4654,16 +4654,12 @@
     gravity_exact_force_check(e->s, e, 1e-1);
 #endif
 
-<<<<<<< HEAD
 #ifdef SWIFT_DEBUG_CHECKS
   /* Make sure all woken-up particles have been processed */
   space_check_limiter(e->s);
 #endif
 
-  /* Let's trigger a rebuild every-so-often for good measure */
-=======
   /* Let's trigger a non-SPH rebuild every-so-often for good measure */
->>>>>>> 00eb15b5
   if (!(e->policy & engine_policy_hydro) &&  // MATTHIEU improve this
       (e->policy & engine_policy_self_gravity) && e->step % 20 == 0)
     e->forcerebuild = 1;
@@ -4678,6 +4674,7 @@
   /* Save some statistics ? */
   if (e->time - e->timeLastStatistics >= e->deltaTimeStatistics)
     e->save_stats = 1;
+  }
 
   /* Do we want a snapshot? */
   if (e->ti_end_min >= e->ti_nextSnapshot && e->ti_nextSnapshot > 0)
@@ -5685,34 +5682,6 @@
 
     sprintf(timestepsfileName + strlen(timestepsfileName), "_%d.txt",
             nr_nodes * nr_threads);
-<<<<<<< HEAD
-    e->file_timesteps = fopen(timestepsfileName, "w");
-    fprintf(e->file_timesteps,
-            "# Host: %s\n# Branch: %s\n# Revision: %s\n# Compiler: %s, "
-            "Version: %s \n# "
-            "Number of threads: %d\n# Number of MPI ranks: %d\n# Hydrodynamic "
-            "scheme: %s\n# Hydrodynamic kernel: %s\n# No. of neighbours: %.2f "
-            "+/- %.4f\n# Eta: %f\n# Config: %s\n# CFLAGS: %s\n",
-            hostname(), git_branch(), git_revision(), compiler_name(),
-            compiler_version(), e->nr_threads, e->nr_nodes, SPH_IMPLEMENTATION,
-            kernel_name, e->hydro_properties->target_neighbours,
-            e->hydro_properties->delta_neighbours,
-            e->hydro_properties->eta_neighbours, configuration_options(),
-            compilation_cflags());
-
-    fprintf(e->file_timesteps,
-            "# Step Properties: Rebuild=%d, Redistribute=%d, Repartition=%d, "
-            "Statistics=%d, Snapshot=%d\n",
-            engine_step_prop_rebuild, engine_step_prop_redistribute,
-            engine_step_prop_repartition, engine_step_prop_statistics,
-            engine_step_prop_snapshot);
-
-    fprintf(e->file_timesteps,
-            "# %6s %14s %14s %9s %12s %12s %12s %16s [%s] %6s\n", "Step",
-            "Time", "Time-step", "Time-bins", "Updates", "g-Updates",
-            "s-Updates", "Wall-clock time", clocks_getunit(), "Props");
-    fflush(e->file_timesteps);
-=======
     e->file_timesteps = fopen(timestepsfileName, mode);
 
     if (!restart) {
@@ -5722,12 +5691,13 @@
           "Version: %s \n# "
           "Number of threads: %d\n# Number of MPI ranks: %d\n# Hydrodynamic "
           "scheme: %s\n# Hydrodynamic kernel: %s\n# No. of neighbours: %.2f "
-          "+/- %.4f\n# Eta: %f\n",
+          "+/- %.4f\n# Eta: %f\n# Config: %s\n# CFLAGS: %s\n",
           hostname(), git_branch(), git_revision(), compiler_name(),
           compiler_version(), e->nr_threads, e->nr_nodes, SPH_IMPLEMENTATION,
           kernel_name, e->hydro_properties->target_neighbours,
           e->hydro_properties->delta_neighbours,
-          e->hydro_properties->eta_neighbours);
+          e->hydro_properties->eta_neighbours, configuration_options(),
+            compilation_cflags());
 
       fprintf(e->file_timesteps,
               "# Step Properties: Rebuild=%d, Redistribute=%d, Repartition=%d, "
@@ -5737,12 +5707,11 @@
               engine_step_prop_snapshot, engine_step_prop_restarts);
 
       fprintf(e->file_timesteps,
-              "# %6s %14s %14s %12s %12s %12s %16s [%s] %6s\n", "Step", "Time",
-              "Time-step", "Updates", "g-Updates", "s-Updates",
+              "# %6s %14s %14s %9s %12s %12s %12s %16s [%s] %6s\n", "Step", "Time",
+              "Time-step", "Time-bins", "Updates", "g-Updates", "s-Updates",
               "Wall-clock time", clocks_getunit(), "Props");
       fflush(e->file_timesteps);
     }
->>>>>>> 00eb15b5
   }
 
   /* Print policy */
