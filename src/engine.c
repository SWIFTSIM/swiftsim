/*******************************************************************************
 * This file is part of SWIFT.
 * Copyright (c) 2012 Pedro Gonnet (pedro.gonnet@durham.ac.uk)
 *                    Matthieu Schaller (matthieu.schaller@durham.ac.uk)
 *               2015 Peter W. Draper (p.w.draper@durham.ac.uk)
 *                    Angus Lepper (angus.lepper@ed.ac.uk)
 *               2016 John A. Regan (john.a.regan@durham.ac.uk)
 *                    Tom Theuns (tom.theuns@durham.ac.uk)
 *
 * This program is free software: you can redistribute it and/or modify
 * it under the terms of the GNU Lesser General Public License as published
 * by the Free Software Foundation, either version 3 of the License, or
 * (at your option) any later version.
 *
 * This program is distributed in the hope that it will be useful,
 * but WITHOUT ANY WARRANTY; without even the implied warranty of
 * MERCHANTABILITY or FITNESS FOR A PARTICULAR PURPOSE.  See the
 * GNU General Public License for more details.
 *
 * You should have received a copy of the GNU Lesser General Public License
 * along with this program.  If not, see <http://www.gnu.org/licenses/>.
 *
 ******************************************************************************/

/* Config parameters. */
#include "../config.h"

/* Some standard headers. */
#include <float.h>
#include <limits.h>
#include <sched.h>
#include <stdbool.h>
#include <stdio.h>
#include <stdlib.h>
#include <string.h>
#include <unistd.h>

/* MPI headers. */
#ifdef WITH_MPI
#include <mpi.h>
#endif

#ifdef HAVE_LIBNUMA
#include <numa.h>
#endif

/* This object's header. */
#include "engine.h"

/* Local headers. */
#include "active.h"
#include "atomic.h"
#include "cell.h"
#include "chemistry.h"
#include "clocks.h"
#include "cooling.h"
#include "cosmology.h"
#include "cycle.h"
#include "debug.h"
#include "error.h"
#include "gravity.h"
#include "hydro.h"
#include "map.h"
#include "minmax.h"
#include "parallel_io.h"
#include "part.h"
#include "partition.h"
#include "profiler.h"
#include "proxy.h"
#include "restart.h"
#include "runner.h"
#include "serial_io.h"
#include "single_io.h"
#include "sort_part.h"
#include "sourceterms.h"
#include "statistics.h"
#include "timers.h"
#include "tools.h"
#include "units.h"
#include "version.h"

/* Particle cache size. */
#define CACHE_SIZE 512

const char *engine_policy_names[] = {"none",
                                     "rand",
                                     "steal",
                                     "keep",
                                     "block",
                                     "cpu tight",
                                     "mpi",
                                     "numa affinity",
                                     "hydro",
                                     "self gravity",
                                     "external gravity",
                                     "cosmological integration",
                                     "drift everything",
                                     "reconstruct multi-poles",
                                     "cooling",
                                     "sourceterms",
                                     "stars"};

/** The rank of the engine as a global variable (for messages). */
int engine_rank;

/**
 * @brief Data collected from the cells at the end of a time-step
 */
struct end_of_step_data {

  int updates, g_updates, s_updates;
  integertime_t ti_hydro_end_min, ti_hydro_end_max, ti_hydro_beg_max;
  integertime_t ti_gravity_end_min, ti_gravity_end_max, ti_gravity_beg_max;
  struct engine *e;
};

/**
 * @brief Link a density/force task to a cell.
 *
 * @param e The #engine.
 * @param l A pointer to the #link, will be modified atomically.
 * @param t The #task.
 *
 * @return The new #link pointer.
 */
void engine_addlink(struct engine *e, struct link **l, struct task *t) {

  /* Get the next free link. */
  const int ind = atomic_inc(&e->nr_links);
  if (ind >= e->size_links) {
    error("Link table overflow.");
  }
  struct link *res = &e->links[ind];

  /* Set it atomically. */
  res->t = t;
  res->next = atomic_swap(l, res);
}

/**
 * @brief Recursively add non-implicit ghost tasks to a cell hierarchy.
 */
void engine_add_ghosts(struct engine *e, struct cell *c, struct task *ghost_in,
                       struct task *ghost_out) {

  /* If we have reached the leaf OR have to few particles to play with*/
  if (!c->split || c->count < engine_max_parts_per_ghost) {

    /* Add the ghost task and its dependencies */
    struct scheduler *s = &e->sched;
    c->ghost =
        scheduler_addtask(s, task_type_ghost, task_subtype_none, 0, 0, c, NULL);
    scheduler_addunlock(s, ghost_in, c->ghost);
    scheduler_addunlock(s, c->ghost, ghost_out);
  } else {
    /* Keep recursing */
    for (int k = 0; k < 8; k++)
      if (c->progeny[k] != NULL)
        engine_add_ghosts(e, c->progeny[k], ghost_in, ghost_out);
  }
}

/**
 * @brief Generate the hydro hierarchical tasks for a hierarchy of cells -
 * i.e. all the O(Npart) tasks -- timestep version
 *
 * Tasks are only created here. The dependencies will be added later on.
 *
 * Note that there is no need to recurse below the super-cell. Note also
 * that we only add tasks if the relevant particles are present in the cell.
 *
 * @param e The #engine.
 * @param c The #cell.
 */
void engine_make_hierarchical_tasks_common(struct engine *e, struct cell *c) {

  struct scheduler *s = &e->sched;
  const int is_with_cooling = (e->policy & engine_policy_cooling);

  /* Are we in a super-cell ? */
  if (c->super == c) {

    /* Local tasks only... */
    if (c->nodeID == e->nodeID) {

      /* Add the two half kicks */
      c->kick1 = scheduler_addtask(s, task_type_kick1, task_subtype_none, 0, 0,
                                   c, NULL);

      c->kick2 = scheduler_addtask(s, task_type_kick2, task_subtype_none, 0, 0,
                                   c, NULL);

      /* Add the time-step calculation task and its dependency */
      c->timestep = scheduler_addtask(s, task_type_timestep, task_subtype_none,
                                      0, 0, c, NULL);

      /* Add the task finishing the force calculation */
      c->end_force = scheduler_addtask(s, task_type_end_force,
                                       task_subtype_none, 0, 0, c, NULL);

      if (!is_with_cooling) scheduler_addunlock(s, c->end_force, c->kick2);
      scheduler_addunlock(s, c->kick2, c->timestep);
      scheduler_addunlock(s, c->timestep, c->kick1);
    }

  } else { /* We are above the super-cell so need to go deeper */

    /* Recurse. */
    if (c->split)
      for (int k = 0; k < 8; k++)
        if (c->progeny[k] != NULL)
          engine_make_hierarchical_tasks_common(e, c->progeny[k]);
  }
}

/**
 * @brief Generate the hydro hierarchical tasks for a hierarchy of cells -
 * i.e. all the O(Npart) tasks -- hydro version
 *
 * Tasks are only created here. The dependencies will be added later on.
 *
 * Note that there is no need to recurse below the super-cell. Note also
 * that we only add tasks if the relevant particles are present in the cell.
 *
 * @param e The #engine.
 * @param c The #cell.
 */
void engine_make_hierarchical_tasks_hydro(struct engine *e, struct cell *c) {

  struct scheduler *s = &e->sched;
  const int is_with_cooling = (e->policy & engine_policy_cooling);
  const int is_with_sourceterms = (e->policy & engine_policy_sourceterms);

  /* Are we in a super-cell ? */
  if (c->super_hydro == c) {

    /* Add the sort task. */
    c->sorts =
        scheduler_addtask(s, task_type_sort, task_subtype_none, 0, 0, c, NULL);

    /* Local tasks only... */
    if (c->nodeID == e->nodeID) {

      /* Add the drift task. */
      c->drift_part = scheduler_addtask(s, task_type_drift_part,
                                        task_subtype_none, 0, 0, c, NULL);

      /* Generate the ghost tasks. */
      c->ghost_in =
          scheduler_addtask(s, task_type_ghost_in, task_subtype_none, 0,
                            /* implicit = */ 1, c, NULL);
      c->ghost_out =
          scheduler_addtask(s, task_type_ghost_out, task_subtype_none, 0,
                            /* implicit = */ 1, c, NULL);
      engine_add_ghosts(e, c, c->ghost_in, c->ghost_out);

#ifdef EXTRA_HYDRO_LOOP
      /* Generate the extra ghost task. */
      c->extra_ghost = scheduler_addtask(s, task_type_extra_ghost,
                                         task_subtype_none, 0, 0, c, NULL);
#endif

      /* Cooling task */
      if (is_with_cooling) {
        c->cooling = scheduler_addtask(s, task_type_cooling, task_subtype_none,
                                       0, 0, c, NULL);

        scheduler_addunlock(s, c->super->end_force, c->cooling);
        scheduler_addunlock(s, c->cooling, c->super->kick2);
      }

      /* add source terms */
      if (is_with_sourceterms) {
        c->sourceterms = scheduler_addtask(s, task_type_sourceterms,
                                           task_subtype_none, 0, 0, c, NULL);
      }
    }

  } else { /* We are above the super-cell so need to go deeper */

    /* Recurse. */
    if (c->split)
      for (int k = 0; k < 8; k++)
        if (c->progeny[k] != NULL)
          engine_make_hierarchical_tasks_hydro(e, c->progeny[k]);
  }
}

/**
 * @brief Generate the hydro hierarchical tasks for a hierarchy of cells -
 * i.e. all the O(Npart) tasks -- gravity version
 *
 * Tasks are only created here. The dependencies will be added later on.
 *
 * Note that there is no need to recurse below the super-cell. Note also
 * that we only add tasks if the relevant particles are present in the cell.
 *
 * @param e The #engine.
 * @param c The #cell.
 */
void engine_make_hierarchical_tasks_gravity(struct engine *e, struct cell *c) {

  struct scheduler *s = &e->sched;
  const int periodic = e->s->periodic;
  const int is_self_gravity = (e->policy & engine_policy_self_gravity);

  /* Are we in a super-cell ? */
  if (c->super_gravity == c) {

    /* Local tasks only... */
    if (c->nodeID == e->nodeID) {

      c->drift_gpart = scheduler_addtask(s, task_type_drift_gpart,
                                         task_subtype_none, 0, 0, c, NULL);

      if (is_self_gravity) {

        /* Initialisation of the multipoles */
        c->init_grav = scheduler_addtask(s, task_type_init_grav,
                                         task_subtype_none, 0, 0, c, NULL);

        /* Gravity non-neighbouring pm calculations */
        c->grav_long_range = scheduler_addtask(
            s, task_type_grav_long_range, task_subtype_none, 0, 0, c, NULL);

        /* Gravity recursive down-pass */
        c->grav_down = scheduler_addtask(s, task_type_grav_down,
                                         task_subtype_none, 0, 0, c, NULL);

        if (periodic) scheduler_addunlock(s, c->init_grav, c->grav_ghost_in);
        if (periodic) scheduler_addunlock(s, c->grav_ghost_out, c->grav_down);
        scheduler_addunlock(s, c->init_grav, c->grav_long_range);
        scheduler_addunlock(s, c->grav_long_range, c->grav_down);
        scheduler_addunlock(s, c->grav_down, c->super->end_force);
      }
    }

  } else { /* We are above the super-cell so need to go deeper */

    /* Recurse. */
    if (c->split)
      for (int k = 0; k < 8; k++)
        if (c->progeny[k] != NULL)
          engine_make_hierarchical_tasks_gravity(e, c->progeny[k]);
  }
}

void engine_make_hierarchical_tasks_mapper(void *map_data, int num_elements,
                                           void *extra_data) {
  struct engine *e = (struct engine *)extra_data;
  const int is_with_hydro = (e->policy & engine_policy_hydro);
  const int is_with_self_gravity = (e->policy & engine_policy_self_gravity);
  const int is_with_external_gravity =
      (e->policy & engine_policy_external_gravity);

  for (int ind = 0; ind < num_elements; ind++) {
    struct cell *c = &((struct cell *)map_data)[ind];
    /* Make the common tasks (time integration) */
    engine_make_hierarchical_tasks_common(e, c);
    /* Add the hydro stuff */
    if (is_with_hydro) engine_make_hierarchical_tasks_hydro(e, c);
    /* And the gravity stuff */
    if (is_with_self_gravity || is_with_external_gravity)
      engine_make_hierarchical_tasks_gravity(e, c);
  }
}

#ifdef WITH_MPI
/**
 * Do the exchange of one type of particles with all the other nodes.
 *
 * @param counts 2D array with the counts of particles to exchange with
 *               each other node.
 * @param parts the particle data to exchange
 * @param new_nr_parts the number of particles this node will have after all
 *                     exchanges have completed.
 * @param sizeofparts sizeof the particle struct.
 * @param alignsize the memory alignment required for this particle type.
 * @param mpi_type the MPI_Datatype for these particles.
 * @param nr_nodes the number of nodes to exchange with.
 * @param nodeID the id of this node.
 *
 * @result new particle data constructed from all the exchanges with the
 *         given alignment.
 */
static void *engine_do_redistribute(int *counts, char *parts,
                                    size_t new_nr_parts, size_t sizeofparts,
                                    size_t alignsize, MPI_Datatype mpi_type,
                                    int nr_nodes, int nodeID) {

  /* Allocate a new particle array with some extra margin */
  char *parts_new = NULL;
  if (posix_memalign(
          (void **)&parts_new, alignsize,
          sizeofparts * new_nr_parts * engine_redistribute_alloc_margin) != 0)
    error("Failed to allocate new particle data.");

  /* Prepare MPI requests for the asynchronous communications */
  MPI_Request *reqs;
  if ((reqs = (MPI_Request *)malloc(sizeof(MPI_Request) * 2 * nr_nodes)) ==
      NULL)
    error("Failed to allocate MPI request list.");

  /* Only send and receive only "chunk" particles per request. So we need to
   * loop as many times as necessary here. Make 2Gb/sizeofparts so we only
   * send 2Gb packets. */
  const int chunk = INT_MAX / sizeofparts;
  int sent = 0;
  int recvd = 0;

  int activenodes = 1;
  while (activenodes) {

    for (int k = 0; k < 2 * nr_nodes; k++) reqs[k] = MPI_REQUEST_NULL;

    /* Emit the sends and recvs for the data. */
    size_t offset_send = sent;
    size_t offset_recv = recvd;
    activenodes = 0;

    for (int k = 0; k < nr_nodes; k++) {

      /* Indices in the count arrays of the node of interest */
      const int ind_send = nodeID * nr_nodes + k;
      const int ind_recv = k * nr_nodes + nodeID;

      /* Are we sending any data this loop? */
      int sending = counts[ind_send] - sent;
      if (sending > 0) {
        activenodes++;
        if (sending > chunk) sending = chunk;

        /* If the send and receive is local then just copy. */
        if (k == nodeID) {
          int receiving = counts[ind_recv] - recvd;
          if (receiving > chunk) receiving = chunk;
          memcpy(&parts_new[offset_recv * sizeofparts],
                 &parts[offset_send * sizeofparts], sizeofparts * receiving);
        } else {
          /* Otherwise send it. */
          int res =
              MPI_Isend(&parts[offset_send * sizeofparts], sending, mpi_type, k,
                        ind_send, MPI_COMM_WORLD, &reqs[2 * k + 0]);
          if (res != MPI_SUCCESS)
            mpi_error(res, "Failed to isend parts to node %i.", k);
        }
      }

      /* If we're sending to this node, then move past it to next. */
      if (counts[ind_send] > 0) offset_send += counts[ind_send];

      /* Are we receiving any data from this node? Note already done if coming
       * from this node. */
      if (k != nodeID) {
        int receiving = counts[ind_recv] - recvd;
        if (receiving > 0) {
          activenodes++;
          if (receiving > chunk) receiving = chunk;
          int res = MPI_Irecv(&parts_new[offset_recv * sizeofparts], receiving,
                              mpi_type, k, ind_recv, MPI_COMM_WORLD,
                              &reqs[2 * k + 1]);
          if (res != MPI_SUCCESS)
            mpi_error(res, "Failed to emit irecv of parts from node %i.", k);
        }
      }

      /* If we're receiving from this node, then move past it to next. */
      if (counts[ind_recv] > 0) offset_recv += counts[ind_recv];
    }

    /* Wait for all the sends and recvs to tumble in. */
    MPI_Status stats[2 * nr_nodes];
    int res;
    if ((res = MPI_Waitall(2 * nr_nodes, reqs, stats)) != MPI_SUCCESS) {
      for (int k = 0; k < 2 * nr_nodes; k++) {
        char buff[MPI_MAX_ERROR_STRING];
        MPI_Error_string(stats[k].MPI_ERROR, buff, &res);
        message("request from source %i, tag %i has error '%s'.",
                stats[k].MPI_SOURCE, stats[k].MPI_TAG, buff);
      }
      error("Failed during waitall for part data.");
    }

    /* Move to next chunks. */
    sent += chunk;
    recvd += chunk;
  }

  /* Free temps. */
  free(reqs);

  /* And return new memory. */
  return parts_new;
}
#endif

/**
 * @brief Redistribute the particles amongst the nodes according
 *      to their cell's node IDs.
 *
 * The strategy here is as follows:
 * 1) Each node counts the number of particles it has to send to each other
 * node.
 * 2) The number of particles of each type is then exchanged.
 * 3) The particles to send are placed in a temporary buffer in which the
 * part-gpart links are preserved.
 * 4) Each node allocates enough space for the new particles.
 * 5) (Asynchronous) communications are issued to transfer the data.
 *
 *
 * @param e The #engine.
 */
void engine_redistribute(struct engine *e) {

#ifdef WITH_MPI

  const int nr_nodes = e->nr_nodes;
  const int nodeID = e->nodeID;
  struct space *s = e->s;
  struct cell *cells = s->cells_top;
  const int nr_cells = s->nr_cells;
  const int *cdim = s->cdim;
  const double iwidth[3] = {s->iwidth[0], s->iwidth[1], s->iwidth[2]};
  const double dim[3] = {s->dim[0], s->dim[1], s->dim[2]};
  struct part *parts = s->parts;
  struct gpart *gparts = s->gparts;
  struct spart *sparts = s->sparts;
  ticks tic = getticks();

  /* Allocate temporary arrays to store the counts of particles to be sent
   * and the destination of each particle */
  int *counts;
  if ((counts = (int *)malloc(sizeof(int) * nr_nodes * nr_nodes)) == NULL)
    error("Failed to allocate counts temporary buffer.");
  bzero(counts, sizeof(int) * nr_nodes * nr_nodes);

  int *dest;
  if ((dest = (int *)malloc(sizeof(int) * s->nr_parts)) == NULL)
    error("Failed to allocate dest temporary buffer.");

  /* Get destination of each particle */
  for (size_t k = 0; k < s->nr_parts; k++) {

    /* Periodic boundary conditions */
    for (int j = 0; j < 3; j++) {
      if (parts[k].x[j] < 0.0)
        parts[k].x[j] += dim[j];
      else if (parts[k].x[j] >= dim[j])
        parts[k].x[j] -= dim[j];
    }
    const int cid =
        cell_getid(cdim, parts[k].x[0] * iwidth[0], parts[k].x[1] * iwidth[1],
                   parts[k].x[2] * iwidth[2]);
#ifdef SWIFT_DEBUG_CHECKS
    if (cid < 0 || cid >= s->nr_cells)
      error("Bad cell id %i for part %zu at [%.3e,%.3e,%.3e].", cid, k,
            parts[k].x[0], parts[k].x[1], parts[k].x[2]);
#endif

    dest[k] = cells[cid].nodeID;

    /* The counts array is indexed as count[from * nr_nodes + to]. */
    counts[nodeID * nr_nodes + dest[k]] += 1;
  }

  /* Sort the particles according to their cell index. */
  if (s->nr_parts > 0)
    space_parts_sort(s->parts, s->xparts, dest, &counts[nodeID * nr_nodes],
                     nr_nodes, 0);

#ifdef SWIFT_DEBUG_CHECKS
  /* Verify that the part have been sorted correctly. */
  for (size_t k = 0; k < s->nr_parts; k++) {
    const struct part *p = &s->parts[k];

    /* New cell index */
    const int new_cid =
        cell_getid(s->cdim, p->x[0] * s->iwidth[0], p->x[1] * s->iwidth[1],
                   p->x[2] * s->iwidth[2]);

    /* New cell of this part */
    const struct cell *c = &s->cells_top[new_cid];
    const int new_node = c->nodeID;

    if (dest[k] != new_node)
      error("part's new node index not matching sorted index.");

    if (p->x[0] < c->loc[0] || p->x[0] > c->loc[0] + c->width[0] ||
        p->x[1] < c->loc[1] || p->x[1] > c->loc[1] + c->width[1] ||
        p->x[2] < c->loc[2] || p->x[2] > c->loc[2] + c->width[2])
      error("part not sorted into the right top-level cell!");
  }
#endif

  /* We need to re-link the gpart partners of parts. */
  if (s->nr_parts > 0) {
    int current_dest = dest[0];
    size_t count_this_dest = 0;
    for (size_t k = 0; k < s->nr_parts; ++k) {
      if (s->parts[k].gpart != NULL) {

        /* As the addresses will be invalidated by the communications, we will
         * instead store the absolute index from the start of the sub-array of
         * particles to be sent to a given node.
         * Recall that gparts without partners have a positive id.
         * We will restore the pointers on the receiving node later on. */
        if (dest[k] != current_dest) {
          current_dest = dest[k];
          count_this_dest = 0;
        }

#ifdef SWIFT_DEBUG_CHECKS
        if (s->parts[k].gpart->id_or_neg_offset > 0)
          error("Trying to link a partnerless gpart !");
#endif

        s->parts[k].gpart->id_or_neg_offset = -count_this_dest;
        count_this_dest++;
      }
    }
  }
  free(dest);

  /* Get destination of each s-particle */
  int *s_counts;
  if ((s_counts = (int *)malloc(sizeof(int) * nr_nodes * nr_nodes)) == NULL)
    error("Failed to allocate s_counts temporary buffer.");
  bzero(s_counts, sizeof(int) * nr_nodes * nr_nodes);

  int *s_dest;
  if ((s_dest = (int *)malloc(sizeof(int) * s->nr_sparts)) == NULL)
    error("Failed to allocate s_dest temporary buffer.");

  for (size_t k = 0; k < s->nr_sparts; k++) {

    /* Periodic boundary conditions */
    for (int j = 0; j < 3; j++) {
      if (sparts[k].x[j] < 0.0)
        sparts[k].x[j] += dim[j];
      else if (sparts[k].x[j] >= dim[j])
        sparts[k].x[j] -= dim[j];
    }
    const int cid =
        cell_getid(cdim, sparts[k].x[0] * iwidth[0], sparts[k].x[1] * iwidth[1],
                   sparts[k].x[2] * iwidth[2]);
#ifdef SWIFT_DEBUG_CHECKS
    if (cid < 0 || cid >= s->nr_cells)
      error("Bad cell id %i for spart %zu at [%.3e,%.3e,%.3e].", cid, k,
            sparts[k].x[0], sparts[k].x[1], sparts[k].x[2]);
#endif

    s_dest[k] = cells[cid].nodeID;

    /* The counts array is indexed as count[from * nr_nodes + to]. */
    s_counts[nodeID * nr_nodes + s_dest[k]] += 1;
  }

  /* Sort the particles according to their cell index. */
  if (s->nr_sparts > 0)
    space_sparts_sort(s->sparts, s_dest, &s_counts[nodeID * nr_nodes], nr_nodes,
                      0);

#ifdef SWIFT_DEBUG_CHECKS
  /* Verify that the spart have been sorted correctly. */
  for (size_t k = 0; k < s->nr_sparts; k++) {
    const struct spart *sp = &s->sparts[k];

    /* New cell index */
    const int new_cid =
        cell_getid(s->cdim, sp->x[0] * s->iwidth[0], sp->x[1] * s->iwidth[1],
                   sp->x[2] * s->iwidth[2]);

    /* New cell of this spart */
    const struct cell *c = &s->cells_top[new_cid];
    const int new_node = c->nodeID;

    if (s_dest[k] != new_node)
      error("spart's new node index not matching sorted index.");

    if (sp->x[0] < c->loc[0] || sp->x[0] > c->loc[0] + c->width[0] ||
        sp->x[1] < c->loc[1] || sp->x[1] > c->loc[1] + c->width[1] ||
        sp->x[2] < c->loc[2] || sp->x[2] > c->loc[2] + c->width[2])
      error("spart not sorted into the right top-level cell!");
  }
#endif

  /* We need to re-link the gpart partners of sparts. */
  if (s->nr_sparts > 0) {
    int current_dest = s_dest[0];
    size_t count_this_dest = 0;
    for (size_t k = 0; k < s->nr_sparts; ++k) {
      if (s->sparts[k].gpart != NULL) {

        /* As the addresses will be invalidated by the communications, we will
         * instead store the absolute index from the start of the sub-array of
         * particles to be sent to a given node.
         * Recall that gparts without partners have a positive id.
         * We will restore the pointers on the receiving node later on. */
        if (s_dest[k] != current_dest) {
          current_dest = s_dest[k];
          count_this_dest = 0;
        }

#ifdef SWIFT_DEBUG_CHECKS
        if (s->sparts[k].gpart->id_or_neg_offset > 0)
          error("Trying to link a partnerless gpart !");
#endif

        s->sparts[k].gpart->id_or_neg_offset = -count_this_dest;
        count_this_dest++;
      }
    }
  }

  free(s_dest);

  /* Get destination of each g-particle */
  int *g_counts;
  if ((g_counts = (int *)malloc(sizeof(int) * nr_nodes * nr_nodes)) == NULL)
    error("Failed to allocate g_gcount temporary buffer.");
  bzero(g_counts, sizeof(int) * nr_nodes * nr_nodes);

  int *g_dest;
  if ((g_dest = (int *)malloc(sizeof(int) * s->nr_gparts)) == NULL)
    error("Failed to allocate g_dest temporary buffer.");

  for (size_t k = 0; k < s->nr_gparts; k++) {

    /* Periodic boundary conditions */
    for (int j = 0; j < 3; j++) {
      if (gparts[k].x[j] < 0.0)
        gparts[k].x[j] += dim[j];
      else if (gparts[k].x[j] >= dim[j])
        gparts[k].x[j] -= dim[j];
    }
    const int cid =
        cell_getid(cdim, gparts[k].x[0] * iwidth[0], gparts[k].x[1] * iwidth[1],
                   gparts[k].x[2] * iwidth[2]);
#ifdef SWIFT_DEBUG_CHECKS
    if (cid < 0 || cid >= s->nr_cells)
      error("Bad cell id %i for gpart %zu at [%.3e,%.3e,%.3e].", cid, k,
            gparts[k].x[0], gparts[k].x[1], gparts[k].x[2]);
#endif

    g_dest[k] = cells[cid].nodeID;

    /* The counts array is indexed as count[from * nr_nodes + to]. */
    g_counts[nodeID * nr_nodes + g_dest[k]] += 1;
  }

  /* Sort the gparticles according to their cell index. */
  if (s->nr_gparts > 0)
    space_gparts_sort(s->gparts, s->parts, s->sparts, g_dest,
                      &g_counts[nodeID * nr_nodes], nr_nodes);

#ifdef SWIFT_DEBUG_CHECKS
  /* Verify that the gpart have been sorted correctly. */
  for (size_t k = 0; k < s->nr_gparts; k++) {
    const struct gpart *gp = &s->gparts[k];

    /* New cell index */
    const int new_cid =
        cell_getid(s->cdim, gp->x[0] * s->iwidth[0], gp->x[1] * s->iwidth[1],
                   gp->x[2] * s->iwidth[2]);

    /* New cell of this gpart */
    const struct cell *c = &s->cells_top[new_cid];
    const int new_node = c->nodeID;

    if (g_dest[k] != new_node)
      error("gpart's new node index not matching sorted index (%d != %d).",
            g_dest[k], new_node);

    if (gp->x[0] < c->loc[0] || gp->x[0] > c->loc[0] + c->width[0] ||
        gp->x[1] < c->loc[1] || gp->x[1] > c->loc[1] + c->width[1] ||
        gp->x[2] < c->loc[2] || gp->x[2] > c->loc[2] + c->width[2])
      error("gpart not sorted into the right top-level cell!");
  }
#endif

  free(g_dest);

  /* Get all the counts from all the nodes. */
  if (MPI_Allreduce(MPI_IN_PLACE, counts, nr_nodes * nr_nodes, MPI_INT, MPI_SUM,
                    MPI_COMM_WORLD) != MPI_SUCCESS)
    error("Failed to allreduce particle transfer counts.");

  /* Get all the s_counts from all the nodes. */
  if (MPI_Allreduce(MPI_IN_PLACE, g_counts, nr_nodes * nr_nodes, MPI_INT,
                    MPI_SUM, MPI_COMM_WORLD) != MPI_SUCCESS)
    error("Failed to allreduce gparticle transfer counts.");

  /* Get all the g_counts from all the nodes. */
  if (MPI_Allreduce(MPI_IN_PLACE, s_counts, nr_nodes * nr_nodes, MPI_INT,
                    MPI_SUM, MPI_COMM_WORLD) != MPI_SUCCESS)
    error("Failed to allreduce sparticle transfer counts.");

  /* Report how many particles will be moved. */
  if (e->verbose) {
    if (e->nodeID == 0) {
      size_t total = 0, g_total = 0, s_total = 0;
      size_t unmoved = 0, g_unmoved = 0, s_unmoved = 0;
      for (int p = 0, r = 0; p < nr_nodes; p++) {
        for (int n = 0; n < nr_nodes; n++) {
          total += counts[r];
          g_total += g_counts[r];
          s_total += s_counts[r];
          if (p == n) {
            unmoved += counts[r];
            g_unmoved += g_counts[r];
            s_unmoved += s_counts[r];
          }
          r++;
        }
      }
      if (total > 0)
        message("%ld of %ld (%.2f%%) of particles moved", total - unmoved,
                total, 100.0 * (double)(total - unmoved) / (double)total);
      if (g_total > 0)
        message("%ld of %ld (%.2f%%) of g-particles moved", g_total - g_unmoved,
                g_total,
                100.0 * (double)(g_total - g_unmoved) / (double)g_total);
      if (s_total > 0)
        message("%ld of %ld (%.2f%%) of s-particles moved", s_total - s_unmoved,
                s_total,
                100.0 * (double)(s_total - s_unmoved) / (double)s_total);
    }
  }

  /* Now each node knows how many parts, sparts and gparts will be transferred
   * to every other node.
   * Get the new numbers of particles for this node. */
  size_t nr_parts = 0, nr_gparts = 0, nr_sparts = 0;
  for (int k = 0; k < nr_nodes; k++) nr_parts += counts[k * nr_nodes + nodeID];
  for (int k = 0; k < nr_nodes; k++)
    nr_gparts += g_counts[k * nr_nodes + nodeID];
  for (int k = 0; k < nr_nodes; k++)
    nr_sparts += s_counts[k * nr_nodes + nodeID];

  /* Now exchange the particles, type by type to keep the memory required
   * under control. */

  /* SPH particles. */
  void *new_parts = engine_do_redistribute(counts, (char *)s->parts, nr_parts,
                                           sizeof(struct part), part_align,
                                           part_mpi_type, nr_nodes, nodeID);
  free(s->parts);
  s->parts = (struct part *)new_parts;
  s->nr_parts = nr_parts;
  s->size_parts = engine_redistribute_alloc_margin * nr_parts;

  /* Extra SPH particle properties. */
  new_parts = engine_do_redistribute(counts, (char *)s->xparts, nr_parts,
                                     sizeof(struct xpart), xpart_align,
                                     xpart_mpi_type, nr_nodes, nodeID);
  free(s->xparts);
  s->xparts = (struct xpart *)new_parts;

  /* Gravity particles. */
  new_parts = engine_do_redistribute(g_counts, (char *)s->gparts, nr_gparts,
                                     sizeof(struct gpart), gpart_align,
                                     gpart_mpi_type, nr_nodes, nodeID);
  free(s->gparts);
  s->gparts = (struct gpart *)new_parts;
  s->nr_gparts = nr_gparts;
  s->size_gparts = engine_redistribute_alloc_margin * nr_gparts;

  /* Star particles. */
  new_parts = engine_do_redistribute(s_counts, (char *)s->sparts, nr_sparts,
                                     sizeof(struct spart), spart_align,
                                     spart_mpi_type, nr_nodes, nodeID);
  free(s->sparts);
  s->sparts = (struct spart *)new_parts;
  s->nr_sparts = nr_sparts;
  s->size_sparts = engine_redistribute_alloc_margin * nr_sparts;

  /* All particles have now arrived. Time for some final operations on the
     stuff we just received */

  /* Restore the part<->gpart and spart<->gpart links */
  size_t offset_parts = 0, offset_sparts = 0, offset_gparts = 0;
  for (int node = 0; node < nr_nodes; ++node) {

    const int ind_recv = node * nr_nodes + nodeID;
    const size_t count_parts = counts[ind_recv];
    const size_t count_gparts = g_counts[ind_recv];
    const size_t count_sparts = s_counts[ind_recv];

    /* Loop over the gparts received from that node */
    for (size_t k = offset_gparts; k < offset_gparts + count_gparts; ++k) {

      /* Does this gpart have a gas partner ? */
      if (s->gparts[k].type == swift_type_gas) {

        const ptrdiff_t partner_index =
            offset_parts - s->gparts[k].id_or_neg_offset;

        /* Re-link */
        s->gparts[k].id_or_neg_offset = -partner_index;
        s->parts[partner_index].gpart = &s->gparts[k];
      }

      /* Does this gpart have a star partner ? */
      if (s->gparts[k].type == swift_type_star) {

        const ptrdiff_t partner_index =
            offset_sparts - s->gparts[k].id_or_neg_offset;

        /* Re-link */
        s->gparts[k].id_or_neg_offset = -partner_index;
        s->sparts[partner_index].gpart = &s->gparts[k];
      }
    }

    offset_parts += count_parts;
    offset_gparts += count_gparts;
    offset_sparts += count_sparts;
  }

  /* Clean up the counts now we done. */
  free(counts);
  free(g_counts);
  free(s_counts);

#ifdef SWIFT_DEBUG_CHECKS
  /* Verify that all parts are in the right place. */
  for (size_t k = 0; k < nr_parts; k++) {
    const int cid =
        cell_getid(cdim, s->parts[k].x[0] * iwidth[0],
                   s->parts[k].x[1] * iwidth[1], s->parts[k].x[2] * iwidth[2]);
    if (cells[cid].nodeID != nodeID)
      error("Received particle (%zu) that does not belong here (nodeID=%i).", k,
            cells[cid].nodeID);
  }
  for (size_t k = 0; k < nr_gparts; k++) {
    const int cid = cell_getid(cdim, s->gparts[k].x[0] * iwidth[0],
                               s->gparts[k].x[1] * iwidth[1],
                               s->gparts[k].x[2] * iwidth[2]);
    if (cells[cid].nodeID != nodeID)
      error("Received g-particle (%zu) that does not belong here (nodeID=%i).",
            k, cells[cid].nodeID);
  }
  for (size_t k = 0; k < nr_sparts; k++) {
    const int cid = cell_getid(cdim, s->sparts[k].x[0] * iwidth[0],
                               s->sparts[k].x[1] * iwidth[1],
                               s->sparts[k].x[2] * iwidth[2]);
    if (cells[cid].nodeID != nodeID)
      error("Received s-particle (%zu) that does not belong here (nodeID=%i).",
            k, cells[cid].nodeID);
  }

  /* Verify that the links are correct */
  part_verify_links(s->parts, s->gparts, s->sparts, nr_parts, nr_gparts,
                    nr_sparts, e->verbose);
#endif

  /* Be verbose about what just happened. */
  if (e->verbose) {
    int my_cells = 0;
    for (int k = 0; k < nr_cells; k++)
      if (cells[k].nodeID == nodeID) my_cells += 1;
    message("node %i now has %zu parts, %zu sparts and %zu gparts in %i cells.",
            nodeID, nr_parts, nr_sparts, nr_gparts, my_cells);
  }

  /* Flag that a redistribute has taken place */
  e->step_props |= engine_step_prop_redistribute;

  if (e->verbose)
    message("took %.3f %s.", clocks_from_ticks(getticks() - tic),
            clocks_getunit());
#else
  error("SWIFT was not compiled with MPI support.");
#endif
}

/**
 * @brief Repartition the cells amongst the nodes.
 *
 * @param e The #engine.
 */
void engine_repartition(struct engine *e) {

#if defined(WITH_MPI) && defined(HAVE_METIS)

  ticks tic = getticks();

#ifdef SWIFT_DEBUG_CHECKS
  /* Be verbose about this. */
  if (e->nodeID == 0 || e->verbose) message("repartitioning space");
  fflush(stdout);

  /* Check that all cells have been drifted to the current time */
  space_check_drift_point(e->s, e->ti_old,
                          e->policy & engine_policy_self_gravity);
#endif

  /* Clear the repartition flag. */
  e->forcerepart = 0;

  /* Nothing to do if only using a single node. Also avoids METIS
   * bug that doesn't handle this case well. */
  if (e->nr_nodes == 1) return;

  /* Do the repartitioning. */
  partition_repartition(e->reparttype, e->nodeID, e->nr_nodes, e->s,
                        e->sched.tasks, e->sched.nr_tasks);

  /* Partitioning requires copies of the particles, so we need to reduce the
   * memory in use to the minimum, we can free the sorting indices and the
   * tasks as these will be regenerated at the next rebuild. */

  /* Sorting indices. */
  if (e->s->cells_top != NULL) space_free_cells(e->s);

  /* Task arrays. */
  scheduler_free_tasks(&e->sched);

  /* Now comes the tricky part: Exchange particles between all nodes.
     This is done in two steps, first allreducing a matrix of
     how many particles go from where to where, then re-allocating
     the parts array, and emitting the sends and receives.
     Finally, the space, tasks, and proxies need to be rebuilt. */

  /* Redistribute the particles between the nodes. */
  engine_redistribute(e);

  /* Make the proxies. */
  engine_makeproxies(e);

  /* Tell the engine it should re-build whenever possible */
  e->forcerebuild = 1;

  /* Flag that a repartition has taken place */
  e->step_props |= engine_step_prop_repartition;

  if (e->verbose)
    message("took %.3f %s.", clocks_from_ticks(getticks() - tic),
            clocks_getunit());
#else
  if (e->reparttype->type != REPART_NONE)
    error("SWIFT was not compiled with MPI and METIS support.");

  /* Clear the repartition flag. */
  e->forcerepart = 0;
#endif
}

/**
 * @brief Decide whether trigger a repartition the cells amongst the nodes.
 *
 * @param e The #engine.
 */
void engine_repartition_trigger(struct engine *e) {

#ifdef WITH_MPI

  /* Do nothing if there have not been enough steps since the last
   * repartition, don't want to repeat this too often or immediately after
   * a repartition step. Also nothing to do when requested. */
  if (e->step - e->last_repartition >= 2 &&
      e->reparttype->type != REPART_NONE) {

    /* Old style if trigger is >1 or this is the second step (want an early
     * repartition following the initial repartition). */
    if (e->reparttype->trigger > 1 || e->step == 2) {
      if (e->reparttype->trigger > 1) {
        if ((e->step % (int)e->reparttype->trigger) == 0) e->forcerepart = 1;
      } else {
        e->forcerepart = 1;
      }

    } else {

      /* Use cputimes from ranks to estimate the imbalance. */
      /* First check if we are going to skip this stage anyway, if so do that
       * now. If is only worth checking the CPU loads when we have processed a
       * significant number of all particles. */
      if ((e->updates > 1 &&
           e->updates >= e->total_nr_parts * e->reparttype->minfrac) ||
          (e->g_updates > 1 &&
           e->g_updates >= e->total_nr_gparts * e->reparttype->minfrac)) {

        /* Get CPU time used since the last call to this function. */
        double elapsed_cputime =
            clocks_get_cputime_used() - e->cputime_last_step;

        /* Gather the elapsed CPU times from all ranks for the last step. */
        double elapsed_cputimes[e->nr_nodes];
        MPI_Gather(&elapsed_cputime, 1, MPI_DOUBLE, elapsed_cputimes, 1,
                   MPI_DOUBLE, 0, MPI_COMM_WORLD);
        if (e->nodeID == 0) {

          /* Get the range and mean of cputimes. */
          double mintime = elapsed_cputimes[0];
          double maxtime = elapsed_cputimes[0];
          double sum = elapsed_cputimes[0];
          for (int k = 1; k < e->nr_nodes; k++) {
            if (elapsed_cputimes[k] > maxtime) maxtime = elapsed_cputimes[k];
            if (elapsed_cputimes[k] < mintime) mintime = elapsed_cputimes[k];
            sum += elapsed_cputimes[k];
          }
          double mean = sum / (double)e->nr_nodes;

          /* Are we out of balance? */
          if (((maxtime - mintime) / mean) > e->reparttype->trigger) {
            if (e->verbose)
              message("trigger fraction %.3f exceeds %.3f will repartition",
                      (maxtime - mintime) / mintime, e->reparttype->trigger);
            e->forcerepart = 1;
          }
        }

        /* All nodes do this together. */
        MPI_Bcast(&e->forcerepart, 1, MPI_INT, 0, MPI_COMM_WORLD);
      }
    }

    /* Remember we did this. */
    if (e->forcerepart) e->last_repartition = e->step;
  }

  /* We always reset CPU time for next check, unless it will not be used. */
  if (e->reparttype->type != REPART_NONE)
    e->cputime_last_step = clocks_get_cputime_used();
#endif
}

/**
 * @brief Add send tasks for the hydro pairs to a hierarchy of cells.
 *
 * @param e The #engine.
 * @param ci The sending #cell.
 * @param cj Dummy cell containing the nodeID of the receiving node.
 * @param t_xv The send_xv #task, if it has already been created.
 * @param t_rho The send_rho #task, if it has already been created.
 * @param t_gradient The send_gradient #task, if already created.
 */
void engine_addtasks_send_hydro(struct engine *e, struct cell *ci,
                                struct cell *cj, struct task *t_xv,
                                struct task *t_rho, struct task *t_gradient) {

#ifdef WITH_MPI
  struct link *l = NULL;
  struct scheduler *s = &e->sched;
  const int nodeID = cj->nodeID;

  /* Check if any of the density tasks are for the target node. */
  for (l = ci->density; l != NULL; l = l->next)
    if (l->t->ci->nodeID == nodeID ||
        (l->t->cj != NULL && l->t->cj->nodeID == nodeID))
      break;

  /* If so, attach send tasks. */
  if (l != NULL) {

    /* Create the tasks and their dependencies? */
    if (t_xv == NULL) {

      t_xv = scheduler_addtask(s, task_type_send, task_subtype_xv,
                               6 * ci->tag + 0, 0, ci, cj);
      t_rho = scheduler_addtask(s, task_type_send, task_subtype_rho,
                                6 * ci->tag + 1, 0, ci, cj);
#ifdef EXTRA_HYDRO_LOOP
      t_gradient = scheduler_addtask(s, task_type_send, task_subtype_gradient,
                                     6 * ci->tag + 3, 0, ci, cj);
#endif

#ifdef EXTRA_HYDRO_LOOP

      scheduler_addunlock(s, t_gradient, ci->super->kick2);

      scheduler_addunlock(s, ci->super_hydro->extra_ghost, t_gradient);

      /* The send_rho task should unlock the super_hydro-cell's extra_ghost
       * task. */
      scheduler_addunlock(s, t_rho, ci->super_hydro->extra_ghost);

      /* The send_rho task depends on the cell's ghost task. */
      scheduler_addunlock(s, ci->super_hydro->ghost_out, t_rho);

      /* The send_xv task should unlock the super_hydro-cell's ghost task. */
      scheduler_addunlock(s, t_xv, ci->super_hydro->ghost_in);

#else
      /* The send_rho task should unlock the super_hydro-cell's kick task. */
      scheduler_addunlock(s, t_rho, ci->super->end_force);

      /* The send_rho task depends on the cell's ghost task. */
      scheduler_addunlock(s, ci->super_hydro->ghost_out, t_rho);

      /* The send_xv task should unlock the super_hydro-cell's ghost task. */
      scheduler_addunlock(s, t_xv, ci->super_hydro->ghost_in);

#endif

      /* Drift before you send */
      scheduler_addunlock(s, ci->super_hydro->drift_part, t_xv);
    }

    /* Add them to the local cell. */
    engine_addlink(e, &ci->send_xv, t_xv);
    engine_addlink(e, &ci->send_rho, t_rho);
#ifdef EXTRA_HYDRO_LOOP
    engine_addlink(e, &ci->send_gradient, t_gradient);
#endif
  }

  /* Recurse? */
  if (ci->split)
    for (int k = 0; k < 8; k++)
      if (ci->progeny[k] != NULL)
        engine_addtasks_send_hydro(e, ci->progeny[k], cj, t_xv, t_rho,
                                   t_gradient);

#else
  error("SWIFT was not compiled with MPI support.");
#endif
}

/**
 * @brief Add send tasks for the gravity pairs to a hierarchy of cells.
 *
 * @param e The #engine.
 * @param ci The sending #cell.
 * @param cj Dummy cell containing the nodeID of the receiving node.
 * @param t_grav The send_grav #task, if it has already been created.
 */
void engine_addtasks_send_gravity(struct engine *e, struct cell *ci,
                                  struct cell *cj, struct task *t_grav) {

#ifdef WITH_MPI
  struct link *l = NULL;
  struct scheduler *s = &e->sched;
  const int nodeID = cj->nodeID;

  /* Check if any of the gravity tasks are for the target node. */
  for (l = ci->grav; l != NULL; l = l->next)
    if (l->t->ci->nodeID == nodeID ||
        (l->t->cj != NULL && l->t->cj->nodeID == nodeID))
      break;

  /* If so, attach send tasks. */
  if (l != NULL) {

    /* Create the tasks and their dependencies? */
    if (t_grav == NULL) {

      t_grav = scheduler_addtask(s, task_type_send, task_subtype_gpart,
                                 6 * ci->tag + 4, 0, ci, cj);

      /* The sends should unlock the down pass. */
      scheduler_addunlock(s, t_grav, ci->super_gravity->grav_down);

      /* Drift before you send */
      scheduler_addunlock(s, ci->super_gravity->drift_gpart, t_grav);
    }

    /* Add them to the local cell. */
    engine_addlink(e, &ci->send_grav, t_grav);
  }

  /* Recurse? */
  if (ci->split)
    for (int k = 0; k < 8; k++)
      if (ci->progeny[k] != NULL)
        engine_addtasks_send_gravity(e, ci->progeny[k], cj, t_grav);

#else
  error("SWIFT was not compiled with MPI support.");
#endif
}

/**
 * @brief Add send tasks for the time-step to a hierarchy of cells.
 *
 * @param e The #engine.
 * @param ci The sending #cell.
 * @param cj Dummy cell containing the nodeID of the receiving node.
 * @param t_ti The send_ti #task, if it has already been created.
 */
void engine_addtasks_send_timestep(struct engine *e, struct cell *ci,
                                   struct cell *cj, struct task *t_ti) {

#ifdef WITH_MPI
  struct link *l = NULL;
  struct scheduler *s = &e->sched;
  const int nodeID = cj->nodeID;

  /* Check if any of the gravity tasks are for the target node. */
  for (l = ci->grav; l != NULL; l = l->next)
    if (l->t->ci->nodeID == nodeID ||
        (l->t->cj != NULL && l->t->cj->nodeID == nodeID))
      break;

  /* Check whether instead any of the hydro tasks are for the target node. */
  if (l == NULL)
    for (l = ci->density; l != NULL; l = l->next)
      if (l->t->ci->nodeID == nodeID ||
          (l->t->cj != NULL && l->t->cj->nodeID == nodeID))
        break;

  /* If found anything, attach send tasks. */
  if (l != NULL) {

    /* Create the tasks and their dependencies? */
    if (t_ti == NULL) {

      t_ti = scheduler_addtask(s, task_type_send, task_subtype_tend,
                               6 * ci->tag + 2, 0, ci, cj);

      /* The super-cell's timestep task should unlock the send_ti task. */
      scheduler_addunlock(s, ci->super->timestep, t_ti);
    }

    /* Add them to the local cell. */
    engine_addlink(e, &ci->send_ti, t_ti);
  }

  /* Recurse? */
  if (ci->split)
    for (int k = 0; k < 8; k++)
      if (ci->progeny[k] != NULL)
        engine_addtasks_send_timestep(e, ci->progeny[k], cj, t_ti);

#else
  error("SWIFT was not compiled with MPI support.");
#endif
}

/**
 * @brief Add recv tasks for hydro pairs to a hierarchy of cells.
 *
 * @param e The #engine.
 * @param c The foreign #cell.
 * @param t_xv The recv_xv #task, if it has already been created.
 * @param t_rho The recv_rho #task, if it has already been created.
 * @param t_gradient The recv_gradient #task, if it has already been created.
 */
void engine_addtasks_recv_hydro(struct engine *e, struct cell *c,
                                struct task *t_xv, struct task *t_rho,
                                struct task *t_gradient) {

#ifdef WITH_MPI
  struct scheduler *s = &e->sched;

  /* Have we reached a level where there are any hydro tasks ? */
  if (t_xv == NULL && c->density != NULL) {

    /* Create the tasks. */
    t_xv = scheduler_addtask(s, task_type_recv, task_subtype_xv, 6 * c->tag + 0,
                             0, c, NULL);
    t_rho = scheduler_addtask(s, task_type_recv, task_subtype_rho,
                              6 * c->tag + 1, 0, c, NULL);
#ifdef EXTRA_HYDRO_LOOP
    t_gradient = scheduler_addtask(s, task_type_recv, task_subtype_gradient,
                                   6 * c->tag + 3, 0, c, NULL);
#endif
  }

  c->recv_xv = t_xv;
  c->recv_rho = t_rho;
  c->recv_gradient = t_gradient;

  /* Add dependencies. */
  if (c->sorts != NULL) scheduler_addunlock(s, t_xv, c->sorts);

  for (struct link *l = c->density; l != NULL; l = l->next) {
    scheduler_addunlock(s, t_xv, l->t);
    scheduler_addunlock(s, l->t, t_rho);
  }
#ifdef EXTRA_HYDRO_LOOP
  for (struct link *l = c->gradient; l != NULL; l = l->next) {
    scheduler_addunlock(s, t_rho, l->t);
    scheduler_addunlock(s, l->t, t_gradient);
  }
  for (struct link *l = c->force; l != NULL; l = l->next)
    scheduler_addunlock(s, t_gradient, l->t);
#else
  for (struct link *l = c->force; l != NULL; l = l->next)
    scheduler_addunlock(s, t_rho, l->t);
#endif

  /* Recurse? */
  if (c->split)
    for (int k = 0; k < 8; k++)
      if (c->progeny[k] != NULL)
        engine_addtasks_recv_hydro(e, c->progeny[k], t_xv, t_rho, t_gradient);

#else
  error("SWIFT was not compiled with MPI support.");
#endif
}

/**
 * @brief Add recv tasks for gravity pairs to a hierarchy of cells.
 *
 * @param e The #engine.
 * @param c The foreign #cell.
 * @param t_grav The recv_gpart #task, if it has already been created.
 */
void engine_addtasks_recv_gravity(struct engine *e, struct cell *c,
                                  struct task *t_grav) {

#ifdef WITH_MPI
  struct scheduler *s = &e->sched;

  /* Have we reached a level where there are any gravity tasks ? */
  if (t_grav == NULL && c->grav != NULL) {

    /* Create the tasks. */
    t_grav = scheduler_addtask(s, task_type_recv, task_subtype_gpart,
                               6 * c->tag + 4, 0, c, NULL);
  }

  c->recv_grav = t_grav;

  for (struct link *l = c->grav; l != NULL; l = l->next)
    scheduler_addunlock(s, t_grav, l->t);

  /* Recurse? */
  if (c->split)
    for (int k = 0; k < 8; k++)
      if (c->progeny[k] != NULL)
        engine_addtasks_recv_gravity(e, c->progeny[k], t_grav);

#else
  error("SWIFT was not compiled with MPI support.");
#endif
}

/**
 * @brief Add recv tasks for gravity pairs to a hierarchy of cells.
 *
 * @param e The #engine.
 * @param c The foreign #cell.
 * @param t_ti The recv_ti #task, if already been created.
 */
void engine_addtasks_recv_timestep(struct engine *e, struct cell *c,
                                   struct task *t_ti) {

#ifdef WITH_MPI
  struct scheduler *s = &e->sched;

  /* Have we reached a level where there are any self/pair tasks ? */
  if (t_ti == NULL && (c->grav != NULL || c->density != NULL)) {

    t_ti = scheduler_addtask(s, task_type_recv, task_subtype_tend,
                             6 * c->tag + 2, 0, c, NULL);
  }

  c->recv_ti = t_ti;

  for (struct link *l = c->grav; l != NULL; l = l->next)
    scheduler_addunlock(s, l->t, t_ti);

  for (struct link *l = c->force; l != NULL; l = l->next)
    scheduler_addunlock(s, l->t, t_ti);

  /* Recurse? */
  if (c->split)
    for (int k = 0; k < 8; k++)
      if (c->progeny[k] != NULL)
        engine_addtasks_recv_timestep(e, c->progeny[k], t_ti);

#else
  error("SWIFT was not compiled with MPI support.");
#endif
}

/**
 * @brief Exchange cell structures with other nodes.
 *
 * @param e The #engine.
 */
void engine_exchange_cells(struct engine *e) {

#ifdef WITH_MPI

  struct space *s = e->s;
  struct cell *cells = s->cells_top;
  const int nr_cells = s->nr_cells;
  const int nr_proxies = e->nr_proxies;
  int offset[nr_cells];
  MPI_Request reqs_in[engine_maxproxies];
  MPI_Request reqs_out[engine_maxproxies];
  MPI_Status status;
  const ticks tic = getticks();

  /* Run through the cells and get the size of the ones that will be sent off.
   */
  int count_out = 0;
  for (int k = 0; k < nr_cells; k++) {
    offset[k] = count_out;
    if (cells[k].sendto)
      count_out += (cells[k].pcell_size = cell_getsize(&cells[k]));
  }

  /* Allocate the pcells. */
  struct pcell *pcells = NULL;
  if (posix_memalign((void **)&pcells, SWIFT_CACHE_ALIGNMENT,
                     sizeof(struct pcell) * count_out) != 0)
    error("Failed to allocate pcell buffer.");

  /* Pack the cells. */
  cell_next_tag = 0;
  for (int k = 0; k < nr_cells; k++)
    if (cells[k].sendto) {
      cell_pack(&cells[k], &pcells[offset[k]]);
      cells[k].pcell = &pcells[offset[k]];
    }

  /* Launch the proxies. */
  for (int k = 0; k < nr_proxies; k++) {
    proxy_cells_exch1(&e->proxies[k]);
    reqs_in[k] = e->proxies[k].req_cells_count_in;
    reqs_out[k] = e->proxies[k].req_cells_count_out;
  }

  /* Wait for each count to come in and start the recv. */
  for (int k = 0; k < nr_proxies; k++) {
    int pid = MPI_UNDEFINED;
    if (MPI_Waitany(nr_proxies, reqs_in, &pid, &status) != MPI_SUCCESS ||
        pid == MPI_UNDEFINED)
      error("MPI_Waitany failed.");
    // message( "request from proxy %i has arrived." , pid );
    proxy_cells_exch2(&e->proxies[pid]);
  }

  /* Wait for all the sends to have finished too. */
  if (MPI_Waitall(nr_proxies, reqs_out, MPI_STATUSES_IGNORE) != MPI_SUCCESS)
    error("MPI_Waitall on sends failed.");

  /* Set the requests for the cells. */
  for (int k = 0; k < nr_proxies; k++) {
    reqs_in[k] = e->proxies[k].req_cells_in;
    reqs_out[k] = e->proxies[k].req_cells_out;
  }

  /* Wait for each pcell array to come in from the proxies. */
  for (int k = 0; k < nr_proxies; k++) {
    int pid = MPI_UNDEFINED;
    if (MPI_Waitany(nr_proxies, reqs_in, &pid, &status) != MPI_SUCCESS ||
        pid == MPI_UNDEFINED)
      error("MPI_Waitany failed.");
    // message( "cell data from proxy %i has arrived." , pid );
    for (int count = 0, j = 0; j < e->proxies[pid].nr_cells_in; j++)
      count += cell_unpack(&e->proxies[pid].pcells_in[count],
                           e->proxies[pid].cells_in[j], e->s);
  }

  /* Wait for all the sends to have finished too. */
  if (MPI_Waitall(nr_proxies, reqs_out, MPI_STATUSES_IGNORE) != MPI_SUCCESS)
    error("MPI_Waitall on sends failed.");

  /* Count the number of particles we need to import and re-allocate
     the buffer if needed. */
  size_t count_parts_in = 0, count_gparts_in = 0, count_sparts_in = 0;
  for (int k = 0; k < nr_proxies; k++)
    for (int j = 0; j < e->proxies[k].nr_cells_in; j++) {
      if (e->proxies[k].cells_in_type[j] & proxy_cell_type_hydro)
        count_parts_in += e->proxies[k].cells_in[j]->count;
      if (e->proxies[k].cells_in_type[j] & proxy_cell_type_gravity)
        count_gparts_in += e->proxies[k].cells_in[j]->gcount;
      count_sparts_in += e->proxies[k].cells_in[j]->scount;
    }
  if (count_parts_in > s->size_parts_foreign) {
    if (s->parts_foreign != NULL) free(s->parts_foreign);
    s->size_parts_foreign = 1.1 * count_parts_in;
    if (posix_memalign((void **)&s->parts_foreign, part_align,
                       sizeof(struct part) * s->size_parts_foreign) != 0)
      error("Failed to allocate foreign part data.");
  }
  if (count_gparts_in > s->size_gparts_foreign) {
    if (s->gparts_foreign != NULL) free(s->gparts_foreign);
    s->size_gparts_foreign = 1.1 * count_gparts_in;
    if (posix_memalign((void **)&s->gparts_foreign, gpart_align,
                       sizeof(struct gpart) * s->size_gparts_foreign) != 0)
      error("Failed to allocate foreign gpart data.");
  }
  if (count_sparts_in > s->size_sparts_foreign) {
    if (s->sparts_foreign != NULL) free(s->sparts_foreign);
    s->size_sparts_foreign = 1.1 * count_sparts_in;
    if (posix_memalign((void **)&s->sparts_foreign, spart_align,
                       sizeof(struct spart) * s->size_sparts_foreign) != 0)
      error("Failed to allocate foreign spart data.");
  }

  /* Unpack the cells and link to the particle data. */
  struct part *parts = s->parts_foreign;
  struct gpart *gparts = s->gparts_foreign;
  struct spart *sparts = s->sparts_foreign;
  for (int k = 0; k < nr_proxies; k++) {
    for (int j = 0; j < e->proxies[k].nr_cells_in; j++) {

      if (e->proxies[k].cells_in_type[j] & proxy_cell_type_hydro) {
        cell_link_parts(e->proxies[k].cells_in[j], parts);
        parts = &parts[e->proxies[k].cells_in[j]->count];
      }

      if (e->proxies[k].cells_in_type[j] & proxy_cell_type_gravity) {
        cell_link_gparts(e->proxies[k].cells_in[j], gparts);
        gparts = &gparts[e->proxies[k].cells_in[j]->gcount];
      }

      cell_link_sparts(e->proxies[k].cells_in[j], sparts);
      sparts = &sparts[e->proxies[k].cells_in[j]->scount];
    }
  }
  s->nr_parts_foreign = parts - s->parts_foreign;
  s->nr_gparts_foreign = gparts - s->gparts_foreign;
  s->nr_sparts_foreign = sparts - s->sparts_foreign;

  /* Free the pcell buffer. */
  free(pcells);

  if (e->verbose)
    message("took %.3f %s.", clocks_from_ticks(getticks() - tic),
            clocks_getunit());

#else
  error("SWIFT was not compiled with MPI support.");
#endif
}

/**
 * @brief Exchange straying particles with other nodes.
 *
 * @param e The #engine.
 * @param offset_parts The index in the parts array as of which the foreign
 *        parts reside.
 * @param ind_part The foreign #cell ID of each part.
 * @param Npart The number of stray parts, contains the number of parts received
 *        on return.
 * @param offset_gparts The index in the gparts array as of which the foreign
 *        parts reside.
 * @param ind_gpart The foreign #cell ID of each gpart.
 * @param Ngpart The number of stray gparts, contains the number of gparts
 *        received on return.
 * @param offset_sparts The index in the sparts array as of which the foreign
 *        parts reside.
 * @param ind_spart The foreign #cell ID of each spart.
 * @param Nspart The number of stray sparts, contains the number of sparts
 *        received on return.
 *
 * Note that this function does not mess-up the linkage between parts and
 * gparts, i.e. the received particles have correct linkeage.
 */
void engine_exchange_strays(struct engine *e, size_t offset_parts,
                            int *ind_part, size_t *Npart, size_t offset_gparts,
                            int *ind_gpart, size_t *Ngpart,
                            size_t offset_sparts, int *ind_spart,
                            size_t *Nspart) {

#ifdef WITH_MPI

  struct space *s = e->s;
  ticks tic = getticks();

  /* Re-set the proxies. */
  for (int k = 0; k < e->nr_proxies; k++) {
    e->proxies[k].nr_parts_out = 0;
    e->proxies[k].nr_gparts_out = 0;
    e->proxies[k].nr_sparts_out = 0;
  }

  /* Put the parts into the corresponding proxies. */
  for (size_t k = 0; k < *Npart; k++) {
    /* Get the target node and proxy ID. */
    const int node_id = e->s->cells_top[ind_part[k]].nodeID;
    if (node_id < 0 || node_id >= e->nr_nodes)
      error("Bad node ID %i.", node_id);
    const int pid = e->proxy_ind[node_id];
    if (pid < 0) {
      error(
          "Do not have a proxy for the requested nodeID %i for part with "
          "id=%lld, x=[%e,%e,%e].",
          node_id, s->parts[offset_parts + k].id,
          s->parts[offset_parts + k].x[0], s->parts[offset_parts + k].x[1],
          s->parts[offset_parts + k].x[2]);
    }

    /* Re-link the associated gpart with the buffer offset of the part. */
    if (s->parts[offset_parts + k].gpart != NULL) {
      s->parts[offset_parts + k].gpart->id_or_neg_offset =
          -e->proxies[pid].nr_parts_out;
    }

    /* Load the part and xpart into the proxy. */
    proxy_parts_load(&e->proxies[pid], &s->parts[offset_parts + k],
                     &s->xparts[offset_parts + k], 1);
  }

  /* Put the sparts into the corresponding proxies. */
  for (size_t k = 0; k < *Nspart; k++) {
    const int node_id = e->s->cells_top[ind_spart[k]].nodeID;
    if (node_id < 0 || node_id >= e->nr_nodes)
      error("Bad node ID %i.", node_id);
    const int pid = e->proxy_ind[node_id];
    if (pid < 0)
      error(
          "Do not have a proxy for the requested nodeID %i for part with "
          "id=%lld, x=[%e,%e,%e].",
          node_id, s->sparts[offset_sparts + k].id,
          s->sparts[offset_sparts + k].x[0], s->sparts[offset_sparts + k].x[1],
          s->sparts[offset_sparts + k].x[2]);

    /* Re-link the associated gpart with the buffer offset of the spart. */
    if (s->sparts[offset_sparts + k].gpart != NULL) {
      s->sparts[offset_sparts + k].gpart->id_or_neg_offset =
          -e->proxies[pid].nr_sparts_out;
    }

    /* Load the spart into the proxy */
    proxy_sparts_load(&e->proxies[pid], &s->sparts[offset_sparts + k], 1);
  }

  /* Put the gparts into the corresponding proxies. */
  for (size_t k = 0; k < *Ngpart; k++) {
    const int node_id = e->s->cells_top[ind_gpart[k]].nodeID;
    if (node_id < 0 || node_id >= e->nr_nodes)
      error("Bad node ID %i.", node_id);
    const int pid = e->proxy_ind[node_id];
    if (pid < 0)
      error(
          "Do not have a proxy for the requested nodeID %i for part with "
          "id=%lli, x=[%e,%e,%e].",
          node_id, s->gparts[offset_gparts + k].id_or_neg_offset,
          s->gparts[offset_gparts + k].x[0], s->gparts[offset_gparts + k].x[1],
          s->gparts[offset_gparts + k].x[2]);

    /* Load the gpart into the proxy */
    proxy_gparts_load(&e->proxies[pid], &s->gparts[offset_gparts + k], 1);
  }

  /* Launch the proxies. */
  MPI_Request reqs_in[4 * engine_maxproxies];
  MPI_Request reqs_out[4 * engine_maxproxies];
  for (int k = 0; k < e->nr_proxies; k++) {
    proxy_parts_exch1(&e->proxies[k]);
    reqs_in[k] = e->proxies[k].req_parts_count_in;
    reqs_out[k] = e->proxies[k].req_parts_count_out;
  }

  /* Wait for each count to come in and start the recv. */
  for (int k = 0; k < e->nr_proxies; k++) {
    int pid = MPI_UNDEFINED;
    if (MPI_Waitany(e->nr_proxies, reqs_in, &pid, MPI_STATUS_IGNORE) !=
            MPI_SUCCESS ||
        pid == MPI_UNDEFINED)
      error("MPI_Waitany failed.");
    // message( "request from proxy %i has arrived." , pid );
    proxy_parts_exch2(&e->proxies[pid]);
  }

  /* Wait for all the sends to have finished too. */
  if (MPI_Waitall(e->nr_proxies, reqs_out, MPI_STATUSES_IGNORE) != MPI_SUCCESS)
    error("MPI_Waitall on sends failed.");

  /* Count the total number of incoming particles and make sure we have
     enough space to accommodate them. */
  int count_parts_in = 0;
  int count_gparts_in = 0;
  int count_sparts_in = 0;
  for (int k = 0; k < e->nr_proxies; k++) {
    count_parts_in += e->proxies[k].nr_parts_in;
    count_gparts_in += e->proxies[k].nr_gparts_in;
    count_sparts_in += e->proxies[k].nr_sparts_in;
  }
  if (e->verbose) {
    message("sent out %zu/%zu/%zu parts/gparts/sparts, got %i/%i/%i back.",
            *Npart, *Ngpart, *Nspart, count_parts_in, count_gparts_in,
            count_sparts_in);
  }

  /* Reallocate the particle arrays if necessary */
  if (offset_parts + count_parts_in > s->size_parts) {
    message("re-allocating parts array.");
    s->size_parts = (offset_parts + count_parts_in) * engine_parts_size_grow;
    struct part *parts_new = NULL;
    struct xpart *xparts_new = NULL;
    if (posix_memalign((void **)&parts_new, part_align,
                       sizeof(struct part) * s->size_parts) != 0 ||
        posix_memalign((void **)&xparts_new, xpart_align,
                       sizeof(struct xpart) * s->size_parts) != 0)
      error("Failed to allocate new part data.");
    memcpy(parts_new, s->parts, sizeof(struct part) * offset_parts);
    memcpy(xparts_new, s->xparts, sizeof(struct xpart) * offset_parts);
    free(s->parts);
    free(s->xparts);
    s->parts = parts_new;
    s->xparts = xparts_new;
    for (size_t k = 0; k < offset_parts; k++) {
      if (s->parts[k].gpart != NULL) {
        s->parts[k].gpart->id_or_neg_offset = -k;
      }
    }
  }
  if (offset_sparts + count_sparts_in > s->size_sparts) {
    message("re-allocating sparts array.");
    s->size_sparts = (offset_sparts + count_sparts_in) * engine_parts_size_grow;
    struct spart *sparts_new = NULL;
    if (posix_memalign((void **)&sparts_new, spart_align,
                       sizeof(struct spart) * s->size_sparts) != 0)
      error("Failed to allocate new spart data.");
    memcpy(sparts_new, s->sparts, sizeof(struct spart) * offset_sparts);
    free(s->sparts);
    s->sparts = sparts_new;
    for (size_t k = 0; k < offset_sparts; k++) {
      if (s->sparts[k].gpart != NULL) {
        s->sparts[k].gpart->id_or_neg_offset = -k;
      }
    }
  }
  if (offset_gparts + count_gparts_in > s->size_gparts) {
    message("re-allocating gparts array.");
    s->size_gparts = (offset_gparts + count_gparts_in) * engine_parts_size_grow;
    struct gpart *gparts_new = NULL;
    if (posix_memalign((void **)&gparts_new, gpart_align,
                       sizeof(struct gpart) * s->size_gparts) != 0)
      error("Failed to allocate new gpart data.");
    memcpy(gparts_new, s->gparts, sizeof(struct gpart) * offset_gparts);
    free(s->gparts);
    s->gparts = gparts_new;

    for (size_t k = 0; k < offset_gparts; k++) {
      if (s->gparts[k].type == swift_type_gas) {
        s->parts[-s->gparts[k].id_or_neg_offset].gpart = &s->gparts[k];
      } else if (s->gparts[k].type == swift_type_star) {
        s->sparts[-s->gparts[k].id_or_neg_offset].gpart = &s->gparts[k];
      }
    }
  }

  /* Collect the requests for the particle data from the proxies. */
  int nr_in = 0, nr_out = 0;
  for (int k = 0; k < e->nr_proxies; k++) {
    if (e->proxies[k].nr_parts_in > 0) {
      reqs_in[4 * k] = e->proxies[k].req_parts_in;
      reqs_in[4 * k + 1] = e->proxies[k].req_xparts_in;
      nr_in += 2;
    } else {
      reqs_in[4 * k] = reqs_in[4 * k + 1] = MPI_REQUEST_NULL;
    }
    if (e->proxies[k].nr_gparts_in > 0) {
      reqs_in[4 * k + 2] = e->proxies[k].req_gparts_in;
      nr_in += 1;
    } else {
      reqs_in[4 * k + 2] = MPI_REQUEST_NULL;
    }
    if (e->proxies[k].nr_sparts_in > 0) {
      reqs_in[4 * k + 3] = e->proxies[k].req_sparts_in;
      nr_in += 1;
    } else {
      reqs_in[4 * k + 3] = MPI_REQUEST_NULL;
    }

    if (e->proxies[k].nr_parts_out > 0) {
      reqs_out[4 * k] = e->proxies[k].req_parts_out;
      reqs_out[4 * k + 1] = e->proxies[k].req_xparts_out;
      nr_out += 2;
    } else {
      reqs_out[4 * k] = reqs_out[4 * k + 1] = MPI_REQUEST_NULL;
    }
    if (e->proxies[k].nr_gparts_out > 0) {
      reqs_out[4 * k + 2] = e->proxies[k].req_gparts_out;
      nr_out += 1;
    } else {
      reqs_out[4 * k + 2] = MPI_REQUEST_NULL;
    }
    if (e->proxies[k].nr_sparts_out > 0) {
      reqs_out[4 * k + 3] = e->proxies[k].req_sparts_out;
      nr_out += 1;
    } else {
      reqs_out[4 * k + 3] = MPI_REQUEST_NULL;
    }
  }

  /* Wait for each part array to come in and collect the new
     parts from the proxies. */
  int count_parts = 0, count_gparts = 0, count_sparts = 0;
  for (int k = 0; k < nr_in; k++) {
    int err, pid;
    if ((err = MPI_Waitany(4 * e->nr_proxies, reqs_in, &pid,
                           MPI_STATUS_IGNORE)) != MPI_SUCCESS) {
      char buff[MPI_MAX_ERROR_STRING];
      int res;
      MPI_Error_string(err, buff, &res);
      error("MPI_Waitany failed (%s).", buff);
    }
    if (pid == MPI_UNDEFINED) break;
    // message( "request from proxy %i has arrived." , pid / 4 );
    pid = 4 * (pid / 4);

    /* If all the requests for a given proxy have arrived... */
    if (reqs_in[pid + 0] == MPI_REQUEST_NULL &&
        reqs_in[pid + 1] == MPI_REQUEST_NULL &&
        reqs_in[pid + 2] == MPI_REQUEST_NULL &&
        reqs_in[pid + 3] == MPI_REQUEST_NULL) {
      /* Copy the particle data to the part/xpart/gpart arrays. */
      struct proxy *prox = &e->proxies[pid / 4];
      memcpy(&s->parts[offset_parts + count_parts], prox->parts_in,
             sizeof(struct part) * prox->nr_parts_in);
      memcpy(&s->xparts[offset_parts + count_parts], prox->xparts_in,
             sizeof(struct xpart) * prox->nr_parts_in);
      memcpy(&s->gparts[offset_gparts + count_gparts], prox->gparts_in,
             sizeof(struct gpart) * prox->nr_gparts_in);
      memcpy(&s->sparts[offset_sparts + count_sparts], prox->sparts_in,
             sizeof(struct spart) * prox->nr_sparts_in);
      /* for (int k = offset; k < offset + count; k++)
         message(
            "received particle %lli, x=[%.3e %.3e %.3e], h=%.3e, from node %i.",
            s->parts[k].id, s->parts[k].x[0], s->parts[k].x[1],
            s->parts[k].x[2], s->parts[k].h, p->nodeID); */

      /* Re-link the gparts. */
      for (int kk = 0; kk < prox->nr_gparts_in; kk++) {
        struct gpart *gp = &s->gparts[offset_gparts + count_gparts + kk];

        if (gp->type == swift_type_gas) {
          struct part *p =
              &s->parts[offset_parts + count_parts - gp->id_or_neg_offset];
          gp->id_or_neg_offset = s->parts - p;
          p->gpart = gp;
        } else if (gp->type == swift_type_star) {
          struct spart *sp =
              &s->sparts[offset_sparts + count_sparts - gp->id_or_neg_offset];
          gp->id_or_neg_offset = s->sparts - sp;
          sp->gpart = gp;
        }
      }

      /* Advance the counters. */
      count_parts += prox->nr_parts_in;
      count_gparts += prox->nr_gparts_in;
      count_sparts += prox->nr_sparts_in;
    }
  }

  /* Wait for all the sends to have finished too. */
  if (nr_out > 0)
    if (MPI_Waitall(4 * e->nr_proxies, reqs_out, MPI_STATUSES_IGNORE) !=
        MPI_SUCCESS)
      error("MPI_Waitall on sends failed.");

  if (e->verbose)
    message("took %.3f %s.", clocks_from_ticks(getticks() - tic),
            clocks_getunit());

  /* Return the number of harvested parts. */
  *Npart = count_parts;
  *Ngpart = count_gparts;
  *Nspart = count_sparts;

#else
  error("SWIFT was not compiled with MPI support.");
#endif
}

/**
 * @brief Exchanges the top-level multipoles between all the nodes
 * such that every node has a multipole for each top-level cell.
 *
 * @param e The #engine.
 */
void engine_exchange_top_multipoles(struct engine *e) {

#ifdef WITH_MPI

#ifdef SWIFT_DEBUG_CHECKS
  for (int i = 0; i < e->s->nr_cells; ++i) {
    const struct gravity_tensors *m = &e->s->multipoles_top[i];
    if (e->s->cells_top[i].nodeID == engine_rank) {
      if (m->m_pole.M_000 > 0.) {
        if (m->CoM[0] < 0. || m->CoM[0] > e->s->dim[0])
          error("Invalid multipole position in X");
        if (m->CoM[1] < 0. || m->CoM[1] > e->s->dim[1])
          error("Invalid multipole position in Y");
        if (m->CoM[2] < 0. || m->CoM[2] > e->s->dim[2])
          error("Invalid multipole position in Z");
      }
    } else {
      if (m->m_pole.M_000 != 0.) error("Non-zero mass for foreign m-pole");
      if (m->CoM[0] != 0.) error("Non-zero position in X for foreign m-pole");
      if (m->CoM[1] != 0.) error("Non-zero position in Y for foreign m-pole");
      if (m->CoM[2] != 0.) error("Non-zero position in Z for foreign m-pole");
      if (m->m_pole.num_gpart != 0)
        error("Non-zero gpart count in foreign m-pole");
    }
  }
#endif

  /* Each node (space) has constructed its own top-level multipoles.
   * We now need to make sure every other node has a copy of everything.
   *
   * WARNING: Adult stuff ahead: don't do this at home!
   *
   * Since all nodes have their top-level multi-poles computed
   * and all foreign ones set to 0 (all bytes), we can gather all the m-poles
   * by doing a bit-wise OR reduction across all the nodes directly in
   * place inside the multi-poles_top array.
   * This only works if the foreign m-poles on every nodes are zeroed and no
   * multi-pole is present on more than one node (two things guaranteed by the
   * domain decomposition).
   */
  MPI_Allreduce(MPI_IN_PLACE, e->s->multipoles_top,
                e->s->nr_cells * sizeof(struct gravity_tensors), MPI_BYTE,
                MPI_BOR, MPI_COMM_WORLD);

#ifdef SWIFT_DEBUG_CHECKS
  long long counter = 0;

  /* Let's check that what we received makes sense */
  for (int i = 0; i < e->s->nr_cells; ++i) {
    const struct gravity_tensors *m = &e->s->multipoles_top[i];
    counter += m->m_pole.num_gpart;
    if (m->m_pole.M_000 > 0.) {
      if (m->CoM[0] < 0. || m->CoM[0] > e->s->dim[0])
        error("Invalid multipole position in X");
      if (m->CoM[1] < 0. || m->CoM[1] > e->s->dim[1])
        error("Invalid multipole position in Y");
      if (m->CoM[2] < 0. || m->CoM[2] > e->s->dim[2])
        error("Invalid multipole position in Z");
    }
  }
  if (counter != e->total_nr_gparts)
    error("Total particles in multipoles inconsistent with engine");
#endif

#else
  error("SWIFT was not compiled with MPI support.");
#endif
}

void engine_exchange_proxy_multipoles(struct engine *e) {

#ifdef WITH_MPI

  const ticks tic = getticks();

  /* Start by counting the number of cells to send and receive */
  int count_send = 0;
  int count_recv = 0;
  int count_send_requests = 0;
  int count_recv_requests = 0;

  /* Loop over the proxies. */
  for (int pid = 0; pid < e->nr_proxies; pid++) {

    /* Get a handle on the proxy. */
    const struct proxy *p = &e->proxies[pid];

    /* Now collect the number of requests associated */
    count_recv_requests += p->nr_cells_in;
    count_send_requests += p->nr_cells_out;

    /* And the actual number of things we are going to ship */
    for (int k = 0; k < p->nr_cells_in; k++)
      count_recv += p->cells_in[k]->pcell_size;

    for (int k = 0; k < p->nr_cells_out; k++)
      count_send += p->cells_out[k]->pcell_size;
  }

  /* Allocate the buffers for the packed data */
  struct gravity_tensors *buffer_send = NULL;
  if (posix_memalign((void **)&buffer_send, SWIFT_CACHE_ALIGNMENT,
                     count_send * sizeof(struct gravity_tensors)) != 0)
    error("Unable to allocate memory for multipole transactions");

  struct gravity_tensors *buffer_recv = NULL;
  if (posix_memalign((void **)&buffer_recv, SWIFT_CACHE_ALIGNMENT,
                     count_recv * sizeof(struct gravity_tensors)) != 0)
    error("Unable to allocate memory for multipole transactions");

  /* Also allocate the MPI requests */
  const int count_requests = count_send_requests + count_recv_requests;
  MPI_Request *requests =
      (MPI_Request *)malloc(sizeof(MPI_Request) * count_requests);
  if (requests == NULL) error("Unable to allocate memory for MPI requests");

  int this_request = 0;
  int this_recv = 0;
  int this_send = 0;

  /* Loop over the proxies to issue the receives. */
  for (int pid = 0; pid < e->nr_proxies; pid++) {

    /* Get a handle on the proxy. */
    const struct proxy *p = &e->proxies[pid];

    for (int k = 0; k < p->nr_cells_in; k++) {

      const int num_elements = p->cells_in[k]->pcell_size;

      /* Receive everything */
      MPI_Irecv(&buffer_recv[this_recv],
                num_elements * sizeof(struct gravity_tensors), MPI_BYTE,
                p->cells_in[k]->nodeID, p->cells_in[k]->tag, MPI_COMM_WORLD,
                &requests[this_request]);

      /* Move to the next slot in the buffers */
      this_recv += num_elements;
      this_request++;
    }

    /* Loop over the proxies to issue the sends. */
    for (int k = 0; k < p->nr_cells_out; k++) {

      /* Number of multipoles in this cell hierarchy */
      const int num_elements = p->cells_out[k]->pcell_size;

      /* Let's pack everything recursively */
      cell_pack_multipoles(p->cells_out[k], &buffer_send[this_send]);

      /* Send everything (note the use of cells_in[0] to get the correct node
       * ID. */
      MPI_Isend(&buffer_send[this_send],
                num_elements * sizeof(struct gravity_tensors), MPI_BYTE,
                p->cells_in[0]->nodeID, p->cells_out[k]->tag, MPI_COMM_WORLD,
                &requests[this_request]);

      /* Move to the next slot in the buffers */
      this_send += num_elements;
      this_request++;
    }
  }

  /* Wait for all the requests to arrive home */
  MPI_Status *stats = (MPI_Status *)malloc(count_requests * sizeof(MPI_Status));
  int res;
  if ((res = MPI_Waitall(count_requests, requests, stats)) != MPI_SUCCESS) {
    for (int k = 0; k < count_requests; ++k) {
      char buff[MPI_MAX_ERROR_STRING];
      MPI_Error_string(stats[k].MPI_ERROR, buff, &res);
      message("request from source %i, tag %i has error '%s'.",
              stats[k].MPI_SOURCE, stats[k].MPI_TAG, buff);
    }
    error("Failed during waitall for multipole data.");
  }

  /* Let's now unpack the multipoles at the right place */
  this_recv = 0;
  for (int pid = 0; pid < e->nr_proxies; pid++) {

    /* Get a handle on the proxy. */
    const struct proxy *p = &e->proxies[pid];

    for (int k = 0; k < p->nr_cells_in; k++) {

      const int num_elements = p->cells_in[k]->pcell_size;

#ifdef SWIFT_DEBUG_CHECKS

      /* Check that the first element (top-level cell's multipole) matches what
       * we received */
      if (p->cells_in[k]->multipole->m_pole.num_gpart !=
          buffer_recv[this_recv].m_pole.num_gpart)
        error("Current: M_000=%e num_gpart=%lld\n New: M_000=%e num_gpart=%lld",
              p->cells_in[k]->multipole->m_pole.M_000,
              p->cells_in[k]->multipole->m_pole.num_gpart,
              buffer_recv[this_recv].m_pole.M_000,
              buffer_recv[this_recv].m_pole.num_gpart);
#endif

      /* Unpack recursively */
      cell_unpack_multipoles(p->cells_in[k], &buffer_recv[this_recv]);

      /* Move to the next slot in the buffers */
      this_recv += num_elements;
    }
  }

  /* Free everything */
  free(stats);
  free(buffer_send);
  free(buffer_recv);
  free(requests);

  /* How much time did this take? */
  if (e->verbose)
    message("took %.3f %s.", clocks_from_ticks(getticks() - tic),
            clocks_getunit());
#else
  error("SWIFT was not compiled with MPI support.");
#endif
}

/**
 * @brief Constructs the top-level tasks for the short-range gravity
 * and long-range gravity interactions.
 *
 * - All top-cells get a self task.
 * - All pairs within range according to the multipole acceptance
 *   criterion get a pair task.
 */
void engine_make_self_gravity_tasks_mapper(void *map_data, int num_elements,
                                           void *extra_data) {

  struct engine *e = ((struct engine **)extra_data)[0];
  struct task **ghosts = ((struct task ***)extra_data)[1];

  struct space *s = e->s;
  struct scheduler *sched = &e->sched;
  const int nodeID = e->nodeID;
  const int periodic = s->periodic;
  const double dim[3] = {s->dim[0], s->dim[1], s->dim[2]};
  const int cdim[3] = {s->cdim[0], s->cdim[1], s->cdim[2]};
  const int cdim_ghost[3] = {s->cdim[0] / 4 + 1, s->cdim[1] / 4 + 1,
                             s->cdim[2] / 4 + 1};
  const double theta_crit2 = e->gravity_properties->theta_crit2;
  struct cell *cells = s->cells_top;
  const int n_ghosts = cdim_ghost[0] * cdim_ghost[1] * cdim_ghost[2] * 2;

  /* Loop through the elements, which are just byte offsets from NULL. */
  for (int ind = 0; ind < num_elements; ind++) {

    /* Get the cell index. */
    const int cid = (size_t)(map_data) + ind;
    const int i = cid / (cdim[1] * cdim[2]);
    const int j = (cid / cdim[2]) % cdim[1];
    const int k = cid % cdim[2];

    /* Get the cell */
    struct cell *ci = &cells[cid];

    /* Skip cells without gravity particles */
    if (ci->gcount == 0) continue;

    /* Is that cell local ? */
    if (ci->nodeID != nodeID) continue;

    /* If the cells is local build a self-interaction */
    scheduler_addtask(sched, task_type_self, task_subtype_grav, 0, 0, ci, NULL);

    /* Deal with periodicity FFT task dependencies */
    const int ghost_id = cell_getid(cdim_ghost, i / 4, j / 4, k / 4);
    if (ghost_id > n_ghosts) error("Invalid ghost_id");
    if (periodic) {
      ci->grav_ghost_in = ghosts[2 * ghost_id + 0];
      ci->grav_ghost_out = ghosts[2 * ghost_id + 1];
    }

    /* Recover the multipole information */
    struct gravity_tensors *const multi_i = ci->multipole;
    const double CoM_i[3] = {multi_i->CoM[0], multi_i->CoM[1], multi_i->CoM[2]};

    /* Loop over every other cell */
    for (int ii = 0; ii < cdim[0]; ii++) {
      for (int jj = 0; jj < cdim[1]; jj++) {
        for (int kk = 0; kk < cdim[2]; kk++) {

          /* Get the cell */
          const int cjd = cell_getid(cdim, ii, jj, kk);
          struct cell *cj = &cells[cjd];

          /* Avoid duplicates of local pairs*/
          if (cid <= cjd && cj->nodeID == nodeID) continue;

          /* Skip cells without gravity particles */
          if (cj->gcount == 0) continue;

          /* Recover the multipole information */
          const struct gravity_tensors *const multi_j = cj->multipole;

          /* Get the distance between the CoMs */
          double dx = CoM_i[0] - multi_j->CoM[0];
          double dy = CoM_i[1] - multi_j->CoM[1];
          double dz = CoM_i[2] - multi_j->CoM[2];

          /* Apply BC */
          if (periodic) {
            dx = nearest(dx, dim[0]);
            dy = nearest(dy, dim[1]);
            dz = nearest(dz, dim[2]);
          }
          const double r2 = dx * dx + dy * dy + dz * dz;

          /* Are the cells too close for a MM interaction ? */
          if (!gravity_M2L_accept(multi_i->r_max_rebuild,
                                  multi_j->r_max_rebuild, theta_crit2, r2)) {

            /* Ok, we need to add a direct pair calculation */
            scheduler_addtask(sched, task_type_pair, task_subtype_grav, 0, 0,
                              ci, cj);
          }
        }
      }
    }
  }
}

/**
 * @brief Constructs the top-level tasks for the short-range gravity
 * interactions (master function).
 *
 * - Create the FFT task and the array of gravity ghosts.
 * - Call the mapper function to create the other tasks.
 *
 * @param e The #engine.
 */
void engine_make_self_gravity_tasks(struct engine *e) {

  struct space *s = e->s;
  struct scheduler *sched = &e->sched;
  const int periodic = s->periodic;
  const int cdim_ghost[3] = {s->cdim[0] / 4 + 1, s->cdim[1] / 4 + 1,
                             s->cdim[2] / 4 + 1};
  struct task **ghosts = NULL;
  const int n_ghosts = cdim_ghost[0] * cdim_ghost[1] * cdim_ghost[2] * 2;

  /* Create the top-level task if periodic */
  if (periodic) {

    /* Create the FFT task for this MPI rank */
    s->grav_top_level = scheduler_addtask(sched, task_type_grav_top_level,
                                          task_subtype_none, 0, 0, NULL, NULL);

    /* Create a grid of ghosts to deal with the dependencies */
    if ((ghosts = (struct task **)malloc(n_ghosts * sizeof(struct task *))) ==
        0)
      error("Error allocating memory for gravity fft ghosts");

    /* Make the ghosts implicit and add the dependencies */
    for (int n = 0; n < n_ghosts / 2; ++n) {
      ghosts[2 * n + 0] = scheduler_addtask(
          sched, task_type_grav_ghost_in, task_subtype_none, 0, 1, NULL, NULL);
      ghosts[2 * n + 1] = scheduler_addtask(
          sched, task_type_grav_ghost_out, task_subtype_none, 0, 1, NULL, NULL);
      scheduler_addunlock(sched, ghosts[2 * n + 0], s->grav_top_level);
      scheduler_addunlock(sched, s->grav_top_level, ghosts[2 * n + 1]);
    }
  }

  /* Cretae the multipole self and pair tasks. */
  void *extra_data[2] = {e, ghosts};
  threadpool_map(&e->threadpool, engine_make_self_gravity_tasks_mapper, NULL,
                 s->nr_cells, 1, 0, extra_data);

#ifdef SWIFT_DEBUG_CHECKS
  if (periodic)
    for (int i = 0; i < s->nr_cells; ++i) {
      const struct cell *c = &s->cells_top[i];
      /* Skip empty cells */
      if (c->gcount == 0) continue;

      /* Did we correctly attach the FFT task ghosts? */
      if (c->nodeID == engine_rank &&
          (c->grav_ghost_in == NULL || c->grav_ghost_out == NULL))
        error("Invalid gravity_ghost for local cell");
      if (c->nodeID != engine_rank &&
          (c->grav_ghost_in != NULL || c->grav_ghost_out != NULL))
        error("Invalid gravity_ghost for foreign cell");
    }
#endif

  /* Clean up. */
  if (periodic) free(ghosts);
}

/**
 * @brief Constructs the top-level tasks for the external gravity.
 *
 * @param e The #engine.
 */
void engine_make_external_gravity_tasks(struct engine *e) {

  struct space *s = e->s;
  struct scheduler *sched = &e->sched;
  const int nodeID = e->nodeID;
  struct cell *cells = s->cells_top;
  const int nr_cells = s->nr_cells;

  for (int cid = 0; cid < nr_cells; ++cid) {

    struct cell *ci = &cells[cid];

    /* Skip cells without gravity particles */
    if (ci->gcount == 0) continue;

    /* Is that neighbour local ? */
    if (ci->nodeID != nodeID) continue;

    /* If the cell is local, build a self-interaction */
    scheduler_addtask(sched, task_type_self, task_subtype_external_grav, 0, 0,
                      ci, NULL);
  }
}

/**
 * @brief Constructs the top-level pair tasks for the first hydro loop over
 * neighbours
 *
 * Here we construct all the tasks for all possible neighbouring non-empty
 * local cells in the hierarchy. No dependencies are being added thus far.
 * Additional loop over neighbours can later be added by simply duplicating
 * all the tasks created by this function.
 *
 * @param map_data Offset of first two indices disguised as a pointer.
 * @param num_elements Number of cells to traverse.
 * @param extra_data The #engine.
 */
void engine_make_hydroloop_tasks_mapper(void *map_data, int num_elements,
                                        void *extra_data) {

  /* Extract the engine pointer. */
  struct engine *e = (struct engine *)extra_data;

  struct space *s = e->s;
  struct scheduler *sched = &e->sched;
  const int nodeID = e->nodeID;
  const int *cdim = s->cdim;
  struct cell *cells = s->cells_top;

  /* Loop through the elements, which are just byte offsets from NULL. */
  for (int ind = 0; ind < num_elements; ind++) {

    /* Get the cell index. */
    const int cid = (size_t)(map_data) + ind;
    const int i = cid / (cdim[1] * cdim[2]);
    const int j = (cid / cdim[2]) % cdim[1];
    const int k = cid % cdim[2];

    /* Get the cell */
    struct cell *ci = &cells[cid];

    /* Skip cells without hydro particles */
    if (ci->count == 0) continue;

    /* If the cells is local build a self-interaction */
    if (ci->nodeID == nodeID)
      scheduler_addtask(sched, task_type_self, task_subtype_density, 0, 0, ci,
                        NULL);

    /* Now loop over all the neighbours of this cell */
    for (int ii = -1; ii < 2; ii++) {
      int iii = i + ii;
      if (!s->periodic && (iii < 0 || iii >= cdim[0])) continue;
      iii = (iii + cdim[0]) % cdim[0];
      for (int jj = -1; jj < 2; jj++) {
        int jjj = j + jj;
        if (!s->periodic && (jjj < 0 || jjj >= cdim[1])) continue;
        jjj = (jjj + cdim[1]) % cdim[1];
        for (int kk = -1; kk < 2; kk++) {
          int kkk = k + kk;
          if (!s->periodic && (kkk < 0 || kkk >= cdim[2])) continue;
          kkk = (kkk + cdim[2]) % cdim[2];

          /* Get the neighbouring cell */
          const int cjd = cell_getid(cdim, iii, jjj, kkk);
          struct cell *cj = &cells[cjd];

          /* Is that neighbour local and does it have particles ? */
          if (cid >= cjd || cj->count == 0 ||
              (ci->nodeID != nodeID && cj->nodeID != nodeID))
            continue;

          /* Construct the pair task */
          const int sid = sortlistID[(kk + 1) + 3 * ((jj + 1) + 3 * (ii + 1))];
          scheduler_addtask(sched, task_type_pair, task_subtype_density, sid, 0,
                            ci, cj);
        }
      }
    }
  }
}

/**
 * @brief Counts the tasks associated with one cell and constructs the links
 *
 * For each hydrodynamic and gravity task, construct the links with
 * the corresponding cell.  Similarly, construct the dependencies for
 * all the sorting tasks.
 */
void engine_count_and_link_tasks_mapper(void *map_data, int num_elements,
                                        void *extra_data) {

  struct engine *e = (struct engine *)extra_data;
  struct scheduler *const sched = &e->sched;

  for (int ind = 0; ind < num_elements; ind++) {
    struct task *const t = &((struct task *)map_data)[ind];

    struct cell *const ci = t->ci;
    struct cell *const cj = t->cj;

    /* Link sort tasks to all the higher sort task. */
    if (t->type == task_type_sort) {
      for (struct cell *finger = t->ci->parent; finger != NULL;
           finger = finger->parent)
        if (finger->sorts != NULL) scheduler_addunlock(sched, t, finger->sorts);
    }

    /* Link self tasks to cells. */
    else if (t->type == task_type_self) {
      atomic_inc(&ci->nr_tasks);
      if (t->subtype == task_subtype_density) {
        engine_addlink(e, &ci->density, t);
      }
      if (t->subtype == task_subtype_grav) {
        engine_addlink(e, &ci->grav, t);
      }
      if (t->subtype == task_subtype_external_grav) {
        engine_addlink(e, &ci->grav, t);
      }

      /* Link pair tasks to cells. */
    } else if (t->type == task_type_pair) {
      atomic_inc(&ci->nr_tasks);
      atomic_inc(&cj->nr_tasks);
      if (t->subtype == task_subtype_density) {
        engine_addlink(e, &ci->density, t);
        engine_addlink(e, &cj->density, t);
      }
      if (t->subtype == task_subtype_grav) {
        engine_addlink(e, &ci->grav, t);
        engine_addlink(e, &cj->grav, t);
      }
      if (t->subtype == task_subtype_external_grav) {
        error("Found a pair/external-gravity task...");
      }

      /* Link sub-self tasks to cells. */
    } else if (t->type == task_type_sub_self) {
      atomic_inc(&ci->nr_tasks);
      if (t->subtype == task_subtype_density) {
        engine_addlink(e, &ci->density, t);
      }
      if (t->subtype == task_subtype_grav) {
        engine_addlink(e, &ci->grav, t);
      }
      if (t->subtype == task_subtype_external_grav) {
        engine_addlink(e, &ci->grav, t);
      }

      /* Link sub-pair tasks to cells. */
    } else if (t->type == task_type_sub_pair) {
      atomic_inc(&ci->nr_tasks);
      atomic_inc(&cj->nr_tasks);
      if (t->subtype == task_subtype_density) {
        engine_addlink(e, &ci->density, t);
        engine_addlink(e, &cj->density, t);
      }
      if (t->subtype == task_subtype_grav) {
        engine_addlink(e, &ci->grav, t);
        engine_addlink(e, &cj->grav, t);
      }
      if (t->subtype == task_subtype_external_grav) {
        error("Found a sub-pair/external-gravity task...");
      }
    }
  }
}

/**
 * @brief Creates the dependency network for the gravity tasks of a given cell.
 *
 * @param sched The #scheduler.
 * @param gravity The gravity task to link.
 * @param c The cell.
 */
static inline void engine_make_self_gravity_dependencies(
    struct scheduler *sched, struct task *gravity, struct cell *c) {

  /* init --> gravity --> grav_down --> kick */
  scheduler_addunlock(sched, c->super_gravity->drift_gpart, gravity);
  scheduler_addunlock(sched, c->super_gravity->init_grav, gravity);
  scheduler_addunlock(sched, gravity, c->super_gravity->grav_down);
}

/**
 * @brief Creates the dependency network for the external gravity tasks of a
 * given cell.
 *
 * @param sched The #scheduler.
 * @param gravity The gravity task to link.
 * @param c The cell.
 */
static inline void engine_make_external_gravity_dependencies(
    struct scheduler *sched, struct task *gravity, struct cell *c) {

  /* init --> external gravity --> kick */
  scheduler_addunlock(sched, c->super_gravity->drift_gpart, gravity);
  scheduler_addunlock(sched, gravity, c->super->end_force);
}

/**
 * @brief Creates all the task dependencies for the gravity
 *
 * @param e The #engine
 */
void engine_link_gravity_tasks(struct engine *e) {

  struct scheduler *sched = &e->sched;
  const int nodeID = e->nodeID;
  const int nr_tasks = sched->nr_tasks;

  for (int k = 0; k < nr_tasks; k++) {

    /* Get a pointer to the task. */
    struct task *t = &sched->tasks[k];

    /* Self-interaction for self-gravity? */
    if (t->type == task_type_self && t->subtype == task_subtype_grav) {

      engine_make_self_gravity_dependencies(sched, t, t->ci);
    }

    /* Self-interaction for external gravity ? */
    if (t->type == task_type_self && t->subtype == task_subtype_external_grav) {

      engine_make_external_gravity_dependencies(sched, t, t->ci);

    }

    /* Otherwise, pair interaction? */
    else if (t->type == task_type_pair && t->subtype == task_subtype_grav) {

      if (t->ci->nodeID == nodeID) {

        engine_make_self_gravity_dependencies(sched, t, t->ci);
      }

      if (t->cj->nodeID == nodeID &&
          t->ci->super_gravity != t->cj->super_gravity) {

        engine_make_self_gravity_dependencies(sched, t, t->cj);
      }

    }

    /* Otherwise, sub-self interaction? */
    else if (t->type == task_type_sub_self && t->subtype == task_subtype_grav) {

      if (t->ci->nodeID == nodeID) {
        engine_make_self_gravity_dependencies(sched, t, t->ci);
      }
    }

    /* Sub-self-interaction for external gravity ? */
    else if (t->type == task_type_sub_self &&
             t->subtype == task_subtype_external_grav) {

      if (t->ci->nodeID == nodeID) {
        engine_make_external_gravity_dependencies(sched, t, t->ci);
      }
    }

    /* Otherwise, sub-pair interaction? */
    else if (t->type == task_type_sub_pair && t->subtype == task_subtype_grav) {

      if (t->ci->nodeID == nodeID) {

        engine_make_self_gravity_dependencies(sched, t, t->ci);
      }
      if (t->cj->nodeID == nodeID &&
          t->ci->super_gravity != t->cj->super_gravity) {

        engine_make_self_gravity_dependencies(sched, t, t->cj);
      }
    }
  }
}

#ifdef EXTRA_HYDRO_LOOP

/**
 * @brief Creates the dependency network for the hydro tasks of a given cell.
 *
 * @param sched The #scheduler.
 * @param density The density task to link.
 * @param gradient The gradient task to link.
 * @param force The force task to link.
 * @param c The cell.
 * @param with_cooling Do we have a cooling task ?
 */
static inline void engine_make_hydro_loops_dependencies(
    struct scheduler *sched, struct task *density, struct task *gradient,
    struct task *force, struct cell *c, int with_cooling) {

  /* density loop --> ghost --> gradient loop --> extra_ghost */
  /* extra_ghost --> force loop  */
  scheduler_addunlock(sched, density, c->super_hydro->ghost_in);
  scheduler_addunlock(sched, c->super_hydro->ghost_out, gradient);
  scheduler_addunlock(sched, gradient, c->super_hydro->extra_ghost);
  scheduler_addunlock(sched, c->super_hydro->extra_ghost, force);
}

#else

/**
 * @brief Creates the dependency network for the hydro tasks of a given cell.
 *
 * @param sched The #scheduler.
 * @param density The density task to link.
 * @param force The force task to link.
 * @param c The cell.
 * @param with_cooling Are we running with cooling switched on ?
 */
static inline void engine_make_hydro_loops_dependencies(struct scheduler *sched,
                                                        struct task *density,
                                                        struct task *force,
                                                        struct cell *c,
                                                        int with_cooling) {
  /* density loop --> ghost --> force loop */
  scheduler_addunlock(sched, density, c->super_hydro->ghost_in);
  scheduler_addunlock(sched, c->super_hydro->ghost_out, force);
}

#endif
/**
 * @brief Duplicates the first hydro loop and construct all the
 * dependencies for the hydro part
 *
 * This is done by looping over all the previously constructed tasks
 * and adding another task involving the same cells but this time
 * corresponding to the second hydro loop over neighbours.
 * With all the relevant tasks for a given cell available, we construct
 * all the dependencies for that cell.
 */
void engine_make_extra_hydroloop_tasks_mapper(void *map_data, int num_elements,
                                              void *extra_data) {

  struct engine *e = (struct engine *)extra_data;
  struct scheduler *sched = &e->sched;
  const int nodeID = e->nodeID;
  const int with_cooling = (e->policy & engine_policy_cooling);

  for (int ind = 0; ind < num_elements; ind++) {
    struct task *t = &((struct task *)map_data)[ind];

    /* Sort tasks depend on the drift of the cell. */
    if (t->type == task_type_sort && t->ci->nodeID == engine_rank) {
      scheduler_addunlock(sched, t->ci->super_hydro->drift_part, t);
    }

    /* Self-interaction? */
    else if (t->type == task_type_self && t->subtype == task_subtype_density) {

      /* Make the self-density tasks depend on the drift only. */
      scheduler_addunlock(sched, t->ci->super_hydro->drift_part, t);

#ifdef EXTRA_HYDRO_LOOP
      /* Start by constructing the task for the second  and third hydro loop. */
      struct task *t2 = scheduler_addtask(
          sched, task_type_self, task_subtype_gradient, 0, 0, t->ci, NULL);
      struct task *t3 = scheduler_addtask(
          sched, task_type_self, task_subtype_force, 0, 0, t->ci, NULL);

      /* Add the link between the new loops and the cell */
      engine_addlink(e, &t->ci->gradient, t2);
      engine_addlink(e, &t->ci->force, t3);

      /* Now, build all the dependencies for the hydro */
      engine_make_hydro_loops_dependencies(sched, t, t2, t3, t->ci,
                                           with_cooling);
      scheduler_addunlock(sched, t3, t->ci->super->end_force);
#else

      /* Start by constructing the task for the second hydro loop */
      struct task *t2 = scheduler_addtask(
          sched, task_type_self, task_subtype_force, 0, 0, t->ci, NULL);

      /* Add the link between the new loop and the cell */
      engine_addlink(e, &t->ci->force, t2);

      /* Now, build all the dependencies for the hydro */
      engine_make_hydro_loops_dependencies(sched, t, t2, t->ci, with_cooling);
      scheduler_addunlock(sched, t2, t->ci->super->end_force);
#endif
    }

    /* Otherwise, pair interaction? */
    else if (t->type == task_type_pair && t->subtype == task_subtype_density) {

      /* Make all density tasks depend on the drift and the sorts. */
      if (t->ci->nodeID == engine_rank)
        scheduler_addunlock(sched, t->ci->super_hydro->drift_part, t);
      scheduler_addunlock(sched, t->ci->super_hydro->sorts, t);
      if (t->ci->super_hydro != t->cj->super_hydro) {
        if (t->cj->nodeID == engine_rank)
          scheduler_addunlock(sched, t->cj->super_hydro->drift_part, t);
        scheduler_addunlock(sched, t->cj->super_hydro->sorts, t);
      }

#ifdef EXTRA_HYDRO_LOOP
      /* Start by constructing the task for the second and third hydro loop */
      struct task *t2 = scheduler_addtask(
          sched, task_type_pair, task_subtype_gradient, 0, 0, t->ci, t->cj);
      struct task *t3 = scheduler_addtask(
          sched, task_type_pair, task_subtype_force, 0, 0, t->ci, t->cj);

      /* Add the link between the new loop and both cells */
      engine_addlink(e, &t->ci->gradient, t2);
      engine_addlink(e, &t->cj->gradient, t2);
      engine_addlink(e, &t->ci->force, t3);
      engine_addlink(e, &t->cj->force, t3);

      /* Now, build all the dependencies for the hydro for the cells */
      /* that are local and are not descendant of the same super_hydro-cells */
      if (t->ci->nodeID == nodeID) {
        engine_make_hydro_loops_dependencies(sched, t, t2, t3, t->ci,
                                             with_cooling);
        scheduler_addunlock(sched, t3, t->ci->super->end_force);
      }
      if (t->cj->nodeID == nodeID) {
        if (t->ci->super_hydro != t->cj->super_hydro)
          engine_make_hydro_loops_dependencies(sched, t, t2, t3, t->cj,
                                               with_cooling);
        if (t->ci->super != t->cj->super)
          scheduler_addunlock(sched, t3, t->cj->super->end_force);
      }

#else

      /* Start by constructing the task for the second hydro loop */
      struct task *t2 = scheduler_addtask(
          sched, task_type_pair, task_subtype_force, 0, 0, t->ci, t->cj);

      /* Add the link between the new loop and both cells */
      engine_addlink(e, &t->ci->force, t2);
      engine_addlink(e, &t->cj->force, t2);

      /* Now, build all the dependencies for the hydro for the cells */
      /* that are local and are not descendant of the same super_hydro-cells */
      if (t->ci->nodeID == nodeID) {
        engine_make_hydro_loops_dependencies(sched, t, t2, t->ci, with_cooling);
        scheduler_addunlock(sched, t2, t->ci->super->end_force);
      }
      if (t->cj->nodeID == nodeID) {
        if (t->ci->super_hydro != t->cj->super_hydro)
          engine_make_hydro_loops_dependencies(sched, t, t2, t->cj,
                                               with_cooling);
        if (t->ci->super != t->cj->super)
          scheduler_addunlock(sched, t2, t->cj->super->end_force);
      }

#endif

    }

    /* Otherwise, sub-self interaction? */
    else if (t->type == task_type_sub_self &&
             t->subtype == task_subtype_density) {

      /* Make all density tasks depend on the drift and sorts. */
      scheduler_addunlock(sched, t->ci->super_hydro->drift_part, t);
      scheduler_addunlock(sched, t->ci->super_hydro->sorts, t);

#ifdef EXTRA_HYDRO_LOOP

      /* Start by constructing the task for the second and third hydro loop */
      struct task *t2 =
          scheduler_addtask(sched, task_type_sub_self, task_subtype_gradient,
                            t->flags, 0, t->ci, t->cj);
      struct task *t3 =
          scheduler_addtask(sched, task_type_sub_self, task_subtype_force,
                            t->flags, 0, t->ci, t->cj);

      /* Add the link between the new loop and the cell */
      engine_addlink(e, &t->ci->gradient, t2);
      engine_addlink(e, &t->ci->force, t3);

      /* Now, build all the dependencies for the hydro for the cells */
      /* that are local and are not descendant of the same super_hydro-cells */
      if (t->ci->nodeID == nodeID) {
        engine_make_hydro_loops_dependencies(sched, t, t2, t3, t->ci,
                                             with_cooling);
        scheduler_addunlock(sched, t3, t->ci->super->end_force);
      }

#else
      /* Start by constructing the task for the second hydro loop */
      struct task *t2 =
          scheduler_addtask(sched, task_type_sub_self, task_subtype_force,
                            t->flags, 0, t->ci, t->cj);

      /* Add the link between the new loop and the cell */
      engine_addlink(e, &t->ci->force, t2);

      /* Now, build all the dependencies for the hydro for the cells */
      /* that are local and are not descendant of the same super_hydro-cells */
      if (t->ci->nodeID == nodeID) {
        engine_make_hydro_loops_dependencies(sched, t, t2, t->ci, with_cooling);
        scheduler_addunlock(sched, t2, t->ci->super->end_force);
      } else
        error("oo");
#endif
    }

    /* Otherwise, sub-pair interaction? */
    else if (t->type == task_type_sub_pair &&
             t->subtype == task_subtype_density) {

      /* Make all density tasks depend on the drift. */
      if (t->ci->nodeID == engine_rank)
        scheduler_addunlock(sched, t->ci->super_hydro->drift_part, t);
      scheduler_addunlock(sched, t->ci->super_hydro->sorts, t);
      if (t->ci->super_hydro != t->cj->super_hydro) {
        if (t->cj->nodeID == engine_rank)
          scheduler_addunlock(sched, t->cj->super_hydro->drift_part, t);
        scheduler_addunlock(sched, t->cj->super_hydro->sorts, t);
      }

#ifdef EXTRA_HYDRO_LOOP

      /* Start by constructing the task for the second and third hydro loop */
      struct task *t2 =
          scheduler_addtask(sched, task_type_sub_pair, task_subtype_gradient,
                            t->flags, 0, t->ci, t->cj);
      struct task *t3 =
          scheduler_addtask(sched, task_type_sub_pair, task_subtype_force,
                            t->flags, 0, t->ci, t->cj);

      /* Add the link between the new loop and both cells */
      engine_addlink(e, &t->ci->gradient, t2);
      engine_addlink(e, &t->cj->gradient, t2);
      engine_addlink(e, &t->ci->force, t3);
      engine_addlink(e, &t->cj->force, t3);

      /* Now, build all the dependencies for the hydro for the cells */
      /* that are local and are not descendant of the same super_hydro-cells */
      if (t->ci->nodeID == nodeID) {
        engine_make_hydro_loops_dependencies(sched, t, t2, t3, t->ci,
                                             with_cooling);
        scheduler_addunlock(sched, t3, t->ci->super->end_force);
      }
      if (t->cj->nodeID == nodeID) {
        if (t->ci->super_hydro != t->cj->super_hydro)
          engine_make_hydro_loops_dependencies(sched, t, t2, t3, t->cj,
                                               with_cooling);
        if (t->ci->super != t->cj->super)
          scheduler_addunlock(sched, t3, t->cj->super->end_force);
      }

#else
      /* Start by constructing the task for the second hydro loop */
      struct task *t2 =
          scheduler_addtask(sched, task_type_sub_pair, task_subtype_force,
                            t->flags, 0, t->ci, t->cj);

      /* Add the link between the new loop and both cells */
      engine_addlink(e, &t->ci->force, t2);
      engine_addlink(e, &t->cj->force, t2);

      /* Now, build all the dependencies for the hydro for the cells */
      /* that are local and are not descendant of the same super_hydro-cells */
      if (t->ci->nodeID == nodeID) {
        engine_make_hydro_loops_dependencies(sched, t, t2, t->ci, with_cooling);
        scheduler_addunlock(sched, t2, t->ci->super->end_force);
      }
      if (t->cj->nodeID == nodeID) {
        if (t->ci->super_hydro != t->cj->super_hydro)
          engine_make_hydro_loops_dependencies(sched, t, t2, t->cj,
                                               with_cooling);
        if (t->ci->super != t->cj->super)
          scheduler_addunlock(sched, t2, t->cj->super->end_force);
      }
#endif
    }
  }
}

/**
 * @brief Fill the #space's task list.
 *
 * @param e The #engine we are working with.
 */
void engine_maketasks(struct engine *e) {

  struct space *s = e->s;
  struct scheduler *sched = &e->sched;
  struct cell *cells = s->cells_top;
  const int nr_cells = s->nr_cells;
  const ticks tic = getticks();

  /* Re-set the scheduler. */
  scheduler_reset(sched, engine_estimate_nr_tasks(e));

  /* Construct the firt hydro loop over neighbours */
  if (e->policy & engine_policy_hydro) {
    threadpool_map(&e->threadpool, engine_make_hydroloop_tasks_mapper, NULL,
                   s->nr_cells, 1, 0, e);
  }

  /* Add the self gravity tasks. */
  if (e->policy & engine_policy_self_gravity) engine_make_self_gravity_tasks(e);

  /* Add the external gravity tasks. */
  if (e->policy & engine_policy_external_gravity)
    engine_make_external_gravity_tasks(e);

  if (e->sched.nr_tasks == 0 && (s->nr_gparts > 0 || s->nr_parts > 0))
    error("We have particles but no hydro or gravity tasks were created.");

  /* Split the tasks. */
  scheduler_splittasks(sched);

#ifdef SWIFT_DEBUG_CHECKS
  /* Verify that we are not left with invalid tasks */
  for (int i = 0; i < e->sched.nr_tasks; ++i) {
    const struct task *t = &e->sched.tasks[i];
    if (t->ci == NULL && t->cj != NULL && !t->skip) error("Invalid task");
  }
#endif

  /* Free the old list of cell-task links. */
  if (e->links != NULL) free(e->links);
  e->size_links = 0;

/* The maximum number of links is the
 * number of cells (s->tot_cells) times the number of neighbours (26) times
 * the number of interaction types, so 26 * 2 (density, force) pairs
 * and 2 (density, force) self.
 */
#ifdef EXTRA_HYDRO_LOOP
  const int hydro_tasks_per_cell = 27 * 3;
#else
  const int hydro_tasks_per_cell = 27 * 2;
#endif
  const int self_grav_tasks_per_cell = 27 * 2;
  const int ext_grav_tasks_per_cell = 1;

  if (e->policy & engine_policy_hydro)
    e->size_links += s->tot_cells * hydro_tasks_per_cell;
  if (e->policy & engine_policy_external_gravity)
    e->size_links += s->tot_cells * ext_grav_tasks_per_cell;
  if (e->policy & engine_policy_self_gravity)
    e->size_links += s->tot_cells * self_grav_tasks_per_cell;

  /* Allocate the new list */
  if ((e->links = (struct link *)malloc(sizeof(struct link) * e->size_links)) ==
      NULL)
    error("Failed to allocate cell-task links.");
  e->nr_links = 0;

  /* Count the number of tasks associated with each cell and
     store the density tasks in each cell, and make each sort
     depend on the sorts of its progeny. */
  threadpool_map(&e->threadpool, engine_count_and_link_tasks_mapper,
                 sched->tasks, sched->nr_tasks, sizeof(struct task), 0, e);

  /* Now that the self/pair tasks are at the right level, set the super
   * pointers. */
  threadpool_map(&e->threadpool, cell_set_super_mapper, cells, nr_cells,
                 sizeof(struct cell), 0, e);

  /* Append hierarchical tasks to each cell. */
  threadpool_map(&e->threadpool, engine_make_hierarchical_tasks_mapper, cells,
                 nr_cells, sizeof(struct cell), 0, e);

  /* Run through the tasks and make force tasks for each density task.
     Each force task depends on the cell ghosts and unlocks the kick task
     of its super-cell. */
  threadpool_map(&e->threadpool, engine_make_extra_hydroloop_tasks_mapper,
                 sched->tasks, sched->nr_tasks, sizeof(struct task), 0, e);

  /* Add the dependencies for the gravity stuff */
  if (e->policy & (engine_policy_self_gravity | engine_policy_external_gravity))
    engine_link_gravity_tasks(e);

#ifdef WITH_MPI

  /* Add the communication tasks if MPI is being used. */
  if (e->policy & engine_policy_mpi) {

    /* Loop over the proxies. */
    for (int pid = 0; pid < e->nr_proxies; pid++) {

      /* Get a handle on the proxy. */
      struct proxy *p = &e->proxies[pid];

      for (int k = 0; k < p->nr_cells_in; k++)
        engine_addtasks_recv_timestep(e, p->cells_in[k], NULL);

      for (int k = 0; k < p->nr_cells_out; k++)
        engine_addtasks_send_timestep(e, p->cells_out[k], p->cells_in[0], NULL);

      /* Loop through the proxy's incoming cells and add the
         recv tasks for the cells in the proxy that have a hydro connection. */
      if (e->policy & engine_policy_hydro)
        for (int k = 0; k < p->nr_cells_in; k++)
          if (p->cells_in_type[k] & proxy_cell_type_hydro)
            engine_addtasks_recv_hydro(e, p->cells_in[k], NULL, NULL, NULL);

      /* Loop through the proxy's incoming cells and add the
         recv tasks for the cells in the proxy that have a gravity connection.
         */
      if (e->policy & engine_policy_self_gravity)
        for (int k = 0; k < p->nr_cells_in; k++)
          if (p->cells_in_type[k] & proxy_cell_type_gravity)
            engine_addtasks_recv_gravity(e, p->cells_in[k], NULL);

      /* Loop through the proxy's outgoing cells and add the
         send tasks for the cells in the proxy that have a hydro connection. */
      if (e->policy & engine_policy_hydro)
        for (int k = 0; k < p->nr_cells_out; k++)
          if (p->cells_out_type[k] & proxy_cell_type_hydro)
            engine_addtasks_send_hydro(e, p->cells_out[k], p->cells_in[0], NULL,
                                       NULL, NULL);

      /* Loop through the proxy's outgoing cells and add the
         send tasks for the cells in the proxy that have a gravity connection.
         */
      if (e->policy & engine_policy_self_gravity)
        for (int k = 0; k < p->nr_cells_out; k++)
          if (p->cells_out_type[k] & proxy_cell_type_gravity)
            engine_addtasks_send_gravity(e, p->cells_out[k], p->cells_in[0],
                                         NULL);
    }
  }
#endif

  /* Set the unlocks per task. */
  scheduler_set_unlocks(sched);

  /* Rank the tasks. */
  scheduler_ranktasks(sched);

  /* Weight the tasks. */
  scheduler_reweight(sched, e->verbose);

  /* Set the tasks age. */
  e->tasks_age = 0;

  if (e->verbose)
    message("took %.3f %s (including reweight).",
            clocks_from_ticks(getticks() - tic), clocks_getunit());
}

/**
 * @brief Mark tasks to be un-skipped and set the sort flags accordingly.
 *        Threadpool mapper function.
 *
 * @param map_data pointer to the tasks
 * @param num_elements number of tasks
 * @param extra_data pointer to int that will define if a rebuild is needed.
 */
void engine_marktasks_mapper(void *map_data, int num_elements,
                             void *extra_data) {
  /* Unpack the arguments. */
  struct task *tasks = (struct task *)map_data;
  size_t *rebuild_space = &((size_t *)extra_data)[1];
  struct scheduler *s = (struct scheduler *)(((size_t *)extra_data)[2]);
  struct engine *e = (struct engine *)((size_t *)extra_data)[0];

  for (int ind = 0; ind < num_elements; ind++) {
    struct task *t = &tasks[ind];

    /* Single-cell task? */
    if (t->type == task_type_self || t->type == task_type_sub_self) {

      /* Local pointer. */
      struct cell *ci = t->ci;

      if (ci->nodeID != engine_rank) error("Non-local self task found");

      /* Activate the hydro drift */
      if (t->type == task_type_self && t->subtype == task_subtype_density) {
        if (cell_is_active_hydro(ci, e)) {
          scheduler_activate(s, t);
          cell_activate_drift_part(ci, s);
        }
      }

      /* Store current values of dx_max and h_max. */
      else if (t->type == task_type_sub_self &&
               t->subtype == task_subtype_density) {
        if (cell_is_active_hydro(ci, e)) {
          scheduler_activate(s, t);
          cell_activate_subcell_hydro_tasks(ci, NULL, s);
        }
      }

      else if (t->type == task_type_self && t->subtype == task_subtype_force) {
        if (cell_is_active_hydro(ci, e)) scheduler_activate(s, t);
      }

      else if (t->type == task_type_sub_self &&
               t->subtype == task_subtype_force) {
        if (cell_is_active_hydro(ci, e)) scheduler_activate(s, t);
      }

#ifdef EXTRA_HYDRO_LOOP
      else if (t->type == task_type_self &&
               t->subtype == task_subtype_gradient) {
        if (cell_is_active_hydro(ci, e)) scheduler_activate(s, t);
      }

      else if (t->type == task_type_sub_self &&
               t->subtype == task_subtype_gradient) {
        if (cell_is_active_hydro(ci, e)) scheduler_activate(s, t);
      }
#endif

      /* Activate the gravity drift */
      else if (t->type == task_type_self && t->subtype == task_subtype_grav) {
        if (cell_is_active_gravity(ci, e)) {
          scheduler_activate(s, t);
          cell_activate_subcell_grav_tasks(t->ci, NULL, s);
        }
      }

      /* Activate the gravity drift */
      else if (t->type == task_type_self &&
               t->subtype == task_subtype_external_grav) {
        if (cell_is_active_gravity(ci, e)) {
          scheduler_activate(s, t);
          cell_activate_drift_gpart(t->ci, s);
        }
      }

#ifdef SWIFT_DEBUG_CHECKS
      else {
        error("Invalid task type / sub-type encountered");
      }
#endif
    }

    /* Pair? */
    else if (t->type == task_type_pair || t->type == task_type_sub_pair) {

      /* Local pointers. */
      struct cell *ci = t->ci;
      struct cell *cj = t->cj;
      const int ci_active_hydro = cell_is_active_hydro(ci, e);
      const int cj_active_hydro = cell_is_active_hydro(cj, e);
      const int ci_active_gravity = cell_is_active_gravity(ci, e);
      const int cj_active_gravity = cell_is_active_gravity(cj, e);

      /* Only activate tasks that involve a local active cell. */
      if ((t->subtype == task_subtype_density ||
           t->subtype == task_subtype_gradient ||
           t->subtype == task_subtype_force) &&
          ((ci_active_hydro && ci->nodeID == engine_rank) ||
           (cj_active_hydro && cj->nodeID == engine_rank))) {

        scheduler_activate(s, t);

        /* Set the correct sorting flags */
        if (t->type == task_type_pair && t->subtype == task_subtype_density) {

          /* Store some values. */
          atomic_or(&ci->requires_sorts, 1 << t->flags);
          atomic_or(&cj->requires_sorts, 1 << t->flags);
          ci->dx_max_sort_old = ci->dx_max_sort;
          cj->dx_max_sort_old = cj->dx_max_sort;

          /* Activate the hydro drift tasks. */
          if (ci->nodeID == engine_rank) cell_activate_drift_part(ci, s);
          if (cj->nodeID == engine_rank) cell_activate_drift_part(cj, s);

          /* Check the sorts and activate them if needed. */
          cell_activate_sorts(ci, t->flags, s);
          cell_activate_sorts(cj, t->flags, s);

        }

        /* Store current values of dx_max and h_max. */
        else if (t->type == task_type_sub_pair &&
                 t->subtype == task_subtype_density) {
          cell_activate_subcell_hydro_tasks(t->ci, t->cj, s);
        }
      }

      if ((t->subtype == task_subtype_grav) &&
          ((ci_active_gravity && ci->nodeID == engine_rank) ||
           (cj_active_gravity && cj->nodeID == engine_rank))) {

        scheduler_activate(s, t);

        if (t->type == task_type_pair && t->subtype == task_subtype_grav) {
          /* Activate the gravity drift */
          cell_activate_subcell_grav_tasks(t->ci, t->cj, s);
        }

        else if (t->type == task_type_sub_pair &&
                 t->subtype == task_subtype_grav) {
          error("Invalid task sub-type encountered");
        }
      }

      /* Only interested in density tasks as of here. */
      if (t->subtype == task_subtype_density) {

        /* Too much particle movement? */
        if (cell_need_rebuild_for_pair(ci, cj)) *rebuild_space = 1;

#ifdef WITH_MPI
        /* Activate the send/recv tasks. */
        if (ci->nodeID != engine_rank) {

          /* If the local cell is active, receive data from the foreign cell. */
          if (cj_active_hydro) {
            scheduler_activate(s, ci->recv_xv);
            if (ci_active_hydro) {
              scheduler_activate(s, ci->recv_rho);
#ifdef EXTRA_HYDRO_LOOP
              scheduler_activate(s, ci->recv_gradient);
#endif
            }
          }

          /* If the foreign cell is active, we want its ti_end values. */
          if (ci_active_hydro) scheduler_activate(s, ci->recv_ti);

          /* Is the foreign cell active and will need stuff from us? */
          if (ci_active_hydro) {

            struct link *l =
                scheduler_activate_send(s, cj->send_xv, ci->nodeID);

            /* Drift the cell which will be sent at the level at which it is
               sent, i.e. drift the cell specified in the send task (l->t)
               itself. */
            cell_activate_drift_part(l->t->ci, s);

            /* If the local cell is also active, more stuff will be needed. */
            if (cj_active_hydro) {
              scheduler_activate_send(s, cj->send_rho, ci->nodeID);

#ifdef EXTRA_HYDRO_LOOP
              scheduler_activate_send(s, cj->send_gradient, ci->nodeID);
#endif
            }
          }

          /* If the local cell is active, send its ti_end values. */
          if (cj_active_hydro)
            scheduler_activate_send(s, cj->send_ti, ci->nodeID);

        } else if (cj->nodeID != engine_rank) {

          /* If the local cell is active, receive data from the foreign cell. */
          if (ci_active_hydro) {
            scheduler_activate(s, cj->recv_xv);
            if (cj_active_hydro) {
              scheduler_activate(s, cj->recv_rho);
#ifdef EXTRA_HYDRO_LOOP
              scheduler_activate(s, cj->recv_gradient);
#endif
            }
          }

          /* If the foreign cell is active, we want its ti_end values. */
          if (cj_active_hydro) scheduler_activate(s, cj->recv_ti);

          /* Is the foreign cell active and will need stuff from us? */
          if (cj_active_hydro) {

            struct link *l =
                scheduler_activate_send(s, ci->send_xv, cj->nodeID);

            /* Drift the cell which will be sent at the level at which it is
               sent, i.e. drift the cell specified in the send task (l->t)
               itself. */
            cell_activate_drift_part(l->t->ci, s);

            /* If the local cell is also active, more stuff will be needed. */
            if (ci_active_hydro) {

              scheduler_activate_send(s, ci->send_rho, cj->nodeID);

#ifdef EXTRA_HYDRO_LOOP
              scheduler_activate_send(s, ci->send_gradient, cj->nodeID);
#endif
            }
          }

          /* If the local cell is active, send its ti_end values. */
          if (ci_active_hydro)
            scheduler_activate_send(s, ci->send_ti, cj->nodeID);
        }
#endif
      }

      /* Only interested in gravity tasks as of here. */
      if (t->subtype == task_subtype_grav) {

#ifdef WITH_MPI
        /* Activate the send/recv tasks. */
        if (ci->nodeID != engine_rank) {

          /* If the local cell is active, receive data from the foreign cell. */
          if (cj_active_gravity) {
            scheduler_activate(s, ci->recv_grav);
          }

          /* If the foreign cell is active, we want its ti_end values. */
          if (ci_active_gravity) scheduler_activate(s, ci->recv_ti);

          /* Is the foreign cell active and will need stuff from us? */
          if (ci_active_gravity) {

            struct link *l =
                scheduler_activate_send(s, cj->send_grav, ci->nodeID);

            /* Drift the cell which will be sent at the level at which it is
               sent, i.e. drift the cell specified in the send task (l->t)
               itself. */
            cell_activate_drift_gpart(l->t->ci, s);
          }

          /* If the local cell is active, send its ti_end values. */
          if (cj_active_gravity)
            scheduler_activate_send(s, cj->send_ti, ci->nodeID);

        } else if (cj->nodeID != engine_rank) {

          /* If the local cell is active, receive data from the foreign cell. */
          if (ci_active_gravity) {
            scheduler_activate(s, cj->recv_grav);
          }

          /* If the foreign cell is active, we want its ti_end values. */
          if (cj_active_gravity) scheduler_activate(s, cj->recv_ti);

          /* Is the foreign cell active and will need stuff from us? */
          if (cj_active_gravity) {

            struct link *l =
                scheduler_activate_send(s, ci->send_grav, cj->nodeID);

            /* Drift the cell which will be sent at the level at which it is
               sent, i.e. drift the cell specified in the send task (l->t)
               itself. */
            cell_activate_drift_gpart(l->t->ci, s);
          }

          /* If the local cell is active, send its ti_end values. */
          if (ci_active_gravity)
            scheduler_activate_send(s, ci->send_ti, cj->nodeID);
        }
#endif
      }
    }

    /* End force ? */
    else if (t->type == task_type_end_force) {

      if (cell_is_active_hydro(t->ci, e) || cell_is_active_gravity(t->ci, e))
        scheduler_activate(s, t);
    }

    /* Kick ? */
    else if (t->type == task_type_kick1 || t->type == task_type_kick2) {

      if (cell_is_active_hydro(t->ci, e) || cell_is_active_gravity(t->ci, e))
        scheduler_activate(s, t);
    }

    /* Hydro ghost tasks ? */
    else if (t->type == task_type_ghost || t->type == task_type_extra_ghost ||
             t->type == task_type_ghost_in || t->type == task_type_ghost_out) {
      if (cell_is_active_hydro(t->ci, e)) scheduler_activate(s, t);
    }

    /* Gravity stuff ? */
    else if (t->type == task_type_grav_down ||
             t->type == task_type_grav_long_range ||
             t->type == task_type_init_grav) {
      if (cell_is_active_gravity(t->ci, e)) scheduler_activate(s, t);
    }

    /* Periodic gravity stuff (Note this is not linked to a cell) ? */
    else if (t->type == task_type_grav_top_level ||
             t->type == task_type_grav_ghost_in ||
             t->type == task_type_grav_ghost_out) {
      scheduler_activate(s, t);
    }

    /* Time-step? */
    else if (t->type == task_type_timestep) {
      t->ci->updated = 0;
      t->ci->g_updated = 0;
      t->ci->s_updated = 0;
      if (cell_is_active_hydro(t->ci, e) || cell_is_active_gravity(t->ci, e))
        scheduler_activate(s, t);
    }

    /* Subgrid tasks */
    else if (t->type == task_type_cooling || t->type == task_type_sourceterms) {
      if (cell_is_active_hydro(t->ci, e)) scheduler_activate(s, t);
    }
  }
}

/**
 * @brief Mark tasks to be un-skipped and set the sort flags accordingly.
 *
 * @return 1 if the space has to be rebuilt, 0 otherwise.
 */
int engine_marktasks(struct engine *e) {

  struct scheduler *s = &e->sched;
  const ticks tic = getticks();
  int rebuild_space = 0;

  /* Run through the tasks and mark as skip or not. */
  size_t extra_data[3] = {(size_t)e, (size_t)rebuild_space, (size_t)&e->sched};
  threadpool_map(&e->threadpool, engine_marktasks_mapper, s->tasks, s->nr_tasks,
                 sizeof(struct task), 0, extra_data);
  rebuild_space = extra_data[1];

  if (e->verbose)
    message("took %.3f %s.", clocks_from_ticks(getticks() - tic),
            clocks_getunit());

  /* All is well... */
  return rebuild_space;
}

/**
 * @brief Prints the number of tasks in the engine
 *
 * @param e The #engine.
 */
void engine_print_task_counts(struct engine *e) {

  const ticks tic = getticks();
  struct scheduler *const sched = &e->sched;
  const int nr_tasks = sched->nr_tasks;
  const struct task *const tasks = sched->tasks;

  /* Count and print the number of each task type. */
  int counts[task_type_count + 1];
  for (int k = 0; k <= task_type_count; k++) counts[k] = 0;
  for (int k = 0; k < nr_tasks; k++) {
    if (tasks[k].skip)
      counts[task_type_count] += 1;
    else
      counts[(int)tasks[k].type] += 1;
  }
  message("Total = %d  (per cell = %d)", nr_tasks,
          (int)ceil((double)nr_tasks / e->s->tot_cells));
#ifdef WITH_MPI
  printf("[%04i] %s engine_print_task_counts: task counts are [ %s=%i",
         e->nodeID, clocks_get_timesincestart(), taskID_names[0], counts[0]);
#else
  printf("%s engine_print_task_counts: task counts are [ %s=%i",
         clocks_get_timesincestart(), taskID_names[0], counts[0]);
#endif
  for (int k = 1; k < task_type_count; k++)
    printf(" %s=%i", taskID_names[k], counts[k]);
  printf(" skipped=%i ]\n", counts[task_type_count]);
  fflush(stdout);
  message("nr_parts = %zu.", e->s->nr_parts);
  message("nr_gparts = %zu.", e->s->nr_gparts);
  message("nr_sparts = %zu.", e->s->nr_sparts);

  if (e->verbose)
    message("took %.3f %s.", clocks_from_ticks(getticks() - tic),
            clocks_getunit());
}

/**
 * @brief if necessary, estimate the number of tasks required given
 *        the current tasks in use and the numbers of cells.
 *
 * If e->tasks_per_cell is set greater than 0 then that value is used
 * as the estimate of the average number of tasks per cell,
 * otherwise we attempt an estimate.
 *
 * @param e the #engine
 *
 * @return the estimated total number of tasks
 */
int engine_estimate_nr_tasks(struct engine *e) {

  int tasks_per_cell = e->tasks_per_cell;
  if (tasks_per_cell > 0) return e->s->tot_cells * tasks_per_cell;

  /* Our guess differs depending on the types of tasks we are using, but we
   * basically use a formula <n1>*ntopcells + <n2>*(totcells - ntopcells).
   * Where <n1> is the expected maximum tasks per top-level/super cell, and
   * <n2> the expected maximum tasks for all other cells. These should give
   * a safe upper limit.
   */
  int n1 = 0;
  int n2 = 0;
  if (e->policy & engine_policy_hydro) {
    n1 += 37;
    n2 += 2;
#ifdef WITH_MPI
    n1 += 6;
#endif

#ifdef EXTRA_HYDRO_LOOP
    n1 += 15;
#ifdef WITH_MPI
    n1 += 2;
#endif
#endif
  }
  if (e->policy & engine_policy_self_gravity) {
    n1 += 32;
    n2 += 1;
#ifdef WITH_MPI
    n2 += 2;
#endif
  }
  if (e->policy & engine_policy_external_gravity) {
    n1 += 2;
  }
  if (e->policy & engine_policy_cosmology) {
    n1 += 2;
  }
  if (e->policy & engine_policy_cooling) {
    n1 += 2;
  }
  if (e->policy & engine_policy_sourceterms) {
    n1 += 2;
  }
  if (e->policy & engine_policy_stars) {
    n1 += 2;
  }

#ifdef WITH_MPI

  /* We need fewer tasks per rank when using MPI, but we could have
   * imbalances, so we need to work using the locally active cells, not just
   * some equipartition amongst the nodes. Don't want to recurse the whole
   * cell tree, so just make a guess of the maximum possible total cells. */
  int ntop = 0;
  int ncells = 0;
  for (int k = 0; k < e->s->nr_cells; k++) {
    struct cell *c = &e->s->cells_top[k];

    /* Any cells with particles will have tasks (local & foreign). */
    int nparts = c->count + c->gcount + c->scount;
    if (nparts > 0) {
      ntop++;
      ncells++;

      /* Count cell depth until we get below the parts per cell threshold. */
      int depth = 0;
      while (nparts > space_splitsize) {
        depth++;
        nparts /= 8;
        ncells += (1 << (depth * 3));
      }
    }
  }

  /* If no local cells, we are probably still initialising, so just keep
   * room for the top-level. */
  if (ncells == 0) {
    ntop = e->s->nr_cells;
    ncells = ntop;
  }
#else
  int ntop = e->s->nr_cells;
  int ncells = e->s->tot_cells;
#endif

  double ntasks = n1 * ntop + n2 * (ncells - ntop);
  if (ncells > 0) tasks_per_cell = ceil(ntasks / ncells);

  if (tasks_per_cell < 1.0) tasks_per_cell = 1.0;
  if (e->verbose)
    message("tasks per cell estimated as: %d, maximum tasks: %d",
            tasks_per_cell, ncells * tasks_per_cell);

  return ncells * tasks_per_cell;
}

/**
 * @brief Rebuild the space and tasks.
 *
 * @param e The #engine.
 * @param clean_smoothing_length_values Are we cleaning up the values of
 * the smoothing lengths before building the tasks ?
 */
void engine_rebuild(struct engine *e, int clean_smoothing_length_values) {

  const ticks tic = getticks();

  /* Clear the forcerebuild flag, whatever it was. */
  e->forcerebuild = 0;

  /* Re-build the space. */
  space_rebuild(e->s, e->verbose);

#ifdef SWIFT_DEBUG_CHECKS
  part_verify_links(e->s->parts, e->s->gparts, e->s->sparts, e->s->nr_parts,
                    e->s->nr_gparts, e->s->nr_sparts, e->verbose);
#endif

  /* Initial cleaning up session ? */
  if (clean_smoothing_length_values) space_sanitize(e->s);

/* If in parallel, exchange the cell structure, top-level and neighbouring
 * multipoles. */
#ifdef WITH_MPI
  engine_exchange_cells(e);

  if (e->policy & engine_policy_self_gravity) engine_exchange_top_multipoles(e);

  if (e->policy & engine_policy_self_gravity)
    engine_exchange_proxy_multipoles(e);
#endif

  /* Re-build the tasks. */
  engine_maketasks(e);

  /* Make the list of top-level cells that have tasks */
  space_list_cells_with_tasks(e->s);

#ifdef SWIFT_DEBUG_CHECKS
  /* Check that all cells have been drifted to the current time.
   * That can include cells that have not
   * previously been active on this rank. */
  space_check_drift_point(e->s, e->ti_old,
                          e->policy & engine_policy_self_gravity);
#endif

  /* Run through the tasks and mark as skip or not. */
  if (engine_marktasks(e))
    error("engine_marktasks failed after space_rebuild.");

  /* Print the status of the system */
  if (e->verbose) engine_print_task_counts(e);

  /* Flag that a rebuild has taken place */
  e->step_props |= engine_step_prop_rebuild;

  if (e->verbose)
    message("took %.3f %s.", clocks_from_ticks(getticks() - tic),
            clocks_getunit());
}

/**
 * @brief Prepare the #engine by re-building the cells and tasks.
 *
 * @param e The #engine to prepare.
 */
void engine_prepare(struct engine *e) {

  TIMER_TIC2;
  const ticks tic = getticks();

#ifdef SWIFT_DEBUG_CHECKS
  if (e->forcerepart || e->forcerebuild) {
    /* Check that all cells have been drifted to the current time.
     * That can include cells that have not previously been active on this
     * rank. Skip if haven't got any cells (yet). */
    if (e->s->cells_top != NULL)
      space_check_drift_point(e->s, e->ti_old,
                              e->policy & engine_policy_self_gravity);
  }
#endif

  /* Do we need repartitioning ? */
  if (e->forcerepart) engine_repartition(e);

  /* Do we need rebuilding ? */
  if (e->forcerebuild) engine_rebuild(e, 0);

  /* Unskip active tasks and check for rebuild */
  engine_unskip(e);

  /* Re-rank the tasks every now and then. XXX this never executes. */
  if (e->tasks_age % engine_tasksreweight == 1) {
    scheduler_reweight(&e->sched, e->verbose);
  }
  e->tasks_age += 1;

  TIMER_TOC2(timer_prepare);

  if (e->verbose)
    message("took %.3f %s (including unskip and reweight).",
            clocks_from_ticks(getticks() - tic), clocks_getunit());
}

/**
 * @brief Implements a barrier for the #runner threads.
 *
 * @param e The #engine.
 */
void engine_barrier(struct engine *e) {

  /* Wait at the wait barrier. */
  swift_barrier_wait(&e->wait_barrier);

  /* Wait at the run barrier. */
  swift_barrier_wait(&e->run_barrier);
}

/**
 * @brief Mapping function to collect the data from the kick.
 *
 * @param c A super-cell.
 */
void engine_collect_end_of_step_recurse(struct cell *c) {

/* Skip super-cells (Their values are already set) */
#ifdef WITH_MPI
  if (c->timestep != NULL || c->recv_ti != NULL) return;
#else
  if (c->timestep != NULL) return;
#endif /* WITH_MPI */

  /* Counters for the different quantities. */
  int updated = 0, g_updated = 0, s_updated = 0;
  integertime_t ti_hydro_end_min = max_nr_timesteps, ti_hydro_end_max = 0,
                ti_hydro_beg_max = 0;
  integertime_t ti_gravity_end_min = max_nr_timesteps, ti_gravity_end_max = 0,
                ti_gravity_beg_max = 0;

  /* Collect the values from the progeny. */
  for (int k = 0; k < 8; k++) {
    struct cell *cp = c->progeny[k];
    if (cp != NULL && (cp->count > 0 || cp->gcount > 0 || cp->scount > 0)) {

      /* Recurse */
      engine_collect_end_of_step_recurse(cp);

      /* And update */
      ti_hydro_end_min = min(ti_hydro_end_min, cp->ti_hydro_end_min);
      ti_hydro_end_max = max(ti_hydro_end_max, cp->ti_hydro_end_max);
      ti_hydro_beg_max = max(ti_hydro_beg_max, cp->ti_hydro_beg_max);
      ti_gravity_end_min = min(ti_gravity_end_min, cp->ti_gravity_end_min);
      ti_gravity_end_max = max(ti_gravity_end_max, cp->ti_gravity_end_max);
      ti_gravity_beg_max = max(ti_gravity_beg_max, cp->ti_gravity_beg_max);
      updated += cp->updated;
      g_updated += cp->g_updated;
      s_updated += cp->s_updated;

      /* Collected, so clear for next time. */
      cp->updated = 0;
      cp->g_updated = 0;
      cp->s_updated = 0;
    }
  }

  /* Store the collected values in the cell. */
  c->ti_hydro_end_min = ti_hydro_end_min;
  c->ti_hydro_end_max = ti_hydro_end_max;
  c->ti_hydro_beg_max = ti_hydro_beg_max;
  c->ti_gravity_end_min = ti_gravity_end_min;
  c->ti_gravity_end_max = ti_gravity_end_max;
  c->ti_gravity_beg_max = ti_gravity_beg_max;
  c->updated = updated;
  c->g_updated = g_updated;
  c->s_updated = s_updated;
}

void engine_collect_end_of_step_mapper(void *map_data, int num_elements,
                                       void *extra_data) {

  struct end_of_step_data *data = (struct end_of_step_data *)extra_data;
  struct engine *e = data->e;
  struct space *s = e->s;
  int *local_cells = (int *)map_data;

  /* Local collectible */
  int updates = 0, g_updates = 0, s_updates = 0;
  integertime_t ti_hydro_end_min = max_nr_timesteps, ti_hydro_end_max = 0,
                ti_hydro_beg_max = 0;
  integertime_t ti_gravity_end_min = max_nr_timesteps, ti_gravity_end_max = 0,
                ti_gravity_beg_max = 0;

  for (int ind = 0; ind < num_elements; ind++) {
    struct cell *c = &s->cells_top[local_cells[ind]];

    if (c->count > 0 || c->gcount > 0 || c->scount > 0) {

      /* Make the top-cells recurse */
      engine_collect_end_of_step_recurse(c);

      /* And aggregate */
      ti_hydro_end_min = min(ti_hydro_end_min, c->ti_hydro_end_min);
      ti_hydro_end_max = max(ti_hydro_end_max, c->ti_hydro_end_max);
      ti_hydro_beg_max = max(ti_hydro_beg_max, c->ti_hydro_beg_max);
      ti_gravity_end_min = min(ti_gravity_end_min, c->ti_gravity_end_min);
      ti_gravity_end_max = max(ti_gravity_end_max, c->ti_gravity_end_max);
      ti_gravity_beg_max = max(ti_gravity_beg_max, c->ti_gravity_beg_max);
      updates += c->updated;
      g_updates += c->g_updated;
      s_updates += c->s_updated;

      /* Collected, so clear for next time. */
      c->updated = 0;
      c->g_updated = 0;
      c->s_updated = 0;
    }
  }

  /* Let's write back to the global data.
   * We use the space lock to garanty single access*/
  if (lock_lock(&s->lock) == 0) {
    data->updates += updates;
    data->g_updates += g_updates;
    data->s_updates += s_updates;
    data->ti_hydro_end_min = min(ti_hydro_end_min, data->ti_hydro_end_min);
    data->ti_hydro_end_max = max(ti_hydro_end_max, data->ti_hydro_end_max);
    data->ti_hydro_beg_max = max(ti_hydro_beg_max, data->ti_hydro_beg_max);
    data->ti_gravity_end_min =
        min(ti_gravity_end_min, data->ti_gravity_end_min);
    data->ti_gravity_end_max =
        max(ti_gravity_end_max, data->ti_gravity_end_max);
    data->ti_gravity_beg_max =
        max(ti_gravity_beg_max, data->ti_gravity_beg_max);
  }
  if (lock_unlock(&s->lock) != 0) error("Failed to unlock the space");
}

/**
 * @brief Collects the next time-step and rebuild flag.
 *
 * The next time-step is determined by making each super-cell recurse to
 * collect the minimal of ti_end and the number of updated particles.  When in
 * MPI mode this routines reduces these across all nodes and also collects the
 * forcerebuild flag -- this is so that we only use a single collective MPI
 * call per step for all these values.
 *
 * Note that the results are stored in e->collect_group1 struct not in the
 * engine fields, unless apply is true. These can be applied field-by-field
 * or all at once using collectgroup1_copy();
 *
 * @param e The #engine.
 * @param apply whether to apply the results to the engine or just keep in the
 *              group1 struct.
 */
void engine_collect_end_of_step(struct engine *e, int apply) {

  const ticks tic = getticks();
  const struct space *s = e->s;
  struct end_of_step_data data;
  data.updates = 0, data.g_updates = 0, data.s_updates = 0;
  data.ti_hydro_end_min = max_nr_timesteps, data.ti_hydro_end_max = 0,
  data.ti_hydro_beg_max = 0;
  data.ti_gravity_end_min = max_nr_timesteps, data.ti_gravity_end_max = 0,
  data.ti_gravity_beg_max = 0;
  data.e = e;

  /* Collect information from the local top-level cells */
  threadpool_map(&e->threadpool, engine_collect_end_of_step_mapper,
                 s->local_cells_top, s->nr_local_cells, sizeof(int), 0, &data);

  /* Store these in the temporary collection group. */
  collectgroup1_init(&e->collect_group1, data.updates, data.g_updates,
                     data.s_updates, data.ti_hydro_end_min,
                     data.ti_hydro_end_max, data.ti_hydro_beg_max,
                     data.ti_gravity_end_min, data.ti_gravity_end_max,
                     data.ti_gravity_beg_max, e->forcerebuild);

/* Aggregate collective data from the different nodes for this step. */
#ifdef WITH_MPI
  collectgroup1_reduce(&e->collect_group1);

#ifdef SWIFT_DEBUG_CHECKS
  {
    /* Check the above using the original MPI calls. */
    integertime_t in_i[2], out_i[2];
    in_i[0] = 0;
    in_i[1] = 0;
    out_i[0] = data.ti_hydro_end_min;
    out_i[1] = data.ti_gravity_end_min;
    if (MPI_Allreduce(out_i, in_i, 2, MPI_LONG_LONG_INT, MPI_MIN,
                      MPI_COMM_WORLD) != MPI_SUCCESS)
      error("Failed to aggregate ti_end_min.");
    if (in_i[0] != (long long)e->collect_group1.ti_hydro_end_min)
      error("Failed to get same ti_hydro_end_min, is %lld, should be %lld",
            in_i[0], e->collect_group1.ti_hydro_end_min);
    if (in_i[1] != (long long)e->collect_group1.ti_gravity_end_min)
      error("Failed to get same ti_gravity_end_min, is %lld, should be %lld",
            in_i[1], e->collect_group1.ti_gravity_end_min);

    long long in_ll[3], out_ll[3];
    out_ll[0] = data.updates;
    out_ll[1] = data.g_updates;
    out_ll[2] = data.s_updates;
    if (MPI_Allreduce(out_ll, in_ll, 3, MPI_LONG_LONG_INT, MPI_SUM,
                      MPI_COMM_WORLD) != MPI_SUCCESS)
      error("Failed to aggregate particle counts.");
    if (in_ll[0] != (long long)e->collect_group1.updates)
      error("Failed to get same updates, is %lld, should be %ld", in_ll[0],
            e->collect_group1.updates);
    if (in_ll[1] != (long long)e->collect_group1.g_updates)
      error("Failed to get same g_updates, is %lld, should be %ld", in_ll[1],
            e->collect_group1.g_updates);
    if (in_ll[2] != (long long)e->collect_group1.s_updates)
      error("Failed to get same s_updates, is %lld, should be %ld", in_ll[2],
            e->collect_group1.s_updates);

    int buff = 0;
    if (MPI_Allreduce(&e->forcerebuild, &buff, 1, MPI_INT, MPI_MAX,
                      MPI_COMM_WORLD) != MPI_SUCCESS)
      error("Failed to aggregate the rebuild flag across nodes.");
    if (!!buff != !!e->collect_group1.forcerebuild)
      error(
          "Failed to get same rebuild flag from all nodes, is %d,"
          "should be %d",
          buff, e->collect_group1.forcerebuild);
  }
#endif
#endif

  /* Apply to the engine, if requested. */
  if (apply) collectgroup1_apply(&e->collect_group1, e);

  if (e->verbose)
    message("took %.3f %s.", clocks_from_ticks(getticks() - tic),
            clocks_getunit());
}

/**
 * @brief Print the conserved quantities statistics to a log file
 *
 * @param e The #engine.
 */
void engine_print_stats(struct engine *e) {

  const ticks tic = getticks();

#ifdef SWIFT_DEBUG_CHECKS
  /* Check that all cells have been drifted to the current time.
   * That can include cells that have not
   * previously been active on this rank. */
  space_check_drift_point(e->s, e->ti_current,
                          e->policy & engine_policy_self_gravity);

  /* Be verbose about this */
  if (e->nodeID == 0) message("Saving statistics at t=%e.", e->time);
#else
  if (e->verbose) message("Saving statistics at t=%e.", e->time);
#endif

  e->save_stats = 0;

  struct statistics stats;
  stats_init(&stats);

  /* Collect the stats on this node */
  stats_collect(e->s, &stats);

/* Aggregate the data from the different nodes. */
#ifdef WITH_MPI
  struct statistics global_stats;
  stats_init(&global_stats);

  if (MPI_Reduce(&stats, &global_stats, 1, statistics_mpi_type,
                 statistics_mpi_reduce_op, 0, MPI_COMM_WORLD) != MPI_SUCCESS)
    error("Failed to aggregate stats.");
#else
  struct statistics global_stats = stats;
#endif

  /* Finalize operations */
  stats_finalize(&stats);

  /* Print info */
  if (e->nodeID == 0)
    stats_print_to_file(e->file_stats, &global_stats, e->time);

  if (e->verbose)
    message("took %.3f %s.", clocks_from_ticks(getticks() - tic),
            clocks_getunit());
}

/**
 * @brief Sets all the force, drift and kick tasks to be skipped.
 *
 * @param e The #engine to act on.
 */
void engine_skip_force_and_kick(struct engine *e) {

  struct task *tasks = e->sched.tasks;
  const int nr_tasks = e->sched.nr_tasks;

  for (int i = 0; i < nr_tasks; ++i) {

    struct task *t = &tasks[i];

    /* Skip everything that updates the particles */
    if (t->type == task_type_drift_part || t->type == task_type_drift_gpart ||
        t->type == task_type_kick1 || t->type == task_type_kick2 ||
        t->type == task_type_timestep || t->subtype == task_subtype_force ||
        t->subtype == task_subtype_grav || t->type == task_type_end_force ||
        t->type == task_type_grav_long_range ||
        t->type == task_type_grav_ghost_in ||
        t->type == task_type_grav_ghost_out ||
        t->type == task_type_grav_top_level || t->type == task_type_grav_down ||
        t->type == task_type_cooling || t->type == task_type_sourceterms)
      t->skip = 1;
  }

  /* Run through the cells and clear some flags. */
  space_map_cells_pre(e->s, 1, cell_clear_drift_flags, NULL);
}

/**
 * @brief Sets all the drift and first kick tasks to be skipped.
 *
 * @param e The #engine to act on.
 */
void engine_skip_drift(struct engine *e) {

  struct task *tasks = e->sched.tasks;
  const int nr_tasks = e->sched.nr_tasks;

  for (int i = 0; i < nr_tasks; ++i) {

    struct task *t = &tasks[i];

    /* Skip everything that moves the particles */
    if (t->type == task_type_drift_part || t->type == task_type_drift_gpart)
      t->skip = 1;
  }

  /* Run through the cells and clear some flags. */
  space_map_cells_pre(e->s, 1, cell_clear_drift_flags, NULL);
}

/**
 * @brief Launch the runners.
 *
 * @param e The #engine.
 */
void engine_launch(struct engine *e) {

  const ticks tic = getticks();

#ifdef SWIFT_DEBUG_CHECKS
  /* Re-set all the cell task counters to 0 */
  space_reset_task_counters(e->s);
#endif

  /* Prepare the scheduler. */
  atomic_inc(&e->sched.waiting);

  /* Cry havoc and let loose the dogs of war. */
  swift_barrier_wait(&e->run_barrier);

  /* Load the tasks. */
  scheduler_start(&e->sched);

  /* Remove the safeguard. */
  pthread_mutex_lock(&e->sched.sleep_mutex);
  atomic_dec(&e->sched.waiting);
  pthread_cond_broadcast(&e->sched.sleep_cond);
  pthread_mutex_unlock(&e->sched.sleep_mutex);

  /* Sit back and wait for the runners to come home. */
  swift_barrier_wait(&e->wait_barrier);

  if (e->verbose)
    message("took %.3f %s.", clocks_from_ticks(getticks() - tic),
            clocks_getunit());
}

/**
 * @brief Calls the 'first init' function on the particles of all types.
 *
 * @param e The #engine.
 */
void engine_first_init_particles(struct engine *e) {

  const ticks tic = getticks();

<<<<<<< HEAD
  /* Set the particles in a state where they are ready for a run */
  space_first_init_parts(e->s, e->verbose);
  space_first_init_gparts(e->s, e->verbose);
  space_first_init_sparts(e->s, e->verbose);
=======
  /* Set the particles in a state where they are ready for a run. */
  space_first_init_parts(e->s, e->chemistry, e->cooling_func);
  space_first_init_gparts(e->s, e->gravity_properties);
  space_first_init_sparts(e->s);
>>>>>>> c08467a4

  if (e->verbose)
    message("took %.3f %s.", clocks_from_ticks(getticks() - tic),
            clocks_getunit());
}

/**
 * @brief Initialises the particles and set them in a state ready to move
 *forward in time.
 *
 * @param e The #engine
 * @param flag_entropy_ICs Did the 'Internal Energy' of the particles actually
 * contain entropy ?
 * @param clean_h_values Are we cleaning up the values of h before building
 * the tasks ?
 */
void engine_init_particles(struct engine *e, int flag_entropy_ICs,
                           int clean_h_values) {

  struct space *s = e->s;

  struct clocks_time time1, time2;
  clocks_gettime(&time1);

  /* Start by setting the particles in a good state */
  if (e->nodeID == 0) message("Setting particles to a valid state...");
  engine_first_init_particles(e);

  if (e->nodeID == 0) message("Computing initial gas densities.");

  /* Construct all cells and tasks to start everything */
  engine_rebuild(e, clean_h_values);

  /* No time integration. We just want the density and ghosts */
  engine_skip_force_and_kick(e);

  /* Print the number of active tasks ? */
  if (e->verbose) engine_print_task_counts(e);

  /* Init the particle data (by hand). */
  space_init_parts(s, e->verbose);
  space_init_gparts(s, e->verbose);

  /* Now, launch the calculation */
  TIMER_TIC;
  engine_launch(e);
  TIMER_TOC(timer_runners);

  /* Apply some conversions (e.g. internal energy -> entropy) */
  if (!flag_entropy_ICs) {

    if (e->nodeID == 0) message("Converting internal energy variable.");

    space_convert_quantities(e->s, e->verbose);

    /* Correct what we did (e.g. in PE-SPH, need to recompute rho_bar) */
    if (hydro_need_extra_init_loop) {
      engine_marktasks(e);
      engine_skip_force_and_kick(e);
      engine_launch(e);
    }
  }

#ifdef SWIFT_DEBUG_CHECKS
  /* Check that we have the correct total mass in the top-level multipoles */
  long long num_gpart_mpole = 0;
  if (e->policy & engine_policy_self_gravity) {
    for (int i = 0; i < e->s->nr_cells; ++i)
      num_gpart_mpole += e->s->cells_top[i].multipole->m_pole.num_gpart;
    if (num_gpart_mpole != e->total_nr_gparts)
      error(
          "Top-level multipoles don't contain the total number of gpart "
          "s->nr_gpart=%lld, "
          "m_poles=%lld",
          e->total_nr_gparts, num_gpart_mpole);
  }
#endif

  /* Now time to get ready for the first time-step */
  if (e->nodeID == 0) message("Running initial fake time-step.");

  /* Prepare all the tasks again for a new round */
  engine_marktasks(e);

  /* No drift this time */
  engine_skip_drift(e);

  /* Init the particle data (by hand). */
  space_init_parts(e->s, e->verbose);
  space_init_gparts(e->s, e->verbose);

  /* Print the number of active tasks ? */
  if (e->verbose) engine_print_task_counts(e);

#ifdef SWIFT_GRAVITY_FORCE_CHECKS
  /* Run the brute-force gravity calculation for some gparts */
  if (e->policy & engine_policy_self_gravity)
    gravity_exact_force_compute(e->s, e);
#endif

  if (e->nodeID == 0) scheduler_write_dependencies(&e->sched, e->verbose);

  /* Run the 0th time-step */
  TIMER_TIC2;
  engine_launch(e);
  TIMER_TOC2(timer_runners);

#ifdef SWIFT_GRAVITY_FORCE_CHECKS
  /* Check the accuracy of the gravity calculation */
  if (e->policy & engine_policy_self_gravity)
    gravity_exact_force_check(e->s, e, 1e-1);
#endif

  /* Recover the (integer) end of the next time-step */
  engine_collect_end_of_step(e, 1);

  /* Check if any particles have the same position. This is not
   * allowed (/0) so we abort.*/
  if (s->nr_parts > 0) {

    /* Sorting should put the same positions next to each other... */
    int failed = 0;
    double *prev_x = s->parts[0].x;
    long long *prev_id = &s->parts[0].id;
    for (size_t k = 1; k < s->nr_parts; k++) {
      if (prev_x[0] == s->parts[k].x[0] && prev_x[1] == s->parts[k].x[1] &&
          prev_x[2] == s->parts[k].x[2]) {
        if (e->verbose)
          message("Two particles occupy location: %f %f %f id=%lld id=%lld",
                  prev_x[0], prev_x[1], prev_x[2], *prev_id, s->parts[k].id);
        failed++;
      }
      prev_x = s->parts[k].x;
      prev_id = &s->parts[k].id;
    }
    if (failed > 0)
      error(
          "Have %d particle pairs with the same locations.\n"
          "Cannot continue",
          failed);
  }

  /* Also check any gparts. This is not supposed to be fatal so only warn. */
  if (s->nr_gparts > 0) {
    int failed = 0;
    double *prev_x = s->gparts[0].x;
    for (size_t k = 1; k < s->nr_gparts; k++) {
      if (prev_x[0] == s->gparts[k].x[0] && prev_x[1] == s->gparts[k].x[1] &&
          prev_x[2] == s->gparts[k].x[2]) {
        if (e->verbose)
          message("Two gparts occupy location: %f %f %f / %f %f %f", prev_x[0],
                  prev_x[1], prev_x[2], s->gparts[k].x[0], s->gparts[k].x[1],
                  s->gparts[k].x[2]);
        failed++;
      }
      prev_x = s->gparts[k].x;
    }
    if (failed > 0)
      message(
          "WARNING: found %d gpart pairs at the same location. "
          "That is not optimal",
          failed);
  }

  /* Check the top-level cell h_max matches the particles as these can be
   * updated in the the ghost tasks (only a problem if the ICs estimates for h
   * are too small). Note this must be followed by a rebuild as sub-cells will
   * not be updated until that is done. */
  if (s->cells_top != NULL && s->nr_parts > 0) {
    for (int i = 0; i < s->nr_cells; i++) {
      struct cell *c = &s->cells_top[i];
      if (c->nodeID == engine_rank && c->count > 0) {
        float part_h_max = c->parts[0].h;
        for (int k = 1; k < c->count; k++) {
          if (c->parts[k].h > part_h_max) part_h_max = c->parts[k].h;
        }
        c->h_max = max(part_h_max, c->h_max);
      }
    }
  }

  clocks_gettime(&time2);

#ifdef SWIFT_DEBUG_CHECKS
  space_check_timesteps(e->s);
  part_verify_links(e->s->parts, e->s->gparts, e->s->sparts, e->s->nr_parts,
                    e->s->nr_gparts, e->s->nr_sparts, e->verbose);
#endif

  /* Ready to go */
  e->step = 0;
  e->forcerebuild = 1;
  e->wallclock_time = (float)clocks_diff(&time1, &time2);

  if (e->verbose) message("took %.3f %s.", e->wallclock_time, clocks_getunit());
}

/**
 * @brief Let the #engine loose to compute the forces.
 *
 * @param e The #engine.
 */
void engine_step(struct engine *e) {

  TIMER_TIC2;

  struct clocks_time time1, time2;
  clocks_gettime(&time1);

#ifdef SWIFT_DEBUG_TASKS
  e->tic_step = getticks();
#endif

  if (e->nodeID == 0) {

    /* Print some information to the screen */
    printf("  %6d %14e %14e %10.5f %14e %4d %4d %12zu %12zu %12zu %21.3f %6d\n",
           e->step, e->time, e->cosmology->a, e->cosmology->z, e->time_step,
           e->min_active_bin, e->max_active_bin, e->updates, e->g_updates,
           e->s_updates, e->wallclock_time, e->step_props);
    fflush(stdout);

    fprintf(e->file_timesteps,
            "  %6d %14e %14e %14e %4d %4d %12zu %12zu %12zu %21.3f %6d\n",
            e->step, e->time, e->cosmology->a, e->time_step, e->min_active_bin,
            e->max_active_bin, e->updates, e->g_updates, e->s_updates,
            e->wallclock_time, e->step_props);
    fflush(e->file_timesteps);
  }

  /* Move forward in time */
  e->ti_old = e->ti_current;
  e->ti_current = e->ti_end_min;
  e->max_active_bin = get_max_active_bin(e->ti_end_min);
  e->min_active_bin = get_min_active_bin(e->ti_current, e->ti_old);
  e->step += 1;
  e->step_props = engine_step_prop_none;

  if (e->policy & engine_policy_cosmology) {
    e->time_old = e->time;
    cosmology_update(e->cosmology, e->physical_constants, e->ti_current);
    e->time = e->cosmology->time;
    e->time_step = e->time - e->time_old;
  } else {
    e->time = e->ti_current * e->time_base + e->time_begin;
    e->time_old = e->ti_old * e->time_base + e->time_begin;
    e->time_step = (e->ti_current - e->ti_old) * e->time_base;
  }

  /* Update the softening lengths */
  if (e->policy & engine_policy_self_gravity)
    gravity_update(e->gravity_properties, e->cosmology);

  /* Prepare the tasks to be launched, rebuild or repartition if needed. */
  engine_prepare(e);

#ifdef WITH_MPI
  /* Repartition the space amongst the nodes? */
  engine_repartition_trigger(e);
#endif

  /* Are we drifting everything (a la Gadget/GIZMO) ? */
  if (e->policy & engine_policy_drift_all) engine_drift_all(e);

  /* Are we reconstructing the multipoles or drifting them ?*/
  if (e->policy & engine_policy_self_gravity) {

    if (e->policy & engine_policy_reconstruct_mpoles)
      engine_reconstruct_multipoles(e);
    else
      engine_drift_top_multipoles(e);
  }

  /* Print the number of active tasks ? */
  if (e->verbose) engine_print_task_counts(e);

/* Dump local cells and active particle counts. */
/* dumpCells("cells", 0, 0, 0, 0, e->s, e->nodeID, e->step); */

#ifdef SWIFT_DEBUG_CHECKS
  /* Check that we have the correct total mass in the top-level multipoles */
  long long num_gpart_mpole = 0;
  if (e->policy & engine_policy_self_gravity) {
    for (int i = 0; i < e->s->nr_cells; ++i)
      num_gpart_mpole += e->s->cells_top[i].multipole->m_pole.num_gpart;
    if (num_gpart_mpole != e->total_nr_gparts)
      error(
          "Multipoles don't contain the total number of gpart mpoles=%lld "
          "ngparts=%lld",
          num_gpart_mpole, e->total_nr_gparts);
  }
#endif

#ifdef SWIFT_GRAVITY_FORCE_CHECKS
  /* Run the brute-force gravity calculation for some gparts */
  if (e->policy & engine_policy_self_gravity)
    gravity_exact_force_compute(e->s, e);
#endif

  /* Start all the tasks. */
  TIMER_TIC;
  engine_launch(e);
  TIMER_TOC(timer_runners);

#ifdef SWIFT_GRAVITY_FORCE_CHECKS
  /* Check the accuracy of the gravity calculation */
  if (e->policy & engine_policy_self_gravity)
    gravity_exact_force_check(e->s, e, 1e-1);
#endif

  /* Let's trigger a non-SPH rebuild every-so-often for good measure */
  if (!(e->policy & engine_policy_hydro) &&  // MATTHIEU improve this
      (e->policy & engine_policy_self_gravity) && e->step % 20 == 0)
    e->forcerebuild = 1;

  /* Collect the values of rebuild from all nodes and recover the (integer)
   * end of the next time-step. Do these together to reduce the collective MPI
   * calls per step, but some of the gathered information is not applied just
   * yet (in case we save a snapshot or drift). */
  engine_collect_end_of_step(e, 0);
  e->forcerebuild = e->collect_group1.forcerebuild;

  /* Save some statistics ? */
  if (e->time - e->timeLastStatistics >= e->deltaTimeStatistics)
    e->save_stats = 1;

  /* Do we want a snapshot? */
  if (e->ti_end_min >= e->ti_nextSnapshot && e->ti_nextSnapshot > 0)
    e->dump_snapshot = 1;

  /* Drift everybody (i.e. what has not yet been drifted) */
  /* to the current time */
  int drifted_all =
      (e->dump_snapshot || e->forcerebuild || e->forcerepart || e->save_stats);
  if (drifted_all) engine_drift_all(e);

  /* Write a snapshot ? */
  if (e->dump_snapshot) {

    /* Dump... */
    engine_dump_snapshot(e);

    /* ... and find the next output time */
    engine_compute_next_snapshot_time(e);

    /* Flag that we dumped a snapshot */
    e->step_props |= engine_step_prop_snapshot;
  }

  /* Save some  statistics */
  if (e->save_stats) {

    /* Dump */
    engine_print_stats(e);

    /* and move on */
    e->timeLastStatistics += e->deltaTimeStatistics;

    /* Flag that we dumped some statistics */
    e->step_props |= engine_step_prop_statistics;
  }

  /* Now apply all the collected time step updates and particle counts. */
  collectgroup1_apply(&e->collect_group1, e);

  TIMER_TOC2(timer_step);

  clocks_gettime(&time2);
  e->wallclock_time = (float)clocks_diff(&time1, &time2);

#ifdef SWIFT_DEBUG_TASKS
  /* Time in ticks at the end of this step. */
  e->toc_step = getticks();
#endif

  /* Final job is to create a restart file if needed. */
  engine_dump_restarts(e, drifted_all, e->restart_onexit && engine_is_done(e));
}

/**
 * @brief dump restart files if it is time to do so and dumps are enabled.
 *
 * @param e the engine.
 * @param drifted_all true if a drift_all has just been performed.
 * @param force force a dump, if dumping is enabled.
 */
void engine_dump_restarts(struct engine *e, int drifted_all, int force) {

  if (e->restart_dump) {
    ticks tic = getticks();

    /* Dump when the time has arrived, or we are told to. */
    int dump = ((tic > e->restart_next) || force);

#ifdef WITH_MPI
    /* Synchronize this action from rank 0 (ticks may differ between
     * machines). */
    MPI_Bcast(&dump, 1, MPI_INT, 0, MPI_COMM_WORLD);
#endif
    if (dump) {
      /* Clean out the previous saved files, if found. Do this now as we are
       * MPI synchronized. */
      restart_remove_previous(e->restart_file);

      /* Drift all particles first (may have just been done). */
      if (!drifted_all) engine_drift_all(e);
      restart_write(e, e->restart_file);

      if (e->verbose)
        message("Dumping restart files took %.3f %s",
                clocks_from_ticks(getticks() - tic), clocks_getunit());

      /* Time after which next dump will occur. */
      e->restart_next += e->restart_dt;

      /* Flag that we dumped the restarts */
      e->step_props |= engine_step_prop_restarts;
    }
  }
}

/**
 * @brief Returns 1 if the simulation has reached its end point, 0 otherwise
 */
int engine_is_done(struct engine *e) {
  return !(e->ti_current < max_nr_timesteps);
}

/**
 * @brief Unskip all the tasks that act on active cells at this time.
 *
 * @param e The #engine.
 */
void engine_unskip(struct engine *e) {

  const ticks tic = getticks();

  /* Activate all the regular tasks */
  threadpool_map(&e->threadpool, runner_do_unskip_mapper, e->s->local_cells_top,
                 e->s->nr_local_cells, sizeof(int), 1, e);

  /* And the top level gravity FFT one when periodicity is on.*/
  if (e->s->periodic && (e->policy & engine_policy_self_gravity)) {

    /* Only if there are other tasks (i.e. something happens on this node) */
    if (e->sched.active_count > 0)
      scheduler_activate(&e->sched, e->s->grav_top_level);
  }

  if (e->verbose)
    message("took %.3f %s.", clocks_from_ticks(getticks() - tic),
            clocks_getunit());
}

/**
 * @brief Mapper function to drift *all* particle types and multipoles forward
 * in time.
 *
 * @param map_data An array of #cell%s.
 * @param num_elements Chunk size.
 * @param extra_data Pointer to an #engine.
 */
void engine_do_drift_all_mapper(void *map_data, int num_elements,
                                void *extra_data) {

  struct engine *e = (struct engine *)extra_data;
  struct cell *cells = (struct cell *)map_data;

  for (int ind = 0; ind < num_elements; ind++) {
    struct cell *c = &cells[ind];
    if (c != NULL && c->nodeID == e->nodeID) {
      /* Drift all the particles */
      cell_drift_part(c, e, 1);

      /* Drift all the g-particles */
      cell_drift_gpart(c, e, 1);
    }

    /* Drift the multipoles */
    if (e->policy & engine_policy_self_gravity) {
      cell_drift_all_multipoles(c, e);
    }
  }
}

/**
 * @brief Drift *all* particles and multipoles at all levels
 * forward to the current time.
 *
 * @param e The #engine.
 */
void engine_drift_all(struct engine *e) {

  const ticks tic = getticks();

#ifdef SWIFT_DEBUG_CHECKS
  if (e->nodeID == 0) message("Drifting all");
#endif

  threadpool_map(&e->threadpool, engine_do_drift_all_mapper, e->s->cells_top,
                 e->s->nr_cells, sizeof(struct cell), 0, e);

  /* Synchronize particle positions */
  space_synchronize_particle_positions(e->s);

#ifdef SWIFT_DEBUG_CHECKS
  /* Check that all cells have been drifted to the current time. */
  space_check_drift_point(e->s, e->ti_current,
                          e->policy & engine_policy_self_gravity);
  part_verify_links(e->s->parts, e->s->gparts, e->s->sparts, e->s->nr_parts,
                    e->s->nr_gparts, e->s->nr_sparts, e->verbose);
#endif

  if (e->verbose)
    message("took %.3f %s.", clocks_from_ticks(getticks() - tic),
            clocks_getunit());
}

/**
 * @brief Mapper function to drift *all* top-level multipoles forward in
 * time.
 *
 * @param map_data An array of #cell%s.
 * @param num_elements Chunk size.
 * @param extra_data Pointer to an #engine.
 */
void engine_do_drift_top_multipoles_mapper(void *map_data, int num_elements,
                                           void *extra_data) {

  struct engine *e = (struct engine *)extra_data;
  struct cell *cells = (struct cell *)map_data;

  for (int ind = 0; ind < num_elements; ind++) {
    struct cell *c = &cells[ind];
    if (c != NULL) {

      /* Drift the multipole at this level only */
      if (c->ti_old_multipole != e->ti_current) cell_drift_multipole(c, e);
    }
  }
}

/**
 * @brief Drift *all* top-level multipoles forward to the current time.
 *
 * @param e The #engine.
 */
void engine_drift_top_multipoles(struct engine *e) {

  const ticks tic = getticks();

  threadpool_map(&e->threadpool, engine_do_drift_top_multipoles_mapper,
                 e->s->cells_top, e->s->nr_cells, sizeof(struct cell), 0, e);

#ifdef SWIFT_DEBUG_CHECKS
  /* Check that all cells have been drifted to the current time. */
  space_check_top_multipoles_drift_point(e->s, e->ti_current);
#endif

  if (e->verbose)
    message("took %.3f %s.", clocks_from_ticks(getticks() - tic),
            clocks_getunit());
}

void engine_do_reconstruct_multipoles_mapper(void *map_data, int num_elements,
                                             void *extra_data) {

  struct engine *e = (struct engine *)extra_data;
  struct cell *cells = (struct cell *)map_data;

  for (int ind = 0; ind < num_elements; ind++) {
    struct cell *c = &cells[ind];
    if (c != NULL && c->nodeID == e->nodeID) {

      /* Construct the multipoles in this cell hierarchy */
      cell_make_multipoles(c, e->ti_current);
    }
  }
}

/**
 * @brief Reconstruct all the multipoles at all the levels in the tree.
 *
 * @param e The #engine.
 */
void engine_reconstruct_multipoles(struct engine *e) {

  const ticks tic = getticks();

  threadpool_map(&e->threadpool, engine_do_reconstruct_multipoles_mapper,
                 e->s->cells_top, e->s->nr_cells, sizeof(struct cell), 0, e);

  if (e->verbose)
    message("took %.3f %s.", clocks_from_ticks(getticks() - tic),
            clocks_getunit());
}

/**
 * @brief Create and fill the proxies.
 *
 * @param e The #engine.
 */
void engine_makeproxies(struct engine *e) {

#ifdef WITH_MPI
  const int nodeID = e->nodeID;
  const struct space *s = e->s;
  const int *cdim = s->cdim;
  const int periodic = s->periodic;

  /* Get some info about the physics */
  const double *dim = s->dim;
  const struct gravity_props *props = e->gravity_properties;
  const double theta_crit2 = props->theta_crit2;
  const int with_hydro = (e->policy & engine_policy_hydro);
  const int with_gravity = (e->policy & engine_policy_self_gravity);

  /* Handle on the cells and proxies */
  struct cell *cells = s->cells_top;
  struct proxy *proxies = e->proxies;

  /* Let's time this */
  const ticks tic = getticks();

  /* Prepare the proxies and the proxy index. */
  if (e->proxy_ind == NULL)
    if ((e->proxy_ind = (int *)malloc(sizeof(int) * e->nr_nodes)) == NULL)
      error("Failed to allocate proxy index.");
  for (int k = 0; k < e->nr_nodes; k++) e->proxy_ind[k] = -1;
  e->nr_proxies = 0;

  /* Compute how many cells away we need to walk */
  int delta = 1; /*hydro case */
  if (with_gravity) {
    const double distance = 2.5 * cells[0].width[0] / props->theta_crit;
    delta = (int)(distance / cells[0].width[0]) + 1;
  }

  /* Let's be verbose about this choice */
  if (e->verbose)
    message("Looking for proxies up to %d top-level cells away", delta);

  /* Loop over each cell in the space. */
  int ind[3];
  for (ind[0] = 0; ind[0] < cdim[0]; ind[0]++) {
    for (ind[1] = 0; ind[1] < cdim[1]; ind[1]++) {
      for (ind[2] = 0; ind[2] < cdim[2]; ind[2]++) {

        /* Get the cell ID. */
        const int cid = cell_getid(cdim, ind[0], ind[1], ind[2]);

        double CoM_i[3] = {0., 0., 0.};
        double r_max_i = 0.;

        if (with_gravity) {

          /* Get ci's multipole */
          const struct gravity_tensors *multi_i = cells[cid].multipole;
          CoM_i[0] = multi_i->CoM[0];
          CoM_i[1] = multi_i->CoM[1];
          CoM_i[2] = multi_i->CoM[2];
          r_max_i = multi_i->r_max;
        }

        /* Loop over all its neighbours (periodic). */
        for (int i = -delta; i <= delta; i++) {
          int ii = ind[0] + i;
          if (ii >= cdim[0])
            ii -= cdim[0];
          else if (ii < 0)
            ii += cdim[0];
          for (int j = -delta; j <= delta; j++) {
            int jj = ind[1] + j;
            if (jj >= cdim[1])
              jj -= cdim[1];
            else if (jj < 0)
              jj += cdim[1];
            for (int k = -delta; k <= delta; k++) {
              int kk = ind[2] + k;
              if (kk >= cdim[2])
                kk -= cdim[2];
              else if (kk < 0)
                kk += cdim[2];

              /* Get the cell ID. */
              const int cjd = cell_getid(cdim, ii, jj, kk);

              /* Early abort (same cell) */
              if (cid == cjd) continue;

              /* Early abort (both same node) */
              if (cells[cid].nodeID == nodeID && cells[cjd].nodeID == nodeID)
                continue;

              /* Early abort (both foreign node) */
              if (cells[cid].nodeID != nodeID && cells[cjd].nodeID != nodeID)
                continue;

              int proxy_type = 0;

              /* In the hydro case, only care about neighbours */
              if (with_hydro) {

                /* This is super-ugly but checks for direct neighbours */
                /* with periodic BC */
                if (((abs(ind[0] - ii) <= 1 ||
                      abs(ind[0] - ii - cdim[0]) <= 1 ||
                      abs(ind[0] - ii + cdim[0]) <= 1) &&
                     (abs(ind[1] - jj) <= 1 ||
                      abs(ind[1] - jj - cdim[1]) <= 1 ||
                      abs(ind[1] - jj + cdim[1]) <= 1) &&
                     (abs(ind[2] - kk) <= 1 ||
                      abs(ind[2] - kk - cdim[2]) <= 1 ||
                      abs(ind[2] - kk + cdim[2]) <= 1)))
                  proxy_type |= (int)proxy_cell_type_hydro;
              }

              /* In the gravity case, check distances using the MAC. */
              if (with_gravity) {

                /* Get cj's multipole */
                const struct gravity_tensors *multi_j = cells[cjd].multipole;
                const double CoM_j[3] = {multi_j->CoM[0], multi_j->CoM[1],
                                         multi_j->CoM[2]};
                const double r_max_j = multi_j->r_max;

                /* Let's compute the current distance between the cell pair*/
                double dx = CoM_i[0] - CoM_j[0];
                double dy = CoM_i[1] - CoM_j[1];
                double dz = CoM_i[2] - CoM_j[2];

                /* Apply BC */
                if (periodic) {
                  dx = nearest(dx, dim[0]);
                  dy = nearest(dy, dim[1]);
                  dz = nearest(dz, dim[2]);
                }
                const double r2 = dx * dx + dy * dy + dz * dz;

                /* Are we too close for M2L? */
                if (!gravity_M2L_accept(r_max_i, r_max_j, theta_crit2, r2))
                  proxy_type |= (int)proxy_cell_type_gravity;
              }

              /* Abort if not in range at all */
              if (proxy_type == proxy_cell_type_none) continue;

              /* Add to proxies? */
              if (cells[cid].nodeID == nodeID && cells[cjd].nodeID != nodeID) {

                /* Do we already have a relationship with this node? */
                int pid = e->proxy_ind[cells[cjd].nodeID];
                if (pid < 0) {
                  if (e->nr_proxies == engine_maxproxies)
                    error("Maximum number of proxies exceeded.");

                  /* Ok, start a new proxy for this pair of nodes */
                  proxy_init(&proxies[e->nr_proxies], e->nodeID,
                             cells[cjd].nodeID);

                  /* Store the information */
                  e->proxy_ind[cells[cjd].nodeID] = e->nr_proxies;
                  pid = e->nr_proxies;
                  e->nr_proxies += 1;
                }

                /* Add the cell to the proxy */
                proxy_addcell_in(&proxies[pid], &cells[cjd], proxy_type);
                proxy_addcell_out(&proxies[pid], &cells[cid], proxy_type);

                /* Store info about where to send the cell */
                cells[cid].sendto |= (1ULL << pid);
              }

              /* Same for the symmetric case? */
              if (cells[cjd].nodeID == nodeID && cells[cid].nodeID != nodeID) {

                /* Do we already have a relationship with this node? */
                int pid = e->proxy_ind[cells[cid].nodeID];
                if (pid < 0) {
                  if (e->nr_proxies == engine_maxproxies)
                    error("Maximum number of proxies exceeded.");

                  /* Ok, start a new proxy for this pair of nodes */
                  proxy_init(&proxies[e->nr_proxies], e->nodeID,
                             cells[cid].nodeID);

                  /* Store the information */
                  e->proxy_ind[cells[cid].nodeID] = e->nr_proxies;
                  pid = e->nr_proxies;
                  e->nr_proxies += 1;
                }

                /* Add the cell to the proxy */
                proxy_addcell_in(&proxies[pid], &cells[cid], proxy_type);
                proxy_addcell_out(&proxies[pid], &cells[cjd], proxy_type);

                /* Store info about where to send the cell */
                cells[cjd].sendto |= (1ULL << pid);
              }
            }
          }
        }
      }
    }
  }

  /* Be clear about the time */
  if (e->verbose)
    message("took %.3f %s.", clocks_from_ticks(getticks() - tic),
            clocks_getunit());
#else
  error("SWIFT was not compiled with MPI support.");
#endif
}

/**
 * @brief Split the underlying space into regions and assign to separate nodes.
 *
 * @param e The #engine.
 * @param initial_partition structure defining the cell partition technique
 */
void engine_split(struct engine *e, struct partition *initial_partition) {

#ifdef WITH_MPI
  struct space *s = e->s;

  /* Do the initial partition of the cells. */
  partition_initial_partition(initial_partition, e->nodeID, e->nr_nodes, s);

  /* Make the proxies. */
  engine_makeproxies(e);

  /* Re-allocate the local parts. */
  if (e->verbose)
    message("Re-allocating parts array from %zu to %zu.", s->size_parts,
            (size_t)(s->nr_parts * 1.2));
  s->size_parts = s->nr_parts * 1.2;
  struct part *parts_new = NULL;
  struct xpart *xparts_new = NULL;
  if (posix_memalign((void **)&parts_new, part_align,
                     sizeof(struct part) * s->size_parts) != 0 ||
      posix_memalign((void **)&xparts_new, xpart_align,
                     sizeof(struct xpart) * s->size_parts) != 0)
    error("Failed to allocate new part data.");
  if (s->nr_parts > 0) {
    memcpy(parts_new, s->parts, sizeof(struct part) * s->nr_parts);
    memcpy(xparts_new, s->xparts, sizeof(struct xpart) * s->nr_parts);
  }
  free(s->parts);
  free(s->xparts);
  s->parts = parts_new;
  s->xparts = xparts_new;

  /* Re-link the gparts to their parts. */
  if (s->nr_parts > 0 && s->nr_gparts > 0)
    part_relink_gparts_to_parts(s->parts, s->nr_parts, 0);

  /* Re-allocate the local sparts. */
  if (e->verbose)
    message("Re-allocating sparts array from %zu to %zu.", s->size_sparts,
            (size_t)(s->nr_sparts * 1.2));
  s->size_sparts = s->nr_sparts * 1.2;
  struct spart *sparts_new = NULL;
  if (posix_memalign((void **)&sparts_new, spart_align,
                     sizeof(struct spart) * s->size_sparts) != 0)
    error("Failed to allocate new spart data.");
  if (s->nr_sparts > 0)
    memcpy(sparts_new, s->sparts, sizeof(struct spart) * s->nr_sparts);
  free(s->sparts);
  s->sparts = sparts_new;

  /* Re-link the gparts to their sparts. */
  if (s->nr_sparts > 0 && s->nr_gparts > 0)
    part_relink_gparts_to_sparts(s->sparts, s->nr_sparts, 0);

  /* Re-allocate the local gparts. */
  if (e->verbose)
    message("Re-allocating gparts array from %zu to %zu.", s->size_gparts,
            (size_t)(s->nr_gparts * 1.2));
  s->size_gparts = s->nr_gparts * 1.2;
  struct gpart *gparts_new = NULL;
  if (posix_memalign((void **)&gparts_new, gpart_align,
                     sizeof(struct gpart) * s->size_gparts) != 0)
    error("Failed to allocate new gpart data.");
  if (s->nr_gparts > 0)
    memcpy(gparts_new, s->gparts, sizeof(struct gpart) * s->nr_gparts);
  free(s->gparts);
  s->gparts = gparts_new;

  /* Re-link the parts. */
  if (s->nr_parts > 0 && s->nr_gparts > 0)
    part_relink_parts_to_gparts(s->gparts, s->nr_gparts, s->parts);

  /* Re-link the sparts. */
  if (s->nr_sparts > 0 && s->nr_gparts > 0)
    part_relink_sparts_to_gparts(s->gparts, s->nr_gparts, s->sparts);

#ifdef SWIFT_DEBUG_CHECKS

  /* Verify that the links are correct */
  part_verify_links(s->parts, s->gparts, s->sparts, s->nr_parts, s->nr_gparts,
                    s->nr_sparts, e->verbose);
#endif

#else
  error("SWIFT was not compiled with MPI support.");
#endif
}

/**
 * @brief Writes a snapshot with the current state of the engine
 *
 * @param e The #engine.
 */
void engine_dump_snapshot(struct engine *e) {

  struct clocks_time time1, time2;
  clocks_gettime(&time1);

#ifdef SWIFT_DEBUG_CHECKS
  /* Check that all cells have been drifted to the current time.
   * That can include cells that have not
   * previously been active on this rank. */
  space_check_drift_point(e->s, e->ti_current,
                          e->policy & engine_policy_self_gravity);

  /* Be verbose about this */
  if (e->nodeID == 0) message("writing snapshot at t=%e.", e->time);
#else
  if (e->verbose) message("writing snapshot at t=%e.", e->time);
#endif

/* Dump... */
#if defined(HAVE_HDF5)
#if defined(WITH_MPI)
#if defined(HAVE_PARALLEL_HDF5)
  write_output_parallel(e, e->snapshotBaseName, e->internal_units,
                        e->snapshotUnits, e->nodeID, e->nr_nodes,
                        MPI_COMM_WORLD, MPI_INFO_NULL);
#else
  write_output_serial(e, e->snapshotBaseName, e->internal_units,
                      e->snapshotUnits, e->nodeID, e->nr_nodes, MPI_COMM_WORLD,
                      MPI_INFO_NULL);
#endif
#else
  write_output_single(e, e->snapshotBaseName, e->internal_units,
                      e->snapshotUnits);
#endif
#endif

  e->dump_snapshot = 0;

  clocks_gettime(&time2);
  if (e->verbose)
    message("writing particle properties took %.3f %s.",
            (float)clocks_diff(&time1, &time2), clocks_getunit());
}

#ifdef HAVE_SETAFFINITY
/**
 * @brief Returns the initial affinity the main thread is using.
 */
static cpu_set_t *engine_entry_affinity() {

  static int use_entry_affinity = 0;
  static cpu_set_t entry_affinity;

  if (!use_entry_affinity) {
    pthread_t engine = pthread_self();
    pthread_getaffinity_np(engine, sizeof(entry_affinity), &entry_affinity);
    use_entry_affinity = 1;
  }

  return &entry_affinity;
}
#endif

/**
 * @brief  Ensure the NUMA node on which we initialise (first touch) everything
 * doesn't change before engine_init allocates NUMA-local workers.
 */
void engine_pin() {

#ifdef HAVE_SETAFFINITY
  cpu_set_t *entry_affinity = engine_entry_affinity();
  int pin;
  for (pin = 0; pin < CPU_SETSIZE && !CPU_ISSET(pin, entry_affinity); ++pin)
    ;

  cpu_set_t affinity;
  CPU_ZERO(&affinity);
  CPU_SET(pin, &affinity);
  if (sched_setaffinity(0, sizeof(affinity), &affinity) != 0) {
    error("failed to set engine's affinity");
  }
#else
  error("SWIFT was not compiled with support for pinning.");
#endif
}

/**
 * @brief Unpins the main thread.
 */
void engine_unpin() {
#ifdef HAVE_SETAFFINITY
  pthread_t main_thread = pthread_self();
  cpu_set_t *entry_affinity = engine_entry_affinity();
  pthread_setaffinity_np(main_thread, sizeof(*entry_affinity), entry_affinity);
#else
  error("SWIFT was not compiled with support for pinning.");
#endif
}

/**
 * @brief init an engine struct with the necessary properties for the
 *        simulation.
 *
 * Note do not use when restarting. Engine initialisation
 * is completed by a call to engine_config().
 *
 * @param e The #engine.
 * @param s The #space in which this #runner will run.
 * @param params The parsed parameter file.
 * @param Ngas total number of gas particles in the simulation.
 * @param Ndm total number of gravity particles in the simulation.
 * @param policy The queuing policy to use.
 * @param verbose Is this #engine talkative ?
 * @param reparttype What type of repartition algorithm are we using ?
 * @param internal_units The system of units used internally.
 * @param physical_constants The #phys_const used for this run.
 * @param cosmo The #cosmology used for this run.
 * @param hydro The #hydro_props used for this run.
 * @param gravity The #gravity_props used for this run.
 * @param potential The properties of the external potential.
 * @param cooling_func The properties of the cooling function.
 * @param chemistry The chemistry information.
 * @param sourceterms The properties of the source terms function.
 */
void engine_init(
    struct engine *e, struct space *s, const struct swift_params *params,
    long long Ngas, long long Ndm, int policy, int verbose,
    struct repartition *reparttype, const struct unit_system *internal_units,
    const struct phys_const *physical_constants, struct cosmology *cosmo,
    const struct hydro_props *hydro, struct gravity_props *gravity,
    const struct external_potential *potential,
    const struct cooling_function_data *cooling_func,
    const struct chemistry_data *chemistry, struct sourceterms *sourceterms) {

  /* Clean-up everything */
  bzero(e, sizeof(struct engine));

  /* Store the all values in the fields of the engine. */
  e->s = s;
  e->policy = policy;
  e->step = 0;
  e->total_nr_parts = Ngas;
  e->total_nr_gparts = Ndm;
  e->proxy_ind = NULL;
  e->nr_proxies = 0;
  e->reparttype = reparttype;
  e->ti_old = 0;
  e->ti_current = 0;
  e->time_step = 0.;
  e->time_base = 0.;
  e->time_base_inv = 0.;
  e->time_begin = 0.;
  e->time_end = 0.;
  e->max_active_bin = num_time_bins;
  e->min_active_bin = 1;
  e->internal_units = internal_units;
  e->timeFirstSnapshot =
      parser_get_param_double(params, "Snapshots:time_first");
  e->deltaTimeSnapshot =
      parser_get_param_double(params, "Snapshots:delta_time");
  e->ti_nextSnapshot = 0;
  parser_get_param_string(params, "Snapshots:basename", e->snapshotBaseName);
  e->snapshotCompression =
      parser_get_opt_param_int(params, "Snapshots:compression", 0);
  e->snapshotUnits = (struct unit_system *)malloc(sizeof(struct unit_system));
  units_init_default(e->snapshotUnits, params, "Snapshots", internal_units);
  e->snapshotOutputCount = 0;
  e->dt_min = parser_get_param_double(params, "TimeIntegration:dt_min");
  e->dt_max = parser_get_param_double(params, "TimeIntegration:dt_max");
  e->deltaTimeStatistics =
      parser_get_param_double(params, "Statistics:delta_time");
  e->timeLastStatistics = 0;
  e->verbose = verbose;
  e->count_step = 0;
  e->wallclock_time = 0.f;
  e->physical_constants = physical_constants;
  e->cosmology = cosmo;
  e->hydro_properties = hydro;
  e->gravity_properties = gravity;
  e->external_potential = potential;
  e->cooling_func = cooling_func;
  e->chemistry = chemistry;
  e->sourceterms = sourceterms;
  e->parameter_file = params;
#ifdef WITH_MPI
  e->cputime_last_step = 0;
  e->last_repartition = 0;
#endif

  /* Make the space link back to the engine. */
  s->e = e;

  /* Setup the timestep if non-cosmological */
  if (!(e->policy & engine_policy_cosmology)) {
    e->time_begin =
        parser_get_param_double(params, "TimeIntegration:time_begin");
    e->time_end = parser_get_param_double(params, "TimeIntegration:time_end");
    e->time_old = e->time_begin;
    e->time = e->time_begin;

    e->time_base = (e->time_end - e->time_begin) / max_nr_timesteps;
    e->time_base_inv = 1.0 / e->time_base;
    e->ti_current = 0;
  } else {

    e->time_begin = e->cosmology->time_begin;
    e->time_end = e->cosmology->time_end;
    e->time_old = e->time_begin;
    e->time = e->time_begin;

    /* Copy the relevent information from the cosmology model */
    e->time_base = e->cosmology->time_base;
    e->time_base_inv = e->cosmology->time_base_inv;
    e->ti_current = 0;
  }
}

/**
 * @brief configure an engine with the given number of threads, queues
 *        and core affinity. Also initialises the scheduler and opens various
 *        output files, computes the next timestep and initialises the
 *        threadpool.
 *
 * Assumes the engine is correctly initialised i.e. is restored from a restart
 * file or has been setup by engine_init(). When restarting any output log
 * files are positioned so that further output is appended. Note that
 * parameters are not read from the engine, just the parameter file, this
 * allows values derived in this function to be changed between runs.
 * When not restarting params should be the same as given to engine_init().
 *
 * @param restart true when restarting the application.
 * @param e The #engine.
 * @param params The parsed parameter file.
 * @param nr_nodes The number of MPI ranks.
 * @param nodeID The MPI rank of this node.
 * @param nr_threads The number of threads per MPI rank.
 * @param with_aff use processor affinity, if supported.
 * @param verbose Is this #engine talkative ?
 * @param restart_file The name of our restart file.
 */
void engine_config(int restart, struct engine *e,
                   const struct swift_params *params, int nr_nodes, int nodeID,
                   int nr_threads, int with_aff, int verbose,
                   const char *restart_file) {

  /* Store the values and initialise global fields. */
  e->nodeID = nodeID;
  e->nr_threads = nr_threads;
  e->nr_nodes = nr_nodes;
  e->proxy_ind = NULL;
  e->nr_proxies = 0;
  e->forcerebuild = 1;
  e->forcerepart = 0;
  e->dump_snapshot = 0;
  e->save_stats = 0;
  e->step_props = engine_step_prop_none;
  e->links = NULL;
  e->nr_links = 0;
  e->file_stats = NULL;
  e->file_timesteps = NULL;
  e->verbose = verbose;
  e->wallclock_time = 0.f;
  e->restart_dump = 0;
  e->restart_file = restart_file;
  e->restart_next = 0;
  e->restart_dt = 0;
  engine_rank = nodeID;

  /* Get the number of queues */
  int nr_queues =
      parser_get_opt_param_int(params, "Scheduler:nr_queues", nr_threads);
  if (nr_queues <= 0) nr_queues = e->nr_threads;
  if (nr_queues != nr_threads)
    message("Number of task queues set to %d", nr_queues);
  e->s->nr_queues = nr_queues;

/* Deal with affinity. For now, just figure out the number of cores. */
#if defined(HAVE_SETAFFINITY)
  const int nr_cores = sysconf(_SC_NPROCESSORS_ONLN);
  cpu_set_t *entry_affinity = engine_entry_affinity();
  const int nr_affinity_cores = CPU_COUNT(entry_affinity);

  if (nr_cores > CPU_SETSIZE) /* Unlikely, except on e.g. SGI UV. */
    error("must allocate dynamic cpu_set_t (too many cores per node)");

  char *buf = (char *)malloc((nr_cores + 1) * sizeof(char));
  buf[nr_cores] = '\0';
  for (int j = 0; j < nr_cores; ++j) {
    /* Reversed bit order from convention, but same as e.g. Intel MPI's
     * I_MPI_PIN_DOMAIN explicit mask: left-to-right, LSB-to-MSB. */
    buf[j] = CPU_ISSET(j, entry_affinity) ? '1' : '0';
  }

  if (verbose && with_aff) message("Affinity at entry: %s", buf);

  int *cpuid = NULL;
  cpu_set_t cpuset;

  if (with_aff) {

    cpuid = (int *)malloc(nr_affinity_cores * sizeof(int));

    int skip = 0;
    for (int k = 0; k < nr_affinity_cores; k++) {
      int c;
      for (c = skip; c < CPU_SETSIZE && !CPU_ISSET(c, entry_affinity); ++c)
        ;
      cpuid[k] = c;
      skip = c + 1;
    }

#if defined(HAVE_LIBNUMA) && defined(_GNU_SOURCE)
    if ((e->policy & engine_policy_cputight) != engine_policy_cputight) {

      if (numa_available() >= 0) {
        if (nodeID == 0) message("prefer NUMA-distant CPUs");

        /* Get list of numa nodes of all available cores. */
        int *nodes = (int *)malloc(nr_affinity_cores * sizeof(int));
        int nnodes = 0;
        for (int i = 0; i < nr_affinity_cores; i++) {
          nodes[i] = numa_node_of_cpu(cpuid[i]);
          if (nodes[i] > nnodes) nnodes = nodes[i];
        }
        nnodes += 1;

        /* Count cores per node. */
        int *core_counts = (int *)malloc(nnodes * sizeof(int));
        for (int i = 0; i < nr_affinity_cores; i++) {
          core_counts[nodes[i]] = 0;
        }
        for (int i = 0; i < nr_affinity_cores; i++) {
          core_counts[nodes[i]] += 1;
        }

        /* Index cores within each node. */
        int *core_indices = (int *)malloc(nr_affinity_cores * sizeof(int));
        for (int i = nr_affinity_cores - 1; i >= 0; i--) {
          core_indices[i] = core_counts[nodes[i]];
          core_counts[nodes[i]] -= 1;
        }

        /* Now sort so that we pick adjacent cpuids from different nodes
         * by sorting internal node core indices. */
        int done = 0;
        while (!done) {
          done = 1;
          for (int i = 1; i < nr_affinity_cores; i++) {
            if (core_indices[i] < core_indices[i - 1]) {
              int t = cpuid[i - 1];
              cpuid[i - 1] = cpuid[i];
              cpuid[i] = t;

              t = core_indices[i - 1];
              core_indices[i - 1] = core_indices[i];
              core_indices[i] = t;
              done = 0;
            }
          }
        }

        free(nodes);
        free(core_counts);
        free(core_indices);
      }
    }
#endif
  } else {
    if (nodeID == 0) message("no processor affinity used");

  } /* with_aff */

  /* Avoid (unexpected) interference between engine and runner threads. We can
   * do this once we've made at least one call to engine_entry_affinity and
   * maybe numa_node_of_cpu(sched_getcpu()), even if the engine isn't already
   * pinned. */
  if (with_aff) engine_unpin();
#endif

  if (with_aff && nodeID == 0) {
#ifdef HAVE_SETAFFINITY
#ifdef WITH_MPI
    printf("[%04i] %s engine_init: cpu map is [ ", nodeID,
           clocks_get_timesincestart());
#else
    printf("%s engine_init: cpu map is [ ", clocks_get_timesincestart());
#endif
    for (int i = 0; i < nr_affinity_cores; i++) printf("%i ", cpuid[i]);
    printf("].\n");
#endif
  }

  /* Are we doing stuff in parallel? */
  if (nr_nodes > 1) {
#ifndef WITH_MPI
    error("SWIFT was not compiled with MPI support.");
#else
    e->policy |= engine_policy_mpi;
    if ((e->proxies = (struct proxy *)malloc(sizeof(struct proxy) *
                                             engine_maxproxies)) == NULL)
      error("Failed to allocate memory for proxies.");
    bzero(e->proxies, sizeof(struct proxy) * engine_maxproxies);
    e->nr_proxies = 0;
#endif
  }

  /* Open some files */
  if (e->nodeID == 0) {

    /* When restarting append to these files. */
    const char *mode;
    if (restart)
      mode = "a";
    else
      mode = "w";

    char energyfileName[200] = "";
    parser_get_opt_param_string(params, "Statistics:energy_file_name",
                                energyfileName,
                                engine_default_energy_file_name);
    sprintf(energyfileName + strlen(energyfileName), ".txt");
    e->file_stats = fopen(energyfileName, mode);

    if (!restart) {
      fprintf(
          e->file_stats,
          "#%14s %14s %14s %14s %14s %14s %14s %14s %14s %14s %14s %14s %14s "
          "%14s %14s %14s %14s %14s %14s\n",
          "Time", "Mass", "E_tot", "E_kin", "E_int", "E_pot", "E_pot_self",
          "E_pot_ext", "E_radcool", "Entropy", "p_x", "p_y", "p_z", "ang_x",
          "ang_y", "ang_z", "com_x", "com_y", "com_z");
      fflush(e->file_stats);
    }

    char timestepsfileName[200] = "";
    parser_get_opt_param_string(params, "Statistics:timestep_file_name",
                                timestepsfileName,
                                engine_default_timesteps_file_name);

    sprintf(timestepsfileName + strlen(timestepsfileName), "_%d.txt",
            nr_nodes * nr_threads);
    e->file_timesteps = fopen(timestepsfileName, mode);

    if (!restart) {
      fprintf(
          e->file_timesteps,
          "# Host: %s\n# Branch: %s\n# Revision: %s\n# Compiler: %s, "
          "Version: %s \n# "
          "Number of threads: %d\n# Number of MPI ranks: %d\n# Hydrodynamic "
          "scheme: %s\n# Hydrodynamic kernel: %s\n# No. of neighbours: %.2f "
          "+/- %.4f\n# Eta: %f\n# Config: %s\n# CFLAGS: %s\n",
          hostname(), git_branch(), git_revision(), compiler_name(),
          compiler_version(), e->nr_threads, e->nr_nodes, SPH_IMPLEMENTATION,
          kernel_name, e->hydro_properties->target_neighbours,
          e->hydro_properties->delta_neighbours,
          e->hydro_properties->eta_neighbours, configuration_options(),
          compilation_cflags());

      fprintf(e->file_timesteps,
              "# Step Properties: Rebuild=%d, Redistribute=%d, Repartition=%d, "
              "Statistics=%d, Snapshot=%d, Restarts=%d\n",
              engine_step_prop_rebuild, engine_step_prop_redistribute,
              engine_step_prop_repartition, engine_step_prop_statistics,
              engine_step_prop_snapshot, engine_step_prop_restarts);

      fprintf(e->file_timesteps,
              "# %6s %14s %14s %14s %9s %12s %12s %12s %16s [%s] %6s\n", "Step",
              "Time", "Scale-factor", "Time-step", "Time-bins", "Updates",
              "g-Updates", "s-Updates", "Wall-clock time", clocks_getunit(),
              "Props");
      fflush(e->file_timesteps);
    }
  }

  /* Print policy */
  engine_print_policy(e);

  /* Print information about the hydro scheme */
  if (e->policy & engine_policy_hydro)
    if (e->nodeID == 0) hydro_props_print(e->hydro_properties);

  /* Print information about the gravity scheme */
  if (e->policy & engine_policy_self_gravity)
    if (e->nodeID == 0) gravity_props_print(e->gravity_properties);

  /* Check we have sensible time bounds */
  if (e->time_begin >= e->time_end)
    error(
        "Final simulation time (t_end = %e) must be larger than the start time "
        "(t_beg = %e)",
        e->time_end, e->time_begin);

  /* Check we have sensible time-step values */
  if (e->dt_min > e->dt_max)
    error(
        "Minimal time-step size (%e) must be smaller than maximal time-step "
        "size (%e)",
        e->dt_min, e->dt_max);

  /* Info about time-steps */
  if (e->nodeID == 0) {
    message("Absolute minimal timestep size: %e", e->time_base);

    float dt_min = e->time_end - e->time_begin;
    while (dt_min > e->dt_min) dt_min /= 2.f;

    message("Minimal timestep size (on time-line): %e", dt_min);

    float dt_max = e->time_end - e->time_begin;
    while (dt_max > e->dt_max) dt_max /= 2.f;

    message("Maximal timestep size (on time-line): %e", dt_max);
  }

  if (e->dt_min < e->time_base && e->nodeID == 0)
    error(
        "Minimal time-step size smaller than the absolute possible minimum "
        "dt=%e",
        e->time_base);

  if (e->dt_max > (e->time_end - e->time_begin) && e->nodeID == 0)
    error("Maximal time-step size larger than the simulation run time t=%e",
          e->time_end - e->time_begin);

  /* Deal with outputs */
  if (e->deltaTimeSnapshot < 0.)
    error("Time between snapshots (%e) must be positive.",
          e->deltaTimeSnapshot);

  if (e->timeFirstSnapshot < e->time_begin)
    error(
        "Time of first snapshot (%e) must be after the simulation start t=%e.",
        e->timeFirstSnapshot, e->time_begin);

  /* Find the time of the first output */
  engine_compute_next_snapshot_time(e);

  /* Whether restarts are enabled. Yes by default. Can be changed on restart. */
  e->restart_dump = parser_get_opt_param_int(params, "Restarts:enable", 1);

  /* Whether to save backup copies of the previous restart files. */
  e->restart_save = parser_get_opt_param_int(params, "Restarts:save", 1);

  /* Whether restarts should be dumped on exit. Not by default. Can be changed
   * on restart. */
  e->restart_onexit = parser_get_opt_param_int(params, "Restarts:onexit", 0);

  /* Hours between restart dumps. Can be changed on restart. */
  float dhours =
      parser_get_opt_param_float(params, "Restarts:delta_hours", 6.0);
  if (e->nodeID == 0) {
    if (e->restart_dump)
      message("Restarts will be dumped every %f hours", dhours);
    else
      message("WARNING: restarts will not be dumped");

    if (e->verbose && e->restart_onexit)
      message("Restarts will be dumped after the final step");
  }

  /* Internally we use ticks, so convert into a delta ticks. Assumes we can
   * convert from ticks into milliseconds. */
  e->restart_dt = clocks_to_ticks(dhours * 60.0 * 60.0 * 1000.0);

  /* The first dump will happen no sooner than restart_dt ticks in the
   * future. */
  e->restart_next = getticks() + e->restart_dt;

/* Construct types for MPI communications */
#ifdef WITH_MPI
  part_create_mpi_types();
  stats_create_MPI_type();
#endif

  /* Initialise the collection group. */
  collectgroup_init();

  /* Initialize the threadpool. */
  threadpool_init(&e->threadpool, e->nr_threads);

  /* First of all, init the barrier and lock it. */
  if (swift_barrier_init(&e->wait_barrier, NULL, e->nr_threads + 1) != 0 ||
      swift_barrier_init(&e->run_barrier, NULL, e->nr_threads + 1) != 0)
    error("Failed to initialize barrier.");

  /* Expected average for tasks per cell. If set to zero we use a heuristic
   * guess based on the numbers of cells and how many tasks per cell we expect.
   * On restart this number cannot be estimated (no cells yet), so we recover
   * from the end of the dumped run. Can be changed on restart.
   */
  e->tasks_per_cell =
      parser_get_opt_param_int(params, "Scheduler:tasks_per_cell", 0);
  int maxtasks = 0;
  if (restart)
    maxtasks = e->restart_max_tasks;
  else
    maxtasks = engine_estimate_nr_tasks(e);

  /* Init the scheduler. */
  scheduler_init(&e->sched, e->s, maxtasks, nr_queues,
                 (e->policy & scheduler_flag_steal), e->nodeID, &e->threadpool);

  /* Maximum size of MPI task messages, in KB, that should not be buffered,
   * that is sent using MPI_Issend, not MPI_Isend. 4Mb by default. Can be
   * changed on restart.
   */
  e->sched.mpi_message_limit =
      parser_get_opt_param_int(params, "Scheduler:mpi_message_limit", 4) * 1024;

  /* Allocate and init the threads. */
  if (posix_memalign((void **)&e->runners, SWIFT_CACHE_ALIGNMENT,
                     e->nr_threads * sizeof(struct runner)) != 0)
    error("Failed to allocate threads array.");
  for (int k = 0; k < e->nr_threads; k++) {
    e->runners[k].id = k;
    e->runners[k].e = e;
    if (pthread_create(&e->runners[k].thread, NULL, &runner_main,
                       &e->runners[k]) != 0)
      error("Failed to create runner thread.");

    /* Try to pin the runner to a given core */
    if (with_aff &&
        (e->policy & engine_policy_setaffinity) == engine_policy_setaffinity) {
#if defined(HAVE_SETAFFINITY)

      /* Set a reasonable queue ID. */
      int coreid = k % nr_affinity_cores;
      e->runners[k].cpuid = cpuid[coreid];

      if (nr_queues < e->nr_threads)
        e->runners[k].qid = cpuid[coreid] * nr_queues / nr_affinity_cores;
      else
        e->runners[k].qid = k;

      /* Set the cpu mask to zero | e->id. */
      CPU_ZERO(&cpuset);
      CPU_SET(cpuid[coreid], &cpuset);

      /* Apply this mask to the runner's pthread. */
      if (pthread_setaffinity_np(e->runners[k].thread, sizeof(cpu_set_t),
                                 &cpuset) != 0)
        error("Failed to set thread affinity.");

#else
      error("SWIFT was not compiled with affinity enabled.");
#endif
    } else {
      e->runners[k].cpuid = k;
      e->runners[k].qid = k * nr_queues / e->nr_threads;
    }

    /* Allocate particle caches. */
    e->runners[k].ci_gravity_cache.count = 0;
    e->runners[k].cj_gravity_cache.count = 0;
    gravity_cache_init(&e->runners[k].ci_gravity_cache, space_splitsize);
    gravity_cache_init(&e->runners[k].cj_gravity_cache, space_splitsize);
#ifdef WITH_VECTORIZATION
    e->runners[k].ci_cache.count = 0;
    e->runners[k].cj_cache.count = 0;
    cache_init(&e->runners[k].ci_cache, CACHE_SIZE);
    cache_init(&e->runners[k].cj_cache, CACHE_SIZE);
#endif

    if (verbose) {
      if (with_aff)
        message("runner %i on cpuid=%i with qid=%i.", e->runners[k].id,
                e->runners[k].cpuid, e->runners[k].qid);
      else
        message("runner %i using qid=%i no cpuid.", e->runners[k].id,
                e->runners[k].qid);
    }
  }

/* Free the affinity stuff */
#if defined(HAVE_SETAFFINITY)
  if (with_aff) {
    free(cpuid);
  }
  free(buf);
#endif

  /* Wait for the runner threads to be in place. */
  swift_barrier_wait(&e->wait_barrier);
}

/**
 * @brief Prints the current policy of an engine
 *
 * @param e The engine to print information about
 */
void engine_print_policy(struct engine *e) {

#ifdef WITH_MPI
  if (e->nodeID == 0) {
    printf("[0000] %s engine_policy: engine policies are [ ",
           clocks_get_timesincestart());
    for (int k = 0; k <= engine_maxpolicy; k++)
      if (e->policy & (1 << k)) printf(" '%s' ", engine_policy_names[k + 1]);
    printf(" ]\n");
    fflush(stdout);
  }
#else
  printf("%s engine_policy: engine policies are [ ",
         clocks_get_timesincestart());
  for (int k = 0; k <= engine_maxpolicy; k++)
    if (e->policy & (1 << k)) printf(" '%s' ", engine_policy_names[k + 1]);
  printf(" ]\n");
  fflush(stdout);
#endif
}

/**
 * @brief Computes the next time (on the time line) for a dump
 *
 * @param e The #engine.
 */
void engine_compute_next_snapshot_time(struct engine *e) {

  /* Find upper-bound on last output */
  double time_end;
  if (e->policy & engine_policy_cosmology)
    time_end = e->cosmology->a_end * e->deltaTimeSnapshot;
  else
    time_end = e->time_end + e->deltaTimeSnapshot;

  /* Find next snasphot above current time */
  double time = e->timeFirstSnapshot;
  while (time < time_end) {

    /* Output time on the integer timeline */
    if (e->policy & engine_policy_cosmology)
      e->ti_nextSnapshot = log(time / e->cosmology->a_begin) / e->time_base;
    else
      e->ti_nextSnapshot = (time - e->time_begin) / e->time_base;

    /* Found it? */
    if (e->ti_nextSnapshot > e->ti_current) break;

    if (e->policy & engine_policy_cosmology)
      time *= e->deltaTimeSnapshot;
    else
      time += e->deltaTimeSnapshot;
  }

  /* Deal with last snapshot */
  if (e->ti_nextSnapshot >= max_nr_timesteps) {
    e->ti_nextSnapshot = -1;
    if (e->verbose) message("No further output time.");
  } else {

    /* Be nice, talk... */
    if (e->policy & engine_policy_cosmology) {
      const float next_snapshot_time =
          exp(e->ti_nextSnapshot * e->time_base) * e->cosmology->a_begin;
      if (e->verbose)
        message("Next output time set to a=%e.", next_snapshot_time);
    } else {
      const float next_snapshot_time =
          e->ti_nextSnapshot * e->time_base + e->time_begin;
      if (e->verbose)
        message("Next output time set to t=%e.", next_snapshot_time);
    }
  }
}

/**
 * @brief Frees up the memory allocated for this #engine
 */
void engine_clean(struct engine *e) {

  for (int i = 0; i < e->nr_threads; ++i) {
#ifdef WITH_VECTORIZATION
    cache_clean(&e->runners[i].ci_cache);
    cache_clean(&e->runners[i].cj_cache);
#endif
    gravity_cache_clean(&e->runners[i].ci_gravity_cache);
    gravity_cache_clean(&e->runners[i].cj_gravity_cache);
  }
  free(e->runners);
  free(e->snapshotUnits);
  free(e->links);
  scheduler_clean(&e->sched);
  space_clean(e->s);
  threadpool_clean(&e->threadpool);
}

/**
 * @brief Write the engine struct and its contents to the given FILE as a
 * stream of bytes.
 *
 * @param e the engine
 * @param stream the file stream
 */
void engine_struct_dump(struct engine *e, FILE *stream) {

  /* Dump the engine. Save the current tasks_per_cell estimate. */
  e->restart_max_tasks = engine_estimate_nr_tasks(e);
  restart_write_blocks(e, sizeof(struct engine), 1, stream, "engine",
                       "engine struct");

  /* And all the engine pointed data, these use their own dump functions. */
  space_struct_dump(e->s, stream);
  units_struct_dump(e->internal_units, stream);
  units_struct_dump(e->snapshotUnits, stream);
  cosmology_struct_dump(e->cosmology, stream);

#ifdef WITH_MPI
  /* Save the partition for restoration. */
  partition_store_celllist(e->s, e->reparttype);
  partition_struct_dump(e->reparttype, stream);
#endif

  phys_const_struct_dump(e->physical_constants, stream);
  hydro_props_struct_dump(e->hydro_properties, stream);
  gravity_props_struct_dump(e->gravity_properties, stream);
  potential_struct_dump(e->external_potential, stream);
  cooling_struct_dump(e->cooling_func, stream);
  chemistry_struct_dump(e->chemistry, stream);
  sourceterms_struct_dump(e->sourceterms, stream);
  parser_struct_dump(e->parameter_file, stream);
}

/**
 * @brief Re-create an engine struct and its contents from the given FILE
 *        stream.
 *
 * @param e the engine
 * @param stream the file stream
 */
void engine_struct_restore(struct engine *e, FILE *stream) {

  /* Read the engine. */
  restart_read_blocks(e, sizeof(struct engine), 1, stream, NULL,
                      "engine struct");

  /* Re-initializations as necessary for our struct and its members. */
  e->sched.tasks = NULL;
  e->sched.tasks_ind = NULL;
  e->sched.tid_active = NULL;
  e->sched.size = 0;

  /* Now for the other pointers, these use their own restore functions. */
  /* Note all this memory leaks, but is used once. */
  struct space *s = (struct space *)malloc(sizeof(struct space));
  space_struct_restore(s, stream);
  e->s = s;
  s->e = e;

  struct unit_system *us =
      (struct unit_system *)malloc(sizeof(struct unit_system));
  units_struct_restore(us, stream);
  e->internal_units = us;

  us = (struct unit_system *)malloc(sizeof(struct unit_system));
  units_struct_restore(us, stream);
  e->snapshotUnits = us;

  struct cosmology *cosmo =
      (struct cosmology *)malloc(sizeof(struct cosmology));
  cosmology_struct_restore(e->policy & engine_policy_cosmology, cosmo, stream);
  e->cosmology = cosmo;

#ifdef WITH_MPI
  struct repartition *reparttype =
      (struct repartition *)malloc(sizeof(struct repartition));
  partition_struct_restore(reparttype, stream);
  e->reparttype = reparttype;
#endif

  struct phys_const *physical_constants =
      (struct phys_const *)malloc(sizeof(struct phys_const));
  phys_const_struct_restore(physical_constants, stream);
  e->physical_constants = physical_constants;

  struct hydro_props *hydro_properties =
      (struct hydro_props *)malloc(sizeof(struct hydro_props));
  hydro_props_struct_restore(hydro_properties, stream);
  e->hydro_properties = hydro_properties;

  struct gravity_props *gravity_properties =
      (struct gravity_props *)malloc(sizeof(struct gravity_props));
  gravity_props_struct_restore(gravity_properties, stream);
  e->gravity_properties = gravity_properties;

  struct external_potential *external_potential =
      (struct external_potential *)malloc(sizeof(struct external_potential));
  potential_struct_restore(external_potential, stream);
  e->external_potential = external_potential;

  struct cooling_function_data *cooling_func =
      (struct cooling_function_data *)malloc(
          sizeof(struct cooling_function_data));
  cooling_struct_restore(cooling_func, stream);
  e->cooling_func = cooling_func;

  struct chemistry_data *chemistry =
      (struct chemistry_data *)malloc(sizeof(struct chemistry_data));
  chemistry_struct_restore(chemistry, stream);
  e->chemistry = chemistry;

  struct sourceterms *sourceterms =
      (struct sourceterms *)malloc(sizeof(struct sourceterms));
  sourceterms_struct_restore(sourceterms, stream);
  e->sourceterms = sourceterms;

  struct swift_params *parameter_file =
      (struct swift_params *)malloc(sizeof(struct swift_params));
  parser_struct_restore(parameter_file, stream);
  e->parameter_file = parameter_file;

  /* Want to force a rebuild before using this engine. Wait to repartition.*/
  e->forcerebuild = 1;
  e->forcerepart = 0;
}<|MERGE_RESOLUTION|>--- conflicted
+++ resolved
@@ -4159,17 +4159,10 @@
 
   const ticks tic = getticks();
 
-<<<<<<< HEAD
-  /* Set the particles in a state where they are ready for a run */
+  /* Set the particles in a state where they are ready for a run. */
   space_first_init_parts(e->s, e->verbose);
   space_first_init_gparts(e->s, e->verbose);
   space_first_init_sparts(e->s, e->verbose);
-=======
-  /* Set the particles in a state where they are ready for a run. */
-  space_first_init_parts(e->s, e->chemistry, e->cooling_func);
-  space_first_init_gparts(e->s, e->gravity_properties);
-  space_first_init_sparts(e->s);
->>>>>>> c08467a4
 
   if (e->verbose)
     message("took %.3f %s.", clocks_from_ticks(getticks() - tic),
