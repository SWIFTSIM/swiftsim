--- conflicted
+++ resolved
@@ -1410,13 +1410,7 @@
         engine_addlink(e, &cj->grav, t);
       }
       if (t->subtype == task_subtype_external_grav) {
-<<<<<<< HEAD
-        // error("Found a sub-pair/external-gravity task..."); // MATTHIEU
-        engine_addlink(e, &ci->grav, t);
-        engine_addlink(e, &cj->grav, t);
-=======
         error("Found a sub-pair/external-gravity task...");
->>>>>>> b27c40b1
       }
     }
   }
