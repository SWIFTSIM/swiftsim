--- conflicted
+++ resolved
@@ -34,6 +34,10 @@
 /* MPI headers. */
 #ifdef WITH_MPI
 #include <mpi.h>
+/* METIS headers only used when MPI is also available. */
+#ifdef HAVE_METIS
+#include <metis.h>
+#endif
 #endif
 
 #ifdef HAVE_LIBNUMA
@@ -304,287 +308,9 @@
    * bug that doesn't handle this case well. */
   if (e->nr_nodes == 1) return;
 
-<<<<<<< HEAD
-  /* Init the weights arrays. */
-  bzero(weights_e, sizeof(idx_t) * 26 * nr_cells);
-  bzero(weights_v, sizeof(idx_t) * nr_cells);
-
-  /* Loop over the tasks... */
-  for (j = 0; j < e->sched.nr_tasks; j++) {
-
-    /* Get a pointer to the kth task. */
-    t = &tasks[j];
-
-    /* Skip un-interesting tasks. */
-    if (t->type != task_type_self && t->type != task_type_pair &&
-        t->type != task_type_sub && t->type != task_type_ghost1 &&
-        t->type != task_type_drift && t->type != task_type_kick &&
-        t->type != task_type_init)
-      continue;
-
-    /* Get the task weight. */
-    idx_t w = (t->toc - t->tic) * wscale;
-    if (w < 0) error("Bad task weight (%" SCIDX ").", w);
-
-    /* Do we need to re-scale? */
-    wtot += w;
-    while (wtot > wmax) {
-      wscale /= 2;
-      wtot /= 2;
-      w /= 2;
-      for (k = 0; k < 26 * nr_cells; k++) weights_e[k] *= 0.5;
-      for (k = 0; k < nr_cells; k++) weights_v[k] *= 0.5;
-    }
-
-    /* Get the top-level cells involved. */
-    for (ci = t->ci; ci->parent != NULL; ci = ci->parent)
-      ;
-    if (t->cj != NULL)
-      for (cj = t->cj; cj->parent != NULL; cj = cj->parent)
-        ;
-    else
-      cj = NULL;
-
-    /* Get the cell IDs. */
-    cid = ci - cells;
-
-    /* Different weights for different tasks. */
-    if (t->type == task_type_ghost1 || t->type == task_type_drift ||
-        t->type == task_type_kick) {
-
-      /* Particle updates add only to vertex weight. */
-      weights_v[cid] += w;
-
-    }
-
-    /* Self interaction? */
-    else if ((t->type == task_type_self && ci->nodeID == nodeID) ||
-             (t->type == task_type_sub && cj == NULL && ci->nodeID == nodeID)) {
-
-      /* Self interactions add only to vertex weight. */
-      weights_v[cid] += w;
-
-    }
-
-    /* Pair? */
-    else if (t->type == task_type_pair ||
-             (t->type == task_type_sub && cj != NULL)) {
-
-      /* In-cell pair? */
-      if (ci == cj) {
-
-        /* Add weight to vertex for ci. */
-        weights_v[cid] += w;
-
-      }
-
-      /* Distinct cells with local ci? */
-      else if (ci->nodeID == nodeID) {
-
-        /* Index of the jth cell. */
-        cjd = cj - cells;
-
-        /* Add half of weight to each cell. */
-        if (ci->nodeID == nodeID) weights_v[cid] += 0.5 * w;
-        if (cj->nodeID == nodeID) weights_v[cjd] += 0.5 * w;
-
-        /* Add Weight to edge. */
-        for (k = 26 * cid; inds[k] != cjd; k++)
-          ;
-        weights_e[k] += w;
-        for (k = 26 * cjd; inds[k] != cid; k++)
-          ;
-        weights_e[k] += w;
-      }
-    }
-  }
-
-  /* Get the minimum scaling and re-scale if necessary. */
-  if ((res = MPI_Allreduce(&wscale, &wscale_buff, 1, MPI_FLOAT, MPI_MIN,
-                           MPI_COMM_WORLD)) != MPI_SUCCESS) {
-    char buff[MPI_MAX_ERROR_STRING];
-    MPI_Error_string(res, buff, &i);
-    error("Failed to allreduce the weight scales (%s).", buff);
-  }
-  if (wscale_buff != wscale) {
-    float scale = wscale_buff / wscale;
-    for (k = 0; k < 26 * nr_cells; k++) weights_e[k] *= scale;
-    for (k = 0; k < nr_cells; k++) weights_v[k] *= scale;
-  }
-
-/* Merge the weights arrays across all nodes. */
-#if IDXTYPEWIDTH == 32
-  if ((res = MPI_Reduce((nodeID == 0) ? MPI_IN_PLACE : weights_v, weights_v,
-                        nr_cells, MPI_INT, MPI_SUM, 0, MPI_COMM_WORLD)) !=
-      MPI_SUCCESS) {
-#else
-  if ((res = MPI_Reduce((nodeID == 0) ? MPI_IN_PLACE : weights_v, weights_v,
-                        nr_cells, MPI_LONG_LONG_INT, MPI_SUM, 0,
-                        MPI_COMM_WORLD)) != MPI_SUCCESS) {
-#endif
-    char buff[MPI_MAX_ERROR_STRING];
-    MPI_Error_string(res, buff, &i);
-    error("Failed to allreduce vertex weights (%s).", buff);
-  }
-#if IDXTYPEWIDTH == 32
-  if (MPI_Reduce((nodeID == 0) ? MPI_IN_PLACE : weights_e, weights_e,
-                 26 * nr_cells, MPI_INT, MPI_SUM, 0,
-                 MPI_COMM_WORLD) != MPI_SUCCESS)
-#else
-  if (MPI_Reduce((nodeID == 0) ? MPI_IN_PLACE : weights_e, weights_e,
-                 26 * nr_cells, MPI_LONG_LONG_INT, MPI_SUM, 0,
-                 MPI_COMM_WORLD) != MPI_SUCCESS)
-#endif
-    error("Failed to allreduce edge weights.");
-
-  /* As of here, only one node needs to compute the partition. */
-  if (nodeID == 0) {
-
-    /* Final rescale of all weights to avoid a large range. Large ranges have
-     * been seen to cause an incomplete graph. */
-    wmin = wmax;
-    wmax = 0.0;
-    for (k = 0; k < 26 * nr_cells; k++) {
-      wmax = weights_e[k] > wmax ? weights_e[k] : wmax;
-      wmin = weights_e[k] < wmin ? weights_e[k] : wmin;
-    }
-    if ((wmax - wmin) > engine_maxmetisweight) {
-      wscale = engine_maxmetisweight / (wmax - wmin);
-      for (k = 0; k < 26 * nr_cells; k++) {
-        weights_e[k] = (weights_e[k] - wmin) * wscale + 1;
-      }
-      for (k = 0; k < nr_cells; k++) {
-        weights_v[k] = (weights_v[k] - wmin) * wscale + 1;
-      }
-    }
-
-    /* Check that the edge weights are fully symmetric. */
-    /* for ( cid = 0 ; cid < nr_cells ; cid++ )
-        for ( k = 0 ; k < 26 ; k++ ) {
-            cjd = inds[ cid*26 + k ];
-            for ( j = 26*cjd ; inds[j] != cid ; j++ );
-            if ( weights_e[ cid*26+k ] != weights_e[ j ] )
-                error( "Unsymmetric edge weights detected (%i vs %i)." ,
-       weights_e[ cid*26+k ] , weights_e[ j ] );
-            } */
-    /* int w_min = weights_e[0], w_max = weights_e[0], w_tot = weights_e[0];
-    for ( k = 1 ; k < 26*nr_cells ; k++ ) {
-        w_tot += weights_e[k];
-        if ( weights_e[k] < w_min )
-            w_min = weights_e[k];
-        else if ( weights_e[k] > w_max )
-            w_max = weights_e[k];
-        }
-    message( "edge weights in [ %i , %i ], tot=%i." , w_min , w_max , w_tot );
-    w_min = weights_e[0], w_max = weights_e[0]; w_tot = weights_v[0];
-    for ( k = 1 ; k < nr_cells ; k++ ) {
-        w_tot += weights_v[k];
-        if ( weights_v[k] < w_min )
-            w_min = weights_v[k];
-        else if ( weights_v[k] > w_max )
-            w_max = weights_v[k];
-        }
-    message( "vertex weights in [ %i , %i ], tot=%i." , w_min , w_max , w_tot );
-    */
-
-    /* Make sure there are no zero weights. */
-    for (k = 0; k < 26 * nr_cells; k++)
-      if (weights_e[k] == 0) weights_e[k] = 1;
-    for (k = 0; k < nr_cells; k++)
-      if ((weights_v[k] *= vscale) == 0) weights_v[k] = 1;
-
-    /* Allocate and fill the connection array. */
-    idx_t *offsets;
-    if ((offsets = (idx_t *)malloc(sizeof(idx_t) * (nr_cells + 1))) == NULL)
-      error("Failed to allocate offsets buffer.");
-    offsets[0] = 0;
-    for (k = 0; k < nr_cells; k++) offsets[k + 1] = offsets[k] + 26;
-
-    /* Set the METIS options. +1 to keep the GCC sanitizer happy. */
-    idx_t options[METIS_NOPTIONS + 1];
-    METIS_SetDefaultOptions(options);
-    options[METIS_OPTION_OBJTYPE] = METIS_OBJTYPE_CUT;
-    options[METIS_OPTION_NUMBERING] = 0;
-    options[METIS_OPTION_CONTIG] = 1;
-    options[METIS_OPTION_NCUTS] = 10;
-    options[METIS_OPTION_NITER] = 20;
-    // options[ METIS_OPTION_UFACTOR ] = 1;
-
-    /* Set the initial partition, although this is probably ignored. */
-    for (k = 0; k < nr_cells; k++) nodeIDs[k] = cells[k].nodeID;
-
-    /* Call METIS. */
-    idx_t one = 1, idx_nr_cells = nr_cells, idx_nr_nodes = nr_nodes;
-    idx_t objval;
-
-    /* Dump graph in METIS format */
-    /*dumpMETISGraph("metis_graph", idx_nr_cells, one, offsets, inds,
-                   weights_v, NULL, weights_e);*/
-
-    if (METIS_PartGraphRecursive(&idx_nr_cells, &one, offsets, inds, weights_v,
-                                 NULL, weights_e, &idx_nr_nodes, NULL, NULL,
-                                 options, &objval, nodeIDs) != METIS_OK)
-      error("Call to METIS_PartGraphRecursive failed.");
-
-    /* Dump the 3d array of cell IDs. */
-    /* printf( "engine_repartition: nodeIDs = reshape( [" );
-    for ( i = 0 ; i < cdim[0]*cdim[1]*cdim[2] ; i++ )
-        printf( "%i " , (int)nodeIDs[ i ] );
-    printf("] ,%i,%i,%i);\n",cdim[0],cdim[1],cdim[2]); */
-
-    /* Check that the nodeIDs are ok. */
-    for (k = 0; k < nr_cells; k++)
-      if (nodeIDs[k] < 0 || nodeIDs[k] >= nr_nodes)
-        error("Got bad nodeID %" PRIDX " for cell %i.", nodeIDs[k], k);
-
-    /* Check that the partition is complete and all nodes have some work. */
-    int present[nr_nodes];
-    int failed = 0;
-    for (i = 0; i < nr_nodes; i++) present[i] = 0;
-    for (i = 0; i < nr_cells; i++) present[nodeIDs[i]]++;
-    for (i = 0; i < nr_nodes; i++) {
-      if (!present[i]) {
-        failed = 1;
-        message("Node %d is not present after repartition", i);
-      }
-    }
-
-    /* If partition failed continue with the current one, but make this
-     * clear. */
-    if (failed) {
-      message(
-          "WARNING: METIS repartition has failed, continuing with "
-          "the current partition, load balance will not be optimal");
-      for (k = 0; k < nr_cells; k++) nodeIDs[k] = cells[k].nodeID;
-    }
-  }
-
-/* Broadcast the result of the partition. */
-#if IDXTYPEWIDTH == 32
-  if (MPI_Bcast(nodeIDs, nr_cells, MPI_INT, 0, MPI_COMM_WORLD) != MPI_SUCCESS)
-    error("Failed to bcast the node IDs.");
-#else
-  if (MPI_Bcast(nodeIDs, nr_cells, MPI_LONG_LONG_INT, 0, MPI_COMM_WORLD) !=
-      MPI_SUCCESS)
-    error("Failed to bcast the node IDs.");
-#endif
-
-  /* Set the cell nodeIDs and clear any non-local parts. */
-  for (k = 0; k < nr_cells; k++) {
-    cells[k].nodeID = nodeIDs[k];
-    if (nodeIDs[k] == nodeID) my_cells += 1;
-  }
-
-  /* Clean up. */
-  free(inds);
-  free(weights_v);
-  free(weights_e);
-  free(nodeIDs);
-=======
   /* Do the repartitioning. */
   partition_repartition(reparttype, e->nodeID, e->nr_nodes, e->s,
                         e->sched.tasks, e->sched.nr_tasks);
->>>>>>> d527f532
 
   /* Now comes the tricky part: Exchange particles between all nodes.
      This is done in two steps, first allreducing a matrix of
@@ -2183,6 +1909,7 @@
 #ifdef WITH_MPI
   struct space *s = e->s;
 
+
   /* Do the initial partition of the cells. */
   partition_initial_partition(initial_partition, e->nodeID, e->nr_nodes, s);
 
@@ -2207,6 +1934,9 @@
   free(s->xparts);
   s->parts = parts_new;
   s->xparts = xparts_new;
+
+#else
+  error("SWIFT was not compiled with MPI support.");
 #endif
 }
 
@@ -2373,26 +2103,14 @@
   engine_print_policy(e);
 
   /* Print information about the hydro scheme */
-  if (e->nodeID == 0) message("Hydrodynamic scheme: %s", SPH_IMPLEMENTATION);
-<<<<<<< HEAD
-=======
-
-  /* Check we have sensible time bounds */
-  if (timeBegin >= timeEnd)
-    error(
-        "Final simulation time (t_end = %e) must be larger than the start time "
-        "(t_beg = %e)",
-        timeEnd, timeBegin);
-
-  /* Check we have sensible time step bounds */
-  if (e->dt_min > e->dt_max)
-    error(
-        "Minimal time step size must be smaller than maximal time step size ");
->>>>>>> d527f532
+  if (e->nodeID == 0)
+    message("Hydrodynamic scheme: %s", SPH_IMPLEMENTATION);
 
   /* Deal with timestep */
   e->timeBase = (timeEnd - timeBegin) / max_nr_timesteps;
   e->ti_current = 0;
+  if (e->nodeID == 0)
+    message("Absolute minimal timestep size: %e", e->timeBase);
 
   /* Fixed time-step case */
   if ((e->policy & engine_policy_fixdt) == engine_policy_fixdt) {
