--- conflicted
+++ resolved
@@ -125,11 +125,6 @@
 void engine_make_hierarchical_tasks(struct engine *e, struct cell *c) {
 
   struct scheduler *s = &e->sched;
-<<<<<<< HEAD
-
-  const int is_fixdt = (e->policy & engine_policy_fixdt);
-=======
->>>>>>> 25ec3ee3
   const int is_hydro = (e->policy & engine_policy_hydro);
   const int is_with_cooling = (e->policy & engine_policy_cooling);
   const int is_with_sourceterms = (e->policy & engine_policy_sourceterms);
@@ -1792,6 +1787,7 @@
     else if (t->type == task_type_cooling) {
       scheduler_addunlock(sched, t->ci->kick, t);
     }
+
     /* source terms depend on cooling if performed, else on kick. It is the last
        task */
     else if (t->type == task_type_sourceterms) {
