/*******************************************************************************
 * This file is part of SWIFT.
 * Copyright (c) 2012 Pedro Gonnet (pedro.gonnet@durham.ac.uk),
 *                    Matthieu Schaller (matthieu.schaller@durham.ac.uk).
 *
 * This program is free software: you can redistribute it and/or modify
 * it under the terms of the GNU Lesser General Public License as published
 * by the Free Software Foundation, either version 3 of the License, or
 * (at your option) any later version.
 *
 * This program is distributed in the hope that it will be useful,
 * but WITHOUT ANY WARRANTY; without even the implied warranty of
 * MERCHANTABILITY or FITNESS FOR A PARTICULAR PURPOSE.  See the
 * GNU General Public License for more details.
 *
 * You should have received a copy of the GNU Lesser General Public License
 * along with this program.  If not, see <http://www.gnu.org/licenses/>.
 *
 ******************************************************************************/

/* Config parameters. */
#include "../config.h"

#if defined(HAVE_HDF5) && defined(WITH_MPI) && defined(HAVE_PARALLEL_HDF5)

/* Some standard headers. */
#include <hdf5.h>
#include <math.h>
#include <mpi.h>
#include <stddef.h>
#include <stdio.h>
#include <stdlib.h>
#include <string.h>
#include <time.h>

/* This object's header. */
#include "parallel_io.h"

/* Local includes. */
#include "black_holes_io.h"
#include "chemistry_io.h"
#include "common_io.h"
#include "cooling_io.h"
#include "dimension.h"
#include "engine.h"
#include "error.h"
#include "fof_io.h"
#include "gravity_io.h"
#include "gravity_properties.h"
#include "hydro_io.h"
#include "hydro_properties.h"
#include "io_properties.h"
#include "memuse.h"
#include "part.h"
#include "part_type.h"
#include "star_formation_io.h"
#include "stars_io.h"
#include "tracers_io.h"
#include "units.h"
#include "velociraptor_io.h"
#include "xmf.h"

/* The current limit of ROMIO (the underlying MPI-IO layer) is 2GB */
#define HDF5_PARALLEL_IO_MAX_BYTES 2147000000LL

/* Are we timing the i/o? */
//#define IO_SPEED_MEASUREMENT

/**
 * @brief Reads a chunk of data from an open HDF5 dataset
 *
 * @param h_data The HDF5 dataset to write to.
 * @param h_plist_id the parallel HDF5 properties.
 * @param props The #io_props of the field to read.
 * @param N The number of particles to write.
 * @param offset Offset in the array where this mpi task starts writing.
 * @param internal_units The #unit_system used internally.
 * @param ic_units The #unit_system used in the snapshots.
 * @param cleanup_h Are we removing h-factors from the ICs?
 * @param cleanup_sqrt_a Are we cleaning-up the sqrt(a) factors in the Gadget
 * IC velocities?
 * @param h The value of the reduced Hubble constant to use for cleaning.
 * @param a The current value of the scale-factor.
 */
void read_array_parallel_chunk(hid_t h_data, hid_t h_plist_id,
                               const struct io_props props, size_t N,
                               long long offset,
                               const struct unit_system* internal_units,
                               const struct unit_system* ic_units,
                               int cleanup_h, int cleanup_sqrt_a, double h,
                               double a) {

  const size_t typeSize = io_sizeof_type(props.type);
  const size_t copySize = typeSize * props.dimension;
  const size_t num_elements = N * props.dimension;

  /* Can't handle writes of more than 2GB */
  if (N * props.dimension * typeSize > HDF5_PARALLEL_IO_MAX_BYTES)
    error("Dataset too large to be read in one pass!");

  /* Allocate temporary buffer */
  void* temp = malloc(num_elements * typeSize);
  if (temp == NULL) error("Unable to allocate memory for temporary buffer");

  /* Prepare information for hyper-slab */
  hsize_t shape[2], offsets[2];
  int rank;
  if (props.dimension > 1) {
    rank = 2;
    shape[0] = N;
    shape[1] = props.dimension;
    offsets[0] = offset;
    offsets[1] = 0;
  } else {
    rank = 2;
    shape[0] = N;
    shape[1] = 1;
    offsets[0] = offset;
    offsets[1] = 0;
  }

  /* Create data space in memory */
  const hid_t h_memspace = H5Screate_simple(rank, shape, NULL);

  /* Select hyper-slab in file */
  const hid_t h_filespace = H5Dget_space(h_data);
  H5Sselect_hyperslab(h_filespace, H5S_SELECT_SET, offsets, NULL, shape, NULL);

  /* Read HDF5 dataspace in temporary buffer */
  /* Dirty version that happens to work for vectors but should be improved */
  /* Using HDF5 dataspaces would be better */
  const hid_t h_err = H5Dread(h_data, io_hdf5_type(props.type), h_memspace,
                              h_filespace, h_plist_id, temp);
  if (h_err < 0) error("Error while reading data array '%s'.", props.name);

  /* Unit conversion if necessary */
  const double factor =
      units_conversion_factor(ic_units, internal_units, props.units);
  if (factor != 1.) {

    /* message("Converting ! factor=%e", factor); */

    if (io_is_double_precision(props.type)) {
      double* temp_d = (double*)temp;
      for (size_t i = 0; i < num_elements; ++i) temp_d[i] *= factor;
    } else {
      float* temp_f = (float*)temp;

#ifdef SWIFT_DEBUG_CHECKS
      float maximum = 0.;
      float minimum = FLT_MAX;
#endif

      /* Loop that converts the Units */
      for (size_t i = 0; i < num_elements; ++i) {

#ifdef SWIFT_DEBUG_CHECKS
        /* Find the absolute minimum and maximum values */
        const float abstemp_f = fabsf(temp_f[i]);
        if (abstemp_f != 0.f) {
          maximum = max(maximum, abstemp_f);
          minimum = min(minimum, abstemp_f);
        }
#endif

        /* Convert the float units */
        temp_f[i] *= factor;
      }

#ifdef SWIFT_DEBUG_CHECKS
      /* The two possible errors: larger than float or smaller
       * than float precission. */
      if (factor * maximum > FLT_MAX) {
        error("Unit conversion results in numbers larger than floats");
      } else if (factor * minimum < FLT_MIN) {
        error("Numbers smaller than float precision");
      }
#endif
    }
  }

  /* Clean-up h if necessary */
  const float h_factor_exp = units_h_factor(internal_units, props.units);
  if (cleanup_h && h_factor_exp != 0.f) {

    /* message("Multipltying '%s' by h^%f=%f", props.name, h_factor_exp,
     * h_factor); */

    if (io_is_double_precision(props.type)) {
      double* temp_d = (double*)temp;
      const double h_factor = pow(h, h_factor_exp);
      for (size_t i = 0; i < num_elements; ++i) temp_d[i] *= h_factor;
    } else {
      float* temp_f = (float*)temp;
      const float h_factor = pow(h, h_factor_exp);
      for (size_t i = 0; i < num_elements; ++i) temp_f[i] *= h_factor;
    }
  }

  /* Clean-up a if necessary */
  if (cleanup_sqrt_a && a != 1. && (strcmp(props.name, "Velocities") == 0)) {

    if (io_is_double_precision(props.type)) {
      double* temp_d = (double*)temp;
      const double vel_factor = sqrt(a);
      for (size_t i = 0; i < num_elements; ++i) temp_d[i] *= vel_factor;
    } else {
      float* temp_f = (float*)temp;
      const float vel_factor = sqrt(a);
      for (size_t i = 0; i < num_elements; ++i) temp_f[i] *= vel_factor;
    }
  }

  /* Copy temporary buffer to particle data */
  char* temp_c = (char*)temp;
  for (size_t i = 0; i < N; ++i)
    memcpy(props.field + i * props.partSize, &temp_c[i * copySize], copySize);

  /* Free and close everything */
  free(temp);
  H5Sclose(h_filespace);
  H5Sclose(h_memspace);
}

/**
 * @brief Reads a data array from a given HDF5 group.
 *
 * @param grp The group from which to read.
 * @param props The #io_props of the field to read.
 * @param N The number of particles on that rank.
 * @param N_total The total number of particles.
 * @param mpi_rank The MPI rank of this node.
 * @param offset The offset in the array on disk for this rank.
 * @param internal_units The #unit_system used internally.
 * @param ic_units The #unit_system used in the ICs.
 * @param cleanup_h Are we removing h-factors from the ICs?
 * @param cleanup_sqrt_a Are we cleaning-up the sqrt(a) factors in the Gadget
 * IC velocities?
 * @param h The value of the reduced Hubble constant to use for cleaning.
 * @param a The current value of the scale-factor.
 */
void read_array_parallel(hid_t grp, struct io_props props, size_t N,
                         long long N_total, int mpi_rank, long long offset,
                         const struct unit_system* internal_units,
                         const struct unit_system* ic_units, int cleanup_h,
                         int cleanup_sqrt_a, double h, double a) {

  const size_t typeSize = io_sizeof_type(props.type);
  const size_t copySize = typeSize * props.dimension;

  /* Check whether the dataspace exists or not */
  const htri_t exist = H5Lexists(grp, props.name, 0);
  if (exist < 0) {
    error("Error while checking the existence of data set '%s'.", props.name);
  } else if (exist == 0) {
    if (props.importance == COMPULSORY) {
      error("Compulsory data set '%s' not present in the file.", props.name);
    } else {
      for (size_t i = 0; i < N; ++i)
        memset(props.field + i * props.partSize, 0, copySize);
      return;
    }
  }

  /* Open data space in file */
  const hid_t h_data = H5Dopen2(grp, props.name, H5P_DEFAULT);
  if (h_data < 0) error("Error while opening data space '%s'.", props.name);

/* Parallel-HDF5 1.10.2 incorrectly reads data that was compressed */
/* We detect this here and crash with an error message instead of  */
/* continuing with garbage data.                                   */
#if H5_VERSION_LE(1, 10, 2) && H5_VERSION_GE(1, 10, 2)
  if (mpi_rank == 0) {

    /* Recover the list of filters that were applied to the data */
    const hid_t h_plist = H5Dget_create_plist(h_data);
    if (h_plist < 0)
      error("Error getting property list for data set '%s'", props.name);

    /* Recover the number of filters in the list */
    const int n_filters = H5Pget_nfilters(h_plist);

    for (int n = 0; n < n_filters; ++n) {

      unsigned int flag;
      size_t cd_nelmts = 32;
      unsigned int* cd_values = malloc(cd_nelmts * sizeof(unsigned int));
      size_t namelen = 256;
      char* name = calloc(namelen, sizeof(char));
      unsigned int filter_config;

      /* Recover the n^th filter in the list */
      const H5Z_filter_t filter =
          H5Pget_filter(h_plist, n, &flag, &cd_nelmts, cd_values, namelen, name,
                        &filter_config);
      if (filter < 0)
        error("Error retrieving %d^th (%d) filter for data set '%s'", n,
              n_filters, props.name);

      /* Now check whether the deflate filter had been applied */
      if (filter == H5Z_FILTER_DEFLATE)
        error(
            "HDF5 1.10.2 cannot correctly read data that was compressed with "
            "the 'deflate' filter.\nThe field '%s' has had this filter applied "
            "and the code would silently read garbage into the particle arrays "
            "so we'd rather stop here. You can:\n - Recompile the code with an "
            "earlier or older version of HDF5.\n - Use the 'h5repack' tool to "
            "remove the filter from the ICs (e.g. h5repack -f NONE -i in_file "
            "-o out_file).\n",
            props.name);

      free(name);
      free(cd_values);
    }

    H5Pclose(h_plist);
  }
#endif

  /* Create property list for collective dataset read. */
  const hid_t h_plist_id = H5Pcreate(H5P_DATASET_XFER);
  H5Pset_dxpl_mpio(h_plist_id, H5FD_MPIO_COLLECTIVE);

  /* Given the limitations of ROM-IO we will need to read the data in chunk of
     HDF5_PARALLEL_IO_MAX_BYTES bytes per node until all the nodes are done. */
  char redo = 1;
  while (redo) {

    /* Maximal number of elements */
    const size_t max_chunk_size =
        HDF5_PARALLEL_IO_MAX_BYTES / (props.dimension * typeSize);

    /* Write the first chunk */
    const size_t this_chunk = (N > max_chunk_size) ? max_chunk_size : N;
    read_array_parallel_chunk(h_data, h_plist_id, props, this_chunk, offset,
                              internal_units, ic_units, cleanup_h,
                              cleanup_sqrt_a, h, a);

    /* Compute how many items are left */
    if (N > max_chunk_size) {
      N -= max_chunk_size;
      props.field += max_chunk_size * props.partSize; /* char* on the field */
      props.parts += max_chunk_size;                  /* part* on the part */
      props.xparts += max_chunk_size;                 /* xpart* on the xpart */
      props.gparts += max_chunk_size;                 /* gpart* on the gpart */
      props.sparts += max_chunk_size;                 /* spart* on the spart */
      props.bparts += max_chunk_size;                 /* bpart* on the bpart */
      offset += max_chunk_size;
      redo = 1;
    } else {
      N = 0;
      offset += 0;
      redo = 0;
    }

    /* Do we need to run again ? */
    MPI_Allreduce(MPI_IN_PLACE, &redo, 1, MPI_SIGNED_CHAR, MPI_MAX,
                  MPI_COMM_WORLD);

    if (redo && mpi_rank == 0)
      message("Need to redo one iteration for array '%s'", props.name);
  }

  /* Close everything */
  H5Pclose(h_plist_id);
  H5Dclose(h_data);
}

/**
 * @brief Prepares an array in the snapshot.
 *
 * @param e The #engine we are writing from.
 * @param grp The HDF5 grp to write to.
 * @param fileName The name of the file we are writing to.
 * @param xmfFile The (opened) XMF file we are appending to.
 * @param partTypeGroupName The name of the group we are writing to.
 * @param props The #io_props of the field to write.
 * @param N_total The total number of particles to write in this array.
 * @param snapshot_units The units used for the data in this snapshot.
 */
void prepare_array_parallel(struct engine* e, hid_t grp, const char* fileName,
                            FILE* xmfFile, char* partTypeGroupName,
                            struct io_props props, long long N_total,
                            const struct unit_system* snapshot_units) {

  /* Create data space */
  const hid_t h_space = H5Screate(H5S_SIMPLE);
  if (h_space < 0)
    error("Error while creating data space for field '%s'.", props.name);

  int rank = 0;
  hsize_t shape[2];
  hsize_t chunk_shape[2];
  if (props.dimension > 1) {
    rank = 2;
    shape[0] = N_total;
    shape[1] = props.dimension;
    chunk_shape[0] = 1 << 20; /* Just a guess...*/
    chunk_shape[1] = props.dimension;
  } else {
    rank = 1;
    shape[0] = N_total;
    shape[1] = 0;
    chunk_shape[0] = 1 << 20; /* Just a guess...*/
    chunk_shape[1] = 0;
  }

  /* Make sure the chunks are not larger than the dataset */
  if ((long long)chunk_shape[0] > N_total) chunk_shape[0] = N_total;

  /* Change shape of data space */
  hid_t h_err = H5Sset_extent_simple(h_space, rank, shape, NULL);
  if (h_err < 0)
    error("Error while changing data space shape for field '%s'.", props.name);

  /* Create property list for collective dataset write.    */
  const hid_t h_plist_id = H5Pcreate(H5P_DATASET_XFER);
  H5Pset_dxpl_mpio(h_plist_id, H5FD_MPIO_COLLECTIVE);

  /* Set chunk size */
  /* h_err = H5Pset_chunk(h_prop, rank, chunk_shape); */
  /* if (h_err < 0) { */
  /*   error("Error while setting chunk size (%llu, %llu) for field '%s'.", */
  /*         chunk_shape[0], chunk_shape[1], props.name); */
  /* } */

  /* Create dataset */
  const hid_t h_data =
      H5Dcreate(grp, props.name, io_hdf5_type(props.type), h_space, H5P_DEFAULT,
                H5P_DEFAULT, H5P_DEFAULT);
  if (h_data < 0) error("Error while creating dataspace '%s'.", props.name);

  /* Write unit conversion factors for this data set */
  char buffer[FIELD_BUFFER_SIZE] = {0};
  units_cgs_conversion_string(buffer, snapshot_units, props.units,
                              props.scale_factor_exponent);
  float baseUnitsExp[5];
  units_get_base_unit_exponents_array(baseUnitsExp, props.units);
  io_write_attribute_f(h_data, "U_M exponent", baseUnitsExp[UNIT_MASS]);
  io_write_attribute_f(h_data, "U_L exponent", baseUnitsExp[UNIT_LENGTH]);
  io_write_attribute_f(h_data, "U_t exponent", baseUnitsExp[UNIT_TIME]);
  io_write_attribute_f(h_data, "U_I exponent", baseUnitsExp[UNIT_CURRENT]);
  io_write_attribute_f(h_data, "U_T exponent", baseUnitsExp[UNIT_TEMPERATURE]);
  io_write_attribute_f(h_data, "h-scale exponent", 0.f);
  io_write_attribute_f(h_data, "a-scale exponent", props.scale_factor_exponent);
  io_write_attribute_s(h_data, "Expression for physical CGS units", buffer);

  /* Write the actual number this conversion factor corresponds to */
  const double factor =
      units_cgs_conversion_factor(snapshot_units, props.units);
  io_write_attribute_d(
      h_data,
      "Conversion factor to CGS (not including cosmological corrections)",
      factor);
  io_write_attribute_d(
      h_data,
      "Conversion factor to physical CGS (including cosmological corrections)",
      factor * pow(e->cosmology->a, props.scale_factor_exponent));

#ifdef SWIFT_DEBUG_CHECKS
  if (strlen(props.description) == 0)
    error("Invalid (empty) description of the field '%s'", props.name);
#endif

  /* Write the full description */
  io_write_attribute_s(h_data, "Description", props.description);

  /* Add a line to the XMF */
  if (xmfFile != NULL)
    xmf_write_line(xmfFile, fileName, partTypeGroupName, props.name, N_total,
                   props.dimension, props.type);

  /* Close everything */
  H5Pclose(h_plist_id);
  H5Dclose(h_data);
  H5Sclose(h_space);
}

/**
 * @brief Writes a chunk of data in an open HDF5 dataset
 *
 * @param e The #engine we are writing from.
 * @param h_data The HDF5 dataset to write to.
 * @param props The #io_props of the field to write.
 * @param N The number of particles to write.
 * @param offset Offset in the array where this mpi task starts writing.
 * @param internal_units The #unit_system used internally.
 * @param snapshot_units The #unit_system used in the snapshots.
 */
void write_array_parallel_chunk(struct engine* e, hid_t h_data,
                                const struct io_props props, size_t N,
                                long long offset,
                                const struct unit_system* internal_units,
                                const struct unit_system* snapshot_units) {

  const size_t typeSize = io_sizeof_type(props.type);
  const size_t num_elements = N * props.dimension;

  /* Can't handle writes of more than 2GB */
  if (N * props.dimension * typeSize > HDF5_PARALLEL_IO_MAX_BYTES)
    error("Dataset too large to be written in one pass!");

  /* message("Writing '%s' array...", props.name); */

  /* Allocate temporary buffer */
  void* temp = NULL;
  if (swift_memalign("writebuff", (void**)&temp, IO_BUFFER_ALIGNMENT,
                     num_elements * typeSize) != 0)
    error("Unable to allocate temporary i/o buffer");

#ifdef IO_SPEED_MEASUREMENT
  MPI_Barrier(MPI_COMM_WORLD);
  ticks tic = getticks();
#endif

  /* Copy the particle data to the temporary buffer */
  io_copy_temp_buffer(temp, e, props, N, internal_units, snapshot_units);

#ifdef IO_SPEED_MEASUREMENT
  MPI_Barrier(MPI_COMM_WORLD);
  if (engine_rank == 0)
    message("Copying for '%s' took %.3f %s.", props.name,
            clocks_from_ticks(getticks() - tic), clocks_getunit());
#endif

  /* Create data space */
  const hid_t h_memspace = H5Screate(H5S_SIMPLE);
  if (h_memspace < 0)
    error("Error while creating data space (memory) for field '%s'.",
          props.name);

  int rank;
  hsize_t shape[2];
  hsize_t offsets[2];
  if (props.dimension > 1) {
    rank = 2;
    shape[0] = N;
    shape[1] = props.dimension;
    offsets[0] = offset;
    offsets[1] = 0;
  } else {
    rank = 1;
    shape[0] = N;
    shape[1] = 0;
    offsets[0] = offset;
    offsets[1] = 0;
  }

  /* Change shape of memory data space */
  hid_t h_err = H5Sset_extent_simple(h_memspace, rank, shape, NULL);
  if (h_err < 0)
    error("Error while changing data space (memory) shape for field '%s'.",
          props.name);

  /* Select the hyper-salb corresponding to this rank */
  hid_t h_filespace = H5Dget_space(h_data);
  if (N > 0)
    H5Sselect_hyperslab(h_filespace, H5S_SELECT_SET, offsets, NULL, shape,
                        NULL);
  else
    H5Sselect_none(h_filespace);

  /* message("Writing %lld '%s', %zd elements = %zd bytes (int=%d) at offset
   * %zd", N, props.name, N * props.dimension, N * props.dimension * typeSize,
   */
  /* 	  (int)(N * props.dimension * typeSize), offset); */

  /* Make a dataset creation property list and set MPI-I/O mode */
  hid_t h_plist_id = H5Pcreate(H5P_DATASET_XFER);
  H5Pset_dxpl_mpio(h_plist_id, H5FD_MPIO_COLLECTIVE);

#ifdef IO_SPEED_MEASUREMENT
  MPI_Barrier(MPI_COMM_WORLD);
  tic = getticks();
#endif

  /* Write temporary buffer to HDF5 dataspace */
  h_err = H5Dwrite(h_data, io_hdf5_type(props.type), h_memspace, h_filespace,
                   h_plist_id, temp);
  if (h_err < 0) error("Error while writing data array '%s'.", props.name);

#ifdef IO_SPEED_MEASUREMENT
  MPI_Barrier(MPI_COMM_WORLD);
  ticks toc = getticks();
  float ms = clocks_from_ticks(toc - tic);
  int megaBytes = N * props.dimension * typeSize / (1024 * 1024);
  int total = 0;
  MPI_Reduce(&megaBytes, &total, 1, MPI_INT, MPI_SUM, 0, MPI_COMM_WORLD);
  if (engine_rank == 0)
    message("H5Dwrite for '%s' (%d MB) took %.3f %s (speed = %f MB/s).",
            props.name, total, ms, clocks_getunit(), total / (ms / 1000.));
#endif

  /* Free and close everything */
  swift_free("writebuff", temp);
  H5Pclose(h_plist_id);
  H5Sclose(h_memspace);
  H5Sclose(h_filespace);
}

/**
 * @brief Writes a data array in given HDF5 group.
 *
 * @param e The #engine we are writing from.
 * @param grp The group in which to write.
 * @param fileName The name of the file in which the data is written.
 * @param partTypeGroupName The name of the group containing the particles in
 * the HDF5 file.
 * @param props The #io_props of the field to read
 * @param N The number of particles to write.
 * @param N_total Total number of particles across all cores.
 * @param mpi_rank The rank of this node.
 * @param offset Offset in the array where this mpi task starts writing.
 * @param internal_units The #unit_system used internally.
 * @param snapshot_units The #unit_system used in the snapshots.
 */
void write_array_parallel(struct engine* e, hid_t grp, char* fileName,
                          char* partTypeGroupName, struct io_props props,
                          size_t N, long long N_total, int mpi_rank,
                          long long offset,
                          const struct unit_system* internal_units,
                          const struct unit_system* snapshot_units) {

  const size_t typeSize = io_sizeof_type(props.type);

#ifdef IO_SPEED_MEASUREMENT
  const ticks tic = getticks();
#endif

  /* Open dataset */
  const hid_t h_data = H5Dopen(grp, props.name, H5P_DEFAULT);
  if (h_data < 0) error("Error while opening dataset '%s'.", props.name);

  /* Given the limitations of ROM-IO we will need to write the data in chunk of
     HDF5_PARALLEL_IO_MAX_BYTES bytes per node until all the nodes are done. */
  char redo = 1;
  while (redo) {

    /* Maximal number of elements */
    const size_t max_chunk_size =
        HDF5_PARALLEL_IO_MAX_BYTES / (props.dimension * typeSize);

    /* Write the first chunk */
    const size_t this_chunk = (N > max_chunk_size) ? max_chunk_size : N;
    write_array_parallel_chunk(e, h_data, props, this_chunk, offset,
                               internal_units, snapshot_units);

    /* Compute how many items are left */
    if (N > max_chunk_size) {
      N -= max_chunk_size;
      props.field += max_chunk_size * props.partSize; /* char* on the field */
      props.parts += max_chunk_size;                  /* part* on the part */
      props.xparts += max_chunk_size;                 /* xpart* on the xpart */
      props.gparts += max_chunk_size;                 /* gpart* on the gpart */
      props.sparts += max_chunk_size;                 /* spart* on the spart */
      props.bparts += max_chunk_size;                 /* bpart* on the bpart */
      offset += max_chunk_size;
      redo = 1;
    } else {
      N = 0;
      offset += 0;
      redo = 0;
    }

    /* Do we need to run again ? */
    MPI_Allreduce(MPI_IN_PLACE, &redo, 1, MPI_SIGNED_CHAR, MPI_MAX,
                  MPI_COMM_WORLD);

    if (redo && e->verbose && mpi_rank == 0)
      message("Need to redo one iteration for array '%s'", props.name);
  }

  /* Close everything */
  H5Dclose(h_data);

#ifdef IO_SPEED_MEASUREMENT
  MPI_Barrier(MPI_COMM_WORLD);
  if (engine_rank == 0)
    message("'%s' took %.3f %s.", props.name,
            clocks_from_ticks(getticks() - tic), clocks_getunit());
#endif
}

/**
 * @brief Reads an HDF5 initial condition file (GADGET-3 type) in parallel
 *
 * @param fileName The file to read.
 * @param internal_units The system units used internally
 * @param dim (output) The dimension of the volume read from the file.
 * @param parts (output) The array of #part read from the file.
 * @param gparts (output) The array of #gpart read from the file.
 * @param sparts (output) The array of #spart read from the file.
 * @param bparts (output) The array of #bpart read from the file.
 * @param Ngas (output) The number of particles read from the file.
 * @param Ngparts (output) The number of particles read from the file.
 * @param Ngparts_background (output) The number of background DM particles read
 * from the file.
 * @param Nstars (output) The number of particles read from the file.
 * @param Nblackholes (output) The number of particles read from the file.
 * @param flag_entropy (output) 1 if the ICs contained Entropy in the
 * InternalEnergy field
 * @param with_hydro Are we running with hydro ?
 * @param with_gravity Are we running with gravity ?
 * @param with_stars Are we running with stars ?
 * @param with_black_holes Are we running with black holes ?
 * @param with_cosmology Are we running with cosmology ?
 * @param cleanup_h Are we cleaning-up h-factors from the quantities we read?
 * @param cleanup_sqrt_a Are we cleaning-up the sqrt(a) factors in the Gadget
 * IC velocities?
 * @param h The value of the reduced Hubble constant to use for correction.
 * @param a The current value of the scale-factor.
 * @param mpi_rank The MPI rank of this node
 * @param mpi_size The number of MPI ranks
 * @param comm The MPI communicator
 * @param info The MPI information object
 * @param n_threads The number of threads to use for local operations.
 * @param dry_run If 1, don't read the particle. Only allocates the arrays.
 *
 */
void read_ic_parallel(char* fileName, const struct unit_system* internal_units,
                      double dim[3], struct part** parts, struct gpart** gparts,
                      struct spart** sparts, struct bpart** bparts,
                      size_t* Ngas, size_t* Ngparts, size_t* Ngparts_background,
                      size_t* Nstars, size_t* Nblackholes, int* flag_entropy,
                      int with_hydro, int with_gravity, int with_stars,
                      int with_black_holes, int with_cosmology, int cleanup_h,
                      int cleanup_sqrt_a, double h, double a, int mpi_rank,
                      int mpi_size, MPI_Comm comm, MPI_Info info, int n_threads,
                      int dry_run) {

  hid_t h_file = 0, h_grp = 0;
  /* GADGET has only cubic boxes (in cosmological mode) */
  double boxSize[3] = {0.0, -1.0, -1.0};
  long long numParticles[swift_type_count] = {0};
  long long numParticles_highWord[swift_type_count] = {0};
  size_t N[swift_type_count] = {0};
  long long N_total[swift_type_count] = {0};
  long long offset[swift_type_count] = {0};
  int dimension = 3; /* Assume 3D if nothing is specified */
  size_t Ndm = 0;
  size_t Ndm_background = 0;

  /* Initialise counters */
  *Ngas = 0, *Ngparts = 0, *Ngparts_background = 0, *Nstars = 0,
  *Nblackholes = 0;

  /* Open file */
  /* message("Opening file '%s' as IC.", fileName); */
  hid_t h_plist_id = H5Pcreate(H5P_FILE_ACCESS);
  H5Pset_fapl_mpio(h_plist_id, comm, info);
  h_file = H5Fopen(fileName, H5F_ACC_RDONLY, h_plist_id);
  if (h_file < 0) error("Error while opening file '%s'.", fileName);

  /* Open header to read simulation properties */
  /* message("Reading file header..."); */
  h_grp = H5Gopen(h_file, "/Header", H5P_DEFAULT);
  if (h_grp < 0) error("Error while opening file header\n");

  /* Check the dimensionality of the ICs (if the info exists) */
  const hid_t hid_dim = H5Aexists(h_grp, "Dimension");
  if (hid_dim < 0)
    error("Error while testing existance of 'Dimension' attribute");
  if (hid_dim > 0) io_read_attribute(h_grp, "Dimension", INT, &dimension);
  if (dimension != hydro_dimension)
    error("ICs dimensionality (%dD) does not match code dimensionality (%dD)",
          dimension, (int)hydro_dimension);

  /* Check whether the number of files is specified (if the info exists) */
  const hid_t hid_files = H5Aexists(h_grp, "NumFilesPerSnapshot");
  int num_files = 1;
  if (hid_files < 0)
    error(
        "Error while testing the existance of 'NumFilesPerSnapshot' attribute");
  if (hid_files > 0)
    io_read_attribute(h_grp, "NumFilesPerSnapshot", INT, &num_files);
  if (num_files != 1)
    error(
        "ICs are split over multiples files (%d). SWIFT cannot handle this "
        "case. The script /tools/combine_ics.py is availalbe in the repository "
        "to combine files into a valid input file.",
        num_files);

  /* Read the relevant information and print status */
  int flag_entropy_temp[6];
  io_read_attribute(h_grp, "Flag_Entropy_ICs", INT, flag_entropy_temp);
  *flag_entropy = flag_entropy_temp[0];
  io_read_attribute(h_grp, "BoxSize", DOUBLE, boxSize);
  io_read_attribute(h_grp, "NumPart_Total", LONGLONG, numParticles);
  io_read_attribute(h_grp, "NumPart_Total_HighWord", LONGLONG,
                    numParticles_highWord);

  /* Check that the user is not doing something silly when they e.g. restart
   * from a snapshot by asserting that the current scale-factor (from
   * parameter file) and the redshift in the header are consistent */
  if (with_cosmology) {
    io_assert_valid_header_cosmology(h_grp, a);
  }

  for (int ptype = 0; ptype < swift_type_count; ++ptype)
    N_total[ptype] =
        (numParticles[ptype]) + (numParticles_highWord[ptype] << 32);

  /* Get the box size if not cubic */
  dim[0] = boxSize[0];
  dim[1] = (boxSize[1] < 0) ? boxSize[0] : boxSize[1];
  dim[2] = (boxSize[2] < 0) ? boxSize[0] : boxSize[2];

  /* Change box size in the 1D and 2D case */
  if (hydro_dimension == 2)
    dim[2] = min(dim[0], dim[1]);
  else if (hydro_dimension == 1)
    dim[2] = dim[1] = dim[0];

  /* Convert the box size if we want to clean-up h-factors */
  if (cleanup_h) {
    dim[0] /= h;
    dim[1] /= h;
    dim[2] /= h;
  }

  /* message("Found %lld particles in a %speriodic box of size [%f %f %f].", */
  /* 	  N_total[0], (periodic ? "": "non-"), dim[0], dim[1], dim[2]); */

  /* Divide the particles among the tasks. */
  for (int ptype = 0; ptype < swift_type_count; ++ptype) {
    offset[ptype] = mpi_rank * N_total[ptype] / mpi_size;
    N[ptype] = (mpi_rank + 1) * N_total[ptype] / mpi_size - offset[ptype];
  }

  /* Close header */
  H5Gclose(h_grp);

  /* Read the unit system used in the ICs */
  struct unit_system* ic_units =
      (struct unit_system*)malloc(sizeof(struct unit_system));
  if (ic_units == NULL) error("Unable to allocate memory for IC unit system");
  io_read_unit_system(h_file, ic_units, internal_units, mpi_rank);

  /* Tell the user if a conversion will be needed */
  if (mpi_rank == 0) {
    if (units_are_equal(ic_units, internal_units)) {

      message("IC and internal units match. No conversion needed.");

    } else {

      message("Conversion needed from:");
      message("(ICs) Unit system: U_M =      %e g.", ic_units->UnitMass_in_cgs);
      message("(ICs) Unit system: U_L =      %e cm.",
              ic_units->UnitLength_in_cgs);
      message("(ICs) Unit system: U_t =      %e s.", ic_units->UnitTime_in_cgs);
      message("(ICs) Unit system: U_I =      %e A.",
              ic_units->UnitCurrent_in_cgs);
      message("(ICs) Unit system: U_T =      %e K.",
              ic_units->UnitTemperature_in_cgs);
      message("to:");
      message("(internal) Unit system: U_M = %e g.",
              internal_units->UnitMass_in_cgs);
      message("(internal) Unit system: U_L = %e cm.",
              internal_units->UnitLength_in_cgs);
      message("(internal) Unit system: U_t = %e s.",
              internal_units->UnitTime_in_cgs);
      message("(internal) Unit system: U_I = %e A.",
              internal_units->UnitCurrent_in_cgs);
      message("(internal) Unit system: U_T = %e K.",
              internal_units->UnitTemperature_in_cgs);
    }
  }

  /* Convert the dimensions of the box */
  for (int j = 0; j < 3; j++)
    dim[j] *=
        units_conversion_factor(ic_units, internal_units, UNIT_CONV_LENGTH);

  /* Allocate memory to store SPH particles */
  if (with_hydro) {
    *Ngas = N[0];
    if (swift_memalign("parts", (void**)parts, part_align,
                       (*Ngas) * sizeof(struct part)) != 0)
      error("Error while allocating memory for particles");
    bzero(*parts, *Ngas * sizeof(struct part));
  }

  /* Allocate memory to store stars particles */
  if (with_stars) {
    *Nstars = N[swift_type_stars];
    if (swift_memalign("sparts", (void**)sparts, spart_align,
                       *Nstars * sizeof(struct spart)) != 0)
      error("Error while allocating memory for stars particles");
    bzero(*sparts, *Nstars * sizeof(struct spart));
  }

  /* Allocate memory to store black hole particles */
  if (with_black_holes) {
    *Nblackholes = N[swift_type_black_hole];
    if (swift_memalign("sparts", (void**)bparts, bpart_align,
                       *Nblackholes * sizeof(struct bpart)) != 0)
      error("Error while allocating memory for black_holes particles");
    bzero(*bparts, *Nblackholes * sizeof(struct bpart));
  }

  /* Allocate memory to store gravity particles */
  if (with_gravity) {
    Ndm = N[swift_type_dark_matter];
    Ndm_background = N[swift_type_dark_matter_background];
    *Ngparts = (with_hydro ? N[swift_type_gas] : 0) +
               N[swift_type_dark_matter] +
               N[swift_type_dark_matter_background] +
               (with_stars ? N[swift_type_stars] : 0) +
               (with_black_holes ? N[swift_type_black_hole] : 0);
    *Ngparts_background = Ndm_background;
    if (swift_memalign("gparts", (void**)gparts, gpart_align,
                       *Ngparts * sizeof(struct gpart)) != 0)
      error("Error while allocating memory for gravity particles");
    bzero(*gparts, *Ngparts * sizeof(struct gpart));
  }

  /* message("Allocated %8.2f MB for particles.", *N * sizeof(struct part) /
   * (1024.*1024.)); */

  /* message("BoxSize = %lf", dim[0]); */
  /* message("NumPart = [%zd, %zd] Total = %zd", *Ngas, Ndm, *Ngparts); */

  /* Loop over all particle types */
  for (int ptype = 0; ptype < swift_type_count; ptype++) {

    /* Don't do anything if no particle of this kind */
    if (N_total[ptype] == 0) continue;

    /* Open the particle group in the file */
    char partTypeGroupName[PARTICLE_GROUP_BUFFER_SIZE];
    snprintf(partTypeGroupName, PARTICLE_GROUP_BUFFER_SIZE, "/PartType%d",
             ptype);
    h_grp = H5Gopen(h_file, partTypeGroupName, H5P_DEFAULT);
    if (h_grp < 0)
      error("Error while opening particle group %s.", partTypeGroupName);

    int num_fields = 0;
    struct io_props list[100];
    size_t Nparticles = 0;

    /* Read particle fields into the particle structure */
    switch (ptype) {

      case swift_type_gas:
        if (with_hydro) {
          Nparticles = *Ngas;
          hydro_read_particles(*parts, list, &num_fields);
          num_fields += chemistry_read_particles(*parts, list + num_fields);
        }
        break;

      case swift_type_dark_matter:
        if (with_gravity) {
          Nparticles = Ndm;
          darkmatter_read_particles(*gparts, list, &num_fields);
        }
        break;

      case swift_type_dark_matter_background:
        if (with_gravity) {
          Nparticles = Ndm_background;
          darkmatter_read_particles(*gparts + Ndm, list, &num_fields);
        }
        break;

      case swift_type_stars:
        if (with_stars) {
          Nparticles = *Nstars;
          stars_read_particles(*sparts, list, &num_fields);
        }
        break;

      case swift_type_black_hole:
        if (with_black_holes) {
          Nparticles = *Nblackholes;
          black_holes_read_particles(*bparts, list, &num_fields);
        }
        break;

      default:
        if (mpi_rank == 0)
          message("Particle Type %d not yet supported. Particles ignored",
                  ptype);
    }

    /* Read everything */
    if (!dry_run)
      for (int i = 0; i < num_fields; ++i)
        read_array_parallel(h_grp, list[i], Nparticles, N_total[ptype],
                            mpi_rank, offset[ptype], internal_units, ic_units,
                            cleanup_h, cleanup_sqrt_a, h, a);

    /* Close particle group */
    H5Gclose(h_grp);
  }

  if (!dry_run && with_gravity) {

    /* Let's initialise a bit of thread parallelism here */
    struct threadpool tp;
    threadpool_init(&tp, n_threads);

    /* Prepare the DM particles */
    io_prepare_dm_gparts(&tp, *gparts, Ndm);

    /* Prepare the DM background particles */
    io_prepare_dm_background_gparts(&tp, *gparts + Ndm, Ndm_background);

    /* Duplicate the hydro particles into gparts */
    if (with_hydro)
      io_duplicate_hydro_gparts(&tp, *parts, *gparts, *Ngas,
                                Ndm + Ndm_background);

    /* Duplicate the stars particles into gparts */
    if (with_stars)
      io_duplicate_stars_gparts(&tp, *sparts, *gparts, *Nstars,
                                Ndm + Ndm_background + *Ngas);

    /* Duplicate the stars particles into gparts */
    if (with_black_holes)
      io_duplicate_black_holes_gparts(&tp, *bparts, *gparts, *Nblackholes,
                                      Ndm + Ndm_background + *Ngas + *Nstars);

    threadpool_clean(&tp);
  }

  /* message("Done Reading particles..."); */

  /* Clean up */
  free(ic_units);

  /* Close property handler */
  H5Pclose(h_plist_id);

  /* Close file */
  H5Fclose(h_file);
}

/**
 * @brief Prepares a file for a parallel write.
 *
 * @param e The #engine.
 * @param N_total The total number of particles of each type to write.
 * @param internal_units The #unit_system used internally.
 * @param snapshot_units The #unit_system used in the snapshots.
 */
void prepare_file(struct engine* e, const char* fileName,
                  const char* xmfFileName, long long N_total[6],
                  const struct unit_system* internal_units,
                  const struct unit_system* snapshot_units) {

  const struct part* parts = e->s->parts;
  const struct xpart* xparts = e->s->xparts;
  const struct gpart* gparts = e->s->gparts;
  const struct spart* sparts = e->s->sparts;
  const struct bpart* bparts = e->s->bparts;
  struct swift_params* params = e->parameter_file;
  const int with_cosmology = e->policy & engine_policy_cosmology;
  const int with_cooling = e->policy & engine_policy_cooling;
  const int with_temperature = e->policy & engine_policy_temperature;
  const int with_fof = e->policy & engine_policy_fof;
#ifdef HAVE_VELOCIRAPTOR
  const int with_stf = (e->policy & engine_policy_structure_finding) &&
                       (e->s->gpart_group_data != NULL);
#else
  const int with_stf = 0;
#endif

  FILE* xmfFile = 0;
  int numFiles = 1;

  /* First time, we need to create the XMF file */
  if (e->snapshot_output_count == 0) xmf_create_file(xmfFileName);

  /* Prepare the XMF file for the new entry */
  xmfFile = xmf_prepare_file(xmfFileName);

  /* Open HDF5 file with the chosen parameters */
  hid_t h_file = H5Fcreate(fileName, H5F_ACC_TRUNC, H5P_DEFAULT, H5P_DEFAULT);
  if (h_file < 0) error("Error while opening file '%s'.", fileName);

  /* Write the part of the XMF file corresponding to this
   * specific output */
  xmf_write_outputheader(xmfFile, fileName, e->time);

  /* Open header to write simulation properties */
  /* message("Writing file header..."); */
  hid_t h_grp =
      H5Gcreate(h_file, "/Header", H5P_DEFAULT, H5P_DEFAULT, H5P_DEFAULT);
  if (h_grp < 0) error("Error while creating file header\n");

  /* Convert basic output information to snapshot units */
  const double factor_time =
      units_conversion_factor(internal_units, snapshot_units, UNIT_CONV_TIME);
  const double factor_length =
      units_conversion_factor(internal_units, snapshot_units, UNIT_CONV_LENGTH);
  const double dblTime = e->time * factor_time;
  const double dim[3] = {e->s->dim[0] * factor_length,
                         e->s->dim[1] * factor_length,
                         e->s->dim[2] * factor_length};

  /* Print the relevant information and print status */
  io_write_attribute(h_grp, "BoxSize", DOUBLE, dim, 3);
  io_write_attribute(h_grp, "Time", DOUBLE, &dblTime, 1);
  const int dimension = (int)hydro_dimension;
  io_write_attribute(h_grp, "Dimension", INT, &dimension, 1);
  io_write_attribute(h_grp, "Redshift", DOUBLE, &e->cosmology->z, 1);
  io_write_attribute(h_grp, "Scale-factor", DOUBLE, &e->cosmology->a, 1);
  io_write_attribute_s(h_grp, "Code", "SWIFT");
  io_write_attribute_s(h_grp, "RunName", e->run_name);

  /* Store the time at which the snapshot was written */
  time_t tm = time(NULL);
  struct tm* timeinfo = localtime(&tm);
  char snapshot_date[64];
  strftime(snapshot_date, 64, "%T %F %Z", timeinfo);
  io_write_attribute_s(h_grp, "Snapshot date", snapshot_date);

  /* GADGET-2 legacy values */
  /* Number of particles of each type */
  unsigned int numParticles[swift_type_count] = {0};
  unsigned int numParticlesHighWord[swift_type_count] = {0};
  for (int ptype = 0; ptype < swift_type_count; ++ptype) {
    numParticles[ptype] = (unsigned int)N_total[ptype];
    numParticlesHighWord[ptype] = (unsigned int)(N_total[ptype] >> 32);
  }
  io_write_attribute(h_grp, "NumPart_ThisFile", LONGLONG, N_total,
                     swift_type_count);
  io_write_attribute(h_grp, "NumPart_Total", UINT, numParticles,
                     swift_type_count);
  io_write_attribute(h_grp, "NumPart_Total_HighWord", UINT,
                     numParticlesHighWord, swift_type_count);
  double MassTable[6] = {0., 0., 0., 0., 0., 0.};
  io_write_attribute(h_grp, "MassTable", DOUBLE, MassTable, swift_type_count);
  unsigned int flagEntropy[swift_type_count] = {0};
  flagEntropy[0] = writeEntropyFlag();
  io_write_attribute(h_grp, "Flag_Entropy_ICs", UINT, flagEntropy,
                     swift_type_count);
  io_write_attribute(h_grp, "NumFilesPerSnapshot", INT, &numFiles, 1);
  io_write_attribute_i(h_grp, "ThisFile", 0);

  /* Close header */
  H5Gclose(h_grp);

  /* Write all the meta-data */
  io_write_meta_data(h_file, e, internal_units, snapshot_units);

  /* Loop over all particle types */
  for (int ptype = 0; ptype < swift_type_count; ptype++) {

    /* Don't do anything if no particle of this kind */
    if (N_total[ptype] == 0) continue;

    /* Add the global information for that particle type to
     * the XMF meta-file */
    xmf_write_groupheader(xmfFile, fileName, N_total[ptype],
                          (enum part_type)ptype);

    /* Create the particle group in the file */
    char partTypeGroupName[PARTICLE_GROUP_BUFFER_SIZE];
    snprintf(partTypeGroupName, PARTICLE_GROUP_BUFFER_SIZE, "/PartType%d",
             ptype);
    h_grp = H5Gcreate(h_file, partTypeGroupName, H5P_DEFAULT, H5P_DEFAULT,
                      H5P_DEFAULT);
    if (h_grp < 0)
      error("Error while creating particle group %s.", partTypeGroupName);

    /* Add an alias name for convenience */
    char aliasName[PARTICLE_GROUP_BUFFER_SIZE];
    snprintf(aliasName, PARTICLE_GROUP_BUFFER_SIZE, "/%sParticles",
             part_type_names[ptype]);
    hid_t h_err = H5Lcreate_soft(partTypeGroupName, h_grp, aliasName,
                                 H5P_DEFAULT, H5P_DEFAULT);
    if (h_err < 0) error("Error while creating alias for particle group.\n");

    /* Write the number of particles as an attribute */
    io_write_attribute_l(h_grp, "NumberOfParticles", N_total[ptype]);

    int num_fields = 0;
    struct io_props list[100];

    /* Write particle fields from the particle structure */
    switch (ptype) {

      case swift_type_gas:
        hydro_write_particles(parts, xparts, list, &num_fields);
        num_fields +=
            chemistry_write_particles(parts, list + num_fields, with_cosmology);
        if (with_cooling || with_temperature) {
          num_fields += cooling_write_particles(
              parts, xparts, list + num_fields, e->cooling_func);
        }
        num_fields += tracers_write_particles(parts, xparts, list + num_fields,
                                              with_cosmology);
        num_fields +=
            star_formation_write_particles(parts, xparts, list + num_fields);
        if (with_fof) {
          num_fields += fof_write_parts(parts, xparts, list + num_fields);
        }
        if (with_stf) {
          num_fields +=
              velociraptor_write_parts(parts, xparts, list + num_fields);
        }
        break;

      case swift_type_dark_matter:
        darkmatter_write_particles(gparts, list, &num_fields);
        if (with_fof) {
          num_fields += fof_write_gparts(gparts, list + num_fields);
        }
        if (with_stf) {
          num_fields += velociraptor_write_gparts(e->s->gpart_group_data,
                                                  list + num_fields);
        }
        break;

      case swift_type_dark_matter_background:
        darkmatter_write_particles(gparts, list, &num_fields);
        if (with_fof) {
          num_fields += fof_write_gparts(gparts, list + num_fields);
        }
        if (with_stf) {
          num_fields += velociraptor_write_gparts(e->s->gpart_group_data,
                                                  list + num_fields);
        }
        break;

      case swift_type_stars:
        stars_write_particles(sparts, list, &num_fields, with_cosmology);
        num_fields += chemistry_write_sparticles(sparts, list + num_fields);
        num_fields +=
            tracers_write_sparticles(sparts, list + num_fields, with_cosmology);
        num_fields +=
            star_formation_write_sparticles(sparts, list + num_fields);
        if (with_fof) {
          num_fields += fof_write_sparts(sparts, list + num_fields);
        }
        if (with_stf) {
          num_fields += velociraptor_write_sparts(sparts, list + num_fields);
        }
        break;

      case swift_type_black_hole:
        black_holes_write_particles(bparts, list, &num_fields, with_cosmology);
        num_fields += chemistry_write_bparticles(bparts, list + num_fields);
        if (with_fof) {
          num_fields += fof_write_bparts(bparts, list + num_fields);
        }
        if (with_stf) {
          num_fields += velociraptor_write_bparts(bparts, list + num_fields);
        }
        break;

      default:
        error("Particle Type %d not yet supported. Aborting", ptype);
    }

    /* Check whether the user has cancelled (by default) the entire
     * particle type */
    char field_all[PARSER_MAX_LINE_SIZE];
    if (e->type_next_snapshot > 0)
      sprintf(field_all, "SelectOutput%d:TypeDefault_%s",
              e->type_next_snapshot, part_type_names[ptype]);
    else
      sprintf(field_all, "SelectOutput:TypeDefault_%s", part_type_names[ptype]);
    const int ptype_default_should_write = parser_get_opt_param_int(params,
      field_all, 1);

    /* Prepare everything that is not cancelled */
    for (int i = 0; i < num_fields; ++i) {

      /* Did the user cancel this field? */
      char field[PARSER_MAX_LINE_SIZE];
      if (e->type_next_snapshot > 0)
        sprintf(field, "SelectOutput%d:%.*s_%s",
                e->type_next_snapshot, FIELD_BUFFER_SIZE, list[i].name,
                part_type_names[ptype]);
      else
        sprintf(field, "SelectOutput:%.*s_%s", FIELD_BUFFER_SIZE, list[i].name,
                part_type_names[ptype]);

      int should_write = parser_get_opt_param_int(
        params, field, ptype_default_should_write);

      if (should_write)
        prepare_array_parallel(e, h_grp, fileName, xmfFile, partTypeGroupName,
                               list[i], N_total[ptype], snapshot_units);
    }

    /* Close particle group */
    H5Gclose(h_grp);

    /* Close this particle group in the XMF file as well */
    xmf_write_groupfooter(xmfFile, (enum part_type)ptype);
  }

  /* Write LXMF file descriptor */
  xmf_write_outputfooter(xmfFile, e->snapshot_output_count, e->time);

  /* Close the file for now */
  H5Fclose(h_file);
}

/**
 * @brief Writes an HDF5 output file (GADGET-3 type) with
 *its XMF descriptor
 *
 * @param e The engine containing all the system.
 * @param internal_units The #unit_system used internally
 * @param snapshot_units The #unit_system used in the snapshots
 * @param mpi_rank The MPI rank of this node.
 * @param mpi_size The number of MPI ranks.
 * @param comm The MPI communicator.
 * @param info The MPI information object
 *
 * Creates an HDF5 output file and writes the particles
 * contained in the engine. If such a file already exists, it is
 * erased and replaced by the new one.
 * The companion XMF file is also updated accordingly.
 *
 * Calls #error() if an error occurs.
 *
 */
void write_output_parallel(struct engine* e,
                           const struct unit_system* internal_units,
                           const struct unit_system* snapshot_units,
                           int mpi_rank, int mpi_size, MPI_Comm comm,
                           MPI_Info info) {

  const struct part* parts = e->s->parts;
  const struct xpart* xparts = e->s->xparts;
  const struct gpart* gparts = e->s->gparts;
  const struct spart* sparts = e->s->sparts;
  const struct bpart* bparts = e->s->bparts;
  struct swift_params* params = e->parameter_file;
  const int with_cosmology = e->policy & engine_policy_cosmology;
  const int with_cooling = e->policy & engine_policy_cooling;
  const int with_temperature = e->policy & engine_policy_temperature;
  const int with_fof = e->policy & engine_policy_fof;
  const int with_DM_background = e->s->with_DM_background;
#ifdef HAVE_VELOCIRAPTOR
  const int with_stf = (e->policy & engine_policy_structure_finding) &&
                       (e->s->gpart_group_data != NULL);
#else
  const int with_stf = 0;
#endif

  /* Number of particles currently in the arrays */
  const size_t Ntot = e->s->nr_gparts;
  const size_t Ngas = e->s->nr_parts;
  const size_t Nstars = e->s->nr_sparts;
  const size_t Nblackholes = e->s->nr_bparts;
  // const size_t Nbaryons = Ngas + Nstars;
  // const size_t Ndm = Ntot > 0 ? Ntot - Nbaryons : 0;

  size_t Ndm_background = 0;
  if (with_DM_background) {
    Ndm_background = io_count_dm_background_gparts(gparts, Ntot);
  }

  /* Number of particles that we will write */
  const size_t Ntot_written =
      e->s->nr_gparts - e->s->nr_inhibited_gparts - e->s->nr_extra_gparts;
  const size_t Ngas_written =
      e->s->nr_parts - e->s->nr_inhibited_parts - e->s->nr_extra_parts;
  const size_t Nstars_written =
      e->s->nr_sparts - e->s->nr_inhibited_sparts - e->s->nr_extra_sparts;
  const size_t Nblackholes_written =
      e->s->nr_bparts - e->s->nr_inhibited_bparts - e->s->nr_extra_bparts;
  const size_t Nbaryons_written =
      Ngas_written + Nstars_written + Nblackholes_written;
  const size_t Ndm_written =
      Ntot_written > 0 ? Ntot_written - Nbaryons_written - Ndm_background : 0;

  /* Compute offset in the file and total number of particles */
  size_t N[swift_type_count] = {Ngas_written,   Ndm_written,
                                Ndm_background, 0,
                                Nstars_written, Nblackholes_written};
  long long N_total[swift_type_count] = {0};
  long long offset[swift_type_count] = {0};
  MPI_Exscan(N, offset, swift_type_count, MPI_LONG_LONG_INT, MPI_SUM, comm);
  for (int ptype = 0; ptype < swift_type_count; ++ptype)
    N_total[ptype] = offset[ptype] + N[ptype];

  /* The last rank now has the correct N_total. Let's
   * broadcast from there */
  MPI_Bcast(N_total, 6, MPI_LONG_LONG_INT, mpi_size - 1, comm);

  /* Now everybody konws its offset and the total number of
   * particles of each type */

#ifdef IO_SPEED_MEASUREMENT
  ticks tic = getticks();
#endif

  /* File names */
  char fileName[FILENAME_BUFFER_SIZE];
  char xmfFileName[FILENAME_BUFFER_SIZE];
  io_get_snapshot_filename(fileName, xmfFileName, e->snapshot_int_time_label_on,
                           e->snapshot_invoke_stf, e->time, e->stf_output_count,
                           e->snapshot_output_count, e->snapshot_subdir,
                           e->snapshot_base_name);

  /* Rank 0 prepares the file */
  if (mpi_rank == 0)
    prepare_file(e, fileName, xmfFileName, N_total, internal_units,
                 snapshot_units);

  MPI_Barrier(MPI_COMM_WORLD);

#ifdef IO_SPEED_MEASUREMENT
  if (engine_rank == 0)
    message("Preparing file on rank 0 took %.3f %s.",
            clocks_from_ticks(getticks() - tic), clocks_getunit());

  tic = getticks();
#endif

  /* Now write the top-level cell structure */
  hid_t h_file_cells = 0, h_grp_cells = 0;
  if (mpi_rank == 0) {

    /* Open the snapshot on rank 0 */
    h_file_cells = H5Fopen(fileName, H5F_ACC_RDWR, H5P_DEFAULT);
    if (h_file_cells < 0)
      error("Error while opening file '%s' on rank %d.", fileName, mpi_rank);

    /* Create the group we want in the file */
    h_grp_cells = H5Gcreate(h_file_cells, "/Cells", H5P_DEFAULT, H5P_DEFAULT,
                            H5P_DEFAULT);
    if (h_grp_cells < 0) error("Error while creating cells group");
  }

  /* Write the location of the particles in the arrays */
  io_write_cell_offsets(h_grp_cells, e->s->cdim, e->s->dim, e->s->pos_dithering,
                        e->s->cells_top, e->s->nr_cells, e->s->width, mpi_rank,
                        /*distributed=*/0, N_total, offset, internal_units,
                        snapshot_units);

  /* Close everything */
  if (mpi_rank == 0) {
    H5Gclose(h_grp_cells);
    H5Fclose(h_file_cells);
  }

  /* Prepare some file-access properties */
  hid_t plist_id = H5Pcreate(H5P_FILE_ACCESS);

  /* Set some MPI-IO parameters */
  // MPI_Info_set(info, "IBM_largeblock_io", "true");
  MPI_Info_set(info, "romio_cb_write", "enable");
  MPI_Info_set(info, "romio_ds_write", "disable");

  /* Activate parallel i/o */
  hid_t h_err = H5Pset_fapl_mpio(plist_id, comm, info);
  if (h_err < 0) error("Error setting parallel i/o");

  /* Align on 4k pages. */
  h_err = H5Pset_alignment(plist_id, 1024, 4096);
  if (h_err < 0) error("Error setting Hdf5 alignment");

  /* Disable meta-data cache eviction */
  H5AC_cache_config_t mdc_config;
  mdc_config.version = H5AC__CURR_CACHE_CONFIG_VERSION;
  h_err = H5Pget_mdc_config(plist_id, &mdc_config);
  if (h_err < 0) error("Error getting the MDC config");

  mdc_config.evictions_enabled = 0; /* false */
  mdc_config.incr_mode = H5C_incr__off;
  mdc_config.decr_mode = H5C_decr__off;
  mdc_config.flash_incr_mode = H5C_flash_incr__off;
  h_err = H5Pset_mdc_config(plist_id, &mdc_config);
  if (h_err < 0) error("Error setting the MDC config");

/* Use parallel meta-data writes */
#if H5_VERSION_GE(1, 10, 0)
  h_err = H5Pset_all_coll_metadata_ops(plist_id, 1);
  if (h_err < 0) error("Error setting collective meta-data on all ops");
    // h_err = H5Pset_coll_metadata_write(plist_id, 1);
    // if (h_err < 0) error("Error setting collective meta-data writes");
#endif

#ifdef IO_SPEED_MEASUREMENT
  MPI_Barrier(MPI_COMM_WORLD);
  if (engine_rank == 0)
    message("Setting parallel HDF5 access properties took %.3f %s.",
            clocks_from_ticks(getticks() - tic), clocks_getunit());

  tic = getticks();
#endif

  /* Open HDF5 file with the chosen parameters */
  hid_t h_file = H5Fopen(fileName, H5F_ACC_RDWR, plist_id);
  if (h_file < 0) error("Error while opening file '%s'.", fileName);

#ifdef IO_SPEED_MEASUREMENT
  MPI_Barrier(MPI_COMM_WORLD);
  if (engine_rank == 0)
    message("Opening HDF5 file  took %.3f %s.",
            clocks_from_ticks(getticks() - tic), clocks_getunit());

  tic = getticks();
#endif

  /* Loop over all particle types */
  for (int ptype = 0; ptype < swift_type_count; ptype++) {

    /* Don't do anything if no particle of this kind */
    if (N_total[ptype] == 0) continue;

    /* Open the particle group in the file */
    char partTypeGroupName[PARTICLE_GROUP_BUFFER_SIZE];
    snprintf(partTypeGroupName, PARTICLE_GROUP_BUFFER_SIZE, "/PartType%d",
             ptype);
    hid_t h_grp = H5Gopen(h_file, partTypeGroupName, H5P_DEFAULT);
    if (h_grp < 0)
      error("Error while opening particle group %s.", partTypeGroupName);

    int num_fields = 0;
    struct io_props list[100];
    size_t Nparticles = 0;

    struct part* parts_written = NULL;
    struct xpart* xparts_written = NULL;
    struct gpart* gparts_written = NULL;
    struct velociraptor_gpart_data* gpart_group_data_written = NULL;
    struct spart* sparts_written = NULL;
    struct bpart* bparts_written = NULL;

    /* Write particle fields from the particle structure */
    switch (ptype) {

      case swift_type_gas: {
        if (Ngas == Ngas_written) {

          /* No inhibted particles: easy case */
          Nparticles = Ngas;
          hydro_write_particles(parts, xparts, list, &num_fields);
          num_fields += chemistry_write_particles(parts, list + num_fields,
                                                  with_cosmology);
          if (with_cooling || with_temperature) {
            num_fields += cooling_write_particles(
                parts, xparts, list + num_fields, e->cooling_func);
          }
          if (with_fof) {
            num_fields += fof_write_parts(parts, xparts, list + num_fields);
          }
          if (with_stf) {
            num_fields +=
                velociraptor_write_parts(parts, xparts, list + num_fields);
          }
          num_fields += tracers_write_particles(
              parts, xparts, list + num_fields, with_cosmology);
          num_fields +=
              star_formation_write_particles(parts, xparts, list + num_fields);

        } else {

          /* Ok, we need to fish out the particles we want */
          Nparticles = Ngas_written;

          /* Allocate temporary arrays */
          if (swift_memalign("parts_written", (void**)&parts_written,
                             part_align,
                             Ngas_written * sizeof(struct part)) != 0)
            error("Error while allocating temporary memory for parts");
          if (swift_memalign("xparts_written", (void**)&xparts_written,
                             xpart_align,
                             Ngas_written * sizeof(struct xpart)) != 0)
            error("Error while allocating temporary memory for xparts");

          /* Collect the particles we want to write */
          io_collect_parts_to_write(parts, xparts, parts_written,
                                    xparts_written, Ngas, Ngas_written);

          /* Select the fields to write */
          hydro_write_particles(parts_written, xparts_written, list,
                                &num_fields);
          num_fields += chemistry_write_particles(
              parts_written, list + num_fields, with_cosmology);
          if (with_cooling || with_temperature) {
            num_fields +=
                cooling_write_particles(parts_written, xparts_written,
                                        list + num_fields, e->cooling_func);
          }
          if (with_fof) {
            num_fields += fof_write_parts(parts_written, xparts_written,
                                          list + num_fields);
          }
          if (with_stf) {
            num_fields += velociraptor_write_parts(
                parts_written, xparts_written, list + num_fields);
          }
          num_fields += tracers_write_particles(
              parts_written, xparts_written, list + num_fields, with_cosmology);
          num_fields += star_formation_write_particles(
              parts_written, xparts_written, list + num_fields);
        }
      } break;

      case swift_type_dark_matter: {
        if (Ntot == Ndm_written) {

          /* This is a DM-only run without inhibited particles */
          Nparticles = Ntot;
          darkmatter_write_particles(gparts, list, &num_fields);
          if (with_fof) {
            num_fields += fof_write_gparts(gparts, list + num_fields);
          }
          if (with_stf) {
            num_fields += velociraptor_write_gparts(e->s->gpart_group_data,
                                                    list + num_fields);
          }
        } else {

          /* Ok, we need to fish out the particles we want */
          Nparticles = Ndm_written;

          /* Allocate temporary array */
          if (swift_memalign("gparts_written", (void**)&gparts_written,
                             gpart_align,
                             Ndm_written * sizeof(struct gpart)) != 0)
            error("Error while allocating temporary memory for gparts");

          if (with_stf) {
            if (swift_memalign(
                    "gpart_group_written", (void**)&gpart_group_data_written,
                    gpart_align,
                    Ndm_written * sizeof(struct velociraptor_gpart_data)) != 0)
              error(
                  "Error while allocating temporary memory for gparts STF "
                  "data");
          }

          /* Collect the non-inhibited DM particles from gpart */
          io_collect_gparts_to_write(gparts, e->s->gpart_group_data,
                                     gparts_written, gpart_group_data_written,
                                     Ntot, Ndm_written, with_stf);

          /* Select the fields to write */
          darkmatter_write_particles(gparts_written, list, &num_fields);
          if (with_fof) {
            num_fields += fof_write_gparts(gparts_written, list + num_fields);
          }
          if (with_stf) {
            num_fields += velociraptor_write_gparts(gpart_group_data_written,
                                                    list + num_fields);
          }
        }
      } break;

      case swift_type_dark_matter_background: {

        /* Ok, we need to fish out the particles we want */
        Nparticles = Ndm_background;

        /* Allocate temporary array */
        if (swift_memalign("gparts_written", (void**)&gparts_written,
                           gpart_align,
                           Ndm_background * sizeof(struct gpart)) != 0)
          error("Error while allocating temporart memory for gparts");

        if (with_stf) {
          if (swift_memalign(
                  "gpart_group_written", (void**)&gpart_group_data_written,
                  gpart_align,
                  Ndm_background * sizeof(struct velociraptor_gpart_data)) != 0)
            error(
                "Error while allocating temporart memory for gparts STF "
                "data");
        }

        /* Collect the non-inhibited DM particles from gpart */
        io_collect_gparts_background_to_write(
            gparts, e->s->gpart_group_data, gparts_written,
            gpart_group_data_written, Ntot, Ndm_background, with_stf);

        /* Select the fields to write */
        darkmatter_write_particles(gparts_written, list, &num_fields);
        if (with_stf) {
#ifdef HAVE_VELOCIRAPTOR
          num_fields += velociraptor_write_gparts(gpart_group_data_written,
                                                  list + num_fields);
#endif
        }

      } break;

      case swift_type_stars: {
        if (Nstars == Nstars_written) {

          /* No inhibted particles: easy case */
          Nparticles = Nstars;
          stars_write_particles(sparts, list, &num_fields, with_cosmology);
          num_fields += chemistry_write_sparticles(sparts, list + num_fields);
          num_fields += tracers_write_sparticles(sparts, list + num_fields,
                                                 with_cosmology);
          num_fields +=
              star_formation_write_sparticles(sparts, list + num_fields);
          if (with_fof) {
            num_fields += fof_write_sparts(sparts, list + num_fields);
          }
          if (with_stf) {
            num_fields += velociraptor_write_sparts(sparts, list + num_fields);
          }
        } else {

          /* Ok, we need to fish out the particles we want */
          Nparticles = Nstars_written;

          /* Allocate temporary arrays */
          if (swift_memalign("sparts_written", (void**)&sparts_written,
                             spart_align,
                             Nstars_written * sizeof(struct spart)) != 0)
            error("Error while allocating temporary memory for sparts");

          /* Collect the particles we want to write */
          io_collect_sparts_to_write(sparts, sparts_written, Nstars,
                                     Nstars_written);

          /* Select the fields to write */
          stars_write_particles(sparts_written, list, &num_fields,
                                with_cosmology);
          num_fields +=
              chemistry_write_sparticles(sparts_written, list + num_fields);
          num_fields += tracers_write_sparticles(
              sparts_written, list + num_fields, with_cosmology);
          num_fields += star_formation_write_sparticles(sparts_written,
                                                        list + num_fields);
          if (with_fof) {
            num_fields += fof_write_sparts(sparts_written, list + num_fields);
          }
          if (with_stf) {
            num_fields +=
                velociraptor_write_sparts(sparts_written, list + num_fields);
          }
        }
      } break;

      case swift_type_black_hole: {
        if (Nblackholes == Nblackholes_written) {

          /* No inhibted particles: easy case */
          Nparticles = Nblackholes;
          black_holes_write_particles(bparts, list, &num_fields,
                                      with_cosmology);
          num_fields += chemistry_write_bparticles(bparts, list + num_fields);
          if (with_fof) {
            num_fields += fof_write_bparts(bparts, list + num_fields);
          }
          if (with_stf) {
            num_fields += velociraptor_write_bparts(bparts, list + num_fields);
          }
        } else {

          /* Ok, we need to fish out the particles we want */
          Nparticles = Nblackholes_written;

          /* Allocate temporary arrays */
          if (swift_memalign("bparts_written", (void**)&bparts_written,
                             bpart_align,
                             Nblackholes_written * sizeof(struct bpart)) != 0)
            error("Error while allocating temporary memory for bparts");

          /* Collect the particles we want to write */
          io_collect_bparts_to_write(bparts, bparts_written, Nblackholes,
                                     Nblackholes_written);

          /* Select the fields to write */
          black_holes_write_particles(bparts_written, list, &num_fields,
                                      with_cosmology);
          num_fields += chemistry_write_bparticles(bparts, list + num_fields);
          if (with_fof) {
            num_fields += fof_write_bparts(bparts_written, list + num_fields);
          }
          if (with_stf) {
            num_fields +=
                velociraptor_write_bparts(bparts_written, list + num_fields);
          }
        }
      } break;

      default:
        error("Particle Type %d not yet supported. Aborting", ptype);
    }

    /* Check whether the user has cancelled (by default) the entire
     * particle type */
    char field_all[PARSER_MAX_LINE_SIZE];
    if (e->type_next_snapshot > 0)
      sprintf(field_all, "SelectOutput%d:TypeDefault_%s",
              e->type_next_snapshot, part_type_names[ptype]);
    else
      sprintf(field_all, "SelectOutput:TypeDefault_%s", part_type_names[ptype]);
    const int ptype_default_should_write = parser_get_opt_param_int(params,
      field_all, 1);

    /* Write everything that is not cancelled */
    for (int i = 0; i < num_fields; ++i) {

      /* Did the user cancel this field? */
      char field[PARSER_MAX_LINE_SIZE];
      if (e->type_next_snapshot > 0)
        sprintf(field, "SelectOutput%d:%.*s_%s",
                e->type_next_snapshot, FIELD_BUFFER_SIZE, list[i].name,
                part_type_names[ptype]);
      else
        sprintf(field, "SelectOutput:%.*s_%s", FIELD_BUFFER_SIZE, list[i].name,
                part_type_names[ptype]);

      int should_write = parser_get_opt_param_int(params, field,
<<<<<<< HEAD
        ptype_default_should_write);
=======
                                                  ptype_default_should_write);
>>>>>>> e51bb143

      if (should_write)
        write_array_parallel(e, h_grp, fileName, partTypeGroupName, list[i],
                             Nparticles, N_total[ptype], mpi_rank,
                             offset[ptype], internal_units, snapshot_units);
    }

    /* Free temporary array */
    if (parts_written) swift_free("parts_written", parts_written);
    if (xparts_written) swift_free("xparts_written", xparts_written);
    if (gparts_written) swift_free("gparts_written", gparts_written);
    if (gpart_group_data_written)
      swift_free("gpart_group_written", gpart_group_data_written);
    if (sparts_written) swift_free("sparts_written", sparts_written);
    if (bparts_written) swift_free("bparts_written", bparts_written);

#ifdef IO_SPEED_MEASUREMENT
    MPI_Barrier(MPI_COMM_WORLD);
    tic = getticks();
#endif

    /* Close particle group */
    H5Gclose(h_grp);

#ifdef IO_SPEED_MEASUREMENT
    MPI_Barrier(MPI_COMM_WORLD);
    if (engine_rank == 0)
      message("Closing particle group took %.3f %s.",
              clocks_from_ticks(getticks() - tic), clocks_getunit());

    tic = getticks();
#endif
  }

#ifdef IO_SPEED_MEASUREMENT
  MPI_Barrier(MPI_COMM_WORLD);
  tic = getticks();
#endif

  /* message("Done writing particles..."); */

  /* Close property descriptor */
  H5Pclose(plist_id);

#ifdef IO_SPEED_MEASUREMENT
  MPI_Barrier(MPI_COMM_WORLD);
  if (engine_rank == 0)
    message("Closing property descriptor took %.3f %s.",
            clocks_from_ticks(getticks() - tic), clocks_getunit());

  tic = getticks();
#endif

  /* Close file */
  H5Fclose(h_file);

#ifdef IO_SPEED_MEASUREMENT
  MPI_Barrier(MPI_COMM_WORLD);
  if (engine_rank == 0)
    message("Closing file took %.3f %s.", clocks_from_ticks(getticks() - tic),
            clocks_getunit());
#endif

  e->snapshot_output_count++;
  if (e->snapshot_invoke_stf) e->stf_output_count++;
}

#endif /* HAVE_HDF5 */<|MERGE_RESOLUTION|>--- conflicted
+++ resolved
@@ -1810,11 +1810,7 @@
                 part_type_names[ptype]);
 
       int should_write = parser_get_opt_param_int(params, field,
-<<<<<<< HEAD
-        ptype_default_should_write);
-=======
                                                   ptype_default_should_write);
->>>>>>> e51bb143
 
       if (should_write)
         write_array_parallel(e, h_grp, fileName, partTypeGroupName, list[i],
