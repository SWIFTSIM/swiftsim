--- conflicted
+++ resolved
@@ -5,7 +5,6 @@
  *               2015 Peter W. Draper (p.w.draper@durham.ac.uk)
  *               2016 John A. Regan (john.a.regan@durham.ac.uk)
  *                    Tom Theuns (tom.theuns@durham.ac.uk)
- *                    Stefan Arridge (stefan.arridge@durham.ac.uk)
  *
  * This program is free software: you can redistribute it and/or modify
  * it under the terms of the GNU Lesser General Public License as published
@@ -170,13 +169,8 @@
   /* Task receiving data (density). */
   struct task *recv_rho;
 
-<<<<<<< HEAD
-  /* Mass, potential, internal  and kinetic energy of particles in this cell. */
-  double mass, e_pot_self, e_pot_ext, e_pot, e_int, e_kin, e_rad, entropy;
-=======
   /* Task receiving data (gradient). */
   struct task *recv_gradient;
->>>>>>> f733b66d
 
   /* Task receiving data (time-step). */
   struct task *recv_ti;
