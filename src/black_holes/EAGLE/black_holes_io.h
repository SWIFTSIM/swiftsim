--- conflicted
+++ resolved
@@ -135,11 +135,7 @@
 
   /* Conversion from specific internal energy to temperature */
   ret[0] = bp->internal_energy_gas * cosmo->a_factor_internal_energy /
-<<<<<<< HEAD
-      props->temp_to_u_factor;
-=======
            props->temp_to_u_factor;
->>>>>>> 91bf7ef8
 }
 
 /**
@@ -156,11 +152,7 @@
                                                int with_cosmology) {
 
   /* Say how much we want to write */
-<<<<<<< HEAD
   *num_fields = 44;
-=======
-  *num_fields = 38;
->>>>>>> 91bf7ef8
 
   /* List what we want to write */
   list[0] = io_make_output_field_convert_bpart(
@@ -405,7 +397,6 @@
       "Temperature by which gas particles have been heated by the black hole "
       "particles in the most recent feedback event.");
 
-<<<<<<< HEAD
   list[37] = io_make_output_field_convert_bpart(
       "GasTemperatures", FLOAT, 1, UNIT_CONV_TEMPERATURE, 0.f, bparts,
       convert_bpart_gas_temperatures,
@@ -422,16 +413,12 @@
       "Physical subgrid sound-speeds used in the subgrid-Bondi model.");
 
   list[40] = io_make_output_field(
-=======
-  list[33] = io_make_output_field(
->>>>>>> 91bf7ef8
       "LastRepositionVelocities", FLOAT, 1, UNIT_CONV_SPEED, 0.f, bparts,
       last_repos_vel,
       "Physical speeds at which the black holes repositioned most recently. "
       "This is 0 for black holes that have never repositioned, or if the "
       "simulation has been run without prescribed repositioning speed.");
 
-<<<<<<< HEAD
   list[41] = io_make_output_field(
       "EddingtonFractions", FLOAT, 1, UNIT_CONV_NO_UNITS, 0.f, bparts,
       eddington_fraction,
@@ -440,42 +427,18 @@
       "can be above unity.");
 
   list[42] = io_make_output_field(
-=======
-  list[34] = io_make_output_field(
-      "AccretionBoostFactors", FLOAT, 1, UNIT_CONV_NO_UNITS, 0.f, bparts,
-      accretion_boost_factor,
-      "Multiplicative factors by which the Bondi-Hoyle-Lyttleton accretion "
-      "rates have been increased by the density-dependent Booth & Schaye "
-      "(2009) accretion model.");
-
-  list[35] = io_make_output_field_convert_bpart(
-      "GasTemperatures", FLOAT, 1, UNIT_CONV_TEMPERATURE, 0.f, bparts,
-      convert_bpart_gas_temperatures,
-      "Temperature of the gas surrounding the black holes.");
-
-  list[36] = io_make_output_field(
->>>>>>> 91bf7ef8
       "EnergyReservoirThresholds", FLOAT, 1, UNIT_CONV_NO_UNITS, 0.f, bparts,
       num_ngbs_to_heat,
       "Minimum energy reservoir required for the black holes to do feedback, "
       "expressed in units of the (constant) target heating temperature "
       "increase.");
 
-<<<<<<< HEAD
   list[43] = io_make_output_field(
       "BirthGasDensities", FLOAT, 1, UNIT_CONV_DENSITY, 0.f, bparts,
       formation_gas_density,
       "Physical densities of the converted part at the time of birth. "
       "We store the physical density at the birth redshift, no conversion is "
       "needed.");
-=======
-  list[37] = io_make_output_field(
-      "EddingtonFractions", FLOAT, 1, UNIT_CONV_NO_UNITS, 0.f, bparts,
-      eddington_fraction,
-      "Accretion rates of black holes in units of their Eddington rates. "
-      "This is based on the unlimited accretion rates, so these fractions "
-      "can be above the limiting fEdd.");
->>>>>>> 91bf7ef8
 
 #ifdef DEBUG_INTERACTIONS_BLACK_HOLES
 
