/*******************************************************************************
 * This file is part of SWIFT.
 * Coypright (c) 2019 Matthieu Schaller (schaller@strw.leidenuniv.nl)
 *
 * This program is free software: you can redistribute it and/or modify
 * it under the terms of the GNU Lesser General Public License as published
 * by the Free Software Foundation, either version 3 of the License, or
 * (at your option) any later version.
 *
 * This program is distributed in the hope that it will be useful,
 * but WITHOUT ANY WARRANTY; without even the implied warranty of
 * MERCHANTABILITY or FITNESS FOR A PARTICULAR PURPOSE.  See the
 * GNU General Public License for more details.
 *
 * You should have received a copy of the GNU Lesser General Public License
 * along with this program.  If not, see <http://www.gnu.org/licenses/>.
 *
 ******************************************************************************/
#ifndef SWIFT_EAGLE_BLACK_HOLES_IO_H
#define SWIFT_EAGLE_BLACK_HOLES_IO_H

#include "adiabatic_index.h"
#include "black_holes_part.h"
#include "io_properties.h"

/**
 * @brief Specifies which b-particle fields to read from a dataset
 *
 * @param bparts The b-particle array.
 * @param list The list of i/o properties to read.
 * @param num_fields The number of i/o fields to read.
 */
INLINE static void black_holes_read_particles(struct bpart* bparts,
                                              struct io_props* list,
                                              int* num_fields) {

  /* Say how much we want to read */
  *num_fields = 7;

  /* List what we want to read */
  list[0] = io_make_input_field("Coordinates", DOUBLE, 3, COMPULSORY,
                                UNIT_CONV_LENGTH, bparts, x);
  list[1] = io_make_input_field("Velocities", FLOAT, 3, COMPULSORY,
                                UNIT_CONV_SPEED, bparts, v);
  list[2] = io_make_input_field("Masses", FLOAT, 1, COMPULSORY, UNIT_CONV_MASS,
                                bparts, mass);
  list[3] = io_make_input_field("ParticleIDs", LONGLONG, 1, COMPULSORY,
                                UNIT_CONV_NO_UNITS, bparts, id);
  list[4] = io_make_input_field("SmoothingLength", FLOAT, 1, OPTIONAL,
                                UNIT_CONV_LENGTH, bparts, h);
  list[5] = io_make_input_field("EnergyReservoir", FLOAT, 1, OPTIONAL,
                                UNIT_CONV_ENERGY, bparts, energy_reservoir);
  list[6] = io_make_input_field("SubgridMasses", FLOAT, 1, OPTIONAL,
                                UNIT_CONV_MASS, bparts, subgrid_mass);
}

INLINE static void convert_bpart_pos(const struct engine* e,
                                     const struct bpart* bp, double* ret) {

  const struct space* s = e->s;
  if (s->periodic) {
    ret[0] = box_wrap(bp->x[0] - s->pos_dithering[0], 0.0, s->dim[0]);
    ret[1] = box_wrap(bp->x[1] - s->pos_dithering[1], 0.0, s->dim[1]);
    ret[2] = box_wrap(bp->x[2] - s->pos_dithering[2], 0.0, s->dim[2]);
  } else {
    ret[0] = bp->x[0];
    ret[1] = bp->x[1];
    ret[2] = bp->x[2];
  }
}

INLINE static void convert_bpart_vel(const struct engine* e,
                                     const struct bpart* bp, float* ret) {

  const int with_cosmology = (e->policy & engine_policy_cosmology);
  const struct cosmology* cosmo = e->cosmology;
  const integertime_t ti_current = e->ti_current;
  const double time_base = e->time_base;

  const integertime_t ti_beg = get_integer_time_begin(ti_current, bp->time_bin);
  const integertime_t ti_end = get_integer_time_end(ti_current, bp->time_bin);

  /* Get time-step since the last kick */
  float dt_kick_grav;
  if (with_cosmology) {
    dt_kick_grav = cosmology_get_grav_kick_factor(cosmo, ti_beg, ti_current);
    dt_kick_grav -=
        cosmology_get_grav_kick_factor(cosmo, ti_beg, (ti_beg + ti_end) / 2);
  } else {
    dt_kick_grav = (ti_current - ((ti_beg + ti_end) / 2)) * time_base;
  }

  /* Extrapolate the velocites to the current time */
  const struct gpart* gp = bp->gpart;
  ret[0] = gp->v_full[0] + gp->a_grav[0] * dt_kick_grav;
  ret[1] = gp->v_full[1] + gp->a_grav[1] * dt_kick_grav;
  ret[2] = gp->v_full[2] + gp->a_grav[2] * dt_kick_grav;

  /* Conversion from internal to physical units */
  ret[0] *= cosmo->a_inv;
  ret[1] *= cosmo->a_inv;
  ret[2] *= cosmo->a_inv;
}

INLINE static void convert_bpart_gas_vel(const struct engine* e,
                                         const struct bpart* bp, float* ret) {

  const struct cosmology* cosmo = e->cosmology;

  /* Convert relative velocities to physical units */
  ret[0] = bp->velocity_gas[0] * cosmo->a_inv;
  ret[1] = bp->velocity_gas[1] * cosmo->a_inv;
  ret[2] = bp->velocity_gas[2] * cosmo->a_inv;
}

INLINE static void convert_bpart_gas_circular_vel(const struct engine* e,
                                                  const struct bpart* bp,
                                                  float* ret) {

  const struct cosmology* cosmo = e->cosmology;

  /* Conversion from internal to physical units */
  ret[0] = bp->circular_velocity_gas[0] * cosmo->a_inv;
  ret[1] = bp->circular_velocity_gas[1] * cosmo->a_inv;
  ret[2] = bp->circular_velocity_gas[2] * cosmo->a_inv;
}

/**
 * @brief Specifies which b-particle fields to write to a dataset
 *
 * @param bparts The b-particle array.
 * @param list The list of i/o properties to write.
 * @param num_fields The number of i/o fields to write.
 * @param with_cosmology Are we running a cosmological simulation?
 */
INLINE static void black_holes_write_particles(const struct bpart* bparts,
                                               struct io_props* list,
                                               int* num_fields,
                                               int with_cosmology) {

  /* Say how much we want to write */
  *num_fields = 27;

  /* List what we want to write */
  list[0] = io_make_output_field_convert_bpart(
      "Coordinates", DOUBLE, 3, UNIT_CONV_LENGTH, 1.f, bparts,
      convert_bpart_pos, "Co-moving position of the particles");

  list[1] = io_make_output_field_convert_bpart(
      "Velocities", FLOAT, 3, UNIT_CONV_SPEED, 0.f, bparts, convert_bpart_vel,
      "Peculiar velocities of the particles. This is a * dx/dt where x is the "
      "co-moving position of the particles.");

  list[2] =
      io_make_output_field("DynamicalMasses", FLOAT, 1, UNIT_CONV_MASS, 0.f,
                           bparts, mass, "Dynamical masses of the particles");

  list[3] =
      io_make_output_field("ParticleIDs", ULONGLONG, 1, UNIT_CONV_NO_UNITS, 0.f,
                           bparts, id, "Unique ID of the particles");

  list[4] = io_make_output_field(
      "SmoothingLengths", FLOAT, 1, UNIT_CONV_LENGTH, 1.f, bparts, h,
      "Co-moving smoothing lengths (FWHM of the kernel) of the particles");

  list[5] = io_make_output_field("SubgridMasses", FLOAT, 1, UNIT_CONV_MASS, 0.f,
                                 bparts, subgrid_mass,
                                 "Subgrid masses of the particles");

  if (with_cosmology) {
    list[6] = io_make_output_field(
        "FormationScaleFactors", FLOAT, 1, UNIT_CONV_NO_UNITS, 0.f, bparts,
        formation_scale_factor, "Scale-factors at which the BHs were formed");
  } else {
    list[6] = io_make_output_field("FormationTimes", FLOAT, 1, UNIT_CONV_TIME,
                                   0.f, bparts, formation_time,
                                   "Times at which the BHs were formed");
  }

  list[7] = io_make_output_field(
      "GasDensities", FLOAT, 1, UNIT_CONV_DENSITY, 0.f, bparts, rho_gas,
      "Co-moving densities of the gas around the particles");

  list[8] = io_make_output_field(
      "GasSoundSpeeds", FLOAT, 1, UNIT_CONV_SPEED,
      -1.5f * hydro_gamma_minus_one, bparts, sound_speed_gas,
      "Co-moving sound-speeds of the gas around the particles");

  list[9] = io_make_output_field(
      "EnergyReservoirs", FLOAT, 1, UNIT_CONV_ENERGY, 0.f, bparts,
      energy_reservoir,
      "Physcial energy contained in the feedback reservoir of the particles");

  list[10] = io_make_output_field(
      "AccretionRates", FLOAT, 1, UNIT_CONV_MASS_PER_UNIT_TIME, 0.f, bparts,
      accretion_rate,
      "Physical instantaneous accretion rates of the particles");

  list[11] = io_make_output_field(
      "TotalAccretedMasses", FLOAT, 1, UNIT_CONV_MASS_PER_UNIT_TIME, 0.f,
      bparts, total_accreted_mass,
      "Total mass accreted onto the particles since its birth");

  list[12] = io_make_output_field(
      "CumulativeNumberOfSeeds", INT, 1, UNIT_CONV_NO_UNITS, 0.f, bparts,
      cumulative_number_seeds,
      "Total number of BH seeds that have merged into this black hole");

  list[13] =
      io_make_output_field("NumberOfMergers", INT, 1, UNIT_CONV_NO_UNITS, 0.f,
                           bparts, number_of_mergers,
                           "Number of mergers the black holes went through. "
                           "This does not include the number of mergers "
                           "accumulated by any merged black hole.");

  if (with_cosmology) {
    list[14] = io_make_output_field(
        "LastHighEddingtonFractionScaleFactors", FLOAT, 1, UNIT_CONV_NO_UNITS,
        0.f, bparts, last_high_Eddington_fraction_scale_factor,
        "Scale-factors at which the black holes last reached a large Eddington "
        "ratio. -1 if never reached.");
  } else {
    list[14] = io_make_output_field(
        "LastHighEddingtonFractionTimes", FLOAT, 1, UNIT_CONV_TIME, 0.f, bparts,
        last_high_Eddington_fraction_time,
        "Times at which the black holes last reached a large Eddington ratio. "
        "-1 if never reached.");
  }

  if (with_cosmology) {
    list[15] = io_make_output_field(
        "LastMinorMergerScaleFactors", FLOAT, 1, UNIT_CONV_NO_UNITS, 0.f,
        bparts, last_minor_merger_scale_factor,
        "Scale-factors at which the black holes last had a minor merger.");
  } else {
    list[15] = io_make_output_field(
        "LastMinorMergerScaleTimes", FLOAT, 1, UNIT_CONV_TIME, 0.f, bparts,
        last_minor_merger_time,
        "Times at which the black holes last had a minor merger.");
  }

  if (with_cosmology) {
    list[16] = io_make_output_field(
        "LastMajorMergerScaleFactors", FLOAT, 1, UNIT_CONV_NO_UNITS, 0.f,
        bparts, last_major_merger_scale_factor,
        "Scale-factors at which the black holes last had a major merger.");
  } else {
    list[16] = io_make_output_field(
        "LastMajorMergerScaleTimes", FLOAT, 1, UNIT_CONV_TIME, 0.f, bparts,
        last_major_merger_time,
        "Times at which the black holes last had a major merger.");
  }

  list[17] = io_make_output_field(
      "SwallowedAngularMomenta", FLOAT, 3, UNIT_CONV_ANGULAR_MOMENTUM, 0.f,
      bparts, swallowed_angular_momentum,
      "Physical angular momenta that the black holes have accumulated by "
      "swallowing gas particles.");

  list[18] = io_make_output_field_convert_bpart(
      "GasRelativeVelocities", FLOAT, 3, UNIT_CONV_SPEED, 0.f, bparts,
      convert_bpart_gas_vel,
      "Peculiar relative velocities of the gas particles around the black "
      "holes. This is a * dx/dt where x is the co-moving position of the "
      "particles.");

  list[19] = io_make_output_field_convert_bpart(
      "GasCircularVelocities", FLOAT, 3, UNIT_CONV_SPEED, 0.f, bparts,
      convert_bpart_gas_circular_vel,
      "Circular velocities of the gas around the black hole at the "
      "smoothing radius. This is j / h_BH, where j is the smoothed, peculiar "
      "specific angular momentum of gas around the black holes, and h_BH is "
      "the smoothing length of each black hole.");

  list[20] =
      io_make_output_field("TimeBins", CHAR, 1, UNIT_CONV_NO_UNITS, 0.f, bparts,
                           time_bin, "Time-bins of the particles");

  list[21] = io_make_output_field(
      "NumberOfSwallows", INT, 1, UNIT_CONV_NO_UNITS, 0.f, bparts,
      number_of_gas_swallows,
      "Number of gas particles the black holes have swallowed. "
      "This includes the particles swallowed by any of the black holes that "
      "merged into this one.");

  list[22] = io_make_output_field(
      "NumberOfDirectSwallows", INT, 1, UNIT_CONV_NO_UNITS, 0.f, bparts,
      number_of_direct_gas_swallows,
      "Number of gas particles the black holes have swallowed. "
      "This does not include any particles swallowed by any of the black holes "
      "that merged into this one.");

  list[23] = io_make_output_field(
      "NumberOfRepositions", INT, 1, UNIT_CONV_NO_UNITS, 0.f, bparts,
      number_of_repositions,
      "Number of repositioning events the black holes went through. This does "
      "not include the number of reposition events accumulated by any merged "
      "black holes.");

  list[24] = io_make_output_field(
      "NumberOfRepositionAttempts", INT, 1, UNIT_CONV_NO_UNITS, 0.f, bparts,
      number_of_reposition_attempts,
      "Number of time steps in which the black holes had an eligible particle "
      "to reposition to. They may or may not have ended up moving there, "
<<<<<<< HEAD
      "depending on whether these particles were at a lower or higher "
      "potential than the black holes themselves. It does not include "
      "attempted repositioning events accumulated by any merged black holes.");
=======
      "depending on their subgrid mass and on whether these particles were at "
      "a lower or higher potential than the black holes themselves. It does "
      "not include attempted repositioning events accumulated by any merged "
      "black holes.");
>>>>>>> aa5fd1e1

  list[25] = io_make_output_field(
      "NumberOfTimeSteps", INT, 1, UNIT_CONV_NO_UNITS, 0.f, bparts,
      number_of_time_steps,
      "Total number of time steps at which the black holes were active.");

  list[26] = io_make_output_field(
      "ViscosityFactors", FLOAT, 1, UNIT_CONV_NO_UNITS, 0.f, bparts, f_visc,
      "Multiplicative factors by which the Bondi-Hoyle-Lyttleton accretion "
      "rates have been suppressed by the Rosas-Guevara et al. (2015) "
      "accretion disc model.");

#ifdef DEBUG_INTERACTIONS_BLACK_HOLES

  list += *num_fields;
  *num_fields += 4;

  list[0] = io_make_output_field("Num_ngb_density", INT, 1, UNIT_CONV_NO_UNITS,
                                 bparts, num_ngb_density);
  list[1] = io_make_output_field("Num_ngb_force", INT, 1, UNIT_CONV_NO_UNITS,
                                 bparts, num_ngb_force);
  list[2] = io_make_output_field("Ids_ngb_density", LONGLONG,
                                 MAX_NUM_OF_NEIGHBOURS_BLACK_HOLES,
                                 UNIT_CONV_NO_UNITS, bparts, ids_ngbs_density);
  list[3] = io_make_output_field("Ids_ngb_force", LONGLONG,
                                 MAX_NUM_OF_NEIGHBOURS_BLACK_HOLES,
                                 UNIT_CONV_NO_UNITS, bparts, ids_ngbs_force);
#endif
}

#endif /* SWIFT_EAGLE_BLACK_HOLES_IO_H */<|MERGE_RESOLUTION|>--- conflicted
+++ resolved
@@ -302,16 +302,10 @@
       number_of_reposition_attempts,
       "Number of time steps in which the black holes had an eligible particle "
       "to reposition to. They may or may not have ended up moving there, "
-<<<<<<< HEAD
-      "depending on whether these particles were at a lower or higher "
-      "potential than the black holes themselves. It does not include "
-      "attempted repositioning events accumulated by any merged black holes.");
-=======
       "depending on their subgrid mass and on whether these particles were at "
       "a lower or higher potential than the black holes themselves. It does "
       "not include attempted repositioning events accumulated by any merged "
       "black holes.");
->>>>>>> aa5fd1e1
 
   list[25] = io_make_output_field(
       "NumberOfTimeSteps", INT, 1, UNIT_CONV_NO_UNITS, 0.f, bparts,
