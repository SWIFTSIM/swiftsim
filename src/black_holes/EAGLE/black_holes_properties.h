--- conflicted
+++ resolved
@@ -143,7 +143,6 @@
   /*! (Constant) feedback coupling efficiency of the black holes. */
   float epsilon_f;
 
-<<<<<<< HEAD
   /*! Minimum value of coupling efficiency */
   float epsilon_f_min;
 
@@ -162,12 +161,8 @@
   /*! Exponent of the scaling of coupling efficiency with density */
   float epsilon_f_density_exponent;
 
-  /*! (Constant) temperature increase induced by AGN feedback [Kelvin] */
-=======
-  /*! (Constant) temperature increase induced by AGN feedback [Kelvin], if we
-   * use a model with a variable temperature increase than we use this value
-   * to initialize a BH that just has formed */
->>>>>>> e540fd2e
+  /*! (Constant) temperature increase induced by AGN feedback [Kelvin]. If we use
+   * a model with variable dT, this is used to initialize a newly formed BH. */
   float AGN_delta_T_desired;
 
   /*! Switch on adaptive heating temperature scheme? */
