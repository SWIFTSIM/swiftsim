--- conflicted
+++ resolved
@@ -201,18 +201,12 @@
       parser_get_param_float(params, "EAGLEAGN:radiative_efficiency");
   bp->epsilon_f =
       parser_get_param_float(params, "EAGLEAGN:coupling_efficiency");
-<<<<<<< HEAD
-  bp->alpha_visc = parser_get_param_float(params, "EAGLEAGN:viscous_alpha");
-  bp->with_angmom_limiter =
-      parser_get_opt_param_int(params, "EAGLEAGN:with_angmom_limiter", 1);
-=======
 
   /* Rosas-Guevara et al. (2015) model */
   bp->with_angmom_limiter =
       parser_get_param_int(params, "EAGLEAGN:with_angmom_limiter");
   if (bp->with_angmom_limiter)
     bp->alpha_visc = parser_get_param_float(params, "EAGLEAGN:viscous_alpha");
->>>>>>> 8bf0912c
 
   /* Feedback parameters ---------------------------------- */
 
