--- conflicted
+++ resolved
@@ -236,7 +236,6 @@
   bp->max_reposition_distance_ratio =
       parser_get_param_float(params, "EAGLEAGN:max_reposition_distance_ratio");
 
-<<<<<<< HEAD
   bp->with_reposition_velocity_threshold = 
       parser_get_param_int(params,
                            "EAGLEAGN:with_reposition_velocity_threshold");
@@ -269,27 +268,9 @@
     bp->reposition_coefficient_upsilon *=
         (1e5 / (us->UnitLength_in_cgs / us->UnitTime_in_cgs));
 
-    bp->reposition_exponent_xi =
-        parser_get_opt_param_float(params,
-                                   "EAGLEAGN:reposition_exponent_xi", 1.0);
+    bp->reposition_exponent_xi = parser_get_opt_param_float(
+        params, "EAGLEAGN:reposition_exponent_xi", 1.0);
   }
-=======
-  bp->max_reposition_velocity_ratio =
-      parser_get_param_float(params, "EAGLEAGN:max_reposition_velocity_ratio");
-  bp->min_reposition_velocity_threshold = parser_get_param_float(
-      params, "EAGLEAGN:min_reposition_velocity_threshold");
-  /* Convert from km/s to internal units */
-  bp->min_reposition_velocity_threshold *=
-      (1e5 / (us->UnitLength_in_cgs / us->UnitTime_in_cgs));
-
-  bp->reposition_coefficient_upsilon =
-      parser_get_param_float(params, "EAGLEAGN:reposition_coefficient_upsilon");
-  /* Convert from km/s to internal units */
-  bp->reposition_coefficient_upsilon *=
-      (1e5 / (us->UnitLength_in_cgs / us->UnitTime_in_cgs));
-  bp->reposition_exponent_xi = parser_get_opt_param_float(
-      params, "EAGLEAGN:reposition_exponent_xi", 1.0);
->>>>>>> f535055d
 
   /* Merger parameters ------------------------------------- */
 
