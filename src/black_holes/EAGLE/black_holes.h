/*******************************************************************************
 * This file is part of SWIFT.
 * Coypright (c) 2016 Matthieu Schaller (matthieu.schaller@durham.ac.uk)
 *
 * This program is free software: you can redistribute it and/or modify
 * it under the terms of the GNU Lesser General Public License as published
 * by the Free Software Foundation, either version 3 of the License, or
 * (at your option) any later version.
 *
 * This program is distributed in the hope that it will be useful,
 * but WITHOUT ANY WARRANTY; without even the implied warranty of
 * MERCHANTABILITY or FITNESS FOR A PARTICULAR PURPOSE.  See the
 * GNU General Public License for more details.
 *
 * You should have received a copy of the GNU Lesser General Public License
 * along with this program.  If not, see <http://www.gnu.org/licenses/>.
 *
 ******************************************************************************/
#ifndef SWIFT_EAGLE_BLACK_HOLES_H
#define SWIFT_EAGLE_BLACK_HOLES_H

/* Local includes */
#include "black_holes_properties.h"
#include "black_holes_struct.h"
#include "cosmology.h"
#include "dimension.h"
#include "gravity.h"
#include "kernel_hydro.h"
#include "minmax.h"
#include "physical_constants.h"

/* Standard includes */
#include <float.h>
#include <math.h>

/**
 * @brief Computes the gravity time-step of a given black hole particle.
 *
 * @param bp Pointer to the s-particle data.
 */
__attribute__((always_inline)) INLINE static float black_holes_compute_timestep(
    const struct bpart* const bp) {

  return FLT_MAX;
}

/**
 * @brief Initialises the b-particles for the first time
 *
 * This function is called only once just after the ICs have been
 * read in to do some conversions.
 *
 * @param bp The particle to act upon
 * @param props The properties of the black holes model.
 */
__attribute__((always_inline)) INLINE static void black_holes_first_init_bpart(
    struct bpart* bp, const struct black_holes_props* props) {

  bp->time_bin = 0;
  if (props->use_subgrid_mass_from_ics == 0)
    bp->subgrid_mass = bp->mass;
  bp->total_accreted_mass = 0.f;
  bp->accretion_rate = 0.f;
  bp->formation_time = -1.f;
  bp->cumulative_number_seeds = 1;
  bp->number_of_mergers = 0;
  bp->number_of_gas_swallows = 0;
  bp->last_high_Eddington_fraction_scale_factor = -1.f;
  bp->last_minor_merger_time = -1.;
  bp->last_major_merger_time = -1.;
  bp->swallowed_angular_momentum[0] = 0.f;
  bp->swallowed_angular_momentum[1] = 0.f;
  bp->swallowed_angular_momentum[2] = 0.f;
  bp->number_of_repositions = 0;

  black_holes_mark_bpart_as_not_swallowed(&bp->merger_data);
}

/**
 * @brief Prepares a b-particle for its interactions
 *
 * @param bp The particle to act upon
 */
__attribute__((always_inline)) INLINE static void black_holes_init_bpart(
    struct bpart* bp) {

#ifdef DEBUG_INTERACTIONS_BLACK_HOLES
  for (int i = 0; i < MAX_NUM_OF_NEIGHBOURS_STARS; ++i)
    bp->ids_ngbs_density[i] = -1;
  bp->num_ngb_density = 0;
#endif

  bp->density.wcount = 0.f;
  bp->density.wcount_dh = 0.f;
  bp->rho_gas = 0.f;
  bp->sound_speed_gas = 0.f;
  bp->velocity_gas[0] = 0.f;
  bp->velocity_gas[1] = 0.f;
  bp->velocity_gas[2] = 0.f;
  bp->circular_velocity_gas[0] = 0.f;
  bp->circular_velocity_gas[1] = 0.f;
  bp->circular_velocity_gas[2] = 0.f;
  bp->ngb_mass = 0.f;
  bp->num_ngbs = 0;
  bp->reposition.delta_x[0] = -FLT_MAX;
  bp->reposition.delta_x[1] = -FLT_MAX;
  bp->reposition.delta_x[2] = -FLT_MAX;
  bp->reposition.min_potential = FLT_MAX;
  bp->reposition.potential = FLT_MAX;
}

/**
 * @brief Predict additional particle fields forward in time when drifting
 *
 * The fields do not get predicted but we move the BH to its new position
 * if a new one was calculated in the repositioning loop.
 *
 * @param bp The particle
 * @param dt_drift The drift time-step for positions.
 */
__attribute__((always_inline)) INLINE static void black_holes_predict_extra(
    struct bpart* restrict bp, float dt_drift) {

  /* Are we doing some repositioning? */
  if (bp->reposition.min_potential != FLT_MAX) {

#ifdef SWIFT_DEBUG_CHECKS
    if (bp->reposition.delta_x[0] == -FLT_MAX ||
        bp->reposition.delta_x[1] == -FLT_MAX ||
        bp->reposition.delta_x[2] == -FLT_MAX) {
      error("Something went wrong with the new repositioning position");
    }

    const double dx = bp->reposition.delta_x[0];
    const double dy = bp->reposition.delta_x[1];
    const double dz = bp->reposition.delta_x[2];
    const double d = sqrt(dx * dx + dy * dy + dz * dz);
    if (d > 1.01 * kernel_gamma * bp->h)
      error("Repositioning BH beyond the kernel support!");
#endif

    /* Move the black hole */
    bp->x[0] += bp->reposition.delta_x[0];
    bp->x[1] += bp->reposition.delta_x[1];
    bp->x[2] += bp->reposition.delta_x[2];

    /* Move its gravity properties as well */
    bp->gpart->x[0] += bp->reposition.delta_x[0];
    bp->gpart->x[1] += bp->reposition.delta_x[1];
    bp->gpart->x[2] += bp->reposition.delta_x[2];

    /* Store the delta position */
    bp->x_diff[0] -= bp->reposition.delta_x[0];
    bp->x_diff[1] -= bp->reposition.delta_x[1];
    bp->x_diff[2] -= bp->reposition.delta_x[2];

    /* Reset the reposition variables */
    bp->reposition.delta_x[0] = -FLT_MAX;
    bp->reposition.delta_x[1] = -FLT_MAX;
    bp->reposition.delta_x[2] = -FLT_MAX;
    bp->reposition.min_potential = FLT_MAX;

    /* Count the jump */
    bp->number_of_repositions++;
  }
}

/**
 * @brief Sets the values to be predicted in the drifts to their values at a
 * kick time
 *
 * @param bp The particle.
 */
__attribute__((always_inline)) INLINE static void
black_holes_reset_predicted_values(struct bpart* bp) {}

/**
 * @brief Kick the additional variables
 *
 * @param bp The particle to act upon
 * @param dt The time-step for this kick
 */
__attribute__((always_inline)) INLINE static void black_holes_kick_extra(
    struct bpart* bp, float dt) {}

/**
 * @brief Finishes the calculation of density on black holes
 *
 * @param bp The particle to act upon
 * @param cosmo The current cosmological model.
 */
__attribute__((always_inline)) INLINE static void black_holes_end_density(
    struct bpart* bp, const struct cosmology* cosmo) {

  /* Some smoothing length multiples. */
  const float h = bp->h;
  const float h_inv = 1.0f / h;                       /* 1/h */
  const float h_inv_dim = pow_dimension(h_inv);       /* 1/h^d */
  const float h_inv_dim_plus_one = h_inv_dim * h_inv; /* 1/h^(d+1) */

  /* Finish the calculation by inserting the missing h-factors */
  bp->density.wcount *= h_inv_dim;
  bp->density.wcount_dh *= h_inv_dim_plus_one;
  bp->rho_gas *= h_inv_dim;
  bp->sound_speed_gas *= h_inv_dim;
  bp->velocity_gas[0] *= h_inv_dim;
  bp->velocity_gas[1] *= h_inv_dim;
  bp->velocity_gas[2] *= h_inv_dim;
  bp->circular_velocity_gas[0] *= h_inv_dim;
  bp->circular_velocity_gas[1] *= h_inv_dim;
  bp->circular_velocity_gas[2] *= h_inv_dim;

  const float rho_inv = 1.f / bp->rho_gas;

  /* Finish the calculation by undoing the mass smoothing */
  bp->sound_speed_gas *= rho_inv;
  bp->velocity_gas[0] *= rho_inv;
  bp->velocity_gas[1] *= rho_inv;
  bp->velocity_gas[2] *= rho_inv;
  bp->circular_velocity_gas[0] *= rho_inv * h_inv;
  bp->circular_velocity_gas[1] *= rho_inv * h_inv;
  bp->circular_velocity_gas[2] *= rho_inv * h_inv;
}

/**
 * @brief Sets all particle fields to sensible values when the #spart has 0
 * ngbs.
 *
 * @param bp The particle to act upon
 * @param cosmo The current cosmological model.
 */
__attribute__((always_inline)) INLINE static void
black_holes_bpart_has_no_neighbours(struct bpart* bp,
                                    const struct cosmology* cosmo) {

  /* Some smoothing length multiples. */
  const float h = bp->h;
  const float h_inv = 1.0f / h;                 /* 1/h */
  const float h_inv_dim = pow_dimension(h_inv); /* 1/h^d */

  /* Re-set problematic values */
  bp->density.wcount = kernel_root * h_inv_dim;
  bp->density.wcount_dh = 0.f;

  bp->velocity_gas[0] = FLT_MAX;
  bp->velocity_gas[1] = FLT_MAX;
  bp->velocity_gas[2] = FLT_MAX;
}

/**
 * @brief Update the properties of a black hole particles by swallowing
 * a gas particle.
 *
 * @param bp The #bpart to update.
 * @param p The #part that is swallowed.
 * @param xp The #xpart that is swallowed.
 * @param cosmo The current cosmological model.
 */
__attribute__((always_inline)) INLINE static void black_holes_swallow_part(
    struct bpart* bp, const struct part* p, const struct xpart* xp,
    const struct cosmology* cosmo) {

  /* Get the current dynamical masses */
  const float gas_mass = hydro_get_mass(p);
  const float BH_mass = bp->mass;

  /* Increase the dynamical mass of the BH. */
  bp->mass += gas_mass;
  bp->gpart->mass += gas_mass;

  /* Physical velocity difference between the particles */
  const float dv[3] = {(bp->v[0] - p->v[0]) * cosmo->a_inv,
                       (bp->v[1] - p->v[1]) * cosmo->a_inv,
                       (bp->v[2] - p->v[2]) * cosmo->a_inv};

  /* Physical distance between the particles */
  const float dx[3] = {(bp->x[0] - p->x[0]) * cosmo->a,
                       (bp->x[1] - p->x[1]) * cosmo->a,
                       (bp->x[2] - p->x[2]) * cosmo->a};

  /* Collect the swallowed angular momentum */
  bp->swallowed_angular_momentum[0] +=
      gas_mass * (dx[1] * dv[2] - dx[2] * dv[1]);
  bp->swallowed_angular_momentum[1] +=
      gas_mass * (dx[2] * dv[0] - dx[0] * dv[2]);
  bp->swallowed_angular_momentum[2] +=
      gas_mass * (dx[0] * dv[1] - dx[1] * dv[0]);

  /* Update the BH momentum */
  const float BH_mom[3] = {BH_mass * bp->v[0] + gas_mass * p->v[0],
                           BH_mass * bp->v[1] + gas_mass * p->v[1],
                           BH_mass * bp->v[2] + gas_mass * p->v[2]};

  bp->v[0] = BH_mom[0] / bp->mass;
  bp->v[1] = BH_mom[1] / bp->mass;
  bp->v[2] = BH_mom[2] / bp->mass;
  bp->gpart->v_full[0] = bp->v[0];
  bp->gpart->v_full[1] = bp->v[1];
  bp->gpart->v_full[2] = bp->v[2];

  const float dr = sqrt(dx[0] * dx[0] + dx[1] * dx[1] + dx[2] * dx[2]);
  message(
      "BH %lld swallowing gas particle %lld "
      "(Delta_v = [%f, %f, %f] U_V, Delta_v_rad = %f)",
      bp->id, p->id, dv[0], dv[1], dv[2],
      (dv[0] * dx[0] + dv[1] * dx[1] + dv[2] * dx[2]) / dr);

  /* Update the BH metal masses */
  struct chemistry_bpart_data* bp_chem = &bp->chemistry_data;
  const struct chemistry_part_data* p_chem = &p->chemistry_data;
  chemistry_add_part_to_bpart(bp_chem, p_chem, gas_mass);

  /* This BH swallowed a gas particle */
  bp->number_of_gas_swallows++;

  /* This BH lost a neighbour */
  bp->num_ngbs--;
  bp->ngb_mass -= gas_mass;
}

/**
 * @brief Update the properties of a black hole particles by swallowing
 * a BH particle.
 *
 * @param bpi The #bpart to update.
 * @param bpj The #bpart that is swallowed.
 * @param cosmo The current cosmological model.
 * @param time Time since the start of the simulation (non-cosmo mode).
 * @param with_cosmology Are we running with cosmology?
 * @param props The properties of the black hole scheme.
 */
__attribute__((always_inline)) INLINE static void black_holes_swallow_bpart(
    struct bpart* bpi, const struct bpart* bpj, const struct cosmology* cosmo,
    const double time, const int with_cosmology,
    const struct black_holes_props* props) {

  /* Get the current dynamical masses */
  const float bpi_dyn_mass = bpi->mass;
  const float bpj_dyn_mass = bpj->mass;

  /* Is this merger ratio above the threshold for recording? */
  const double merger_ratio = bpj->subgrid_mass / bpi->subgrid_mass;
  if (merger_ratio > props->major_merger_threshold) {
    if (with_cosmology) {
      bpi->last_major_merger_scale_factor = cosmo->a;
    } else {
      bpi->last_major_merger_time = time;
    }
  } else if (merger_ratio > props->minor_merger_threshold) {
    if (with_cosmology) {
      bpi->last_minor_merger_scale_factor = cosmo->a;
    } else {
      bpi->last_minor_merger_time = time;
    }
  }

  /* Increase the masses of the BH. */
  bpi->mass += bpj->mass;
  bpi->gpart->mass += bpj->mass;
  bpi->subgrid_mass += bpj->subgrid_mass;

  /* Collect the swallowed angular momentum */
  bpi->swallowed_angular_momentum[0] += bpj->swallowed_angular_momentum[0];
  bpi->swallowed_angular_momentum[1] += bpj->swallowed_angular_momentum[1];
  bpi->swallowed_angular_momentum[2] += bpj->swallowed_angular_momentum[2];

  /* Update the BH momentum */
  const float BH_mom[3] = {bpi_dyn_mass * bpi->v[0] + bpj_dyn_mass * bpj->v[0],
                           bpi_dyn_mass * bpi->v[1] + bpj_dyn_mass * bpj->v[1],
                           bpi_dyn_mass * bpi->v[2] + bpj_dyn_mass * bpj->v[2]};

  bpi->v[0] = BH_mom[0] / bpi->mass;
  bpi->v[1] = BH_mom[1] / bpi->mass;
  bpi->v[2] = BH_mom[2] / bpi->mass;
  bpi->gpart->v_full[0] = bpi->v[0];
  bpi->gpart->v_full[1] = bpi->v[1];
  bpi->gpart->v_full[2] = bpi->v[2];

  /* Update the BH metal masses */
  struct chemistry_bpart_data* bpi_chem = &bpi->chemistry_data;
  const struct chemistry_bpart_data* bpj_chem = &bpj->chemistry_data;
  chemistry_add_bpart_to_bpart(bpi_chem, bpj_chem);

  /* Update the energy reservoir */
  bpi->energy_reservoir += bpj->energy_reservoir;

  /* Add up all the BH seeds */
  bpi->cumulative_number_seeds += bpj->cumulative_number_seeds;

  /* Add up all the gas particles we swallowed */
  bpi->number_of_gas_swallows += bpj->number_of_gas_swallows;

  /* We had another merger */
  bpi->number_of_mergers++;
}

/**
 * @brief Compute the accretion rate of the black hole and all the quantites
 * required for the feedback loop.
 *
 * @param bp The black hole particle.
 * @param props The properties of the black hole scheme.
 * @param constants The physical constants (in internal units).
 * @param cosmo The cosmological model.
 * @param time Time since the start of the simulation (non-cosmo mode).
 * @param with_cosmology Are we running with cosmology?
 * @param dt The time-step size (in physical internal units).
 */
__attribute__((always_inline)) INLINE static void black_holes_prepare_feedback(
    struct bpart* restrict bp, const struct black_holes_props* props,
    const struct phys_const* constants, const struct cosmology* cosmo,
    const double time, const int with_cosmology, const double dt) {

  if (dt == 0. || bp->rho_gas == 0.) return;

  /* Gather some physical constants (all in internal units) */
  const double G = constants->const_newton_G;
  const double c = constants->const_speed_light_c;
  const double proton_mass = constants->const_proton_mass;
  const double sigma_Thomson = constants->const_thomson_cross_section;

  /* Gather the parameters of the model */
  const double f_Edd = props->f_Edd;
  const double f_Edd_recording = props->f_Edd_recording;
  const double epsilon_r = props->epsilon_r;
  const double epsilon_f = props->epsilon_f;
  const double num_ngbs_to_heat = props->num_ngbs_to_heat;
  const double delta_T = props->AGN_delta_T_desired;
  const double delta_u = delta_T * props->temp_to_u_factor;
  const double alpha_visc = props->alpha_visc;
  const int with_angmom_limiter = props->with_angmom_limiter;


  /* (Subgrid) mass of the BH (internal units) */
  const double BH_mass = bp->subgrid_mass;

  /* Convert the quantities we gathered to physical frame (all internal units)
   * Note: for the velocities this means peculiar velocities */
  const double gas_rho_phys = bp->rho_gas * cosmo->a3_inv;
  const double gas_c_phys = bp->sound_speed_gas * cosmo->a_factor_sound_speed;
  const double gas_v_peculiar[3] = {bp->velocity_gas[0] * cosmo->a_inv,
                                    bp->velocity_gas[1] * cosmo->a_inv,
                                    bp->velocity_gas[2] * cosmo->a_inv};

  const double bh_v_peculiar[3] = {bp->v[0] * cosmo->a_inv,
                                   bp->v[1] * cosmo->a_inv,
                                   bp->v[2] * cosmo->a_inv};

  const double gas_v_circular[3] = {
      bp->circular_velocity_gas[0] * cosmo->a_inv,
      bp->circular_velocity_gas[1] * cosmo->a_inv,
      bp->circular_velocity_gas[2] * cosmo->a_inv};

  /* Difference in peculiar velocity between the gas and the BH
   * Note that there is no need for a Hubble flow term here. We are
   * computing the gas velocity at the position of the black hole. */
  const double v_diff_peculiar[3] = {gas_v_peculiar[0] - bh_v_peculiar[0],
                                     gas_v_peculiar[1] - bh_v_peculiar[1],
                                     gas_v_peculiar[2] - bh_v_peculiar[2]};
  const double v_diff_norm2 = v_diff_peculiar[0] * v_diff_peculiar[0] +
                              v_diff_peculiar[1] * v_diff_peculiar[1] +
                              v_diff_peculiar[2] * v_diff_peculiar[2];

  /* Norm of the circular velocity of the gas around the BH */
  const double tangential_velocity2 = gas_v_circular[0] * gas_v_circular[0] +
                                      gas_v_circular[1] * gas_v_circular[1] +
                                      gas_v_circular[2] * gas_v_circular[2];
  const double tangential_velocity = sqrt(tangential_velocity2);

  /* We can now compute the Bondi accretion rate (internal units) */
  const double gas_c_phys2 = gas_c_phys * gas_c_phys;
  const double denominator2 = v_diff_norm2 + gas_c_phys2;
  const double denominator_inv = 1. / sqrt(denominator2);
  double Bondi_rate = 4. * M_PI * G * G * BH_mass * BH_mass * gas_rho_phys *
                      denominator_inv * denominator_inv * denominator_inv;

  /* Compute the reduction factor from Rosas-Guevara et al. (2015) */
<<<<<<< HEAD
  if (with_angmom_limiter) {
=======
  if (props->with_angmom_limiter) {
>>>>>>> 8bf0912c
    const double Bondi_radius = G * BH_mass / gas_c_phys2;
    const double Bondi_time = Bondi_radius / gas_c_phys;
    const double r_times_v_tang = Bondi_radius * tangential_velocity;
    const double r_times_v_tang_3 =
        r_times_v_tang * r_times_v_tang * r_times_v_tang;
    const double viscous_time = 2. * M_PI * r_times_v_tang_3 /
                                (1e-6 * alpha_visc * G * G * BH_mass * BH_mass);
<<<<<<< HEAD
    const double f_visc = max(Bondi_time / viscous_time, 1.);
=======
    const double f_visc = min(Bondi_time / viscous_time, 1.);
>>>>>>> 8bf0912c

    /* Limit the Bondi rate by the Bondi viscuous time ratio */
    Bondi_rate *= f_visc;
  }

  /* Compute the Eddington rate (internal units) */
  const double Eddington_rate =
      4. * M_PI * G * BH_mass * proton_mass / (epsilon_r * c * sigma_Thomson);

  /* Shall we record this high rate? */
  if (Bondi_rate > f_Edd_recording * Eddington_rate) {
    if (with_cosmology) {
      bp->last_high_Eddington_fraction_scale_factor = cosmo->a;
    } else {
      bp->last_high_Eddington_fraction_time = time;
    }
  }

  /* Limit the accretion rate to the Eddington fraction */
  const double accr_rate = min(Bondi_rate, f_Edd * Eddington_rate);
  bp->accretion_rate = accr_rate;

  /* Factor in the radiative efficiency */
  const double mass_rate = (1. - epsilon_r) * accr_rate;
  const double luminosity = epsilon_r * accr_rate * c * c;

  /* Integrate forward in time */
  bp->subgrid_mass += mass_rate * dt;
  bp->total_accreted_mass += mass_rate * dt;
  bp->energy_reservoir += luminosity * epsilon_f * dt;

  /* Energy required to have a feedback event
   * Note that we have subtracted the particles we swallowed from the ngb_mass
   * and num_ngbs accumulators. */
  const double mean_ngb_mass = bp->ngb_mass / ((double)bp->num_ngbs);
  const double E_feedback_event = num_ngbs_to_heat * delta_u * mean_ngb_mass;

  /* Are we doing some feedback? */
  if (bp->energy_reservoir > E_feedback_event) {

    /* Default probability of heating */
    double target_prob = bp->energy_reservoir / (delta_u * bp->ngb_mass);

    /* Calculate the change in internal energy of the gas particles that get
     * heated. Adjust the prbability if needed. */
    double gas_delta_u;
    double prob;
    if (target_prob <= 1.) {

      /* Normal case */
      prob = target_prob;
      gas_delta_u = delta_u;

    } else {

      /* Special case: we need to adjust the energy irrespective of the
       * desired deltaT to ensure we inject all the available energy. */

      prob = 1.;
      gas_delta_u = bp->energy_reservoir / bp->ngb_mass;
    }

    /* Store all of this in the black hole for delivery onto the gas. */
    bp->to_distribute.AGN_heating_probability = prob;
    bp->to_distribute.AGN_delta_u = gas_delta_u;

    /* Decrement the energy in the reservoir by the mean expected energy */
    const double energy_used = bp->energy_reservoir / max(prob, 1.);
    bp->energy_reservoir -= energy_used;

  } else {

    /* Flag that we don't want to heat anyone */
    bp->to_distribute.AGN_heating_probability = 0.f;
    bp->to_distribute.AGN_delta_u = 0.f;
  }
}

/**
 * @brief Finish the calculation of the new BH position.
 *
 * Here, we check that the BH should indeed be moved in the next drift.
 *
 * @param bp The black hole particle.
 * @param props The properties of the black hole scheme.
 * @param constants The physical constants (in internal units).
 * @param cosmo The cosmological model.
 * @param dt The black hole particle's time step.
 */
__attribute__((always_inline)) INLINE static void black_holes_end_reposition(
    struct bpart* restrict bp, const struct black_holes_props* props,
    const struct phys_const* constants, const struct cosmology* cosmo,
    const double dt) {

  const float potential = gravity_get_comoving_potential(bp->gpart);

  /* Is the potential lower (i.e. the BH is at the bottom already)
   * OR is the BH massive enough that we don't reposition? */
  if (potential < bp->reposition.min_potential ||
      bp->subgrid_mass > props->max_reposition_mass) {

    /* No need to reposition */
    bp->reposition.min_potential = FLT_MAX;
    bp->reposition.delta_x[0] = -FLT_MAX;
    bp->reposition.delta_x[1] = -FLT_MAX;
    bp->reposition.delta_x[2] = -FLT_MAX;
  } else if (props->reposition_coefficient_upsilon >= 0) {

    /* If we are re-positioning, move the BH a fraction of delta_x, so
     * that we have a well-defined re-positioning velocity */
    const float repos_vel = props->reposition_coefficient_upsilon *
       pow(bp->subgrid_mass / constants->const_solar_mass,
          props->reposition_exponent_xi);

    const double dx = bp->reposition.delta_x[0];
    const double dy = bp->reposition.delta_x[1];
    const double dz = bp->reposition.delta_x[2];
    const double d = sqrt(dx * dx + dy * dy + dz * dz);

    /* Convert target reposition velocity to a fractional reposition
     * along reposition.delta_x */
    double repos_frac = repos_vel * dt / d;
    if (repos_frac < 0)
      repos_frac = 0.;
    if (repos_frac > 1)
      repos_frac = 1.;
 
    bp->reposition.delta_x[0] *= repos_frac;
    bp->reposition.delta_x[1] *= repos_frac;
    bp->reposition.delta_x[2] *= repos_frac;    
  }
}

/**
 * @brief Reset acceleration fields of a particle
 *
 * This is the equivalent of hydro_reset_acceleration.
 * We do not compute the acceleration on black hole, therefore no need to use
 * it.
 *
 * @param bp The particle to act upon
 */
__attribute__((always_inline)) INLINE static void black_holes_reset_feedback(
    struct bpart* restrict bp) {

  bp->to_distribute.AGN_heating_probability = 0.f;
  bp->to_distribute.AGN_delta_u = 0.f;

#ifdef DEBUG_INTERACTIONS_BLACK_HOLES
  for (int i = 0; i < MAX_NUM_OF_NEIGHBOURS_STARS; ++i)
    bp->ids_ngbs_force[i] = -1;
  bp->num_ngb_force = 0;
#endif
}

/**
 * @brief Store the gravitational potential of a black hole by copying it from
 * its #gpart friend.
 *
 * @param bp The black hole particle.
 * @param gp The black hole's #gpart.
 */
__attribute__((always_inline)) INLINE static void
black_holes_store_potential_in_bpart(struct bpart* bp, const struct gpart* gp) {

#ifdef SWIFT_DEBUG_CHECKS
  if (bp->gpart != gp) error("Copying potential to the wrong black hole!");
#endif

  bp->reposition.potential = gp->potential;
}

/**
 * @brief Store the gravitational potential of a particle by copying it from
 * its #gpart friend.
 *
 * @param p_data The black hole data of a gas particle.
 * @param gp The black hole's #gpart.
 */
__attribute__((always_inline)) INLINE static void
black_holes_store_potential_in_part(struct black_holes_part_data* p_data,
                                    const struct gpart* gp) {
  p_data->potential = gp->potential;
}

/**
 * @brief Initialise a BH particle that has just been seeded.
 *
 * @param bp The #bpart to initialise.
 * @param props The properties of the black hole scheme.
 * @param constants The physical constants in internal units.
 * @param cosmo The current cosmological model.
 * @param p The #part that became a black hole.
 */
INLINE static void black_holes_create_from_gas(
    struct bpart* bp, const struct black_holes_props* props,
    const struct phys_const* constants, const struct cosmology* cosmo,
    const struct part* p) {

  /* All the non-basic properties of the black hole have been zeroed
   * in the FOF code. We update them here.
   * (i.e. position, velocity, mass, time-step have been set) */

  /* Birth time */
  bp->formation_scale_factor = cosmo->a;

  /* Initial seed mass */
  bp->subgrid_mass = props->subgrid_seed_mass;

  /* We haven't accreted anything yet */
  bp->total_accreted_mass = 0.f;
  bp->cumulative_number_seeds = 1;
  bp->number_of_mergers = 0;
  bp->number_of_gas_swallows = 0;

  /* We haven't repositioned yet */
  bp->number_of_repositions = 0;

  /* Initial metal masses */
  const float gas_mass = hydro_get_mass(p);
  struct chemistry_bpart_data* bp_chem = &bp->chemistry_data;
  const struct chemistry_part_data* p_chem = &p->chemistry_data;
  chemistry_bpart_from_part(bp_chem, p_chem, gas_mass);

  /* No swallowed angular momentum */
  bp->swallowed_angular_momentum[0] = 0.f;
  bp->swallowed_angular_momentum[1] = 0.f;
  bp->swallowed_angular_momentum[2] = 0.f;

  /* Last time this BH had a high Eddington fraction */
  bp->last_high_Eddington_fraction_scale_factor = -1.f;

  /* Last time of mergers */
  bp->last_minor_merger_time = -1.;
  bp->last_major_merger_time = -1.;

  /* First initialisation */
  black_holes_init_bpart(bp);

  black_holes_mark_bpart_as_not_swallowed(&bp->merger_data);
}

#endif /* SWIFT_EAGLE_BLACK_HOLES_H */<|MERGE_RESOLUTION|>--- conflicted
+++ resolved
@@ -475,11 +475,7 @@
                       denominator_inv * denominator_inv * denominator_inv;
 
   /* Compute the reduction factor from Rosas-Guevara et al. (2015) */
-<<<<<<< HEAD
   if (with_angmom_limiter) {
-=======
-  if (props->with_angmom_limiter) {
->>>>>>> 8bf0912c
     const double Bondi_radius = G * BH_mass / gas_c_phys2;
     const double Bondi_time = Bondi_radius / gas_c_phys;
     const double r_times_v_tang = Bondi_radius * tangential_velocity;
@@ -487,11 +483,7 @@
         r_times_v_tang * r_times_v_tang * r_times_v_tang;
     const double viscous_time = 2. * M_PI * r_times_v_tang_3 /
                                 (1e-6 * alpha_visc * G * G * BH_mass * BH_mass);
-<<<<<<< HEAD
-    const double f_visc = max(Bondi_time / viscous_time, 1.);
-=======
     const double f_visc = min(Bondi_time / viscous_time, 1.);
->>>>>>> 8bf0912c
 
     /* Limit the Bondi rate by the Bondi viscuous time ratio */
     Bondi_rate *= f_visc;
