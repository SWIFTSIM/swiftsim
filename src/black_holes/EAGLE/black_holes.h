/*******************************************************************************
 * This file is part of SWIFT.
 * Coypright (c) 2016 Matthieu Schaller (matthieu.schaller@durham.ac.uk)
 *
 * This program is free software: you can redistribute it and/or modify
 * it under the terms of the GNU Lesser General Public License as published
 * by the Free Software Foundation, either version 3 of the License, or
 * (at your option) any later version.
 *
 * This program is distributed in the hope that it will be useful,
 * but WITHOUT ANY WARRANTY; without even the implied warranty of
 * MERCHANTABILITY or FITNESS FOR A PARTICULAR PURPOSE.  See the
 * GNU General Public License for more details.
 *
 * You should have received a copy of the GNU Lesser General Public License
 * along with this program.  If not, see <http://www.gnu.org/licenses/>.
 *
 ******************************************************************************/
#ifndef SWIFT_EAGLE_BLACK_HOLES_H
#define SWIFT_EAGLE_BLACK_HOLES_H

/* Local includes */
#include "black_holes_properties.h"
#include "black_holes_struct.h"
#include "cosmology.h"
#include "dimension.h"
#include "gravity.h"
#include "kernel_hydro.h"
#include "minmax.h"
#include "physical_constants.h"

/* Standard includes */
#include <float.h>
#include <math.h>

/**
 * @brief Computes the gravity time-step of a given black hole particle.
 *
 * @param bp Pointer to the s-particle data.
 */
__attribute__((always_inline)) INLINE static float black_holes_compute_timestep(
    const struct bpart* const bp) {

  return FLT_MAX;
}

/**
 * @brief Initialises the b-particles for the first time
 *
 * This function is called only once just after the ICs have been
 * read in to do some conversions.
 *
 * @param bp The particle to act upon
 * @param props The properties of the black holes model.
 */
__attribute__((always_inline)) INLINE static void black_holes_first_init_bpart(
    struct bpart* bp, const struct black_holes_props* props) {

  bp->time_bin = 0;
  if (props->use_subgrid_mass_from_ics == 0)
    bp->subgrid_mass = bp->mass;
  bp->total_accreted_mass = 0.f;
  bp->accretion_rate = 0.f;
  bp->formation_time = -1.f;
  bp->cumulative_number_seeds = 1;
  bp->number_of_mergers = 0;
  bp->number_of_gas_swallows = 0;
  bp->number_of_direct_gas_swallows = 0;
  bp->number_of_repositions = 0;
  bp->number_of_reposition_attempts = 0;
  bp->number_of_time_steps = 0;
  bp->last_high_Eddington_fraction_scale_factor = -1.f;
  bp->last_minor_merger_time = -1.;
  bp->last_major_merger_time = -1.;
  bp->swallowed_angular_momentum[0] = 0.f;
  bp->swallowed_angular_momentum[1] = 0.f;
  bp->swallowed_angular_momentum[2] = 0.f;

  black_holes_mark_bpart_as_not_swallowed(&bp->merger_data);
}

/**
 * @brief Prepares a b-particle for its interactions
 *
 * @param bp The particle to act upon
 */
__attribute__((always_inline)) INLINE static void black_holes_init_bpart(
    struct bpart* bp) {

#ifdef DEBUG_INTERACTIONS_BLACK_HOLES
  for (int i = 0; i < MAX_NUM_OF_NEIGHBOURS_STARS; ++i)
    bp->ids_ngbs_density[i] = -1;
  bp->num_ngb_density = 0;
#endif

  bp->density.wcount = 0.f;
  bp->density.wcount_dh = 0.f;
  bp->rho_gas = 0.f;
  bp->sound_speed_gas = 0.f;
  bp->velocity_gas[0] = 0.f;
  bp->velocity_gas[1] = 0.f;
  bp->velocity_gas[2] = 0.f;
  bp->circular_velocity_gas[0] = 0.f;
  bp->circular_velocity_gas[1] = 0.f;
  bp->circular_velocity_gas[2] = 0.f;
  bp->ngb_mass = 0.f;
  bp->num_ngbs = 0;
  bp->reposition.delta_x[0] = -FLT_MAX;
  bp->reposition.delta_x[1] = -FLT_MAX;
  bp->reposition.delta_x[2] = -FLT_MAX;
  bp->reposition.min_potential = FLT_MAX;
  bp->reposition.potential = FLT_MAX;
<<<<<<< HEAD
  bp->accretion_rate = 0.f; /* Optinally accumulated ngb-by-ngb */
=======
  bp->f_visc = FLT_MAX;

  /* Record that the black hole has another active time step */
  bp->number_of_time_steps++;
  bp->accretion_rate = 0.f;  /* Optionally accumulated ngb-by-ngb */
>>>>>>> b5a1dc3c
}

/**
 * @brief Predict additional particle fields forward in time when drifting
 *
 * The fields do not get predicted but we move the BH to its new position
 * if a new one was calculated in the repositioning loop.
 *
 * @param bp The particle
 * @param dt_drift The drift time-step for positions.
 */
__attribute__((always_inline)) INLINE static void black_holes_predict_extra(
    struct bpart* restrict bp, float dt_drift) {

  /* Are we doing some repositioning? */
  if (bp->reposition.min_potential != FLT_MAX) {

#ifdef SWIFT_DEBUG_CHECKS
    if (bp->reposition.delta_x[0] == -FLT_MAX ||
        bp->reposition.delta_x[1] == -FLT_MAX ||
        bp->reposition.delta_x[2] == -FLT_MAX) {
      error("Something went wrong with the new repositioning position");
    }

    const double dx = bp->reposition.delta_x[0];
    const double dy = bp->reposition.delta_x[1];
    const double dz = bp->reposition.delta_x[2];
    const double d = sqrt(dx * dx + dy * dy + dz * dz);
    if (d > 1.01 * kernel_gamma * bp->h)
      error("Repositioning BH beyond the kernel support!");
#endif

    /* Move the black hole */
    bp->x[0] += bp->reposition.delta_x[0];
    bp->x[1] += bp->reposition.delta_x[1];
    bp->x[2] += bp->reposition.delta_x[2];

    /* Move its gravity properties as well */
    bp->gpart->x[0] += bp->reposition.delta_x[0];
    bp->gpart->x[1] += bp->reposition.delta_x[1];
    bp->gpart->x[2] += bp->reposition.delta_x[2];

    /* Store the delta position */
    bp->x_diff[0] -= bp->reposition.delta_x[0];
    bp->x_diff[1] -= bp->reposition.delta_x[1];
    bp->x_diff[2] -= bp->reposition.delta_x[2];

    /* Reset the reposition variables */
    bp->reposition.delta_x[0] = -FLT_MAX;
    bp->reposition.delta_x[1] = -FLT_MAX;
    bp->reposition.delta_x[2] = -FLT_MAX;
    bp->reposition.min_potential = FLT_MAX;

    /* Count the jump */
    bp->number_of_repositions++;
  }
}

/**
 * @brief Sets the values to be predicted in the drifts to their values at a
 * kick time
 *
 * @param bp The particle.
 */
__attribute__((always_inline)) INLINE static void
black_holes_reset_predicted_values(struct bpart* bp) {}

/**
 * @brief Kick the additional variables
 *
 * @param bp The particle to act upon
 * @param dt The time-step for this kick
 */
__attribute__((always_inline)) INLINE static void black_holes_kick_extra(
    struct bpart* bp, float dt) {}

/**
 * @brief Finishes the calculation of density on black holes
 *
 * @param bp The particle to act upon
 * @param cosmo The current cosmological model.
 */
__attribute__((always_inline)) INLINE static void black_holes_end_density(
    struct bpart* bp, const struct cosmology* cosmo) {

  /* Some smoothing length multiples. */
  const float h = bp->h;
  const float h_inv = 1.0f / h;                       /* 1/h */
  const float h_inv_dim = pow_dimension(h_inv);       /* 1/h^d */
  const float h_inv_dim_plus_one = h_inv_dim * h_inv; /* 1/h^(d+1) */

  /* Finish the calculation by inserting the missing h-factors */
  bp->density.wcount *= h_inv_dim;
  bp->density.wcount_dh *= h_inv_dim_plus_one;
  bp->rho_gas *= h_inv_dim;
  bp->sound_speed_gas *= h_inv_dim;
  bp->velocity_gas[0] *= h_inv_dim;
  bp->velocity_gas[1] *= h_inv_dim;
  bp->velocity_gas[2] *= h_inv_dim;
  bp->circular_velocity_gas[0] *= h_inv_dim;
  bp->circular_velocity_gas[1] *= h_inv_dim;
  bp->circular_velocity_gas[2] *= h_inv_dim;

  const float rho_inv = 1.f / bp->rho_gas;

  /* Finish the calculation by undoing the mass smoothing */
  bp->sound_speed_gas *= rho_inv;
  bp->velocity_gas[0] *= rho_inv;
  bp->velocity_gas[1] *= rho_inv;
  bp->velocity_gas[2] *= rho_inv;
  bp->circular_velocity_gas[0] *= rho_inv * h_inv;
  bp->circular_velocity_gas[1] *= rho_inv * h_inv;
  bp->circular_velocity_gas[2] *= rho_inv * h_inv;
}

/**
 * @brief Sets all particle fields to sensible values when the #spart has 0
 * ngbs.
 *
 * @param bp The particle to act upon
 * @param cosmo The current cosmological model.
 */
__attribute__((always_inline)) INLINE static void
black_holes_bpart_has_no_neighbours(struct bpart* bp,
                                    const struct cosmology* cosmo) {

  /* Some smoothing length multiples. */
  const float h = bp->h;
  const float h_inv = 1.0f / h;                 /* 1/h */
  const float h_inv_dim = pow_dimension(h_inv); /* 1/h^d */

  /* Re-set problematic values */
  bp->density.wcount = kernel_root * h_inv_dim;
  bp->density.wcount_dh = 0.f;

  bp->velocity_gas[0] = FLT_MAX;
  bp->velocity_gas[1] = FLT_MAX;
  bp->velocity_gas[2] = FLT_MAX;
}

/**
 * @brief Update the properties of a black hole particles by swallowing
 * a gas particle.
 *
 * @param bp The #bpart to update.
 * @param p The #part that is swallowed.
 * @param xp The #xpart that is swallowed.
 * @param cosmo The current cosmological model.
 */
__attribute__((always_inline)) INLINE static void black_holes_swallow_part(
    struct bpart* bp, const struct part* p, const struct xpart* xp,
    const struct cosmology* cosmo) {

  /* Get the current dynamical masses */
  const float gas_mass = hydro_get_mass(p);
  const float BH_mass = bp->mass;

  /* Increase the dynamical mass of the BH. */
  bp->mass += gas_mass;
  bp->gpart->mass += gas_mass;

  /* Physical velocity difference between the particles */
  const float dv[3] = {(bp->v[0] - p->v[0]) * cosmo->a_inv,
                       (bp->v[1] - p->v[1]) * cosmo->a_inv,
                       (bp->v[2] - p->v[2]) * cosmo->a_inv};

  /* Physical distance between the particles */
  const float dx[3] = {(bp->x[0] - p->x[0]) * cosmo->a,
                       (bp->x[1] - p->x[1]) * cosmo->a,
                       (bp->x[2] - p->x[2]) * cosmo->a};

  /* Collect the swallowed angular momentum */
  bp->swallowed_angular_momentum[0] +=
      gas_mass * (dx[1] * dv[2] - dx[2] * dv[1]);
  bp->swallowed_angular_momentum[1] +=
      gas_mass * (dx[2] * dv[0] - dx[0] * dv[2]);
  bp->swallowed_angular_momentum[2] +=
      gas_mass * (dx[0] * dv[1] - dx[1] * dv[0]);

  /* Update the BH momentum */
  const float BH_mom[3] = {BH_mass * bp->v[0] + gas_mass * p->v[0],
                           BH_mass * bp->v[1] + gas_mass * p->v[1],
                           BH_mass * bp->v[2] + gas_mass * p->v[2]};

  bp->v[0] = BH_mom[0] / bp->mass;
  bp->v[1] = BH_mom[1] / bp->mass;
  bp->v[2] = BH_mom[2] / bp->mass;
  bp->gpart->v_full[0] = bp->v[0];
  bp->gpart->v_full[1] = bp->v[1];
  bp->gpart->v_full[2] = bp->v[2];

  const float dr = sqrt(dx[0] * dx[0] + dx[1] * dx[1] + dx[2] * dx[2]);
  message("BH %lld swallowing gas particle %lld "
          "(Delta_v = [%f, %f, %f] U_V, "
          "Delta_x = [%f, %f, %f] U_L, "
          "Delta_v_rad = %f)",
          bp->id, p->id, -dv[0], -dv[1], -dv[2], -dx[0], -dx[1], -dx[2],
          (dv[0]*dx[0] + dv[1]*dx[1] + dv[2]*dx[2]) / dr);

  /* Update the BH metal masses */
  struct chemistry_bpart_data* bp_chem = &bp->chemistry_data;
  const struct chemistry_part_data* p_chem = &p->chemistry_data;
  chemistry_add_part_to_bpart(bp_chem, p_chem, gas_mass);

  /* This BH swallowed a gas particle */
  bp->number_of_gas_swallows++;
  bp->number_of_direct_gas_swallows++;

  /* This BH lost a neighbour */
  bp->num_ngbs--;
  bp->ngb_mass -= gas_mass;
}

/**
 * @brief Update the properties of a black hole particles by swallowing
 * a BH particle.
 *
 * @param bpi The #bpart to update.
 * @param bpj The #bpart that is swallowed.
 * @param cosmo The current cosmological model.
 * @param time Time since the start of the simulation (non-cosmo mode).
 * @param with_cosmology Are we running with cosmology?
 * @param props The properties of the black hole scheme.
 */
__attribute__((always_inline)) INLINE static void black_holes_swallow_bpart(
    struct bpart* bpi, const struct bpart* bpj, const struct cosmology* cosmo,
    const double time, const int with_cosmology,
    const struct black_holes_props* props) {

  /* Get the current dynamical masses */
  const float bpi_dyn_mass = bpi->mass;
  const float bpj_dyn_mass = bpj->mass;

  /* Is this merger ratio above the threshold for recording? */
  const double merger_ratio = bpj->subgrid_mass / bpi->subgrid_mass;
  if (merger_ratio > props->major_merger_threshold) {
    if (with_cosmology) {
      bpi->last_major_merger_scale_factor = cosmo->a;
    } else {
      bpi->last_major_merger_time = time;
    }
  } else if (merger_ratio > props->minor_merger_threshold) {
    if (with_cosmology) {
      bpi->last_minor_merger_scale_factor = cosmo->a;
    } else {
      bpi->last_minor_merger_time = time;
    }
  }

  /* Increase the masses of the BH. */
  bpi->mass += bpj->mass;
  bpi->gpart->mass += bpj->mass;
  bpi->subgrid_mass += bpj->subgrid_mass;

  /* Collect the swallowed angular momentum */
  bpi->swallowed_angular_momentum[0] += bpj->swallowed_angular_momentum[0];
  bpi->swallowed_angular_momentum[1] += bpj->swallowed_angular_momentum[1];
  bpi->swallowed_angular_momentum[2] += bpj->swallowed_angular_momentum[2];

  /* Update the BH momentum */
  const float BH_mom[3] = {bpi_dyn_mass * bpi->v[0] + bpj_dyn_mass * bpj->v[0],
                           bpi_dyn_mass * bpi->v[1] + bpj_dyn_mass * bpj->v[1],
                           bpi_dyn_mass * bpi->v[2] + bpj_dyn_mass * bpj->v[2]};

  bpi->v[0] = BH_mom[0] / bpi->mass;
  bpi->v[1] = BH_mom[1] / bpi->mass;
  bpi->v[2] = BH_mom[2] / bpi->mass;
  bpi->gpart->v_full[0] = bpi->v[0];
  bpi->gpart->v_full[1] = bpi->v[1];
  bpi->gpart->v_full[2] = bpi->v[2];

  /* Update the BH metal masses */
  struct chemistry_bpart_data* bpi_chem = &bpi->chemistry_data;
  const struct chemistry_bpart_data* bpj_chem = &bpj->chemistry_data;
  chemistry_add_bpart_to_bpart(bpi_chem, bpj_chem);

  /* Update the energy reservoir */
  bpi->energy_reservoir += bpj->energy_reservoir;

  /* Add up all the BH seeds */
  bpi->cumulative_number_seeds += bpj->cumulative_number_seeds;

  /* Add up all the gas particles we swallowed */
  bpi->number_of_gas_swallows += bpj->number_of_gas_swallows;

  /* We had another merger */
  bpi->number_of_mergers++;
}

/**
 * @brief Compute the accretion rate of the black hole and all the quantites
 * required for the feedback loop.
 *
 * @param bp The black hole particle.
 * @param props The properties of the black hole scheme.
 * @param constants The physical constants (in internal units).
 * @param cosmo The cosmological model.
 * @param time Time since the start of the simulation (non-cosmo mode).
 * @param with_cosmology Are we running with cosmology?
 * @param dt The time-step size (in physical internal units).
 */
__attribute__((always_inline)) INLINE static void black_holes_prepare_feedback(
    struct bpart* restrict bp, const struct black_holes_props* props,
    const struct phys_const* constants, const struct cosmology* cosmo,
    const double time, const int with_cosmology, const double dt) {

  if (dt == 0. || bp->rho_gas == 0.) return;

  /* Gather some physical constants (all in internal units) */
  const double G = constants->const_newton_G;
  const double c = constants->const_speed_light_c;
  const double proton_mass = constants->const_proton_mass;
  const double sigma_Thomson = constants->const_thomson_cross_section;

  /* Gather the parameters of the model */
  const double f_Edd = props->f_Edd;
  const double f_Edd_recording = props->f_Edd_recording;
  const double epsilon_r = props->epsilon_r;
  const double epsilon_f = props->epsilon_f;
  const double num_ngbs_to_heat = props->num_ngbs_to_heat;
  const double delta_T = props->AGN_delta_T_desired;
  const double delta_u = delta_T * props->temp_to_u_factor;
  const double alpha_visc = props->alpha_visc;
  const int with_angmom_limiter = props->with_angmom_limiter;

  /* (Subgrid) mass of the BH (internal units) */
  const double BH_mass = bp->subgrid_mass;

  /* Convert the quantities we gathered to physical frame (all internal units)
   * Note: for the velocities this means peculiar velocities */
  const double gas_c_phys = bp->sound_speed_gas * cosmo->a_factor_sound_speed;
  const double gas_c_phys2 = gas_c_phys * gas_c_phys;
  const double gas_v_circular[3] = {
      bp->circular_velocity_gas[0] * cosmo->a_inv,
      bp->circular_velocity_gas[1] * cosmo->a_inv,
      bp->circular_velocity_gas[2] * cosmo->a_inv};

  /* Norm of the circular velocity of the gas around the BH */
  const double tangential_velocity2 = gas_v_circular[0] * gas_v_circular[0] +
                                      gas_v_circular[1] * gas_v_circular[1] +
                                      gas_v_circular[2] * gas_v_circular[2];
  const double tangential_velocity = sqrt(tangential_velocity2);

  /* We can now compute the Bondi accretion rate (internal units) */
  double Bondi_rate;

  if (bp->accretion_rate > 0) {

    /* In this case, we are in 'multi-phase-Bondi' mode -- otherwise,
     * the accretion_rate is still zero (was initialised to this) */
    const float hi_inv = 1.f / bp->h;
<<<<<<< HEAD
    const float hi_inv_dim = pow_dimension(hi_inv); /* 1/h^d */
    Bondi_rate = bp->accretion_rate *
                 (4. * M_PI * G * G * BH_mass * BH_mass * hi_inv_dim);
=======
    const float hi_inv_dim = pow_dimension(hi_inv); /* 1/h^d */;
    Bondi_rate =
      bp->accretion_rate * (4. * M_PI * G * G * BH_mass * BH_mass * hi_inv_dim);
>>>>>>> b5a1dc3c
  } else {

    /* Convert the quantities we gathered to physical frame (all internal units)
     * Note: for the velocities this means peculiar velocities */
    const double gas_rho_phys = bp->rho_gas * cosmo->a3_inv;
    const double gas_v_peculiar[3] = {bp->velocity_gas[0] * cosmo->a_inv,
                                      bp->velocity_gas[1] * cosmo->a_inv,
                                      bp->velocity_gas[2] * cosmo->a_inv};
    const double bh_v_peculiar[3] = {bp->v[0] * cosmo->a_inv,
                                     bp->v[1] * cosmo->a_inv,
                                     bp->v[2] * cosmo->a_inv};

    /* Difference in peculiar velocity between the gas and the BH
     * Note that there is no need for a Hubble flow term here. We are
     * computing the gas velocity at the position of the black hole. */
    const double v_diff_peculiar[3] = {gas_v_peculiar[0] - bh_v_peculiar[0],
<<<<<<< HEAD
                                       gas_v_peculiar[1] - bh_v_peculiar[1],
                                       gas_v_peculiar[2] - bh_v_peculiar[2]};
    const double v_diff_norm2 = v_diff_peculiar[0] * v_diff_peculiar[0] +
                                v_diff_peculiar[1] * v_diff_peculiar[1] +
                                v_diff_peculiar[2] * v_diff_peculiar[2];
=======
                                     gas_v_peculiar[1] - bh_v_peculiar[1],
                                     gas_v_peculiar[2] - bh_v_peculiar[2]};
    const double v_diff_norm2 = v_diff_peculiar[0] * v_diff_peculiar[0] +
                              v_diff_peculiar[1] * v_diff_peculiar[1] +
                              v_diff_peculiar[2] * v_diff_peculiar[2];
>>>>>>> b5a1dc3c

    const double denominator2 = v_diff_norm2 + gas_c_phys2;
    const double denominator_inv = 1. / sqrt(denominator2);
    Bondi_rate = 4. * M_PI * G * G * BH_mass * BH_mass * gas_rho_phys *
<<<<<<< HEAD
                 denominator_inv * denominator_inv * denominator_inv;
=======
        denominator_inv * denominator_inv * denominator_inv;
>>>>>>> b5a1dc3c
  }

  /* Compute the reduction factor from Rosas-Guevara et al. (2015) */
  if (with_angmom_limiter) {
    const double Bondi_radius = G * BH_mass / gas_c_phys2;
    const double Bondi_time = Bondi_radius / gas_c_phys;
    const double r_times_v_tang = Bondi_radius * tangential_velocity;
    const double r_times_v_tang_3 =
        r_times_v_tang * r_times_v_tang * r_times_v_tang;
    const double viscous_time = 2. * M_PI * r_times_v_tang_3 /
                                (1e-6 * alpha_visc * G * G * BH_mass * BH_mass);
    const double f_visc = min(Bondi_time / viscous_time, 1.);
    bp->f_visc = f_visc;

    /* Limit the Bondi rate by the Bondi viscuous time ratio */
    Bondi_rate *= f_visc;
  } else {
    bp->f_visc = 1.0;
  }

  /* Compute the Eddington rate (internal units) */
  const double Eddington_rate =
      4. * M_PI * G * BH_mass * proton_mass / (epsilon_r * c * sigma_Thomson);

  /* Shall we record this high rate? */
  if (Bondi_rate > f_Edd_recording * Eddington_rate) {
    if (with_cosmology) {
      bp->last_high_Eddington_fraction_scale_factor = cosmo->a;
    } else {
      bp->last_high_Eddington_fraction_time = time;
    }
  }

  /* Limit the accretion rate to the Eddington fraction */
  const double accr_rate = min(Bondi_rate, f_Edd * Eddington_rate);
  bp->accretion_rate = accr_rate;

  /* Factor in the radiative efficiency */
  const double mass_rate = (1. - epsilon_r) * accr_rate;
  const double luminosity = epsilon_r * accr_rate * c * c;

  /* Integrate forward in time */
  bp->subgrid_mass += mass_rate * dt;
  bp->total_accreted_mass += mass_rate * dt;
  bp->energy_reservoir += luminosity * epsilon_f * dt;

  /* Energy required to have a feedback event
   * Note that we have subtracted the particles we swallowed from the ngb_mass
   * and num_ngbs accumulators. */
  const double mean_ngb_mass = bp->ngb_mass / ((double)bp->num_ngbs);
  const double E_feedback_event = num_ngbs_to_heat * delta_u * mean_ngb_mass;

  /* Are we doing some feedback? */
  if (bp->energy_reservoir > E_feedback_event) {

    /* Default probability of heating */
    double target_prob = bp->energy_reservoir / (delta_u * bp->ngb_mass);

    /* Calculate the change in internal energy of the gas particles that get
     * heated. Adjust the prbability if needed. */
    double gas_delta_u;
    double prob;
    if (target_prob <= 1.) {

      /* Normal case */
      prob = target_prob;
      gas_delta_u = delta_u;

    } else {

      /* Special case: we need to adjust the energy irrespective of the
       * desired deltaT to ensure we inject all the available energy. */

      prob = 1.;
      gas_delta_u = bp->energy_reservoir / bp->ngb_mass;
    }

    /* Store all of this in the black hole for delivery onto the gas. */
    bp->to_distribute.AGN_heating_probability = prob;
    bp->to_distribute.AGN_delta_u = gas_delta_u;

    /* Decrement the energy in the reservoir by the mean expected energy */
    const double energy_used = bp->energy_reservoir / max(prob, 1.);
    bp->energy_reservoir -= energy_used;

  } else {

    /* Flag that we don't want to heat anyone */
    bp->to_distribute.AGN_heating_probability = 0.f;
    bp->to_distribute.AGN_delta_u = 0.f;
  }
}

/**
 * @brief Finish the calculation of the new BH position.
 *
 * Here, we check that the BH should indeed be moved in the next drift.
 *
 * @param bp The black hole particle.
 * @param props The properties of the black hole scheme.
 * @param constants The physical constants (in internal units).
 * @param cosmo The cosmological model.
 * @param dt The black hole particle's time step.
 */
__attribute__((always_inline)) INLINE static void black_holes_end_reposition(
    struct bpart* restrict bp, const struct black_holes_props* props,
    const struct phys_const* constants, const struct cosmology* cosmo,
    const double dt) {
<<<<<<< HEAD

  const float potential = gravity_get_comoving_potential(bp->gpart);
=======
>>>>>>> b5a1dc3c

  /* First check: did we find any eligible neighbour particle to jump to? */
  if (bp->reposition.min_potential != FLT_MAX) {

<<<<<<< HEAD
    /* No need to reposition */
    bp->reposition.min_potential = FLT_MAX;
    bp->reposition.delta_x[0] = -FLT_MAX;
    bp->reposition.delta_x[1] = -FLT_MAX;
    bp->reposition.delta_x[2] = -FLT_MAX;
  } else if (props->reposition_coefficient_upsilon >= 0) {

    /* If we are re-positioning, move the BH a fraction of delta_x, so
     * that we have a well-defined re-positioning velocity */
    const float repos_vel = props->reposition_coefficient_upsilon *
                            pow(bp->subgrid_mass / constants->const_solar_mass,
                                props->reposition_exponent_xi);

    const double dx = bp->reposition.delta_x[0];
    const double dy = bp->reposition.delta_x[1];
    const double dz = bp->reposition.delta_x[2];
    const double d = sqrt(dx * dx + dy * dy + dz * dz);

    /* Convert target reposition velocity to a fractional reposition
     * along reposition.delta_x */
    double repos_frac = repos_vel * dt / d;
    if (repos_frac < 0) repos_frac = 0.;
    if (repos_frac > 1) repos_frac = 1.;

    bp->reposition.delta_x[0] *= repos_frac;
    bp->reposition.delta_x[1] *= repos_frac;
    bp->reposition.delta_x[2] *= repos_frac;
  }
=======
    /* Record that we have a (possible) repositioning situation */
    bp->number_of_reposition_attempts++;

    /* Is the potential lower (i.e. the BH is at the bottom already)
     * OR is the BH massive enough that we don't reposition? */
    const float potential = gravity_get_comoving_potential(bp->gpart);
    if (potential < bp->reposition.min_potential ||
        bp->subgrid_mass > props->max_reposition_mass) {

      /* No need to reposition */
      bp->reposition.min_potential = FLT_MAX;
      bp->reposition.delta_x[0] = -FLT_MAX;
      bp->reposition.delta_x[1] = -FLT_MAX;
      bp->reposition.delta_x[2] = -FLT_MAX;
    } else if (props->reposition_coefficient_upsilon >= 0) {

      /* If we are re-positioning, move the BH a fraction of delta_x, so
       * that we have a well-defined re-positioning velocity */
      const float repos_vel = props->reposition_coefficient_upsilon *
         pow(bp->subgrid_mass / constants->const_solar_mass,
            props->reposition_exponent_xi);

      const double dx = bp->reposition.delta_x[0];
      const double dy = bp->reposition.delta_x[1];
      const double dz = bp->reposition.delta_x[2];
      const double d = sqrt(dx * dx + dy * dy + dz * dz);

      /* Convert target reposition velocity to a fractional reposition
       * along reposition.delta_x */
      double repos_frac = repos_vel * dt / d;
      if (repos_frac < 0)
        repos_frac = 0.;
      if (repos_frac > 1)
        repos_frac = 1.;

      bp->reposition.delta_x[0] *= repos_frac;
      bp->reposition.delta_x[1] *= repos_frac;
      bp->reposition.delta_x[2] *= repos_frac;   

    } /* ends section for fractional repositioning */
  } /* ends section if we found eligible repositioning target(s) */
>>>>>>> b5a1dc3c
}

/**
 * @brief Reset acceleration fields of a particle
 *
 * This is the equivalent of hydro_reset_acceleration.
 * We do not compute the acceleration on black hole, therefore no need to use
 * it.
 *
 * @param bp The particle to act upon
 */
__attribute__((always_inline)) INLINE static void black_holes_reset_feedback(
    struct bpart* restrict bp) {

  bp->to_distribute.AGN_heating_probability = 0.f;
  bp->to_distribute.AGN_delta_u = 0.f;

#ifdef DEBUG_INTERACTIONS_BLACK_HOLES
  for (int i = 0; i < MAX_NUM_OF_NEIGHBOURS_STARS; ++i)
    bp->ids_ngbs_force[i] = -1;
  bp->num_ngb_force = 0;
#endif
}

/**
 * @brief Store the gravitational potential of a black hole by copying it from
 * its #gpart friend.
 *
 * @param bp The black hole particle.
 * @param gp The black hole's #gpart.
 */
__attribute__((always_inline)) INLINE static void
black_holes_store_potential_in_bpart(struct bpart* bp, const struct gpart* gp) {

#ifdef SWIFT_DEBUG_CHECKS
  if (bp->gpart != gp) error("Copying potential to the wrong black hole!");
#endif

  bp->reposition.potential = gp->potential;
}

/**
 * @brief Store the gravitational potential of a particle by copying it from
 * its #gpart friend.
 *
 * @param p_data The black hole data of a gas particle.
 * @param gp The black hole's #gpart.
 */
__attribute__((always_inline)) INLINE static void
black_holes_store_potential_in_part(struct black_holes_part_data* p_data,
                                    const struct gpart* gp) {
  p_data->potential = gp->potential;
}

/**
 * @brief Initialise a BH particle that has just been seeded.
 *
 * @param bp The #bpart to initialise.
 * @param props The properties of the black hole scheme.
 * @param constants The physical constants in internal units.
 * @param cosmo The current cosmological model.
 * @param p The #part that became a black hole.
 */
INLINE static void black_holes_create_from_gas(
    struct bpart* bp, const struct black_holes_props* props,
    const struct phys_const* constants, const struct cosmology* cosmo,
    const struct part* p) {

  /* All the non-basic properties of the black hole have been zeroed
   * in the FOF code. We update them here.
   * (i.e. position, velocity, mass, time-step have been set) */

  /* Birth time */
  bp->formation_scale_factor = cosmo->a;

  /* Initial seed mass */
  bp->subgrid_mass = props->subgrid_seed_mass;

  /* We haven't accreted anything yet */
  bp->total_accreted_mass = 0.f;
  bp->cumulative_number_seeds = 1;
  bp->number_of_mergers = 0;
  bp->number_of_gas_swallows = 0;
  bp->number_of_direct_gas_swallows = 0;
  bp->number_of_time_steps = 0;

  /* We haven't repositioned yet, nor attempted it */
  bp->number_of_repositions = 0;
  bp->number_of_reposition_attempts = 0;

  /* Initial metal masses */
  const float gas_mass = hydro_get_mass(p);
  struct chemistry_bpart_data* bp_chem = &bp->chemistry_data;
  const struct chemistry_part_data* p_chem = &p->chemistry_data;
  chemistry_bpart_from_part(bp_chem, p_chem, gas_mass);

  /* No swallowed angular momentum */
  bp->swallowed_angular_momentum[0] = 0.f;
  bp->swallowed_angular_momentum[1] = 0.f;
  bp->swallowed_angular_momentum[2] = 0.f;

  /* Last time this BH had a high Eddington fraction */
  bp->last_high_Eddington_fraction_scale_factor = -1.f;

  /* Last time of mergers */
  bp->last_minor_merger_time = -1.;
  bp->last_major_merger_time = -1.;

  /* First initialisation */
  black_holes_init_bpart(bp);

  black_holes_mark_bpart_as_not_swallowed(&bp->merger_data);
}

#endif /* SWIFT_EAGLE_BLACK_HOLES_H */<|MERGE_RESOLUTION|>--- conflicted
+++ resolved
@@ -110,15 +110,11 @@
   bp->reposition.delta_x[2] = -FLT_MAX;
   bp->reposition.min_potential = FLT_MAX;
   bp->reposition.potential = FLT_MAX;
-<<<<<<< HEAD
-  bp->accretion_rate = 0.f; /* Optinally accumulated ngb-by-ngb */
-=======
   bp->f_visc = FLT_MAX;
 
   /* Record that the black hole has another active time step */
   bp->number_of_time_steps++;
   bp->accretion_rate = 0.f;  /* Optionally accumulated ngb-by-ngb */
->>>>>>> b5a1dc3c
 }
 
 /**
@@ -470,15 +466,9 @@
     /* In this case, we are in 'multi-phase-Bondi' mode -- otherwise,
      * the accretion_rate is still zero (was initialised to this) */
     const float hi_inv = 1.f / bp->h;
-<<<<<<< HEAD
     const float hi_inv_dim = pow_dimension(hi_inv); /* 1/h^d */
     Bondi_rate = bp->accretion_rate *
                  (4. * M_PI * G * G * BH_mass * BH_mass * hi_inv_dim);
-=======
-    const float hi_inv_dim = pow_dimension(hi_inv); /* 1/h^d */;
-    Bondi_rate =
-      bp->accretion_rate * (4. * M_PI * G * G * BH_mass * BH_mass * hi_inv_dim);
->>>>>>> b5a1dc3c
   } else {
 
     /* Convert the quantities we gathered to physical frame (all internal units)
@@ -495,28 +485,16 @@
      * Note that there is no need for a Hubble flow term here. We are
      * computing the gas velocity at the position of the black hole. */
     const double v_diff_peculiar[3] = {gas_v_peculiar[0] - bh_v_peculiar[0],
-<<<<<<< HEAD
                                        gas_v_peculiar[1] - bh_v_peculiar[1],
                                        gas_v_peculiar[2] - bh_v_peculiar[2]};
     const double v_diff_norm2 = v_diff_peculiar[0] * v_diff_peculiar[0] +
                                 v_diff_peculiar[1] * v_diff_peculiar[1] +
                                 v_diff_peculiar[2] * v_diff_peculiar[2];
-=======
-                                     gas_v_peculiar[1] - bh_v_peculiar[1],
-                                     gas_v_peculiar[2] - bh_v_peculiar[2]};
-    const double v_diff_norm2 = v_diff_peculiar[0] * v_diff_peculiar[0] +
-                              v_diff_peculiar[1] * v_diff_peculiar[1] +
-                              v_diff_peculiar[2] * v_diff_peculiar[2];
->>>>>>> b5a1dc3c
 
     const double denominator2 = v_diff_norm2 + gas_c_phys2;
     const double denominator_inv = 1. / sqrt(denominator2);
     Bondi_rate = 4. * M_PI * G * G * BH_mass * BH_mass * gas_rho_phys *
-<<<<<<< HEAD
                  denominator_inv * denominator_inv * denominator_inv;
-=======
-        denominator_inv * denominator_inv * denominator_inv;
->>>>>>> b5a1dc3c
   }
 
   /* Compute the reduction factor from Rosas-Guevara et al. (2015) */
@@ -625,45 +603,10 @@
     struct bpart* restrict bp, const struct black_holes_props* props,
     const struct phys_const* constants, const struct cosmology* cosmo,
     const double dt) {
-<<<<<<< HEAD
-
-  const float potential = gravity_get_comoving_potential(bp->gpart);
-=======
->>>>>>> b5a1dc3c
 
   /* First check: did we find any eligible neighbour particle to jump to? */
   if (bp->reposition.min_potential != FLT_MAX) {
 
-<<<<<<< HEAD
-    /* No need to reposition */
-    bp->reposition.min_potential = FLT_MAX;
-    bp->reposition.delta_x[0] = -FLT_MAX;
-    bp->reposition.delta_x[1] = -FLT_MAX;
-    bp->reposition.delta_x[2] = -FLT_MAX;
-  } else if (props->reposition_coefficient_upsilon >= 0) {
-
-    /* If we are re-positioning, move the BH a fraction of delta_x, so
-     * that we have a well-defined re-positioning velocity */
-    const float repos_vel = props->reposition_coefficient_upsilon *
-                            pow(bp->subgrid_mass / constants->const_solar_mass,
-                                props->reposition_exponent_xi);
-
-    const double dx = bp->reposition.delta_x[0];
-    const double dy = bp->reposition.delta_x[1];
-    const double dz = bp->reposition.delta_x[2];
-    const double d = sqrt(dx * dx + dy * dy + dz * dz);
-
-    /* Convert target reposition velocity to a fractional reposition
-     * along reposition.delta_x */
-    double repos_frac = repos_vel * dt / d;
-    if (repos_frac < 0) repos_frac = 0.;
-    if (repos_frac > 1) repos_frac = 1.;
-
-    bp->reposition.delta_x[0] *= repos_frac;
-    bp->reposition.delta_x[1] *= repos_frac;
-    bp->reposition.delta_x[2] *= repos_frac;
-  }
-=======
     /* Record that we have a (possible) repositioning situation */
     bp->number_of_reposition_attempts++;
 
@@ -705,7 +648,6 @@
 
     } /* ends section for fractional repositioning */
   } /* ends section if we found eligible repositioning target(s) */
->>>>>>> b5a1dc3c
 }
 
 /**
