--- conflicted
+++ resolved
@@ -109,16 +109,8 @@
   bp->reposition.delta_x[2] = -FLT_MAX;
   bp->reposition.min_potential = FLT_MAX;
   bp->reposition.potential = FLT_MAX;
-<<<<<<< HEAD
   bp->accretion_rate = 0.f; /* Optionally accumulated ngb-by-ngb */
   bp->f_visc = FLT_MAX;
-
-  /* Record that the black hole has another active time step */
-  bp->number_of_time_steps++;
-=======
-  bp->accretion_rate = 0.f;  /* Optionally accumulated ngb-by-ngb */
-  bp->f_visc = FLT_MAX; 
->>>>>>> cf75f878
 }
 
 /**
