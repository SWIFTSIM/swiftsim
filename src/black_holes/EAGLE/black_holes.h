/*******************************************************************************
 * This file is part of SWIFT.
 * Coypright (c) 2016 Matthieu Schaller (matthieu.schaller@durham.ac.uk)
 *
 * This program is free software: you can redistribute it and/or modify
 * it under the terms of the GNU Lesser General Public License as published
 * by the Free Software Foundation, either version 3 of the License, or
 * (at your option) any later version.
 *
 * This program is distributed in the hope that it will be useful,
 * but WITHOUT ANY WARRANTY; without even the implied warranty of
 * MERCHANTABILITY or FITNESS FOR A PARTICULAR PURPOSE.  See the
 * GNU General Public License for more details.
 *
 * You should have received a copy of the GNU Lesser General Public License
 * along with this program.  If not, see <http://www.gnu.org/licenses/>.
 *
 ******************************************************************************/
#ifndef SWIFT_EAGLE_BLACK_HOLES_H
#define SWIFT_EAGLE_BLACK_HOLES_H

/* Local includes */
#include "black_holes_properties.h"
#include "black_holes_struct.h"
#include "cosmology.h"
#include "dimension.h"
#include "gravity.h"
#include "kernel_hydro.h"
#include "minmax.h"
#include "physical_constants.h"

/* Standard includes */
#include <float.h>
#include <math.h>

/**
 * @brief Computes the gravity time-step of a given black hole particle.
 *
 * @param bp Pointer to the s-particle data.
 */
__attribute__((always_inline)) INLINE static float black_holes_compute_timestep(
    const struct bpart* const bp) {

  return FLT_MAX;
}

/**
 * @brief Initialises the b-particles for the first time
 *
 * This function is called only once just after the ICs have been
 * read in to do some conversions.
 *
 * @param bp The particle to act upon
 * @param props The properties of the black holes model.
 */
__attribute__((always_inline)) INLINE static void black_holes_first_init_bpart(
    struct bpart* bp, const struct black_holes_props* props) {

  bp->time_bin = 0;
  if (props->use_subgrid_mass_from_ics == 0)
    bp->subgrid_mass = bp->mass;
  else if (props->with_subgrid_mass_check && bp->subgrid_mass <= 0)
    error(
        "Black hole %lld has a subgrid mass of %f (internal units).\n"
        "If this is because the ICs do not contain a 'SubgridMass' data "
        "set, you should set the parameter "
        "'EAGLEAGN:use_subgrid_mass_from_ics' to 0 to initialize the "
        "black hole subgrid masses to the corresponding dynamical masses.\n"
        "If the subgrid mass is intentionally set to this value, you can "
        "disable this error by setting 'EAGLEAGN:with_subgrid_mass_check' "
        "to 0.",
        bp->id, bp->subgrid_mass);
  bp->total_accreted_mass = 0.f;
  bp->accretion_rate = 0.f;
  bp->formation_time = -1.f;
  bp->cumulative_number_seeds = 1;
  bp->number_of_mergers = 0;
  bp->number_of_gas_swallows = 0;
  bp->number_of_direct_gas_swallows = 0;
  bp->number_of_repositions = 0;
  bp->number_of_reposition_attempts = 0;
  bp->number_of_time_steps = 0;
  bp->last_high_Eddington_fraction_scale_factor = -1.f;
  bp->last_minor_merger_time = -1.;
  bp->last_major_merger_time = -1.;
  bp->swallowed_angular_momentum[0] = 0.f;
  bp->swallowed_angular_momentum[1] = 0.f;
  bp->swallowed_angular_momentum[2] = 0.f;
  bp->accreted_angular_momentum[0] = 0.f;
  bp->accreted_angular_momentum[1] = 0.f;
  bp->accreted_angular_momentum[2] = 0.f;
  bp->cumulative_target_prob = 0.f;
  bp->cumulative_actual_prob = 0.f;

  black_holes_mark_bpart_as_not_swallowed(&bp->merger_data);
}

/**
 * @brief Prepares a b-particle for its interactions
 *
 * @param bp The particle to act upon
 */
__attribute__((always_inline)) INLINE static void black_holes_init_bpart(
    struct bpart* bp) {

#ifdef DEBUG_INTERACTIONS_BLACK_HOLES
  for (int i = 0; i < MAX_NUM_OF_NEIGHBOURS_STARS; ++i)
    bp->ids_ngbs_density[i] = -1;
  bp->num_ngb_density = 0;
#endif

  bp->density.wcount = 0.f;
  bp->density.wcount_dh = 0.f;
  bp->rho_gas = 0.f;
  bp->sound_speed_gas = 0.f;
  bp->velocity_gas[0] = 0.f;
  bp->velocity_gas[1] = 0.f;
  bp->velocity_gas[2] = 0.f;
  bp->spec_angular_momentum_gas[0] = 0.f;
  bp->spec_angular_momentum_gas[1] = 0.f;
  bp->spec_angular_momentum_gas[2] = 0.f;
  bp->ngb_mass = 0.f;
  bp->num_ngbs = 0;
  bp->reposition.delta_x[0] = -FLT_MAX;
  bp->reposition.delta_x[1] = -FLT_MAX;
  bp->reposition.delta_x[2] = -FLT_MAX;
  bp->reposition.min_potential = FLT_MAX;
  bp->reposition.potential = FLT_MAX;
  bp->accretion_rate = 0.f; /* Optionally accumulated ngb-by-ngb */
  bp->f_visc = FLT_MAX;
<<<<<<< HEAD
  bp->gas_metal_mass_fraction = 0.f;
  bp->accretion_boost_factor = FLT_MAX;
=======
  bp->mass_at_start_of_step = bp->mass; /* bp->mass may grow in nibbling mode */
>>>>>>> 15c6bf00
}

/**
 * @brief Predict additional particle fields forward in time when drifting
 *
 * The fields do not get predicted but we move the BH to its new position
 * if a new one was calculated in the repositioning loop.
 *
 * @param bp The particle
 * @param dt_drift The drift time-step for positions.
 */
__attribute__((always_inline)) INLINE static void black_holes_predict_extra(
    struct bpart* restrict bp, float dt_drift) {

  /* Are we doing some repositioning? */
  if (bp->reposition.min_potential != FLT_MAX) {

#ifdef SWIFT_DEBUG_CHECKS
    if (bp->reposition.delta_x[0] == -FLT_MAX ||
        bp->reposition.delta_x[1] == -FLT_MAX ||
        bp->reposition.delta_x[2] == -FLT_MAX) {
      error("Something went wrong with the new repositioning position");
    }

    const double dx = bp->reposition.delta_x[0];
    const double dy = bp->reposition.delta_x[1];
    const double dz = bp->reposition.delta_x[2];
    const double d = sqrt(dx * dx + dy * dy + dz * dz);
    if (d > 1.01 * kernel_gamma * bp->h)
      error("Repositioning BH beyond the kernel support!");
#endif

    /* Move the black hole */
    bp->x[0] += bp->reposition.delta_x[0];
    bp->x[1] += bp->reposition.delta_x[1];
    bp->x[2] += bp->reposition.delta_x[2];

    /* Move its gravity properties as well */
    bp->gpart->x[0] += bp->reposition.delta_x[0];
    bp->gpart->x[1] += bp->reposition.delta_x[1];
    bp->gpart->x[2] += bp->reposition.delta_x[2];

    /* Store the delta position */
    bp->x_diff[0] -= bp->reposition.delta_x[0];
    bp->x_diff[1] -= bp->reposition.delta_x[1];
    bp->x_diff[2] -= bp->reposition.delta_x[2];

    /* Reset the reposition variables */
    bp->reposition.delta_x[0] = -FLT_MAX;
    bp->reposition.delta_x[1] = -FLT_MAX;
    bp->reposition.delta_x[2] = -FLT_MAX;
    bp->reposition.min_potential = FLT_MAX;

    /* Count the jump */
    bp->number_of_repositions++;
  }
}

/**
 * @brief Sets the values to be predicted in the drifts to their values at a
 * kick time
 *
 * @param bp The particle.
 */
__attribute__((always_inline)) INLINE static void
black_holes_reset_predicted_values(struct bpart* bp) {}

/**
 * @brief Kick the additional variables
 *
 * @param bp The particle to act upon
 * @param dt The time-step for this kick
 */
__attribute__((always_inline)) INLINE static void black_holes_kick_extra(
    struct bpart* bp, float dt) {}

/**
 * @brief Finishes the calculation of density on black holes
 *
 * @param bp The particle to act upon
 * @param cosmo The current cosmological model.
 */
__attribute__((always_inline)) INLINE static void black_holes_end_density(
    struct bpart* bp, const struct cosmology* cosmo) {

  /* Some smoothing length multiples. */
  const float h = bp->h;
  const float h_inv = 1.0f / h;                       /* 1/h */
  const float h_inv_dim = pow_dimension(h_inv);       /* 1/h^d */
  const float h_inv_dim_plus_one = h_inv_dim * h_inv; /* 1/h^(d+1) */

  /* --- Finish the calculation by inserting the missing h factors --- */
  bp->density.wcount *= h_inv_dim;
  bp->density.wcount_dh *= h_inv_dim_plus_one;
  bp->rho_gas *= h_inv_dim;
  const float rho_inv = 1.f / bp->rho_gas;

  /* For the following, we also have to undo the mass smoothing
   * (N.B.: bp->velocity_gas is in BH frame, in internal units). */
  bp->sound_speed_gas *= h_inv_dim * rho_inv;
  bp->gas_metal_mass_fraction *= h_inv_dim * rho_inv;
  bp->velocity_gas[0] *= h_inv_dim * rho_inv;
  bp->velocity_gas[1] *= h_inv_dim * rho_inv;
  bp->velocity_gas[2] *= h_inv_dim * rho_inv;
  bp->spec_angular_momentum_gas[0] *= h_inv_dim * rho_inv;
  bp->spec_angular_momentum_gas[1] *= h_inv_dim * rho_inv;
  bp->spec_angular_momentum_gas[2] *= h_inv_dim * rho_inv;

  /* Calculate circular velocity at the smoothing radius from specific
   * angular momentum (extra h_inv) */
  bp->circular_velocity_gas[0] = bp->spec_angular_momentum_gas[0] * h_inv;
  bp->circular_velocity_gas[1] = bp->spec_angular_momentum_gas[1] * h_inv;
  bp->circular_velocity_gas[2] = bp->spec_angular_momentum_gas[2] * h_inv;
}

/**
 * @brief Sets all particle fields to sensible values when the #spart has 0
 * ngbs.
 *
 * @param bp The particle to act upon
 * @param cosmo The current cosmological model.
 */
__attribute__((always_inline)) INLINE static void
black_holes_bpart_has_no_neighbours(struct bpart* bp,
                                    const struct cosmology* cosmo) {

  /* Some smoothing length multiples. */
  const float h = bp->h;
  const float h_inv = 1.0f / h;                 /* 1/h */
  const float h_inv_dim = pow_dimension(h_inv); /* 1/h^d */

  /* Re-set problematic values */
  bp->density.wcount = kernel_root * h_inv_dim;
  bp->density.wcount_dh = 0.f;

  bp->velocity_gas[0] = FLT_MAX;
  bp->velocity_gas[1] = FLT_MAX;
  bp->velocity_gas[2] = FLT_MAX;
}

/**
 * @brief Update the properties of a black hole particles by swallowing
 * a gas particle.
 *
 * @param bp The #bpart to update.
 * @param p The #part that is swallowed.
 * @param xp The #xpart that is swallowed.
 * @param cosmo The current cosmological model.
 */
__attribute__((always_inline)) INLINE static void black_holes_swallow_part(
    struct bpart* bp, const struct part* p, const struct xpart* xp,
    const struct cosmology* cosmo) {

  /* Get the current dynamical masses */
  const float gas_mass = hydro_get_mass(p);
  const float BH_mass = bp->mass;

  /* Increase the dynamical mass of the BH. */
  bp->mass += gas_mass;
  bp->gpart->mass += gas_mass;

  /* Physical velocity difference between the particles */
  const float dv[3] = {(bp->v[0] - p->v[0]) * cosmo->a_inv,
                       (bp->v[1] - p->v[1]) * cosmo->a_inv,
                       (bp->v[2] - p->v[2]) * cosmo->a_inv};

  /* Physical distance between the particles */
  const float dx[3] = {(bp->x[0] - p->x[0]) * cosmo->a,
                       (bp->x[1] - p->x[1]) * cosmo->a,
                       (bp->x[2] - p->x[2]) * cosmo->a};

  /* Collect the swallowed angular momentum */
  bp->swallowed_angular_momentum[0] +=
      gas_mass * (dx[1] * dv[2] - dx[2] * dv[1]);
  bp->swallowed_angular_momentum[1] +=
      gas_mass * (dx[2] * dv[0] - dx[0] * dv[2]);
  bp->swallowed_angular_momentum[2] +=
      gas_mass * (dx[0] * dv[1] - dx[1] * dv[0]);

  /* Update the BH momentum */
  const float BH_mom[3] = {BH_mass * bp->v[0] + gas_mass * p->v[0],
                           BH_mass * bp->v[1] + gas_mass * p->v[1],
                           BH_mass * bp->v[2] + gas_mass * p->v[2]};

  bp->v[0] = BH_mom[0] / bp->mass;
  bp->v[1] = BH_mom[1] / bp->mass;
  bp->v[2] = BH_mom[2] / bp->mass;
  bp->gpart->v_full[0] = bp->v[0];
  bp->gpart->v_full[1] = bp->v[1];
  bp->gpart->v_full[2] = bp->v[2];

  const float dr = sqrt(dx[0] * dx[0] + dx[1] * dx[1] + dx[2] * dx[2]);
  message(
      "BH %lld swallowing gas particle %lld "
      "(Delta_v = [%f, %f, %f] U_V, "
      "Delta_x = [%f, %f, %f] U_L, "
      "Delta_v_rad = %f)",
      bp->id, p->id, -dv[0], -dv[1], -dv[2], -dx[0], -dx[1], -dx[2],
      (dv[0] * dx[0] + dv[1] * dx[1] + dv[2] * dx[2]) / dr);

  /* Update the BH metal masses */
  struct chemistry_bpart_data* bp_chem = &bp->chemistry_data;
  const struct chemistry_part_data* p_chem = &p->chemistry_data;
  chemistry_add_part_to_bpart(bp_chem, p_chem, gas_mass);

  /* This BH swallowed a gas particle */
  bp->number_of_gas_swallows++;
  bp->number_of_direct_gas_swallows++;

  /* This BH lost a neighbour */
  bp->num_ngbs--;
  bp->ngb_mass -= gas_mass;
}

/**
 * @brief Update the properties of a black hole particles by swallowing
 * a BH particle.
 *
 * @param bpi The #bpart to update.
 * @param bpj The #bpart that is swallowed.
 * @param cosmo The current cosmological model.
 * @param time Time since the start of the simulation (non-cosmo mode).
 * @param with_cosmology Are we running with cosmology?
 * @param props The properties of the black hole scheme.
 */
__attribute__((always_inline)) INLINE static void black_holes_swallow_bpart(
    struct bpart* bpi, const struct bpart* bpj, const struct cosmology* cosmo,
    const double time, const int with_cosmology,
    const struct black_holes_props* props) {

  /* Get the current dynamical masses */
  const float bpi_dyn_mass = bpi->mass;
  const float bpj_dyn_mass = bpj->mass;

  /* Is this merger ratio above the threshold for recording? */
  const double merger_ratio = bpj->subgrid_mass / bpi->subgrid_mass;
  if (merger_ratio > props->major_merger_threshold) {
    if (with_cosmology) {
      bpi->last_major_merger_scale_factor = cosmo->a;
    } else {
      bpi->last_major_merger_time = time;
    }
  } else if (merger_ratio > props->minor_merger_threshold) {
    if (with_cosmology) {
      bpi->last_minor_merger_scale_factor = cosmo->a;
    } else {
      bpi->last_minor_merger_time = time;
    }
  }

  /* Increase the masses of the BH. */
  bpi->mass += bpj->mass;
  bpi->gpart->mass += bpj->mass;
  bpi->subgrid_mass += bpj->subgrid_mass;

  /* Collect the swallowed angular momentum */
  bpi->swallowed_angular_momentum[0] += bpj->swallowed_angular_momentum[0];
  bpi->swallowed_angular_momentum[1] += bpj->swallowed_angular_momentum[1];
  bpi->swallowed_angular_momentum[2] += bpj->swallowed_angular_momentum[2];

  /* Update the BH momentum */
  const float BH_mom[3] = {bpi_dyn_mass * bpi->v[0] + bpj_dyn_mass * bpj->v[0],
                           bpi_dyn_mass * bpi->v[1] + bpj_dyn_mass * bpj->v[1],
                           bpi_dyn_mass * bpi->v[2] + bpj_dyn_mass * bpj->v[2]};

  bpi->v[0] = BH_mom[0] / bpi->mass;
  bpi->v[1] = BH_mom[1] / bpi->mass;
  bpi->v[2] = BH_mom[2] / bpi->mass;
  bpi->gpart->v_full[0] = bpi->v[0];
  bpi->gpart->v_full[1] = bpi->v[1];
  bpi->gpart->v_full[2] = bpi->v[2];

  /* Update the BH metal masses */
  struct chemistry_bpart_data* bpi_chem = &bpi->chemistry_data;
  const struct chemistry_bpart_data* bpj_chem = &bpj->chemistry_data;
  chemistry_add_bpart_to_bpart(bpi_chem, bpj_chem);

  /* Update the energy reservoir */
  bpi->energy_reservoir += bpj->energy_reservoir;

  /* Add up all the BH seeds */
  bpi->cumulative_number_seeds += bpj->cumulative_number_seeds;

  /* Add up all the gas particles we swallowed */
  bpi->number_of_gas_swallows += bpj->number_of_gas_swallows;

  /* Add the subgrid angular momentum that we swallowed */
  bpi->accreted_angular_momentum[0] += bpj->accreted_angular_momentum[0];
  bpi->accreted_angular_momentum[1] += bpj->accreted_angular_momentum[1];
  bpi->accreted_angular_momentum[2] += bpj->accreted_angular_momentum[2];

  /* We had another merger */
  bpi->number_of_mergers++;
}

/**
 * @brief Compute the boost factor for the BH accretion rate.
 * 
 * This is computed according to equation (4) of Booth & Schaye (2009).
 *
 * @param bp The #bpart.
 * @param props The properties of the black hole model.
 * @param cosmo The current cosmological model.
 */
__attribute__((always_inline)) INLINE static void
compute_black_hole_accretion_boost_factor(struct bpart* bp,
                                          const struct black_holes_props* props,
                                          const struct cosmology* cosmo) {

  /* Safety check: should only get here if we run with the boost model */
  if (!props->with_accretion_boost)
    error("Attempting to compute accretion boost factor without activating "
          "accretion boost model for black holes. This is not consistent.");

  /* Model parameters */
  const double n_0 = props->accretion_boost_dens_norm;
  const double beta = props->accretion_boost_exponent;

  /* Calculate alpha_boost */
  const double n_gas_phys = bp->rho_gas * cosmo->a3_inv * props->rho_to_n_cgs;
  const double alpha = pow(n_gas_phys / n_0, beta);
  bp->accretion_boost_factor = min(alpha, 1.0);
}

/**
 * @brief Computes the coupling fraction of black hole feedback energy.
 * 
 * This is computed in analogy to the scaling of supernova energy, using
 * equation 7 of Schaye et al. 2015.
 *
 * @param bp The #bpart.
 * @param props The properties of the black hole model.
 * @param cosmo The current cosmological model.
 */
__attribute__((always_inline)) INLINE static double
black_hole_feedback_energy_fraction(const struct bpart* bp,
                                    const struct black_holes_props* props,
                                    const struct cosmology* cosmo) {

  /* Safety check: should only get here if we run with the boost model */
  if (!props->use_scaled_coupling_efficiency)
    error("Attempting to compute variable black hole coupling efficiency "
          "without activating this model. Cease and desist.");

  /* Model parameters */
  const double f_min = props->epsilon_f_min;
  const double f_max = props->epsilon_f_max;
  const double Z_0 = props->epsilon_f_metallicity_norm;
  const double n_0 = props->epsilon_f_density_norm;
  const double n_Z = props->epsilon_f_metallicity_exponent;
  const double n_n = props->epsilon_f_density_exponent;

  /* Black hole properties */

  /* Metallicity (metal mass fraction) and (physical) density of the
   * ambient gas around the black hole */
  const double Z = bp->gas_metal_mass_fraction;
  const double n_gas_phys = bp->rho_gas * cosmo->a3_inv * props->rho_to_n_cgs;

  /* Calculate epsilon_f */
  const double Z_term = pow(max(Z, 1e-6) / Z_0, n_Z);
  const double n_term = pow(n_gas_phys / n_0, n_n);
  const double denonimator = 1. + Z_term * n_term;

  return f_min + (f_max - f_min) / denonimator;
}

/**
 * @brief Compute the accretion rate of the black hole and all the quantites
 * required for the feedback loop.
 *
 * @param bp The black hole particle.
 * @param props The properties of the black hole scheme.
 * @param constants The physical constants (in internal units).
 * @param cosmo The cosmological model.
 * @param time Time since the start of the simulation (non-cosmo mode).
 * @param with_cosmology Are we running with cosmology?
 * @param dt The time-step size (in physical internal units).
 */
__attribute__((always_inline)) INLINE static void black_holes_prepare_feedback(
    struct bpart* restrict bp, const struct black_holes_props* props,
    const struct phys_const* constants, const struct cosmology* cosmo,
    const double time, const int with_cosmology, const double dt) {

  /* Record that the black hole has another active time step */
  bp->number_of_time_steps++;

  if (dt == 0. || bp->rho_gas == 0.) return;

  /* Gather some physical constants (all in internal units) */
  const double G = constants->const_newton_G;
  const double c = constants->const_speed_light_c;
  const double proton_mass = constants->const_proton_mass;
  const double sigma_Thomson = constants->const_thomson_cross_section;

  /* Gather the parameters of the model */
  const double f_Edd = props->f_Edd;
  const double f_Edd_recording = props->f_Edd_recording;
  const double epsilon_r = props->epsilon_r;
  const double num_ngbs_to_heat = props->num_ngbs_to_heat;
  const double delta_T = props->AGN_delta_T_desired;
  const double delta_u = delta_T * props->temp_to_u_factor;
  const double alpha_visc = props->alpha_visc;
  const int with_angmom_limiter = props->with_angmom_limiter;

  /* (Subgrid) mass of the BH (internal units) */
  const double BH_mass = bp->subgrid_mass;

  /* Convert the quantities we gathered to physical frame (all internal units).
   * Note: for the velocities this means peculiar velocities */
  const double gas_c_phys = bp->sound_speed_gas * cosmo->a_factor_sound_speed;
  const double gas_c_phys2 = gas_c_phys * gas_c_phys;
  const double gas_v_circular[3] = {
      bp->circular_velocity_gas[0] * cosmo->a_inv,
      bp->circular_velocity_gas[1] * cosmo->a_inv,
      bp->circular_velocity_gas[2] * cosmo->a_inv};

  /* Norm of the circular velocity of the gas around the BH */
  const double tangential_velocity2 = gas_v_circular[0] * gas_v_circular[0] +
                                      gas_v_circular[1] * gas_v_circular[1] +
                                      gas_v_circular[2] * gas_v_circular[2];
  const double tangential_velocity = sqrt(tangential_velocity2);

  /* We can now compute the Bondi accretion rate (internal units) */
  double Bondi_rate;

  if (props->multi_phase_bondi) {

    /* In this case, we are in 'multi-phase-Bondi' mode -- otherwise,
     * the accretion_rate is still zero (was initialised to this) */
    const float hi_inv = 1.f / bp->h;
    const float hi_inv_dim = pow_dimension(hi_inv); /* 1/h^d */

    Bondi_rate = bp->accretion_rate *
                 (4. * M_PI * G * G * BH_mass * BH_mass * hi_inv_dim);
  } else {

    /* Standard approach: compute accretion rate for all gas simultaneously.
     *
     * Convert the quantities we gathered to physical frame (all internal
     * units). Note: velocities are already in black hole frame. */
    const double gas_rho_phys = bp->rho_gas * cosmo->a3_inv;
    const double gas_v_phys[3] = {bp->velocity_gas[0] * cosmo->a_inv,
                                  bp->velocity_gas[1] * cosmo->a_inv,
                                  bp->velocity_gas[2] * cosmo->a_inv};

    const double gas_v_norm2 = gas_v_phys[0] * gas_v_phys[0] +
                               gas_v_phys[1] * gas_v_phys[1] +
                               gas_v_phys[2] * gas_v_phys[2];

    const double denominator2 = gas_v_norm2 + gas_c_phys2;
#ifdef SWIFT_DEBUG_CHECKS
    /* Make sure that the denominator is strictly positive */
    if (denominator2 <= 0)
      error(
          "Invalid denominator for black hole particle %lld in Bondi rate "
          "calculation.",
          bp->id);
#endif
    const double denominator_inv = 1. / sqrt(denominator2);
    Bondi_rate = 4. * M_PI * G * G * BH_mass * BH_mass * gas_rho_phys *
                 denominator_inv * denominator_inv * denominator_inv;
  }

  /* Compute the reduction factor from Rosas-Guevara et al. (2015) */
  if (with_angmom_limiter) {
    const double Bondi_radius = G * BH_mass / gas_c_phys2;
    const double Bondi_time = Bondi_radius / gas_c_phys;
    const double r_times_v_tang = Bondi_radius * tangential_velocity;
    const double r_times_v_tang_3 =
        r_times_v_tang * r_times_v_tang * r_times_v_tang;
    const double viscous_time = 2. * M_PI * r_times_v_tang_3 /
                                (1e-6 * alpha_visc * G * G * BH_mass * BH_mass);

    const double f_visc = min(Bondi_time / viscous_time, 1.);
    bp->f_visc = f_visc;

    /* Limit the accretion rate by the Bondi-to-viscous time ratio */
    Bondi_rate *= f_visc;
  } else {
    bp->f_visc = 1.0;
  }

  /* Add boost term from Booth & Schaye (2009) */
  if (props->with_accretion_boost) {
    compute_black_hole_accretion_boost_factor(bp, props, cosmo);
    Bondi_rate *= bp->accretion_boost_factor;
  } else {
    bp->accretion_boost_factor = 1.0;
  }

  /* Compute the Eddington rate (internal units) */
  const double Eddington_rate =
      4. * M_PI * G * BH_mass * proton_mass / (epsilon_r * c * sigma_Thomson);

  /* Should we record this time as the most recent high accretion rate? */
  if (Bondi_rate > f_Edd_recording * Eddington_rate) {
    if (with_cosmology) {
      bp->last_high_Eddington_fraction_scale_factor = cosmo->a;
    } else {
      bp->last_high_Eddington_fraction_time = time;
    }
  }

  /* Limit the accretion rate to a fraction of the Eddington rate */
  const double accr_rate = min(Bondi_rate, f_Edd * Eddington_rate);
  bp->accretion_rate = accr_rate;

  /* Factor in the radiative efficiency */
  const double mass_rate = (1. - epsilon_r) * accr_rate;
  const double luminosity = epsilon_r * accr_rate * c * c;

  /* Integrate forward in time */
  bp->subgrid_mass += mass_rate * dt;
  bp->total_accreted_mass += mass_rate * dt;

  /* Calculate energy coupling efficiency to the gas */
  const double epsilon_f = props->use_scaled_coupling_efficiency ?
      black_hole_feedback_energy_fraction(bp, props, cosmo) :
      props->epsilon_f;

  bp->energy_reservoir += luminosity * epsilon_f * dt;

  if (props->use_nibbling && bp->subgrid_mass < bp->mass) {
    /* In this case, the BH is still accreting from its (assumed) subgrid gas
     * mass reservoir left over when it was formed. There is some loss in this
     * due to radiative losses, so we must decrease the particle mass
     * in proprtion to its current accretion rate. We do not account for this
     * in the swallowing approach, however. */
    bp->mass -= epsilon_r * accr_rate * dt;
  }

  /* Increase the subgrid angular momentum according to what we accreted
   * (already in physical units, a factors from velocity and radius cancel) */
  bp->accreted_angular_momentum[0] +=
      bp->spec_angular_momentum_gas[0] * mass_rate * dt;
  bp->accreted_angular_momentum[1] +=
      bp->spec_angular_momentum_gas[1] * mass_rate * dt;
  bp->accreted_angular_momentum[2] +=
      bp->spec_angular_momentum_gas[2] * mass_rate * dt;

  /* Energy required to have a feedback event
   * Note that we have subtracted the particles we swallowed from the ngb_mass
   * and num_ngbs accumulators. */
  const double mean_ngb_mass = bp->ngb_mass / ((double)bp->num_ngbs);
  const double E_feedback_event = num_ngbs_to_heat * delta_u * mean_ngb_mass;

  /* Are we doing some feedback? */
  if (bp->energy_reservoir > E_feedback_event) {

    /* Default probability of heating */
    double target_prob = bp->energy_reservoir / (delta_u * bp->ngb_mass);
    bp->cumulative_target_prob += target_prob;

    /* Calculate the change in internal energy of the gas particles that get
     * heated. Adjust the prbability if needed. */
    double gas_delta_u;
    double prob;
    if (target_prob <= 1.) {

      /* Normal case */
      prob = target_prob;
      gas_delta_u = delta_u;

    } else {

      /* Special case: we need to adjust the energy irrespective of the
       * desired deltaT to ensure we inject all the available energy. */

      prob = 1.;
      gas_delta_u = bp->energy_reservoir / bp->ngb_mass;
    }

    /* Store all of this in the black hole for delivery onto the gas. */
    bp->to_distribute.AGN_heating_probability = prob;
    bp->to_distribute.AGN_delta_u = gas_delta_u;
    bp->cumulative_actual_prob += prob;
    bp->target_heating_prob = target_prob;

    /* Decrement the energy in the reservoir by the mean expected energy */
    const double energy_used = bp->energy_reservoir / max(prob, 1.);
    bp->energy_reservoir -= energy_used;

  } else {

    /* Flag that we don't want to heat anyone */
    bp->to_distribute.AGN_heating_probability = 0.f;
    bp->to_distribute.AGN_delta_u = 0.f;
    bp->target_heating_prob = 0.f;
  }
}

/**
 * @brief Finish the calculation of the new BH position.
 *
 * Here, we check that the BH should indeed be moved in the next drift.
 *
 * @param bp The black hole particle.
 * @param props The properties of the black hole scheme.
 * @param constants The physical constants (in internal units).
 * @param cosmo The cosmological model.
 * @param dt The black hole particle's time step.
 */
__attribute__((always_inline)) INLINE static void black_holes_end_reposition(
    struct bpart* restrict bp, const struct black_holes_props* props,
    const struct phys_const* constants, const struct cosmology* cosmo,
    const double dt) {

  /* First check: did we find any eligible neighbour particle to jump to? */
  if (bp->reposition.min_potential != FLT_MAX) {

    /* Record that we have a (possible) repositioning situation */
    bp->number_of_reposition_attempts++;

    /* Is the potential lower (i.e. the BH is at the bottom already)
     * OR is the BH massive enough that we don't reposition? */
    const float potential = gravity_get_comoving_potential(bp->gpart);
    if (potential < bp->reposition.min_potential ||
        bp->subgrid_mass > props->max_reposition_mass) {

      /* No need to reposition */
      bp->reposition.min_potential = FLT_MAX;
      bp->reposition.delta_x[0] = -FLT_MAX;
      bp->reposition.delta_x[1] = -FLT_MAX;
      bp->reposition.delta_x[2] = -FLT_MAX;

    } else if (props->set_reposition_speed) {

      /* If we are re-positioning, move the BH a fraction of delta_x, so
       * that we have a well-defined re-positioning velocity. We have
       * checked already that reposition_coefficient_upsilon is positive. */
      const float repos_vel =
          props->reposition_coefficient_upsilon *
          pow(bp->subgrid_mass / constants->const_solar_mass,
              props->reposition_exponent_xi);

      const double dx = bp->reposition.delta_x[0];
      const double dy = bp->reposition.delta_x[1];
      const double dz = bp->reposition.delta_x[2];
      const double d = sqrt(dx * dx + dy * dy + dz * dz);

      /* Convert target reposition velocity to a fractional reposition
       * along reposition.delta_x */

      /* Exclude the pathological case of repositioning by zero distance */
      if (d > 0) {
        double repos_frac = repos_vel * dt / d;

        /* We should never get negative repositioning fractions... */
        if (repos_frac < 0)
          error("Wanting to reposition by negative fraction (%g)?", repos_frac);

        /* ... but fractions > 1 can occur if the target velocity is high.
         * We do not want this, because it could lead to overshooting the
         * actual potential minimum. */
        if (repos_frac > 1) repos_frac = 1.;

        bp->reposition.delta_x[0] *= repos_frac;
        bp->reposition.delta_x[1] *= repos_frac;
        bp->reposition.delta_x[2] *= repos_frac;
      }
    } /* ends section for fractional repositioning */
  }   /* ends section if we found eligible repositioning target(s) */
}

/**
 * @brief Reset acceleration fields of a particle
 *
 * This is the equivalent of hydro_reset_acceleration.
 * We do not compute the acceleration on black hole, therefore no need to use
 * it.
 *
 * @param bp The particle to act upon
 */
__attribute__((always_inline)) INLINE static void black_holes_reset_feedback(
    struct bpart* restrict bp) {

  bp->to_distribute.AGN_heating_probability = 0.f;
  bp->to_distribute.AGN_delta_u = 0.f;

#ifdef DEBUG_INTERACTIONS_BLACK_HOLES
  for (int i = 0; i < MAX_NUM_OF_NEIGHBOURS_STARS; ++i)
    bp->ids_ngbs_force[i] = -1;
  bp->num_ngb_force = 0;
#endif
}

/**
 * @brief Store the gravitational potential of a black hole by copying it from
 * its #gpart friend.
 *
 * @param bp The black hole particle.
 * @param gp The black hole's #gpart.
 */
__attribute__((always_inline)) INLINE static void
black_holes_store_potential_in_bpart(struct bpart* bp, const struct gpart* gp) {

#ifdef SWIFT_DEBUG_CHECKS
  if (bp->gpart != gp) error("Copying potential to the wrong black hole!");
#endif

  bp->reposition.potential = gp->potential;
}

/**
 * @brief Store the gravitational potential of a particle by copying it from
 * its #gpart friend.
 *
 * @param p_data The black hole data of a gas particle.
 * @param gp The black hole's #gpart.
 */
__attribute__((always_inline)) INLINE static void
black_holes_store_potential_in_part(struct black_holes_part_data* p_data,
                                    const struct gpart* gp) {
  p_data->potential = gp->potential;
}

/**
 * @brief Initialise a BH particle that has just been seeded.
 *
 * @param bp The #bpart to initialise.
 * @param props The properties of the black hole scheme.
 * @param constants The physical constants in internal units.
 * @param cosmo The current cosmological model.
 * @param p The #part that became a black hole.
 */
INLINE static void black_holes_create_from_gas(
    struct bpart* bp, const struct black_holes_props* props,
    const struct phys_const* constants, const struct cosmology* cosmo,
    const struct part* p) {

  /* All the non-basic properties of the black hole have been zeroed
   * in the FOF code. We update them here.
   * (i.e. position, velocity, mass, time-step have been set) */

  /* Birth time */
  bp->formation_scale_factor = cosmo->a;

  /* Initial seed mass */
  bp->subgrid_mass = props->subgrid_seed_mass;

  /* We haven't accreted or heated anything yet */
  bp->total_accreted_mass = 0.f;
  bp->cumulative_number_seeds = 1;
  bp->number_of_mergers = 0;
  bp->number_of_gas_swallows = 0;
  bp->number_of_direct_gas_swallows = 0;
  bp->number_of_time_steps = 0;
  bp->cumulative_target_prob = 0.f;
  bp->cumulative_actual_prob = 0.f;

  /* We haven't repositioned yet, nor attempted it */
  bp->number_of_repositions = 0;
  bp->number_of_reposition_attempts = 0;

  /* Initial metal masses */
  const float gas_mass = hydro_get_mass(p);
  struct chemistry_bpart_data* bp_chem = &bp->chemistry_data;
  const struct chemistry_part_data* p_chem = &p->chemistry_data;
  chemistry_bpart_from_part(bp_chem, p_chem, gas_mass);

  /* No swallowed angular momentum */
  bp->swallowed_angular_momentum[0] = 0.f;
  bp->swallowed_angular_momentum[1] = 0.f;
  bp->swallowed_angular_momentum[2] = 0.f;

  /* Last time this BH had a high Eddington fraction */
  bp->last_high_Eddington_fraction_scale_factor = -1.f;

  /* Last time of mergers */
  bp->last_minor_merger_time = -1.;
  bp->last_major_merger_time = -1.;

  /* First initialisation */
  black_holes_init_bpart(bp);

  black_holes_mark_bpart_as_not_swallowed(&bp->merger_data);
}





#endif /* SWIFT_EAGLE_BLACK_HOLES_H */<|MERGE_RESOLUTION|>--- conflicted
+++ resolved
@@ -128,12 +128,9 @@
   bp->reposition.potential = FLT_MAX;
   bp->accretion_rate = 0.f; /* Optionally accumulated ngb-by-ngb */
   bp->f_visc = FLT_MAX;
-<<<<<<< HEAD
   bp->gas_metal_mass_fraction = 0.f;
   bp->accretion_boost_factor = FLT_MAX;
-=======
   bp->mass_at_start_of_step = bp->mass; /* bp->mass may grow in nibbling mode */
->>>>>>> 15c6bf00
 }
 
 /**
