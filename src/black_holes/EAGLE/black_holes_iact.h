/*******************************************************************************
 * This file is part of SWIFT.
 * Copyright (c) 2018 Matthieu Schaller (matthieu.schaller@durham.ac.uk)
 *
 * This program is free software: you can redistribute it and/or modify
 * it under the terms of the GNU Lesser General Public License as published
 * by the Free Software Foundation, either version 3 of the License, or
 * (at your option) any later version.
 *
 * This program is distributed in the hope that it will be useful,
 * but WITHOUT ANY WARRANTY; without even the implied warranty of
 * MERCHANTABILITY or FITNESS FOR A PARTICULAR PURPOSE.  See the
 * GNU General Public License for more details.
 *
 * You should have received a copy of the GNU Lesser General Public License
 * along with this program.  If not, see <http://www.gnu.org/licenses/>.
 *
 ******************************************************************************/
#ifndef SWIFT_EAGLE_BH_IACT_H
#define SWIFT_EAGLE_BH_IACT_H

/* Local includes */
#include "black_holes_parameters.h"
#include "gravity.h"
#include "hydro.h"
#include "random.h"
#include "space.h"
#include "timestep_sync_part.h"
#include "tracers.h"

/**
 * @brief Density interaction between two particles (non-symmetric).
 *
 * @param r2 Comoving square distance between the two particles.
 * @param dx Comoving vector separating both particles (pi - pj).
 * @param hi Comoving smoothing-length of particle i.
 * @param hj Comoving smoothing-length of particle j.
 * @param bi First particle (black hole).
 * @param pj Second particle (gas, not updated).
 * @param xpj The extended data of the second particle (not updated).
 * @param with_cosmology Are we doing a cosmological run?
 * @param cosmo The cosmological model.
 * @param grav_props The properties of the gravity scheme (softening, G, ...).
 * @param bh_props The properties of the BH scheme
 * @param ti_current Current integer time value (for random numbers).
 * @param time Current physical time in the simulation.
 */
__attribute__((always_inline)) INLINE static void
runner_iact_nonsym_bh_gas_density(
    const float r2, const float *dx, const float hi, const float hj,
    struct bpart *bi, const struct part *pj, const struct xpart *xpj,
    const int with_cosmology, const struct cosmology *cosmo,
    const struct gravity_props *grav_props,
    const struct black_holes_props *bh_props, const integertime_t ti_current,
    const double time) {

  float wi, wi_dx;

  /* Get r and 1/r. */
  const float r_inv = 1.0f / sqrtf(r2);
  const float r = r2 * r_inv;

  /* Compute the kernel function */
  const float hi_inv = 1.0f / hi;
  const float ui = r * hi_inv;
  kernel_deval(ui, &wi, &wi_dx);

  /* Compute contribution to the number of neighbours */
  bi->density.wcount += wi;
  bi->density.wcount_dh -= (hydro_dimension * wi + ui * wi_dx);

  /* Contribution to the number of neighbours */
  bi->num_ngbs += 1;

  /* Neighbour gas mass */
  const float mj = hydro_get_mass(pj);

  /* Contribution to the BH gas density */
  bi->rho_gas += mj * wi;

  /* Contribution to the total neighbour mass */
  bi->ngb_mass += mj;

  /* Neighbour sounds speed */
  const float cj = hydro_get_comoving_soundspeed(pj);

  /* Contribution to the smoothed sound speed */
  bi->sound_speed_gas += mj * cj * wi;

  /* Neighbour peculiar drifted velocity */
  const float vj[3] = {pj->v[0], pj->v[1], pj->v[2]};

  /* Contribution to the smoothed velocity */
  bi->velocity_gas[0] += mj * vj[0] * wi;
  bi->velocity_gas[1] += mj * vj[1] * wi;
  bi->velocity_gas[2] += mj * vj[2] * wi;

  /* Contribution to the circular valocity */
  const float dv[3] = {bi->v[0] - vj[0], bi->v[1] - vj[1], bi->v[2] - vj[2]};
  bi->circular_velocity_gas[0] += mj * wi * (dx[1] * dv[2] - dx[2] * dv[1]);
  bi->circular_velocity_gas[1] += mj * wi * (dx[2] * dv[0] - dx[0] * dv[2]);
  bi->circular_velocity_gas[2] += mj * wi * (dx[0] * dv[1] - dx[1] * dv[0]);

  if (bh_props->multi_phase_bondi) {
    /* Contribution to BH accretion rate
     *
     * i) Peculiar speed of gas particle relative to BH
     *    [NB: don't need Hubble term, velocity is at BH location]
     */
    const double bh_v_peculiar[3] = {bi->v[0] * cosmo->a_inv,
                                     bi->v[1] * cosmo->a_inv,
                                     bi->v[2] * cosmo->a_inv};

<<<<<<< HEAD
    const double gas_v_peculiar[3] = {
        vj[0] * cosmo->a_inv, vj[1] * cosmo->a_inv, vj[2] * cosmo->a_inv};
=======
    const double gas_v_peculiar[3] = {vj[0] * cosmo->a_inv,
                                      vj[1] * cosmo->a_inv,
                                      vj[2] * cosmo->a_inv};
>>>>>>> b5a1dc3c

    const double v_diff_peculiar[3] = {gas_v_peculiar[0] - bh_v_peculiar[0],
                                       gas_v_peculiar[1] - bh_v_peculiar[1],
                                       gas_v_peculiar[2] - bh_v_peculiar[2]};

<<<<<<< HEAD
    const double v_diff_norm2 = v_diff_peculiar[0] * v_diff_peculiar[0] +
                                v_diff_peculiar[1] * v_diff_peculiar[1] +
                                v_diff_peculiar[2] * v_diff_peculiar[2];
=======
    const double v_diff_norm2 =  v_diff_peculiar[0] * v_diff_peculiar[0] +
                                 v_diff_peculiar[1] * v_diff_peculiar[1] +
                                 v_diff_peculiar[2] * v_diff_peculiar[2];
>>>>>>> b5a1dc3c

    /* ii) Calculate denominator in Bondi formula */
    const double gas_c_phys = cj * cosmo->a_factor_sound_speed;
    const double gas_c_phys2 = gas_c_phys * gas_c_phys;
    const double denominator2 = v_diff_norm2 + gas_c_phys2;

    /* Make sure that the denominator is strictly positive */
    if (denominator2 <= 0)
<<<<<<< HEAD
      error("Invalid denominator for gas particle %lld", pj->id);

    double denominator_inv = 1. / sqrt(denominator2);

    /* iii) Contribution of gas particle to the BH accretion rate *
=======
        error("Invalid denominator for gas particle %lld",
              pj->id);

    double denominator_inv = 1. / sqrt(denominator2);

    /* iii) Contribution of gas particle to the BH accretion rate
>>>>>>> b5a1dc3c
     *      (without constant pre-factor)
     *      [NB: rhoj is weighted contribution to BH gas density]
     */
    const float rhoj = mj * wi * cosmo->a3_inv;
<<<<<<< HEAD
    bi->accretion_rate +=
        (rhoj * denominator_inv * denominator_inv * denominator_inv);
=======
    bi->accretion_rate += (rhoj * denominator_inv * denominator_inv *
                           denominator_inv);
>>>>>>> b5a1dc3c
  } /* End of accretion contribution calculation */

#ifdef DEBUG_INTERACTIONS_BH
  /* Update ngb counters */
  if (si->num_ngb_density < MAX_NUM_OF_NEIGHBOURS_BH)
    bi->ids_ngbs_density[si->num_ngb_density] = pj->id;

  /* Update ngb counters */
  ++si->num_ngb_density;
#endif
}

/**
 * @brief Swallowing interaction between two particles (non-symmetric).
 *
 * Function used to flag the gas particles that will be swallowed
 * by the black hole particle.
 *
 * @param r2 Comoving square distance between the two particles.
 * @param dx Comoving vector separating both particles (pi - pj).
 * @param hi Comoving smoothing-length of particle i.
 * @param hj Comoving smoothing-length of particle j.
 * @param bi First particle (black hole).
 * @param pj Second particle (gas)
 * @param xpj The extended data of the second particle.
 * @param cosmo The cosmological model.
 * @param grav_props The properties of the gravity scheme (softening, G, ...).
 * @param bh_props The properties of the BH scheme
 * @param ti_current Current integer time value (for random numbers).
 */
__attribute__((always_inline)) INLINE static void
runner_iact_nonsym_bh_gas_swallow(const float r2, const float *dx,
                                  const float hi, const float hj,
                                  struct bpart *bi, struct part *pj,
                                  struct xpart *xpj, const int with_cosmology,
                                  const struct cosmology *cosmo,
                                  const struct gravity_props *grav_props,
                                  const struct black_holes_props *bh_props,
                                  const integertime_t ti_current,
                                  const double time) {

  float wi;

  /* Get r and 1/r. */
  const float r_inv = 1.0f / sqrtf(r2);
  const float r = r2 * r_inv;

  /* Compute the kernel function */
  const float hi_inv = 1.0f / hi;
  const float hi_inv_dim = pow_dimension(hi_inv);
  const float ui = r * hi_inv;
  kernel_eval(ui, &wi);

  /* Start by checking the repositioning criteria */

  /* (Square of) Max repositioning distance allowed based on the softening */
  const float max_dist_repos2 =
      kernel_gravity_softening_plummer_equivalent_inv *
      kernel_gravity_softening_plummer_equivalent_inv *
      bh_props->max_reposition_distance_ratio *
<<<<<<< HEAD
      bh_props->max_reposition_distance_ratio * grav_props->epsilon_baryon_cur *
=======
      bh_props->max_reposition_distance_ratio *
      grav_props->epsilon_baryon_cur *
>>>>>>> b5a1dc3c
      grav_props->epsilon_baryon_cur;

  /* This gas neighbour is close enough that we can consider its potential
     for repositioning */
  if (r2 < max_dist_repos2) {

    /* Flag to check whether neighbour is slow enough to be considered
     * as repositioning target. Always true if velocity cut switched off */
    int neighbour_is_slow_enough = 1;
    if (bh_props->max_reposition_velocity_ratio > 0) {

      /* Compute relative peculiar velocity between the two BHs
       * Recall that in SWIFT v is (v_pec * a) */
      const float delta_v[3] = {bi->v[0] - pj->v[0], bi->v[1] - pj->v[1],
<<<<<<< HEAD
                                bi->v[2] - pj->v[2]};
=======
        bi->v[2] - pj->v[2]};
>>>>>>> b5a1dc3c
      const float v2 = delta_v[0] * delta_v[0] + delta_v[1] * delta_v[1] +
                       delta_v[2] * delta_v[2];

      const float v2_pec = v2 * cosmo->a2_inv;
      const float v2_max = bh_props->max_reposition_velocity_ratio *
<<<<<<< HEAD
                           bh_props->max_reposition_velocity_ratio *
                           bi->sound_speed_gas * bi->sound_speed_gas;
      if (v2_pec >= v2_max) neighbour_is_slow_enough = 0;
=======
                     bh_props->max_reposition_velocity_ratio *
                           bi->sound_speed_gas * bi->sound_speed_gas;
      if (v2_pec >= v2_max)
        neighbour_is_slow_enough = 0;
>>>>>>> b5a1dc3c
    }

    if (neighbour_is_slow_enough) {
      const float potential = pj->black_holes_data.potential;

      /* Is the potential lower? */
      if (potential < bi->reposition.min_potential) {

        /* Store this as our new best */
        bi->reposition.min_potential = potential;
        bi->reposition.delta_x[0] = -dx[0];
        bi->reposition.delta_x[1] = -dx[1];
        bi->reposition.delta_x[2] = -dx[2];
      }
    }
  }

  /* Is the BH hungry? */
  if (bi->subgrid_mass > bi->mass) {

    /* Probability to swallow this particle
     * Recall that in SWIFT the SPH kernel is recovered by computing
     * kernel_eval() and muliplying by (1/h^d) */
    const float prob =
        (bi->subgrid_mass - bi->mass) * hi_inv_dim * wi / bi->rho_gas;

    /* Draw a random number (Note mixing both IDs) */
    const float rand = random_unit_interval(bi->id + pj->id, ti_current,
                                            random_number_BH_swallow);

    /* Are we lucky? */
    if (rand < prob) {

      /* This particle is swallowed by the BH with the largest ID of all the
       * candidates wanting to swallow it */
      if (pj->black_holes_data.swallow_id < bi->id) {

        message("BH %lld wants to swallow gas particle %lld", bi->id, pj->id);

        pj->black_holes_data.swallow_id = bi->id;

      } else {

        message(
            "BH %lld wants to swallow gas particle %lld BUT CANNOT (old "
            "swallow id=%lld)",
            bi->id, pj->id, pj->black_holes_data.swallow_id);
      }
    }
  }
}

/**
 * @brief Swallowing interaction between two BH particles (non-symmetric).
 *
 * Function used to flag the BH particles that will be swallowed
 * by the black hole particle.
 *
 * @param r2 Comoving square distance between the two particles.
 * @param dx Comoving vector separating both particles (pi - pj).
 * @param hi Comoving smoothing-length of particle i.
 * @param hj Comoving smoothing-length of particle j.
 * @param bi First particle (black hole).
 * @param bj Second particle (black hole)
 * @param cosmo The cosmological model.
 * @param grav_props The properties of the gravity scheme (softening, G, ...).
 * @param bh_props The properties of the BH scheme
 * @param ti_current Current integer time value (for random numbers).
 */
__attribute__((always_inline)) INLINE static void
runner_iact_nonsym_bh_bh_swallow(const float r2, const float *dx,
                                 const float hi, const float hj,
                                 struct bpart *bi, struct bpart *bj,
                                 const struct cosmology *cosmo,
                                 const struct gravity_props *grav_props,
                                 const struct black_holes_props *bh_props,
                                 const integertime_t ti_current) {

  /* Compute relative peculiar velocity between the two BHs
   * Recall that in SWIFT v is (v_pec * a) */
  const float delta_v[3] = {bi->v[0] - bj->v[0], bi->v[1] - bj->v[1],
                            bi->v[2] - bj->v[2]};
  const float v2 = delta_v[0] * delta_v[0] + delta_v[1] * delta_v[1] +
                   delta_v[2] * delta_v[2];

  const float v2_pec = v2 * cosmo->a2_inv;

  /* (Square of) Max repositioning distance allowed based on the softening */
  const float max_dist_repos2 =
      kernel_gravity_softening_plummer_equivalent_inv *
      kernel_gravity_softening_plummer_equivalent_inv *
      bh_props->max_reposition_distance_ratio *
<<<<<<< HEAD
      bh_props->max_reposition_distance_ratio * grav_props->epsilon_baryon_cur *
      grav_props->epsilon_baryon_cur;

  /* This gas neighbour is close enough that we can consider its potential
=======
      bh_props->max_reposition_distance_ratio *
      grav_props->epsilon_baryon_cur *
      grav_props->epsilon_baryon_cur;

  /* This BH neighbour is close enough that we can consider its potential
>>>>>>> b5a1dc3c
     for repositioning */
  if (r2 < max_dist_repos2) {

    /* Flag to check whether neighbour is slow enough to be considered
     * as repositioning target. Always true if velocity cut switched off */
    int neighbour_is_slow_enough = 1;
    if (bh_props->max_reposition_velocity_ratio > 0) {
<<<<<<< HEAD

      const float v2_max = bh_props->max_reposition_velocity_ratio *
                           bh_props->max_reposition_velocity_ratio *
                           bi->sound_speed_gas * bi->sound_speed_gas;
      if (v2_pec >= v2_max) neighbour_is_slow_enough = 0;
    }

    if (neighbour_is_slow_enough) {
=======
>>>>>>> b5a1dc3c

      const float v2_max = bh_props->max_reposition_velocity_ratio *
                           bh_props->max_reposition_velocity_ratio *
                           bi->sound_speed_gas * bi->sound_speed_gas;
      if (v2_pec >= v2_max)
        neighbour_is_slow_enough = 0;
    }

    if (neighbour_is_slow_enough) {
      const float potential = bj->reposition.potential;

      /* Is the potential lower? */
      if (potential < bi->reposition.min_potential) {

        /* Store this as our new best */
        bi->reposition.min_potential = potential;
        bi->reposition.delta_x[0] = -dx[0];
        bi->reposition.delta_x[1] = -dx[1];
        bi->reposition.delta_x[2] = -dx[2];
      }
    }
  }

  /* Find the most massive of the two BHs */
  float M = bi->subgrid_mass;
  float h = hi;
  if (bj->subgrid_mass > M) {
    M = bj->subgrid_mass;
    h = hj;
  }

  /* (Square of) max swallowing distance allowed based on the softening */
  const float max_dist_merge2 =
      kernel_gravity_softening_plummer_equivalent_inv *
      kernel_gravity_softening_plummer_equivalent_inv *
      bh_props->max_merging_distance_ratio *
<<<<<<< HEAD
      bh_props->max_merging_distance_ratio * grav_props->epsilon_baryon_cur *
      grav_props->epsilon_baryon_cur;
=======
      bh_props->max_merging_distance_ratio *
      grav_props->epsilon_baryon_cur * grav_props->epsilon_baryon_cur;
>>>>>>> b5a1dc3c

  const float G_Newton = grav_props->G_Newton;

  /* The BH with the smaller mass will be merged onto the one with the
   * larger mass.
   * To avoid rounding issues, we additionally check for IDs if the BHs
   * have the exact same mass. */
  if ((bj->subgrid_mass < bi->subgrid_mass) ||
      (bj->subgrid_mass == bi->subgrid_mass && bj->id < bi->id)) {

    /* Merge if gravitationally bound AND if within max distance
     * Note that we use the kernel support here as the size and not just the
     * smoothing length */

    /* Maximum velocity difference between BHs allowed to merge */
    float v2_threshold;

    if (bh_props->merger_threshold_type == 0) {

      /* 'Old-style' merger threshold using circular velocity at the
       * edge of the more massive BH's kernel */
      v2_threshold = G_Newton * M / (kernel_gamma * h);
    } else {

      /* Arguably better merger threshold using the escape velocity at
       * the distance of the lower-mass BH */
      const float r_12 = sqrt(r2);

      if ((bh_props->merger_threshold_type == 1) &&
          (r_12 < grav_props->epsilon_baryon_cur)) {

        /* If BHs are within softening range, take this into account */
        float w_grav;
<<<<<<< HEAD
        kernel_grav_pot_eval(r_12 / grav_props->epsilon_baryon_cur, &w_grav);
        const float r_mod = w_grav / grav_props->epsilon_baryon_cur;
        v2_threshold = 2 * G_Newton * M / (r_mod);

      } else {
        /* Standard formula if BH interactions are not softened */
        v2_threshold = 2 * G_Newton * M / (r_12);
      }
    }
=======
        kernel_grav_pot_eval(r_12/grav_props->epsilon_baryon_cur, &w_grav);
        const float r_mod = w_grav / grav_props->epsilon_baryon_cur;
        v2_threshold = 2.f * G_Newton * M / (r_mod);

      } else {

        /* Standard formula if BH interactions are not softened */
        v2_threshold = 2.f * G_Newton * M / (r_12);
      }
    } /* Ends sections for different merger thresholds */
>>>>>>> b5a1dc3c

    if ((v2_pec < v2_threshold) && (r2 < max_dist_merge2)) {

      /* This particle is swallowed by the BH with the largest ID of all the
       * candidates wanting to swallow it */
      if ((bj->merger_data.swallow_mass < bi->subgrid_mass) ||
          (bj->merger_data.swallow_mass == bi->subgrid_mass &&
           bj->merger_data.swallow_id < bi->id)) {

        message("BH %lld wants to swallow BH particle %lld", bi->id, bj->id);

        bj->merger_data.swallow_id = bi->id;
        bj->merger_data.swallow_mass = bi->subgrid_mass;

      } else {

        message(
            "BH %lld wants to swallow gas particle %lld BUT CANNOT (old "
            "swallow id=%lld)",
            bi->id, bj->id, bj->merger_data.swallow_id);
      }
    }
  }
}

/**
 * @brief Feedback interaction between two particles (non-symmetric).
 *
 * @param r2 Comoving square distance between the two particles.
 * @param dx Comoving vector separating both particles (pi - pj).
 * @param hi Comoving smoothing-length of particle i.
 * @param hj Comoving smoothing-length of particle j.
 * @param bi First particle (black hole).
 * @param pj Second particle (gas)
 * @param xpj The extended data of the second particle.
 * @param with_cosmology Are we doing a cosmological run?
 * @param cosmo The cosmological model.
 * @param grav_props The properties of the gravity scheme (softening, G, ...).
 * @param bh_props The properties of the BH scheme
 * @param ti_current Current integer time value (for random numbers).
 * @param time current physical time in the simulation
 */
__attribute__((always_inline)) INLINE static void
runner_iact_nonsym_bh_gas_feedback(const float r2, const float *dx,
                                   const float hi, const float hj,
                                   const struct bpart *bi, struct part *pj,
                                   struct xpart *xpj, const int with_cosmology,
                                   const struct cosmology *cosmo,
                                   const struct gravity_props *grav_props,
                                   const struct black_holes_props *bh_props,
                                   const integertime_t ti_current,
                                   const double time) {

  /* Get the heating probability */
  const float prob = bi->to_distribute.AGN_heating_probability;

  /* Are we doing some feedback? */
  if (prob > 0.f) {

    /* Draw a random number (Note mixing both IDs) */
    const float rand = random_unit_interval(bi->id + pj->id, ti_current,
                                            random_number_BH_feedback);

    /* Are we lucky? */
    if (rand < prob) {

      /* Compute new energy per unit mass of this particle */
      const double u_init = hydro_get_physical_internal_energy(pj, xpj, cosmo);
      const float delta_u = bi->to_distribute.AGN_delta_u;
      const double u_new = u_init + delta_u;

      hydro_set_physical_internal_energy(pj, xpj, cosmo, u_new);
      hydro_set_drifted_physical_internal_energy(pj, cosmo, u_new);

      /* Impose maximal viscosity */
      hydro_diffusive_feedback_reset(pj);

      /* Update cooling properties. */
      cooling_update_feedback_particle(xpj);

      /* Store the feedback energy */
      const double delta_energy = delta_u * hydro_get_mass(pj);
      tracers_after_black_holes_feedback(xpj, with_cosmology, cosmo->a, time,
                                         delta_energy);

      /* message( */
      /*     "We did some AGN heating! id %llu BH id %llu probability " */
      /*     " %.5e  random_num %.5e du %.5e du/ini %.5e", */
      /*     pj->id, bi->id, prob, rand, delta_u, delta_u / u_init); */

      /* Synchronize the particle on the timeline */
      timestep_sync_part(pj);
    }
  }

#ifdef DEBUG_INTERACTIONS_BH
  /* Update ngb counters */
  if (si->num_ngb_force < MAX_NUM_OF_NEIGHBOURS_BH)
    bi->ids_ngbs_force[si->num_ngb_force] = pj->id;

  /* Update ngb counters */
  ++si->num_ngb_force;
#endif
}

#endif /* SWIFT_EAGLE_BH_IACT_H */<|MERGE_RESOLUTION|>--- conflicted
+++ resolved
@@ -111,28 +111,17 @@
                                      bi->v[1] * cosmo->a_inv,
                                      bi->v[2] * cosmo->a_inv};
 
-<<<<<<< HEAD
-    const double gas_v_peculiar[3] = {
-        vj[0] * cosmo->a_inv, vj[1] * cosmo->a_inv, vj[2] * cosmo->a_inv};
-=======
     const double gas_v_peculiar[3] = {vj[0] * cosmo->a_inv,
                                       vj[1] * cosmo->a_inv,
                                       vj[2] * cosmo->a_inv};
->>>>>>> b5a1dc3c
 
     const double v_diff_peculiar[3] = {gas_v_peculiar[0] - bh_v_peculiar[0],
                                        gas_v_peculiar[1] - bh_v_peculiar[1],
                                        gas_v_peculiar[2] - bh_v_peculiar[2]};
 
-<<<<<<< HEAD
-    const double v_diff_norm2 = v_diff_peculiar[0] * v_diff_peculiar[0] +
-                                v_diff_peculiar[1] * v_diff_peculiar[1] +
-                                v_diff_peculiar[2] * v_diff_peculiar[2];
-=======
     const double v_diff_norm2 =  v_diff_peculiar[0] * v_diff_peculiar[0] +
                                  v_diff_peculiar[1] * v_diff_peculiar[1] +
                                  v_diff_peculiar[2] * v_diff_peculiar[2];
->>>>>>> b5a1dc3c
 
     /* ii) Calculate denominator in Bondi formula */
     const double gas_c_phys = cj * cosmo->a_factor_sound_speed;
@@ -141,31 +130,18 @@
 
     /* Make sure that the denominator is strictly positive */
     if (denominator2 <= 0)
-<<<<<<< HEAD
-      error("Invalid denominator for gas particle %lld", pj->id);
-
-    double denominator_inv = 1. / sqrt(denominator2);
-
-    /* iii) Contribution of gas particle to the BH accretion rate *
-=======
         error("Invalid denominator for gas particle %lld",
               pj->id);
 
     double denominator_inv = 1. / sqrt(denominator2);
 
     /* iii) Contribution of gas particle to the BH accretion rate
->>>>>>> b5a1dc3c
      *      (without constant pre-factor)
      *      [NB: rhoj is weighted contribution to BH gas density]
      */
     const float rhoj = mj * wi * cosmo->a3_inv;
-<<<<<<< HEAD
-    bi->accretion_rate +=
-        (rhoj * denominator_inv * denominator_inv * denominator_inv);
-=======
     bi->accretion_rate += (rhoj * denominator_inv * denominator_inv *
                            denominator_inv);
->>>>>>> b5a1dc3c
   } /* End of accretion contribution calculation */
 
 #ifdef DEBUG_INTERACTIONS_BH
@@ -226,12 +202,7 @@
       kernel_gravity_softening_plummer_equivalent_inv *
       kernel_gravity_softening_plummer_equivalent_inv *
       bh_props->max_reposition_distance_ratio *
-<<<<<<< HEAD
       bh_props->max_reposition_distance_ratio * grav_props->epsilon_baryon_cur *
-=======
-      bh_props->max_reposition_distance_ratio *
-      grav_props->epsilon_baryon_cur *
->>>>>>> b5a1dc3c
       grav_props->epsilon_baryon_cur;
 
   /* This gas neighbour is close enough that we can consider its potential
@@ -246,26 +217,14 @@
       /* Compute relative peculiar velocity between the two BHs
        * Recall that in SWIFT v is (v_pec * a) */
       const float delta_v[3] = {bi->v[0] - pj->v[0], bi->v[1] - pj->v[1],
-<<<<<<< HEAD
                                 bi->v[2] - pj->v[2]};
-=======
-        bi->v[2] - pj->v[2]};
->>>>>>> b5a1dc3c
       const float v2 = delta_v[0] * delta_v[0] + delta_v[1] * delta_v[1] +
                        delta_v[2] * delta_v[2];
-
       const float v2_pec = v2 * cosmo->a2_inv;
       const float v2_max = bh_props->max_reposition_velocity_ratio *
-<<<<<<< HEAD
                            bh_props->max_reposition_velocity_ratio *
                            bi->sound_speed_gas * bi->sound_speed_gas;
       if (v2_pec >= v2_max) neighbour_is_slow_enough = 0;
-=======
-                     bh_props->max_reposition_velocity_ratio *
-                           bi->sound_speed_gas * bi->sound_speed_gas;
-      if (v2_pec >= v2_max)
-        neighbour_is_slow_enough = 0;
->>>>>>> b5a1dc3c
     }
 
     if (neighbour_is_slow_enough) {
@@ -358,18 +317,10 @@
       kernel_gravity_softening_plummer_equivalent_inv *
       kernel_gravity_softening_plummer_equivalent_inv *
       bh_props->max_reposition_distance_ratio *
-<<<<<<< HEAD
       bh_props->max_reposition_distance_ratio * grav_props->epsilon_baryon_cur *
       grav_props->epsilon_baryon_cur;
 
-  /* This gas neighbour is close enough that we can consider its potential
-=======
-      bh_props->max_reposition_distance_ratio *
-      grav_props->epsilon_baryon_cur *
-      grav_props->epsilon_baryon_cur;
-
   /* This BH neighbour is close enough that we can consider its potential
->>>>>>> b5a1dc3c
      for repositioning */
   if (r2 < max_dist_repos2) {
 
@@ -377,23 +328,11 @@
      * as repositioning target. Always true if velocity cut switched off */
     int neighbour_is_slow_enough = 1;
     if (bh_props->max_reposition_velocity_ratio > 0) {
-<<<<<<< HEAD
 
       const float v2_max = bh_props->max_reposition_velocity_ratio *
                            bh_props->max_reposition_velocity_ratio *
                            bi->sound_speed_gas * bi->sound_speed_gas;
       if (v2_pec >= v2_max) neighbour_is_slow_enough = 0;
-    }
-
-    if (neighbour_is_slow_enough) {
-=======
->>>>>>> b5a1dc3c
-
-      const float v2_max = bh_props->max_reposition_velocity_ratio *
-                           bh_props->max_reposition_velocity_ratio *
-                           bi->sound_speed_gas * bi->sound_speed_gas;
-      if (v2_pec >= v2_max)
-        neighbour_is_slow_enough = 0;
     }
 
     if (neighbour_is_slow_enough) {
@@ -424,13 +363,8 @@
       kernel_gravity_softening_plummer_equivalent_inv *
       kernel_gravity_softening_plummer_equivalent_inv *
       bh_props->max_merging_distance_ratio *
-<<<<<<< HEAD
       bh_props->max_merging_distance_ratio * grav_props->epsilon_baryon_cur *
       grav_props->epsilon_baryon_cur;
-=======
-      bh_props->max_merging_distance_ratio *
-      grav_props->epsilon_baryon_cur * grav_props->epsilon_baryon_cur;
->>>>>>> b5a1dc3c
 
   const float G_Newton = grav_props->G_Newton;
 
@@ -464,28 +398,15 @@
 
         /* If BHs are within softening range, take this into account */
         float w_grav;
-<<<<<<< HEAD
         kernel_grav_pot_eval(r_12 / grav_props->epsilon_baryon_cur, &w_grav);
         const float r_mod = w_grav / grav_props->epsilon_baryon_cur;
-        v2_threshold = 2 * G_Newton * M / (r_mod);
+        v2_threshold = 2.f * G_Newton * M / (r_mod);
 
       } else {
-        /* Standard formula if BH interactions are not softened */
-        v2_threshold = 2 * G_Newton * M / (r_12);
-      }
-    }
-=======
-        kernel_grav_pot_eval(r_12/grav_props->epsilon_baryon_cur, &w_grav);
-        const float r_mod = w_grav / grav_props->epsilon_baryon_cur;
-        v2_threshold = 2.f * G_Newton * M / (r_mod);
-
-      } else {
-
         /* Standard formula if BH interactions are not softened */
         v2_threshold = 2.f * G_Newton * M / (r_12);
       }
     } /* Ends sections for different merger thresholds */
->>>>>>> b5a1dc3c
 
     if ((v2_pec < v2_threshold) && (r2 < max_dist_merge2)) {
 
