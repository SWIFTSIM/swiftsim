--- conflicted
+++ resolved
@@ -260,23 +260,14 @@
 
   /* Check if the BH needs to be fed. If not, we're done here */
   const float bh_mass_deficit = bi->subgrid_mass - bi->mass_at_start_of_step;
-<<<<<<< HEAD
-  if (bh_mass_deficit <= 0) return;
-=======
   if (bh_mass_deficit <= 0.f) return;
->>>>>>> ba201ba2
 
   if (bh_props->use_nibbling) {
 
     /* If we do nibbling, things are quite straightforward. We transfer
      * the mass and all associated quantities right here. */
 
-<<<<<<< HEAD
-    if (bh_props->epsilon_r == 1)
-      return;
-=======
     if (bh_props->epsilon_r == 1.f) return;
->>>>>>> ba201ba2
 
     const float bi_mass_orig = bi->mass;
     const float pj_mass_orig = hydro_get_mass(pj);
@@ -290,26 +281,15 @@
 
     /* We radiated away some of the accreted mass, so need to take slightly
      * more from the gas than the BH gained */
-<<<<<<< HEAD
-    const float excess_fraction = 1.0 / (1.0 - bh_props->epsilon_r);
-
-    /* Need to check whether nibbling would push gas mass below minimum 
-=======
     const float excess_fraction = 1.f / (1.f - bh_props->epsilon_r);
 
     /* Need to check whether nibbling would push gas mass below minimum
->>>>>>> ba201ba2
      * allowed mass */
     float new_gas_mass = pj_mass_orig - nibble_mass * excess_fraction;
     if (new_gas_mass < bh_props->min_gas_mass_for_nibbling) {
       new_gas_mass = bh_props->min_gas_mass_for_nibbling;
-<<<<<<< HEAD
-      nibble_mass = (pj_mass_orig - bh_props->min_gas_mass_for_nibbling)
-                    / excess_fraction;
-=======
       nibble_mass = (pj_mass_orig - bh_props->min_gas_mass_for_nibbling) /
                     excess_fraction;
->>>>>>> ba201ba2
     }
 
     /* Transfer (dynamical) mass from the gas particle to the BH */
@@ -337,12 +317,6 @@
     bi->v[0] = bi_mom[0] / bi->mass;
     bi->v[1] = bi_mom[1] / bi->mass;
     bi->v[2] = bi_mom[2] / bi->mass;
-<<<<<<< HEAD
-    bi->gpart->v_full[0] = bi->v[0];
-    bi->gpart->v_full[1] = bi->v[1];
-    bi->gpart->v_full[2] = bi->v[2];
-=======
->>>>>>> ba201ba2
 
     /* Update the BH and also gas metal masses */
     struct chemistry_bpart_data *bi_chem = &bi->chemistry_data;
