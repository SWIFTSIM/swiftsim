--- conflicted
+++ resolved
@@ -383,18 +383,13 @@
       /* Impose maximal viscosity */
       hydro_diffusive_feedback_reset(pj);
 
-<<<<<<< HEAD
       /* Update cooling properties. */
       cooling_update_feedback_particle(xpj);
 
-      /* Mark this particle has having been heated by AGN feedback */
-      tracers_after_black_holes_feedback(xpj, with_cosmology, cosmo->a, time);
-=======
       /* Store the feedback energy */
       const double delta_energy = delta_u * hydro_get_mass(pj);
       tracers_after_black_holes_feedback(xpj, with_cosmology, cosmo->a, time,
                                          delta_energy);
->>>>>>> 453b1ef9
 
       /* message( */
       /*     "We did some AGN heating! id %llu BH id %llu probability " */
