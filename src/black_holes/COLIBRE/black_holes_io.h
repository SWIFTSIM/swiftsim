--- conflicted
+++ resolved
@@ -161,11 +161,7 @@
                                                int with_cosmology) {
 
   /* Say how much we want to write */
-<<<<<<< HEAD
-  *num_fields = 22;
-=======
-  *num_fields = 21;
->>>>>>> 851d837e
+  *num_fields = 26;
 
   /* List what we want to write */
   list[0] = io_make_output_field_convert_bpart(
@@ -297,45 +293,43 @@
       "holes. This is the curl of a * dx/dt where x is the co-moving position "
       "of the particles.");
 
-<<<<<<< HEAD
-  list[20] = io_make_output_field_convert_bpart(
+  list[20] =
+      io_make_output_field("TimeBins", CHAR, 1, UNIT_CONV_NO_UNITS, 0.f, bparts,
+                           time_bin, "Time-bins of the particles");
+
+  list[21] = io_make_output_field_convert_bpart(
       "GasVelocityDispersions", FLOAT, 1, UNIT_CONV_SPEED, 0.f, bparts,
       convert_bpart_gas_velocity_dispersion,
       "Velocity dispersion (3D) of the gas particles around the black "
       "holes. This is a * sqrt(<|dx/dt|^2> - <|dx/dt|>^2) where x is the "
       "co-moving position of the particles relative to the black holes.");
 
-  list[21] = io_make_output_field_convert_bpart(
+  list[22] = io_make_output_field_convert_bpart(
       "GasCurlVelocities", FLOAT, 3, UNIT_CONV_SPEED, 0.f, bparts,
       convert_bpart_gas_velocity_curl,
       "Velocity curl (3D) of the gas particles around the black holes.");
 
-  list[22] = io_make_output_field(
+  list[23] = io_make_output_field(
       "NumberOfSwallows", INT, 1, UNIT_CONV_NO_UNITS, 0.f, bparts,
       number_of_gas_swallows,
       "Number of gas particles the black holes have swallowed. "
       "This includes the particles swallowed by any of the BHs that "
       "merged into this one.");
 
-  list[23] = io_make_output_field(
+  list[24] = io_make_output_field(
       "NumberOfDirectSwallows", INT, 1, UNIT_CONV_NO_UNITS, 0.f, bparts,
       number_of_direct_gas_swallows,
       "Number of gas particles the black holes have swallowed. "
       "This does not include any particles swallowed by any of the BHs that "
       "merged into this one.");
 
-  list[24] = io_make_output_field(
+  list[25] = io_make_output_field(
       "NumberOfRepositions", INT, 1, UNIT_CONV_NO_UNITS, 0.f, bparts,
       number_of_repositions,
       "Number of repositioning events the black holes went through. This does "
       "not include the number of reposition events accumulated by any merged "
       "black hole.");
 
-=======
-  list[20] =
-      io_make_output_field("TimeBins", CHAR, 1, UNIT_CONV_NO_UNITS, 0.f, bparts,
-                           time_bin, "Time-bins of the particles");
->>>>>>> 851d837e
 
 #ifdef DEBUG_INTERACTIONS_BLACK_HOLES
 
