--- conflicted
+++ resolved
@@ -205,17 +205,6 @@
   bp->rho_gas *= h_inv_dim;
   const float rho_inv = 1.f / bp->rho_gas;
 
-<<<<<<< HEAD
-  /* Finish the calculation by undoing the mass smoothing 
-   * (N.B.: bp->velocity_gas is in BH frame, in internal units) */
-  bp->sound_speed_gas *= rho_inv;
-  bp->velocity_gas[0] *= rho_inv;
-  bp->velocity_gas[1] *= rho_inv;
-  bp->velocity_gas[2] *= rho_inv;
-  bp->circular_velocity_gas[0] *= rho_inv * h_inv;
-  bp->circular_velocity_gas[1] *= rho_inv * h_inv;
-  bp->circular_velocity_gas[2] *= rho_inv * h_inv;
-=======
   /* For the following, we also have to undoing the mass smoothing 
    * (N.B.: bp->velocity_gas is in BH frame, in internal units). */
   bp->sound_speed_gas *= h_inv_dim * rho_inv;
@@ -243,7 +232,6 @@
   
   bp->velocity_dispersion_gas -= speed_gas2;
   bp->velocity_dispersion_gas = sqrt(bp->velocity_dispersion_gas);
->>>>>>> 6e26bf98
 }
 
 /**
@@ -474,13 +462,8 @@
                                       gas_v_circular[2] * gas_v_circular[2];
   const double tangential_velocity = sqrt(tangential_velocity2);
 
-<<<<<<< HEAD
-  /* We can now compute the Bondi accretion rate (internal units) */
-  double Bondi_rate;
-=======
   /* We can now compute the accretion rate (internal units) */
   double accr_rate;
->>>>>>> 6e26bf98
 
   if (bp->accretion_rate > 0) {
 
@@ -488,29 +471,6 @@
      * the accretion_rate is still zero (was initialised to this) */
     const float hi_inv = 1.f / bp->h;
     const float hi_inv_dim = pow_dimension(hi_inv); /* 1/h^d */
-<<<<<<< HEAD
-    ;
-    Bondi_rate = bp->accretion_rate *
-                 (4. * M_PI * G * G * BH_mass * BH_mass * hi_inv_dim);
-  } else {
-
-    /* Convert the quantities we gathered to physical frame (all internal units)
-     * Note: for the velocities this means peculiar velocities */
-    const double gas_rho_phys = bp->rho_gas * cosmo->a3_inv;
-    const double gas_v_physical[3] = {bp->velocity_gas[0] * cosmo->a_inv,
-                                      bp->velocity_gas[1] * cosmo->a_inv,
-                                      bp->velocity_gas[2] * cosmo->a_inv};
-
-    const double gas_v_norm2 = gas_v_physical[0] * gas_v_physical[0] +
-                               gas_v_physical[1] * gas_v_physical[1] +
-                               gas_v_physical[2] * gas_v_physical[2];
-
-    const double denominator2 = gas_v_norm2 + gas_c_phys2;
-    const double denominator_inv = 1. / sqrt(denominator2);
-    Bondi_rate = 4. * M_PI * G * G * BH_mass * BH_mass * gas_rho_phys *
-                 denominator_inv * denominator_inv * denominator_inv;
-  }
-=======
     
     accr_rate = bp->accretion_rate *
                  (4. * M_PI * G * G * BH_mass * BH_mass * hi_inv_dim);
@@ -572,7 +532,6 @@
 
 
   } /* ends section without multi-phase accretion */
->>>>>>> 6e26bf98
 
   /* Compute the reduction factor from Rosas-Guevara et al. (2015) */
   if (with_angmom_limiter) {
