--- conflicted
+++ resolved
@@ -212,13 +212,8 @@
   bp->subgrid_bondi = parser_get_param_int(params, "COLIBREAGN:subgrid_bondi");
   bp->multi_phase_bondi =
       parser_get_param_int(params, "COLIBREAGN:multi_phase_bondi");
-<<<<<<< HEAD
-  bp->with_angmom_limiter =
-      parser_get_param_int(params, "COLIBREAGN:with_angmom_limiter");
   bp->use_bondi = 
       parser_get_param_int(params, "COLIBREAGN:use_bondi");
-=======
->>>>>>> 40d0c567
 
   /* Feedback parameters ---------------------------------- */
 
