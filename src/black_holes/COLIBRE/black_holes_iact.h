--- conflicted
+++ resolved
@@ -83,22 +83,15 @@
   bi->ngb_mass += mj;
 
   /* Neighbour's sound speed */
-<<<<<<< HEAD
   float cj;
   if (bh_props->subgrid_bondi) {
     const float pressure_j = hydro_get_comoving_pressure(pj);
     cj = gas_soundspeed_from_pressure(
-        xpj->tracers_data.subgrid_dens * cosmo->a * cosmo->a * cosmo->a,
+        pj->cooling_data.subgrid_dens * cosmo->a * cosmo->a * cosmo->a,
         pressure_j);
   } else {
     cj = hydro_get_comoving_soundspeed(pj);
   }
-=======
-  const float pressure_j = hydro_get_comoving_pressure(pj);
-  const float cj = gas_soundspeed_from_pressure(
-      pj->cooling_data.subgrid_dens * cosmo->a * cosmo->a * cosmo->a,
-      pressure_j);
->>>>>>> 2c305687
 
   /* Contribution to the smoothed sound speed */
   bi->sound_speed_gas += mj * cj * wi;
