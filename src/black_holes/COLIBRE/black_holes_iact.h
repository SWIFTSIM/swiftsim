--- conflicted
+++ resolved
@@ -87,7 +87,6 @@
   bi->ngb_mass += mj;
 
   /* Neighbour's sound speed */
-<<<<<<< HEAD
   float cj;
   if (bh_props->subgrid_bondi) {
     const float pressure_j = hydro_get_comoving_pressure(pj);
@@ -97,12 +96,6 @@
   } else {
     cj = hydro_get_comoving_soundspeed(pj);
   }
-=======
-  const float pressure_j = hydro_get_comoving_pressure(pj);
-  const float cj = gas_soundspeed_from_pressure(
-      xpj->tracers_data.subgrid_dens * cosmo->a * cosmo->a * cosmo->a,
-      pressure_j);
->>>>>>> 31bc979d
 
   /* Contribution to the smoothed sound speed */
   bi->sound_speed_gas += mj * cj * wi;
@@ -121,7 +114,6 @@
   bi->circular_velocity_gas[1] += mj * wi * (dx[2] * dv[0] - dx[0] * dv[2]);
   bi->circular_velocity_gas[2] += mj * wi * (dx[0] * dv[1] - dx[1] * dv[0]);
 
-<<<<<<< HEAD
   if (bh_props->multi_phase_bondi) {
     /* Contribution to BH accretion rate
      *  
@@ -163,47 +155,6 @@
     bi->accretion_rate += (rhoj * denominator_inv * denominator_inv *
                            denominator_inv);
   } /* End of accretion contribution calculation */
-=======
-  /* Contribution to BH accretion rate
-   *
-   * i) Peculiar speed of gas particle relative to BH
-   *    [NB: don't need Hubble term, velocity is at BH location]
-   */
-  const double bh_v_peculiar[3] = {bi->v[0] * cosmo->a_inv,
-                                   bi->v[1] * cosmo->a_inv,
-                                   bi->v[2] * cosmo->a_inv};
-
-  const double gas_v_peculiar[3] = {vj[0] * cosmo->a_inv, vj[1] * cosmo->a_inv,
-                                    vj[2] * cosmo->a_inv};
-
-  const double v_diff_peculiar[3] = {gas_v_peculiar[0] - bh_v_peculiar[0],
-                                     gas_v_peculiar[1] - bh_v_peculiar[1],
-                                     gas_v_peculiar[2] - bh_v_peculiar[2]};
-
-  const double v_diff_norm2 = v_diff_peculiar[0] * v_diff_peculiar[0] +
-                              v_diff_peculiar[1] * v_diff_peculiar[1] +
-                              v_diff_peculiar[2] * v_diff_peculiar[2];
-
-  /* ii) Calculate denominator in Bondi formula */
-  const double gas_c_phys = cj * cosmo->a_factor_sound_speed;
-  const double gas_c_phys2 = gas_c_phys * gas_c_phys;
-  const double denominator2 = v_diff_norm2 + gas_c_phys2;
-  double denominator_inv = 1. / sqrt(denominator2);
-
-  /* Make sure that the denominator is positive */
-  if (denominator2 <= 0)
-    error("Invalid denominator for gas particle %lld", pj->id);
-
-  /* iii) Contribution of gas particle to the BH accretion rate *
-   *      (without constant pre-factor)
-   *      [NB: rhoj is weighted contribution to BH gas density]
-   */
-  const float rhoj = mj * wi * cosmo->a3_inv;
-  bi->accretion_rate +=
-      (rhoj * denominator_inv * denominator_inv * denominator_inv);
-
-  /* [End of accretion contribution calculation] */
->>>>>>> 31bc979d
 
 #ifdef DEBUG_INTERACTIONS_BH
   /* Update ngb counters */
