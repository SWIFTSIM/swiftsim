--- conflicted
+++ resolved
@@ -2511,15 +2511,7 @@
 
     /* Otherwise, compute self-interaction. */
     else
-<<<<<<< HEAD
-#if defined(WITH_VECTORIZATION) && (defined(GADGET2_SPH) || defined(MINIMAL_SPH))
-      runner_doself_subset_density_vec(r, ci, parts, ind, count);
-#else
-      DOSELF_SUBSET(r, ci, parts, ind, count);
-#endif
-=======
       DOSELF_SUBSET_BRANCH(r, ci, parts, ind, count);
->>>>>>> 137ab111
   } /* self-interaction. */
 
   /* Otherwise, it's a pair interaction. */
