/*******************************************************************************
 * This file is part of SWIFT.
 * Copyright (c) 2012 Pedro Gonnet (pedro.gonnet@durham.ac.uk)
 *               2016 Matthieu Schaller (matthieu.schaller@durham.ac.uk)
 *
 * This program is free software: you can redistribute it and/or modify
 * it under the terms of the GNU Lesser General Public License as published
 * by the Free Software Foundation, either version 3 of the License, or
 * (at your option) any later version.
 *
 * This program is distributed in the hope that it will be useful,
 * but WITHOUT ANY WARRANTY; without even the implied warranty of
 * MERCHANTABILITY or FITNESS FOR A PARTICULAR PURPOSE.  See the
 * GNU General Public License for more details.
 *
 * You should have received a copy of the GNU Lesser General Public License
 * along with this program.  If not, see <http://www.gnu.org/licenses/>.
 *
 ******************************************************************************/

/* Before including this file, define FUNCTION, which is the
   name of the interaction function. This creates the interaction functions
   runner_dopair_FUNCTION, runner_dopair_FUNCTION_naive, runner_doself_FUNCTION,
   and runner_dosub_FUNCTION calling the pairwise interaction function
   runner_iact_FUNCTION. */

#define PASTE(x, y) x##_##y

#define _DOPAIR1_BRANCH(f) PASTE(runner_dopair1_branch, f)
#define DOPAIR1_BRANCH _DOPAIR1_BRANCH(FUNCTION)

#define _DOPAIR1(f) PASTE(runner_dopair1, f)
#define DOPAIR1 _DOPAIR1(FUNCTION)

#define _DOPAIR2(f) PASTE(runner_dopair2, f)
#define DOPAIR2 _DOPAIR2(FUNCTION)

#define _DOPAIR_SUBSET(f) PASTE(runner_dopair_subset, f)
#define DOPAIR_SUBSET _DOPAIR_SUBSET(FUNCTION)

#define _DOPAIR_SUBSET_NOSORT(f) PASTE(runner_dopair_subset_nosort, f)
#define DOPAIR_SUBSET_NOSORT _DOPAIR_SUBSET_NOSORT(FUNCTION)

#define _DOPAIR_SUBSET_NAIVE(f) PASTE(runner_dopair_subset_naive, f)
#define DOPAIR_SUBSET_NAIVE _DOPAIR_SUBSET_NAIVE(FUNCTION)

#define _DOPAIR1_NAIVE(f) PASTE(runner_dopair1_naive, f)
#define DOPAIR1_NAIVE _DOPAIR1_NAIVE(FUNCTION)

#define _DOPAIR2_NAIVE(f) PASTE(runner_dopair2_naive, f)
#define DOPAIR2_NAIVE _DOPAIR2_NAIVE(FUNCTION)

#define _DOSELF2_NAIVE(f) PASTE(runner_doself2_naive, f)
#define DOSELF2_NAIVE _DOSELF2_NAIVE(FUNCTION)

#define _DOSELF1(f) PASTE(runner_doself1, f)
#define DOSELF1 _DOSELF1(FUNCTION)

#define _DOSELF2(f) PASTE(runner_doself2, f)
#define DOSELF2 _DOSELF2(FUNCTION)

#define _DOSELF_SUBSET(f) PASTE(runner_doself_subset, f)
#define DOSELF_SUBSET _DOSELF_SUBSET(FUNCTION)

#define _DOSUB_SELF1(f) PASTE(runner_dosub_self1, f)
#define DOSUB_SELF1 _DOSUB_SELF1(FUNCTION)

#define _DOSUB_PAIR1(f) PASTE(runner_dosub_pair1, f)
#define DOSUB_PAIR1 _DOSUB_PAIR1(FUNCTION)

#define _DOSUB_SELF2(f) PASTE(runner_dosub_self2, f)
#define DOSUB_SELF2 _DOSUB_SELF2(FUNCTION)

#define _DOSUB_PAIR2(f) PASTE(runner_dosub_pair2, f)
#define DOSUB_PAIR2 _DOSUB_PAIR2(FUNCTION)

#define _DOSUB_SUBSET(f) PASTE(runner_dosub_subset, f)
#define DOSUB_SUBSET _DOSUB_SUBSET(FUNCTION)

#define _IACT_NONSYM(f) PASTE(runner_iact_nonsym, f)
#define IACT_NONSYM _IACT_NONSYM(FUNCTION)

#define _IACT(f) PASTE(runner_iact, f)
#define IACT _IACT(FUNCTION)

#define _IACT_NONSYM_VEC(f) PASTE(runner_iact_nonsym_vec, f)
#define IACT_NONSYM_VEC _IACT_NONSYM_VEC(FUNCTION)

#define _IACT_VEC(f) PASTE(runner_iact_vec, f)
#define IACT_VEC _IACT_VEC(FUNCTION)

#define _TIMER_DOSELF(f) PASTE(timer_doself, f)
#define TIMER_DOSELF _TIMER_DOSELF(FUNCTION)

#define _TIMER_DOPAIR(f) PASTE(timer_dopair, f)
#define TIMER_DOPAIR _TIMER_DOPAIR(FUNCTION)

#define _TIMER_DOSUB_SELF(f) PASTE(timer_dosub_self, f)
#define TIMER_DOSUB_SELF _TIMER_DOSUB_SELF(FUNCTION)

#define _TIMER_DOSUB_PAIR(f) PASTE(timer_dosub_pair, f)
#define TIMER_DOSUB_PAIR _TIMER_DOSUB_PAIR(FUNCTION)

#define _TIMER_DOSELF_SUBSET(f) PASTE(timer_doself_subset, f)
#define TIMER_DOSELF_SUBSET _TIMER_DOSELF_SUBSET(FUNCTION)

#define _TIMER_DOPAIR_SUBSET(f) PASTE(timer_dopair_subset, f)
#define TIMER_DOPAIR_SUBSET _TIMER_DOPAIR_SUBSET(FUNCTION)

/**
 * @brief Compute the interactions between a cell pair (non-symmetric case).
 *
 * Inefficient version using a brute-force algorithm.
 *
 * @param r The #runner.
 * @param ci The first #cell.
 * @param cj The second #cell.
 */
void DOPAIR1_NAIVE(struct runner *r, struct cell *restrict ci,
                   struct cell *restrict cj) {

  const struct engine *e = r->e;

#ifndef SWIFT_DEBUG_CHECKS
  error("Don't use in actual runs ! Slow code !");
#endif

#ifdef WITH_VECTORIZATION
  int icount = 0;
  float r2q[VEC_SIZE] __attribute__((aligned(16)));
  float hiq[VEC_SIZE] __attribute__((aligned(16)));
  float hjq[VEC_SIZE] __attribute__((aligned(16)));
  float dxq[3 * VEC_SIZE] __attribute__((aligned(16)));
  struct part *piq[VEC_SIZE], *pjq[VEC_SIZE];
#endif
  TIMER_TIC;

  /* Anything to do here? */
  if (!cell_is_active(ci, e) && !cell_is_active(cj, e)) return;

  const int count_i = ci->count;
  const int count_j = cj->count;
  struct part *restrict parts_i = ci->parts;
  struct part *restrict parts_j = cj->parts;

  /* Get the relative distance between the pairs, wrapping. */
  double shift[3] = {0.0, 0.0, 0.0};
  for (int k = 0; k < 3; k++) {
    if (cj->loc[k] - ci->loc[k] < -e->s->dim[k] / 2)
      shift[k] = e->s->dim[k];
    else if (cj->loc[k] - ci->loc[k] > e->s->dim[k] / 2)
      shift[k] = -e->s->dim[k];
  }

  /* Loop over the parts in ci. */
  for (int pid = 0; pid < count_i; pid++) {

    /* Get a hold of the ith part in ci. */
    struct part *restrict pi = &parts_i[pid];
    const float hi = pi->h;

    double pix[3];
    for (int k = 0; k < 3; k++) pix[k] = pi->x[k] - shift[k];
    const float hig2 = hi * hi * kernel_gamma2;

    /* Loop over the parts in cj. */
    for (int pjd = 0; pjd < count_j; pjd++) {

      /* Get a pointer to the jth particle. */
      struct part *restrict pj = &parts_j[pjd];

      /* Compute the pairwise distance. */
      float r2 = 0.0f;
      float dx[3];
      for (int k = 0; k < 3; k++) {
        dx[k] = pix[k] - pj->x[k];
        r2 += dx[k] * dx[k];
      }

      /* Hit or miss? */
      if (r2 < hig2) {

#ifndef WITH_VECTORIZATION

        IACT_NONSYM(r2, dx, hi, pj->h, pi, pj);

#else

        /* Add this interaction to the queue. */
        r2q[icount] = r2;
        dxq[3 * icount + 0] = dx[0];
        dxq[3 * icount + 1] = dx[1];
        dxq[3 * icount + 2] = dx[2];
        hiq[icount] = hi;
        hjq[icount] = pj->h;
        piq[icount] = pi;
        pjq[icount] = pj;
        icount += 1;

        /* Flush? */
        if (icount == VEC_SIZE) {
          IACT_NONSYM_VEC(r2q, dxq, hiq, hjq, piq, pjq);
          icount = 0;
        }

#endif
      }
      if (r2 < pj->h * pj->h * kernel_gamma2) {

#ifndef WITH_VECTORIZATION

        for (int k = 0; k < 3; k++) dx[k] = -dx[k];
        IACT_NONSYM(r2, dx, pj->h, hi, pj, pi);

#else

        /* Add this interaction to the queue. */
        r2q[icount] = r2;
        dxq[3 * icount + 0] = -dx[0];
        dxq[3 * icount + 1] = -dx[1];
        dxq[3 * icount + 2] = -dx[2];
        hiq[icount] = pj->h;
        hjq[icount] = hi;
        piq[icount] = pj;
        pjq[icount] = pi;
        icount += 1;

        /* Flush? */
        if (icount == VEC_SIZE) {
          IACT_NONSYM_VEC(r2q, dxq, hiq, hjq, piq, pjq);
          icount = 0;
        }

#endif
      }

    } /* loop over the parts in cj. */

  } /* loop over the parts in ci. */

#ifdef WITH_VECTORIZATION
  /* Pick up any leftovers. */
  if (icount > 0)
    for (int k = 0; k < icount; k++)
      IACT_NONSYM(r2q[k], &dxq[3 * k], hiq[k], hjq[k], piq[k], pjq[k]);
#endif

  TIMER_TOC(TIMER_DOPAIR);
}

/**
 * @brief Compute the interactions between a cell pair (symmetric case).
 *
 * Inefficient version using a brute-force algorithm.
 *
 * @param r The #runner.
 * @param ci The first #cell.
 * @param cj The second #cell.
 */
void DOPAIR2_NAIVE(struct runner *r, struct cell *restrict ci,
                   struct cell *restrict cj) {

  const struct engine *e = r->e;

#ifndef SWIFT_DEBUG_CHECKS
  error("Don't use in actual runs ! Slow code !");
#endif

#ifdef WITH_OLD_VECTORIZATION
  int icount = 0;
  float r2q[VEC_SIZE] __attribute__((aligned(16)));
  float hiq[VEC_SIZE] __attribute__((aligned(16)));
  float hjq[VEC_SIZE] __attribute__((aligned(16)));
  float dxq[3 * VEC_SIZE] __attribute__((aligned(16)));
  struct part *piq[VEC_SIZE], *pjq[VEC_SIZE];
#endif
  TIMER_TIC;

  /* Anything to do here? */
  if (!cell_is_active(ci, e) && !cell_is_active(cj, e)) return;

  const int count_i = ci->count;
  const int count_j = cj->count;
  struct part *restrict parts_i = ci->parts;
  struct part *restrict parts_j = cj->parts;

  /* Get the relative distance between the pairs, wrapping. */
  double shift[3] = {0.0, 0.0, 0.0};
  for (int k = 0; k < 3; k++) {
    if (cj->loc[k] - ci->loc[k] < -e->s->dim[k] / 2)
      shift[k] = e->s->dim[k];
    else if (cj->loc[k] - ci->loc[k] > e->s->dim[k] / 2)
      shift[k] = -e->s->dim[k];
  }

  /* Loop over the parts in ci. */
  for (int pid = 0; pid < count_i; pid++) {

    /* Get a hold of the ith part in ci. */
    struct part *restrict pi = &parts_i[pid];
    const float hi = pi->h;

    double pix[3];
    for (int k = 0; k < 3; k++) pix[k] = pi->x[k] - shift[k];
    const float hig2 = hi * hi * kernel_gamma2;

    /* Loop over the parts in cj. */
    for (int pjd = 0; pjd < count_j; pjd++) {

      /* Get a pointer to the jth particle. */
      struct part *restrict pj = &parts_j[pjd];

      /* Compute the pairwise distance. */
      float r2 = 0.0f;
      float dx[3];
      for (int k = 0; k < 3; k++) {
        dx[k] = pix[k] - pj->x[k];
        r2 += dx[k] * dx[k];
      }

      /* Hit or miss? */
      if (r2 < hig2 || r2 < pj->h * pj->h * kernel_gamma2) {

#ifndef WITH_OLD_VECTORIZATION

        IACT(r2, dx, hi, pj->h, pi, pj);

#else

        /* Add this interaction to the queue. */
        r2q[icount] = r2;
        dxq[3 * icount + 0] = dx[0];
        dxq[3 * icount + 1] = dx[1];
        dxq[3 * icount + 2] = dx[2];
        hiq[icount] = hi;
        hjq[icount] = pj->h;
        piq[icount] = pi;
        pjq[icount] = pj;
        icount += 1;

        /* Flush? */
        if (icount == VEC_SIZE) {
          IACT_VEC(r2q, dxq, hiq, hjq, piq, pjq);
          icount = 0;
        }

#endif
      }

    } /* loop over the parts in cj. */

  } /* loop over the parts in ci. */

#ifdef WITH_OLD_VECTORIZATION
  /* Pick up any leftovers. */
  if (icount > 0)
    for (int k = 0; k < icount; k++)
      IACT(r2q[k], &dxq[3 * k], hiq[k], hjq[k], piq[k], pjq[k]);
#endif

  TIMER_TOC(TIMER_DOPAIR);
}

/**
 * @brief Compute the interactions within a cell (symmetric case).
 *
 * Inefficient version using a brute-force algorithm.
 *
 * @param r The #runner.
 * @param c The #cell.
 */
void DOSELF2_NAIVE(struct runner *r, struct cell *restrict c) {

  const struct engine *e = r->e;

#ifndef SWIFT_DEBUG_CHECKS
  error("Don't use in actual runs ! Slow code !");
#endif

#ifdef WITH_OLD_VECTORIZATION
  int icount = 0;
  float r2q[VEC_SIZE] __attribute__((aligned(16)));
  float hiq[VEC_SIZE] __attribute__((aligned(16)));
  float hjq[VEC_SIZE] __attribute__((aligned(16)));
  float dxq[3 * VEC_SIZE] __attribute__((aligned(16)));
  struct part *piq[VEC_SIZE], *pjq[VEC_SIZE];
#endif

  TIMER_TIC;

  /* Anything to do here? */
  if (!cell_is_active(c, e)) return;

  const int count = c->count;
  struct part *restrict parts = c->parts;

  /* Loop over the parts in ci. */
  for (int pid = 0; pid < count; pid++) {

    /* Get a hold of the ith part in ci. */
    struct part *restrict pi = &parts[pid];
    const double pix[3] = {pi->x[0], pi->x[1], pi->x[2]};
    const float hi = pi->h;
    const float hig2 = hi * hi * kernel_gamma2;

    /* Loop over the parts in cj. */
    for (int pjd = pid + 1; pjd < count; pjd++) {

      /* Get a pointer to the jth particle. */
      struct part *restrict pj = &parts[pjd];

      /* Compute the pairwise distance. */
      float r2 = 0.0f;
      float dx[3];
      for (int k = 0; k < 3; k++) {
        dx[k] = pix[k] - pj->x[k];
        r2 += dx[k] * dx[k];
      }

      /* Hit or miss? */
      if (r2 < hig2 || r2 < pj->h * pj->h * kernel_gamma2) {

#ifndef WITH_OLD_VECTORIZATION

        IACT(r2, dx, hi, pj->h, pi, pj);

#else

        /* Add this interaction to the queue. */
        r2q[icount] = r2;
        dxq[3 * icount + 0] = dx[0];
        dxq[3 * icount + 1] = dx[1];
        dxq[3 * icount + 2] = dx[2];
        hiq[icount] = hi;
        hjq[icount] = pj->h;
        piq[icount] = pi;
        pjq[icount] = pj;
        icount += 1;

        /* Flush? */
        if (icount == VEC_SIZE) {
          IACT_VEC(r2q, dxq, hiq, hjq, piq, pjq);
          icount = 0;
        }

#endif
      }

    } /* loop over the parts in cj. */

  } /* loop over the parts in ci. */

#ifdef WITH_OLD_VECTORIZATION
  /* Pick up any leftovers. */
  if (icount > 0)
    for (int k = 0; k < icount; k++)
      IACT(r2q[k], &dxq[3 * k], hiq[k], hjq[k], piq[k], pjq[k]);
#endif

  TIMER_TOC(TIMER_DOSELF);
}

/**
 * @brief Compute the interactions between a cell pair, but only for the
 *      given indices in ci.
 *
 * Version using a brute-force algorithm.
 *
 * @param r The #runner.
 * @param ci The first #cell.
 * @param parts_i The #part to interact with @c cj.
 * @param ind The list of indices of particles in @c ci to interact with.
 * @param count The number of particles in @c ind.
 * @param cj The second #cell.
 */
void DOPAIR_SUBSET_NAIVE(struct runner *r, struct cell *restrict ci,
                         struct part *restrict parts_i, int *restrict ind,
                         int count, struct cell *restrict cj) {

  const struct engine *e = r->e;

#ifdef WITH_OLD_VECTORIZATION
  int icount = 0;
  float r2q[VEC_SIZE] __attribute__((aligned(16)));
  float hiq[VEC_SIZE] __attribute__((aligned(16)));
  float hjq[VEC_SIZE] __attribute__((aligned(16)));
  float dxq[3 * VEC_SIZE] __attribute__((aligned(16)));
  struct part *piq[VEC_SIZE], *pjq[VEC_SIZE];
#endif

  TIMER_TIC;

  const int count_j = cj->count;
  struct part *restrict parts_j = cj->parts;

  /* Get the relative distance between the pairs, wrapping. */
  double shift[3] = {0.0, 0.0, 0.0};
  for (int k = 0; k < 3; k++) {
    if (cj->loc[k] - ci->loc[k] < -e->s->dim[k] / 2)
      shift[k] = e->s->dim[k];
    else if (cj->loc[k] - ci->loc[k] > e->s->dim[k] / 2)
      shift[k] = -e->s->dim[k];
  }

  /* Loop over the parts_i. */
  for (int pid = 0; pid < count; pid++) {

    /* Get a hold of the ith part in ci. */
    struct part *restrict pi = &parts_i[ind[pid]];
    double pix[3];
    for (int k = 0; k < 3; k++) pix[k] = pi->x[k] - shift[k];
    const float hi = pi->h;
    const float hig2 = hi * hi * kernel_gamma2;

#ifdef SWIFT_DEBUG_CHECKS
    if (!part_is_active(pi, e))
      error("Trying to correct smoothing length of inactive particle !");

#endif

    /* Loop over the parts in cj. */
    for (int pjd = 0; pjd < count_j; pjd++) {

      /* Get a pointer to the jth particle. */
      struct part *restrict pj = &parts_j[pjd];

      /* Compute the pairwise distance. */
      float r2 = 0.0f;
      float dx[3];
      for (int k = 0; k < 3; k++) {
        dx[k] = pix[k] - pj->x[k];
        r2 += dx[k] * dx[k];
      }

#ifdef SWIFT_DEBUG_CHECKS
      /* Check that particles have been drifted to the current time */
      if (pi->ti_drift != e->ti_current)
        error("Particle pi not drifted to current time");
      if (pj->ti_drift != e->ti_current)
        error("Particle pj not drifted to current time");
#endif

      /* Hit or miss? */
      if (r2 < hig2) {

#ifndef WITH_OLD_VECTORIZATION

        IACT_NONSYM(r2, dx, hi, pj->h, pi, pj);

#else

        /* Add this interaction to the queue. */
        r2q[icount] = r2;
        dxq[3 * icount + 0] = dx[0];
        dxq[3 * icount + 1] = dx[1];
        dxq[3 * icount + 2] = dx[2];
        hiq[icount] = hi;
        hjq[icount] = pj->h;
        piq[icount] = pi;
        pjq[icount] = pj;
        icount += 1;

        /* Flush? */
        if (icount == VEC_SIZE) {
          IACT_NONSYM_VEC(r2q, dxq, hiq, hjq, piq, pjq);
          icount = 0;
        }

#endif
      }

    } /* loop over the parts in cj. */

  } /* loop over the parts in ci. */

#ifdef WITH_OLD_VECTORIZATION
  /* Pick up any leftovers. */
  if (icount > 0)
    for (int k = 0; k < icount; k++)
      IACT_NONSYM(r2q[k], &dxq[3 * k], hiq[k], hjq[k], piq[k], pjq[k]);
#endif

  TIMER_TOC(timer_dopair_subset_naive);
}

/**
 * @brief Compute the interactions between a cell pair, but only for the
 *      given indices in ci.
 *
 * @param r The #runner.
 * @param ci The first #cell.
 * @param parts_i The #part to interact with @c cj.
 * @param ind The list of indices of particles in @c ci to interact with.
 * @param count The number of particles in @c ind.
 * @param cj The second #cell.
 */
void DOPAIR_SUBSET(struct runner *r, struct cell *restrict ci,
                   struct part *restrict parts_i, int *restrict ind, int count,
                   struct cell *restrict cj) {

  struct engine *e = r->e;

#ifdef WITH_OLD_VECTORIZATION
  int icount = 0;
  float r2q[VEC_SIZE] __attribute__((aligned(16)));
  float hiq[VEC_SIZE] __attribute__((aligned(16)));
  float hjq[VEC_SIZE] __attribute__((aligned(16)));
  float dxq[3 * VEC_SIZE] __attribute__((aligned(16)));
  struct part *piq[VEC_SIZE], *pjq[VEC_SIZE];
#endif

  TIMER_TIC;

  const int count_j = cj->count;
  struct part *restrict parts_j = cj->parts;

  /* Get the relative distance between the pairs, wrapping. */
  double shift[3] = {0.0, 0.0, 0.0};
  for (int k = 0; k < 3; k++) {
    if (cj->loc[k] - ci->loc[k] < -e->s->dim[k] / 2)
      shift[k] = e->s->dim[k];
    else if (cj->loc[k] - ci->loc[k] > e->s->dim[k] / 2)
      shift[k] = -e->s->dim[k];
  }

  /* Get the sorting index. */
  int sid = 0;
  for (int k = 0; k < 3; k++)
    sid = 3 * sid + ((cj->loc[k] - ci->loc[k] + shift[k] < 0)
                         ? 0
                         : (cj->loc[k] - ci->loc[k] + shift[k] > 0) ? 2 : 1);

  /* Switch the cells around? */
  const int flipped = runner_flip[sid];
  sid = sortlistID[sid];

  /* Has the cell cj been sorted? */
  if (!(cj->sorted & (1 << sid)) ||
      cj->dx_max_sort_old > space_maxreldx * cj->dmin)
    error("Interacting unsorted cells.");

  /* Pick-out the sorted lists. */
  const struct entry *restrict sort_j = cj->sort[sid];
  const float dxj = cj->dx_max_sort;

  /* Parts are on the left? */
  if (!flipped) {

    /* Loop over the parts_i. */
    for (int pid = 0; pid < count; pid++) {

      /* Get a hold of the ith part in ci. */
      struct part *restrict pi = &parts_i[ind[pid]];
      double pix[3];
      for (int k = 0; k < 3; k++) pix[k] = pi->x[k] - shift[k];

      const float hi = pi->h;
      const float hig2 = hi * hi * kernel_gamma2;
      const float di = hi * kernel_gamma + dxj + pix[0] * runner_shift[sid][0] +
                       pix[1] * runner_shift[sid][1] +
                       pix[2] * runner_shift[sid][2];

      /* Loop over the parts in cj. */
      for (int pjd = 0; pjd < count_j && sort_j[pjd].d < di; pjd++) {

        /* Get a pointer to the jth particle. */
        struct part *restrict pj = &parts_j[sort_j[pjd].i];

        /* Compute the pairwise distance. */
        float r2 = 0.0f;
        float dx[3];
        for (int k = 0; k < 3; k++) {
          dx[k] = pix[k] - pj->x[k];
          r2 += dx[k] * dx[k];
        }

        /* Hit or miss? */
        if (r2 < hig2) {

#ifndef WITH_OLD_VECTORIZATION

          IACT_NONSYM(r2, dx, hi, pj->h, pi, pj);

#else

          /* Add this interaction to the queue. */
          r2q[icount] = r2;
          dxq[3 * icount + 0] = dx[0];
          dxq[3 * icount + 1] = dx[1];
          dxq[3 * icount + 2] = dx[2];
          hiq[icount] = hi;
          hjq[icount] = pj->h;
          piq[icount] = pi;
          pjq[icount] = pj;
          icount += 1;

          /* Flush? */
          if (icount == VEC_SIZE) {
            IACT_NONSYM_VEC(r2q, dxq, hiq, hjq, piq, pjq);
            icount = 0;
          }

#endif
        }

      } /* loop over the parts in cj. */

    } /* loop over the parts in ci. */

  }

  /* Parts are on the right. */
  else {

    /* Loop over the parts_i. */
    for (int pid = 0; pid < count; pid++) {

      /* Get a hold of the ith part in ci. */
      struct part *restrict pi = &parts_i[ind[pid]];
      double pix[3];
      for (int k = 0; k < 3; k++) pix[k] = pi->x[k] - shift[k];
      const float hi = pi->h;
      const float hig2 = hi * hi * kernel_gamma2;
      const float di =
          -hi * kernel_gamma - dxj + pix[0] * runner_shift[sid][0] +
          pix[1] * runner_shift[sid][1] + pix[2] * runner_shift[sid][2];

      /* Loop over the parts in cj. */
      for (int pjd = count_j - 1; pjd >= 0 && di < sort_j[pjd].d; pjd--) {

        /* Get a pointer to the jth particle. */
        struct part *restrict pj = &parts_j[sort_j[pjd].i];

        /* Compute the pairwise distance. */
        float r2 = 0.0f;
        float dx[3];
        for (int k = 0; k < 3; k++) {
          dx[k] = pix[k] - pj->x[k];
          r2 += dx[k] * dx[k];
        }

        /* Hit or miss? */
        if (r2 < hig2) {

#ifndef WITH_OLD_VECTORIZATION

          IACT_NONSYM(r2, dx, hi, pj->h, pi, pj);

#else

          /* Add this interaction to the queue. */
          r2q[icount] = r2;
          dxq[3 * icount + 0] = dx[0];
          dxq[3 * icount + 1] = dx[1];
          dxq[3 * icount + 2] = dx[2];
          hiq[icount] = hi;
          hjq[icount] = pj->h;
          piq[icount] = pi;
          pjq[icount] = pj;
          icount += 1;

          /* Flush? */
          if (icount == VEC_SIZE) {
            IACT_NONSYM_VEC(r2q, dxq, hiq, hjq, piq, pjq);
            icount = 0;
          }

#endif
        }

      } /* loop over the parts in cj. */

    } /* loop over the parts in ci. */
  }

#ifdef WITH_OLD_VECTORIZATION
  /* Pick up any leftovers. */
  if (icount > 0)
    for (int k = 0; k < icount; k++)
      IACT_NONSYM(r2q[k], &dxq[3 * k], hiq[k], hjq[k], piq[k], pjq[k]);
#endif

  TIMER_TOC(timer_dopair_subset);
}

/**
 * @brief Compute the interactions between a cell pair, but only for the
 *      given indices in ci.
 *
 * @param r The #runner.
 * @param ci The first #cell.
 * @param parts The #part to interact.
 * @param ind The list of indices of particles in @c ci to interact with.
 * @param count The number of particles in @c ind.
 */
void DOSELF_SUBSET(struct runner *r, struct cell *restrict ci,
                   struct part *restrict parts, int *restrict ind, int count) {

#ifdef WITH_OLD_VECTORIZATION
  int icount = 0;
  float r2q[VEC_SIZE] __attribute__((aligned(16)));
  float hiq[VEC_SIZE] __attribute__((aligned(16)));
  float hjq[VEC_SIZE] __attribute__((aligned(16)));
  float dxq[3 * VEC_SIZE] __attribute__((aligned(16)));
  struct part *piq[VEC_SIZE], *pjq[VEC_SIZE];
#endif

  TIMER_TIC;

  const int count_i = ci->count;
  struct part *restrict parts_j = ci->parts;

  /* Loop over the parts in ci. */
  for (int pid = 0; pid < count; pid++) {

    /* Get a hold of the ith part in ci. */
    struct part *restrict pi = &parts[ind[pid]];
    const double pix[3] = {pi->x[0], pi->x[1], pi->x[2]};
    const float hi = pi->h;
    const float hig2 = hi * hi * kernel_gamma2;

    /* Loop over the parts in cj. */
    for (int pjd = 0; pjd < count_i; pjd++) {

      /* Get a pointer to the jth particle. */
      struct part *restrict pj = &parts_j[pjd];

      /* Compute the pairwise distance. */
      float r2 = 0.0f;
      float dx[3];
      for (int k = 0; k < 3; k++) {
        dx[k] = pix[k] - pj->x[k];
        r2 += dx[k] * dx[k];
      }

      /* Hit or miss? */
      if (r2 > 0.0f && r2 < hig2) {

#ifndef WITH_OLD_VECTORIZATION

        IACT_NONSYM(r2, dx, hi, pj->h, pi, pj);

#else

        /* Add this interaction to the queue. */
        r2q[icount] = r2;
        dxq[3 * icount + 0] = dx[0];
        dxq[3 * icount + 1] = dx[1];
        dxq[3 * icount + 2] = dx[2];
        hiq[icount] = hi;
        hjq[icount] = pj->h;
        piq[icount] = pi;
        pjq[icount] = pj;
        icount += 1;

        /* Flush? */
        if (icount == VEC_SIZE) {
          IACT_NONSYM_VEC(r2q, dxq, hiq, hjq, piq, pjq);
          icount = 0;
        }

#endif
      }

    } /* loop over the parts in cj. */

  } /* loop over the parts in ci. */

#ifdef WITH_OLD_VECTORIZATION
  /* Pick up any leftovers. */
  if (icount > 0)
    for (int k = 0; k < icount; k++)
      IACT_NONSYM(r2q[k], &dxq[3 * k], hiq[k], hjq[k], piq[k], pjq[k]);
#endif

  TIMER_TOC(timer_doself_subset);
}

/**
 * @brief Compute the interactions between a cell pair (non-symmetric).
 *
 * @param r The #runner.
 * @param ci The first #cell.
 * @param cj The second #cell.
 * @param sid The direction of the pair
 * @param shift The shift vector to apply to the particles in ci.
 */
void DOPAIR1(struct runner *r, struct cell *ci, struct cell *cj, const int sid,
             const double *shift) {

  const struct engine *restrict e = r->e;

#ifdef WITH_OLD_VECTORIZATION
  int icount = 0;
  float r2q[VEC_SIZE] __attribute__((aligned(16)));
  float hiq[VEC_SIZE] __attribute__((aligned(16)));
  float hjq[VEC_SIZE] __attribute__((aligned(16)));
  float dxq[3 * VEC_SIZE] __attribute__((aligned(16)));
  struct part *piq[VEC_SIZE], *pjq[VEC_SIZE];
#endif

  TIMER_TIC;

  /* Get the cutoff shift. */
  double rshift = 0.0;
  for (int k = 0; k < 3; k++) rshift += shift[k] * runner_shift[sid][k];

  /* Pick-out the sorted lists. */
  const struct entry *restrict sort_i = ci->sort[sid];
  const struct entry *restrict sort_j = cj->sort[sid];

#ifdef SWIFT_DEBUG_CHECKS
  /* Check that the dx_max_sort values in the cell are indeed an upper
     bound on particle movement. */
  for (int pid = 0; pid < ci->count; pid++) {
    const struct part *p = &ci->parts[sort_i[pid].i];
    const float d = p->x[0] * runner_shift[sid][0] +
                    p->x[1] * runner_shift[sid][1] +
                    p->x[2] * runner_shift[sid][2];
    if (fabsf(d - sort_i[pid].d) - ci->dx_max_sort >
        1.0e-4 * max(fabsf(d), ci->dx_max_sort_old))
      error(
          "particle shift diff exceeds dx_max_sort in cell ci. ci->nodeID=%d "
          "cj->nodeID=%d d=%e sort_i[pid].d=%e ci->dx_max_sort=%e "
          "ci->dx_max_sort_old=%e",
          ci->nodeID, cj->nodeID, d, sort_i[pid].d, ci->dx_max_sort,
          ci->dx_max_sort_old);
  }
  for (int pjd = 0; pjd < cj->count; pjd++) {
    const struct part *p = &cj->parts[sort_j[pjd].i];
    const float d = p->x[0] * runner_shift[sid][0] +
                    p->x[1] * runner_shift[sid][1] +
                    p->x[2] * runner_shift[sid][2];
    if (fabsf(d - sort_j[pjd].d) - cj->dx_max_sort >
        1.0e-4 * max(fabsf(d), cj->dx_max_sort_old))
      error(
          "particle shift diff exceeds dx_max_sort in cell cj. cj->nodeID=%d "
          "ci->nodeID=%d d=%e sort_j[pjd].d=%e cj->dx_max_sort=%e "
          "cj->dx_max_sort_old=%e",
          cj->nodeID, ci->nodeID, d, sort_j[pjd].d, cj->dx_max_sort,
          cj->dx_max_sort_old);
  }
#endif /* SWIFT_DEBUG_CHECKS */

  /* Get some other useful values. */
  const double hi_max = ci->h_max * kernel_gamma - rshift;
  const double hj_max = cj->h_max * kernel_gamma;
  const int count_i = ci->count;
  const int count_j = cj->count;
  struct part *restrict parts_i = ci->parts;
  struct part *restrict parts_j = cj->parts;
  const double di_max = sort_i[count_i - 1].d - rshift;
  const double dj_min = sort_j[0].d;
  const float dx_max = (ci->dx_max_sort + cj->dx_max_sort);

  if (cell_is_active(ci, e)) {

    /* Loop over the parts in ci until nothing is within range in cj. */
    for (int pid = count_i - 1;
         pid >= 0 && sort_i[pid].d + hi_max + dx_max > dj_min; pid--) {

      /* Get a hold of the ith part in ci. */
      struct part *restrict pi = &parts_i[sort_i[pid].i];
      if (!part_is_active(pi, e)) continue;
      const float hi = pi->h;

      /* Skip this particle if no particle in cj is within range of it. */
      const double di = sort_i[pid].d + hi * kernel_gamma + dx_max - rshift;
      if (di < dj_min) continue;

      double pix[3];
      for (int k = 0; k < 3; k++) pix[k] = pi->x[k] - shift[k];
      const float hig2 = hi * hi * kernel_gamma2;

      /* Loop over the parts in cj. */
      for (int pjd = 0; pjd < count_j && sort_j[pjd].d < di; pjd++) {

        /* Get a pointer to the jth particle. */
        struct part *restrict pj = &parts_j[sort_j[pjd].i];

        /* Compute the pairwise distance. */
        float r2 = 0.0f;
        float dx[3];
        for (int k = 0; k < 3; k++) {
          dx[k] = pix[k] - pj->x[k];
          r2 += dx[k] * dx[k];
        }

#ifdef SWIFT_DEBUG_CHECKS
        /* Check that particles have been drifted to the current time */
        if (pi->ti_drift != e->ti_current)
          error("Particle pi not drifted to current time");
        if (pj->ti_drift != e->ti_current)
          error("Particle pj not drifted to current time");
#endif

        /* Hit or miss? */
        if (r2 < hig2) {

#ifndef WITH_OLD_VECTORIZATION

          IACT_NONSYM(r2, dx, hi, pj->h, pi, pj);

#else

          /* Add this interaction to the queue. */
          r2q[icount] = r2;
          dxq[3 * icount + 0] = dx[0];
          dxq[3 * icount + 1] = dx[1];
          dxq[3 * icount + 2] = dx[2];
          hiq[icount] = hi;
          hjq[icount] = pj->h;
          piq[icount] = pi;
          pjq[icount] = pj;
          icount += 1;

          /* Flush? */
          if (icount == VEC_SIZE) {
            IACT_NONSYM_VEC(r2q, dxq, hiq, hjq, piq, pjq);
            icount = 0;
          }

#endif
        }

      } /* loop over the parts in cj. */

    } /* loop over the parts in ci. */

  } /* Cell ci is active */

  if (cell_is_active(cj, e)) {

    /* Loop over the parts in cj until nothing is within range in ci. */
    for (int pjd = 0; pjd < count_j && sort_j[pjd].d - hj_max - dx_max < di_max;
         pjd++) {

      /* Get a hold of the jth part in cj. */
      struct part *restrict pj = &parts_j[sort_j[pjd].i];
      if (!part_is_active(pj, e)) continue;
      const float hj = pj->h;
<<<<<<< HEAD
      
      /* Skip this particle if no particle in ci is within range of it. */
      const double dj = sort_j[pjd].d - hj * kernel_gamma - dx_max - rshift;
      if (dj > di_max) continue;
=======
      const double dj = sort_j[pjd].d - hj * kernel_gamma - dx_max + rshift;
      if (dj - rshift > di_max) continue;
>>>>>>> 06771ad2

      double pjx[3];
      for (int k = 0; k < 3; k++) pjx[k] = pj->x[k] + shift[k];
      const float hjg2 = hj * hj * kernel_gamma2;

      /* Loop over the parts in ci. */
      for (int pid = count_i - 1; pid >= 0 && sort_i[pid].d > dj; pid--) {

        /* Get a pointer to the jth particle. */
        struct part *restrict pi = &parts_i[sort_i[pid].i];

        /* Compute the pairwise distance. */
        float r2 = 0.0f;
        float dx[3];
        for (int k = 0; k < 3; k++) {
          dx[k] = pjx[k] - pi->x[k];
          r2 += dx[k] * dx[k];
        }

#ifdef SWIFT_DEBUG_CHECKS
        /* Check that particles have been drifted to the current time */
        if (pi->ti_drift != e->ti_current)
          error("Particle pi not drifted to current time");
        if (pj->ti_drift != e->ti_current)
          error("Particle pj not drifted to current time");
#endif

        /* Hit or miss? */
        if (r2 < hjg2) {

#ifndef WITH_OLD_VECTORIZATION

          IACT_NONSYM(r2, dx, hj, pi->h, pj, pi);

#else

          /* Add this interaction to the queue. */
          r2q[icount] = r2;
          dxq[3 * icount + 0] = dx[0];
          dxq[3 * icount + 1] = dx[1];
          dxq[3 * icount + 2] = dx[2];
          hiq[icount] = hj;
          hjq[icount] = pi->h;
          piq[icount] = pj;
          pjq[icount] = pi;
          icount += 1;

          /* Flush? */
          if (icount == VEC_SIZE) {
            IACT_NONSYM_VEC(r2q, dxq, hiq, hjq, piq, pjq);
            icount = 0;
          }

#endif
        }

      } /* loop over the parts in ci. */

    } /* loop over the parts in cj. */

  } /* Cell cj is active */

#ifdef WITH_OLD_VECTORIZATION
  /* Pick up any leftovers. */
  if (icount > 0)
    for (int k = 0; k < icount; k++)
      IACT_NONSYM(r2q[k], &dxq[3 * k], hiq[k], hjq[k], piq[k], pjq[k]);
#endif

  TIMER_TOC(TIMER_DOPAIR);
}

/**
 * @brief Determine which version of DOPAIR1 needs to be called depending on the
 * orientation of the cells or whether DOPAIR1 needs to be called at all.
 *
 * @param r #runner
 * @param ci #cell ci
 * @param cj #cell cj
 *
 */
void DOPAIR1_BRANCH(struct runner *r, struct cell *ci, struct cell *cj) {

  const struct engine *restrict e = r->e;

  /* Anything to do here? */
  if (!cell_is_active(ci, e) && !cell_is_active(cj, e)) return;

  /* Check that cells are drifted. */
  if (!cell_are_part_drifted(ci, e) || !cell_are_part_drifted(cj, e))
    error("Interacting undrifted cells.");

  /* Get the sort ID. */
  double shift[3] = {0.0, 0.0, 0.0};
  const int sid = space_getsid(e->s, &ci, &cj, shift);

  /* Have the cells been sorted? */
  if (!(ci->sorted & (1 << sid)) ||
      ci->dx_max_sort_old > space_maxreldx * ci->dmin)
    error("Interacting unsorted cells.");
  if (!(cj->sorted & (1 << sid)) ||
      cj->dx_max_sort_old > space_maxreldx * cj->dmin)
    error("Interacting unsorted cells.");

#if defined(WITH_VECTORIZATION) && defined(GADGET2_SPH) && \
    (DOPAIR1_BRANCH == runner_dopair1_density_branch)
  if (!sort_is_corner(sid))
    runner_dopair1_density_vec(r, ci, cj, sid, shift);
  else
    DOPAIR1(r, ci, cj, sid, shift);
#else
  DOPAIR1(r, ci, cj, sid, shift);
#endif
}

/**
 * @brief Compute the interactions between a cell pair (symmetric)
 *
 * @param r The #runner.
 * @param ci The first #cell.
 * @param cj The second #cell.
 */
void DOPAIR2(struct runner *r, struct cell *ci, struct cell *cj) {

  struct engine *restrict e = r->e;

#ifdef WITH_OLD_VECTORIZATION
  int icount1 = 0;
  float r2q1[VEC_SIZE] __attribute__((aligned(16)));
  float hiq1[VEC_SIZE] __attribute__((aligned(16)));
  float hjq1[VEC_SIZE] __attribute__((aligned(16)));
  float dxq1[3 * VEC_SIZE] __attribute__((aligned(16)));
  struct part *piq1[VEC_SIZE], *pjq1[VEC_SIZE];
  int icount2 = 0;
  float r2q2[VEC_SIZE] __attribute__((aligned(16)));
  float hiq2[VEC_SIZE] __attribute__((aligned(16)));
  float hjq2[VEC_SIZE] __attribute__((aligned(16)));
  float dxq2[3 * VEC_SIZE] __attribute__((aligned(16)));
  struct part *piq2[VEC_SIZE], *pjq2[VEC_SIZE];
#endif

  TIMER_TIC;

  /* Anything to do here? */
  if (!cell_is_active(ci, e) && !cell_is_active(cj, e)) return;

  if (!cell_are_part_drifted(ci, e) || !cell_are_part_drifted(cj, e))
    error("Interacting undrifted cells.");

  /* Get the shift ID. */
  double shift[3] = {0.0, 0.0, 0.0};
  const int sid = space_getsid(e->s, &ci, &cj, shift);

  /* Have the cells been sorted? */
  if (!(ci->sorted & (1 << sid)) ||
      ci->dx_max_sort_old > space_maxreldx * ci->dmin)
    error("Interacting unsorted cells.");
  if (!(cj->sorted & (1 << sid)) ||
      cj->dx_max_sort_old > space_maxreldx * cj->dmin)
    error("Interacting unsorted cells.");

  /* Get the cutoff shift. */
  double rshift = 0.0;
  for (int k = 0; k < 3; k++) rshift += shift[k] * runner_shift[sid][k];

  /* Pick-out the sorted lists. */
  struct entry *restrict sort_i = ci->sort[sid];
  struct entry *restrict sort_j = cj->sort[sid];

#ifdef SWIFT_DEBUG_CHECKS
  /* Check that the dx_max_sort values in the cell are indeed an upper
     bound on particle movement. */
  for (int pid = 0; pid < ci->count; pid++) {
    const struct part *p = &ci->parts[sort_i[pid].i];
    const float d = p->x[0] * runner_shift[sid][0] +
                    p->x[1] * runner_shift[sid][1] +
                    p->x[2] * runner_shift[sid][2];
    if (fabsf(d - sort_i[pid].d) - ci->dx_max_sort >
        1.0e-4 * max(fabsf(d), ci->dx_max_sort_old))
      error(
          "particle shift diff exceeds dx_max_sort in cell ci. ci->nodeID=%d "
          "cj->nodeID=%d d=%e sort_i[pid].d=%e ci->dx_max_sort=%e "
          "ci->dx_max_sort_old=%e",
          ci->nodeID, cj->nodeID, d, sort_i[pid].d, ci->dx_max_sort,
          ci->dx_max_sort_old);
  }
  for (int pjd = 0; pjd < cj->count; pjd++) {
    const struct part *p = &cj->parts[sort_j[pjd].i];
    const float d = p->x[0] * runner_shift[sid][0] +
                    p->x[1] * runner_shift[sid][1] +
                    p->x[2] * runner_shift[sid][2];
    if (fabsf(d - sort_j[pjd].d) - cj->dx_max_sort >
        1.0e-4 * max(fabsf(d), cj->dx_max_sort_old))
      error(
          "particle shift diff exceeds dx_max_sort in cell cj. cj->nodeID=%d "
          "ci->nodeID=%d d=%e sort_j[pjd].d=%e cj->dx_max_sort=%e "
          "cj->dx_max_sort_old=%e",
          cj->nodeID, ci->nodeID, d, sort_j[pjd].d, cj->dx_max_sort,
          cj->dx_max_sort_old);
  }
#endif /* SWIFT_DEBUG_CHECKS */

  /* Get some other useful values. */
  const double hi_max = ci->h_max * kernel_gamma - rshift;
  const double hj_max = cj->h_max * kernel_gamma;
  const int count_i = ci->count;
  const int count_j = cj->count;
  struct part *restrict parts_i = ci->parts;
  struct part *restrict parts_j = cj->parts;
  const double di_max = sort_i[count_i - 1].d - rshift;
  const double dj_min = sort_j[0].d;
  const double dx_max = (ci->dx_max_sort + cj->dx_max_sort);

  /* Collect the number of parts left and right below dt. */
  int countdt_i = 0, countdt_j = 0;
  struct entry *restrict sortdt_i = NULL, *restrict sortdt_j = NULL;
  if (cell_is_all_active(ci, e)) {
    sortdt_i = sort_i;
    countdt_i = count_i;
  } else if (cell_is_active(ci, e)) {
    if (posix_memalign((void *)&sortdt_i, VEC_SIZE * sizeof(float),
                       sizeof(struct entry) * count_i) != 0)
      error("Failed to allocate dt sortlists.");
    for (int k = 0; k < count_i; k++)
      if (part_is_active(&parts_i[sort_i[k].i], e)) {
        sortdt_i[countdt_i] = sort_i[k];
        countdt_i += 1;
      }
  }
  if (cell_is_all_active(cj, e)) {
    sortdt_j = sort_j;
    countdt_j = count_j;
  } else if (cell_is_active(cj, e)) {
    if (posix_memalign((void *)&sortdt_j, VEC_SIZE * sizeof(float),
                       sizeof(struct entry) * count_j) != 0)
      error("Failed to allocate dt sortlists.");
    for (int k = 0; k < count_j; k++)
      if (part_is_active(&parts_j[sort_j[k].i], e)) {
        sortdt_j[countdt_j] = sort_j[k];
        countdt_j += 1;
      }
  }

    /* Loop over the parts in ci until nothing is within range in cj. */
  for (int pid = count_i - 1;
       pid >= 0 && sort_i[pid].d + hi_max + dx_max > dj_min; pid--) {

    /* Get a hold of the ith part in ci. */
    struct part *restrict pi = &parts_i[sort_i[pid].i];
    const float hi = pi->h;
      
    /* Skip this particle if no particle in cj is within range of it. */
    const double di = sort_i[pid].d + hi * kernel_gamma + dx_max - rshift;
    if (di < dj_min) continue;

    double pix[3];
    for (int k = 0; k < 3; k++) pix[k] = pi->x[k] - shift[k];
    const float hig2 = hi * hi * kernel_gamma2;

    /* Look at valid dt parts only? */
    if (!part_is_active(pi, e)) {

      /* Loop over the parts in cj within dt. */
      for (int pjd = 0; pjd < countdt_j && sortdt_j[pjd].d < di; pjd++) {

        /* Get a pointer to the jth particle. */
        struct part *restrict pj = &parts_j[sortdt_j[pjd].i];
        const float hj = pj->h;

        /* Compute the pairwise distance. */
        float r2 = 0.0f;
        float dx[3];
        for (int k = 0; k < 3; k++) {
          dx[k] = pj->x[k] - pix[k];
          r2 += dx[k] * dx[k];
        }

#ifdef SWIFT_DEBUG_CHECKS
        /* Check that particles have been drifted to the current time */
        if (pi->ti_drift != e->ti_current)
          error("Particle pi not drifted to current time");
        if (pj->ti_drift != e->ti_current)
          error("Particle pj not drifted to current time");
#endif

        /* Hit or miss? */
        if (r2 < hig2) {

#ifndef WITH_OLD_VECTORIZATION

          IACT_NONSYM(r2, dx, hj, hi, pj, pi);

#else

          /* Add this interaction to the queue. */
          r2q1[icount1] = r2;
          dxq1[3 * icount1 + 0] = dx[0];
          dxq1[3 * icount1 + 1] = dx[1];
          dxq1[3 * icount1 + 2] = dx[2];
          hiq1[icount1] = hj;
          hjq1[icount1] = hi;
          piq1[icount1] = pj;
          pjq1[icount1] = pi;
          icount1 += 1;

          /* Flush? */
          if (icount1 == VEC_SIZE) {
            IACT_NONSYM_VEC(r2q1, dxq1, hiq1, hjq1, piq1, pjq1);
            icount1 = 0;
          }

#endif
        }

      } /* loop over the parts in cj. */

    }

    /* Otherwise, look at all parts. */
    else {

      /* Loop over the parts in cj. */
      for (int pjd = 0; pjd < count_j && sort_j[pjd].d < di; pjd++) {

        /* Get a pointer to the jth particle. */
        struct part *restrict pj = &parts_j[sort_j[pjd].i];
        const float hj = pj->h;

        /* Compute the pairwise distance. */
        float r2 = 0.0f;
        float dx[3];
        for (int k = 0; k < 3; k++) {
          dx[k] = pix[k] - pj->x[k];
          r2 += dx[k] * dx[k];
        }

#ifdef SWIFT_DEBUG_CHECKS
        /* Check that particles have been drifted to the current time */
        if (pi->ti_drift != e->ti_current)
          error("Particle pi not drifted to current time");
        if (pj->ti_drift != e->ti_current)
          error("Particle pj not drifted to current time");
#endif

        /* Hit or miss? */
        if (r2 < hig2) {

#ifndef WITH_OLD_VECTORIZATION

          /* Does pj need to be updated too? */
          if (part_is_active(pj, e))
            IACT(r2, dx, hi, hj, pi, pj);
          else
            IACT_NONSYM(r2, dx, hi, hj, pi, pj);

#else

          /* Does pj need to be updated too? */
          if (part_is_active(pj, e)) {

            /* Add this interaction to the symmetric queue. */
            r2q2[icount2] = r2;
            dxq2[3 * icount2 + 0] = dx[0];
            dxq2[3 * icount2 + 1] = dx[1];
            dxq2[3 * icount2 + 2] = dx[2];
            hiq2[icount2] = hi;
            hjq2[icount2] = hj;
            piq2[icount2] = pi;
            pjq2[icount2] = pj;
            icount2 += 1;

            /* Flush? */
            if (icount2 == VEC_SIZE) {
              IACT_VEC(r2q2, dxq2, hiq2, hjq2, piq2, pjq2);
              icount2 = 0;
            }

          } else {

            /* Add this interaction to the non-symmetric queue. */
            r2q1[icount1] = r2;
            dxq1[3 * icount1 + 0] = dx[0];
            dxq1[3 * icount1 + 1] = dx[1];
            dxq1[3 * icount1 + 2] = dx[2];
            hiq1[icount1] = hi;
            hjq1[icount1] = hj;
            piq1[icount1] = pi;
            pjq1[icount1] = pj;
            icount1 += 1;

            /* Flush? */
            if (icount1 == VEC_SIZE) {
              IACT_NONSYM_VEC(r2q1, dxq1, hiq1, hjq1, piq1, pjq1);
              icount1 = 0;
            }
          }

#endif
        }

      } /* loop over the parts in cj. */
    }

  } /* loop over the parts in ci. */

  /* Loop over the parts in cj until nothing is within range in ci. */
  for (int pjd = 0; pjd < count_j && sort_j[pjd].d - hj_max - dx_max < di_max;
       pjd++) {

    /* Get a hold of the jth part in cj. */
    struct part *restrict pj = &parts_j[sort_j[pjd].i];
    const float hj = pj->h;
<<<<<<< HEAD
      
    /* Skip this particle if no particle in ci is within range of it. */
    const double dj = sort_j[pjd].d - hj * kernel_gamma - dx_max - rshift;
    if (dj > di_max) continue;
=======
    const double dj = sort_j[pjd].d - hj * kernel_gamma - dx_max + rshift;
    if (dj - rshift > di_max) continue;
>>>>>>> 06771ad2

    double pjx[3];
    for (int k = 0; k < 3; k++) pjx[k] = pj->x[k] + shift[k];
    const float hjg2 = hj * hj * kernel_gamma2;

    /* Is this particle outside the dt? */
    if (!part_is_active(pj, e)) {

      /* Loop over the parts in ci. */
      for (int pid = countdt_i - 1; pid >= 0 && sortdt_i[pid].d > dj; pid--) {

        /* Get a pointer to the jth particle. */
        struct part *restrict pi = &parts_i[sortdt_i[pid].i];
        const float hi = pi->h;

        /* Compute the pairwise distance. */
        float r2 = 0.0f;
        float dx[3];
        for (int k = 0; k < 3; k++) {
          dx[k] = pi->x[k] - pjx[k];
          r2 += dx[k] * dx[k];
        }

#ifdef SWIFT_DEBUG_CHECKS
        /* Check that particles have been drifted to the current time */
        if (pi->ti_drift != e->ti_current)
          error("Particle pi not drifted to current time");
        if (pj->ti_drift != e->ti_current)
          error("Particle pj not drifted to current time");
#endif

        /* Hit or miss? */
        if (r2 < hjg2 && r2 > hi * hi * kernel_gamma2) {

#ifndef WITH_OLD_VECTORIZATION

          IACT_NONSYM(r2, dx, hi, hj, pi, pj);

#else

          /* Add this interaction to the queue. */
          r2q1[icount1] = r2;
          dxq1[3 * icount1 + 0] = dx[0];
          dxq1[3 * icount1 + 1] = dx[1];
          dxq1[3 * icount1 + 2] = dx[2];
          hiq1[icount1] = hi;
          hjq1[icount1] = hj;
          piq1[icount1] = pi;
          pjq1[icount1] = pj;
          icount1 += 1;

          /* Flush? */
          if (icount1 == VEC_SIZE) {
            IACT_NONSYM_VEC(r2q1, dxq1, hiq1, hjq1, piq1, pjq1);
            icount1 = 0;
          }

#endif
        }

      } /* loop over the parts in cj. */
    }

    /* Otherwise, interact with all particles in cj. */
    else {

      /* Loop over the parts in ci. */
      for (int pid = count_i - 1; pid >= 0 && sort_i[pid].d > dj; pid--) {

        /* Get a pointer to the jth particle. */
        struct part *restrict pi = &parts_i[sort_i[pid].i];
        const float hi = pi->h;

        /* Compute the pairwise distance. */
        float r2 = 0.0f;
        float dx[3];
        for (int k = 0; k < 3; k++) {
          dx[k] = pjx[k] - pi->x[k];
          r2 += dx[k] * dx[k];
        }

#ifdef SWIFT_DEBUG_CHECKS
        /* Check that particles have been drifted to the current time */
        if (pi->ti_drift != e->ti_current)
          error("Particle pi not drifted to current time");
        if (pj->ti_drift != e->ti_current)
          error("Particle pj not drifted to current time");
#endif

        /* Hit or miss? */
        if (r2 < hjg2 && r2 > hi * hi * kernel_gamma2) {

#ifndef WITH_OLD_VECTORIZATION

          /* Does pi need to be updated too? */
          if (part_is_active(pi, e))
            IACT(r2, dx, hj, hi, pj, pi);
          else
            IACT_NONSYM(r2, dx, hj, hi, pj, pi);

#else

          /* Does pi need to be updated too? */
          if (part_is_active(pi, e)) {

            /* Add this interaction to the symmetric queue. */
            r2q2[icount2] = r2;
            dxq2[3 * icount2 + 0] = dx[0];
            dxq2[3 * icount2 + 1] = dx[1];
            dxq2[3 * icount2 + 2] = dx[2];
            hiq2[icount2] = hj;
            hjq2[icount2] = hi;
            piq2[icount2] = pj;
            pjq2[icount2] = pi;
            icount2 += 1;

            /* Flush? */
            if (icount2 == VEC_SIZE) {
              IACT_VEC(r2q2, dxq2, hiq2, hjq2, piq2, pjq2);
              icount2 = 0;
            }

          } else {

            /* Add this interaction to the non-symmetric queue. */
            r2q1[icount1] = r2;
            dxq1[3 * icount1 + 0] = dx[0];
            dxq1[3 * icount1 + 1] = dx[1];
            dxq1[3 * icount1 + 2] = dx[2];
            hiq1[icount1] = hj;
            hjq1[icount1] = hi;
            piq1[icount1] = pj;
            pjq1[icount1] = pi;
            icount1 += 1;

            /* Flush? */
            if (icount1 == VEC_SIZE) {
              IACT_NONSYM_VEC(r2q1, dxq1, hiq1, hjq1, piq1, pjq1);
              icount1 = 0;
            }
          }

#endif
        }

      } /* loop over the parts in cj. */
    }

  } /* loop over the parts in ci. */

#ifdef WITH_OLD_VECTORIZATION
  /* Pick up any leftovers. */
  if (icount1 > 0)
    for (int k = 0; k < icount1; k++)
      IACT_NONSYM(r2q1[k], &dxq1[3 * k], hiq1[k], hjq1[k], piq1[k], pjq1[k]);
  if (icount2 > 0)
    for (int k = 0; k < icount2; k++)
      IACT(r2q2[k], &dxq2[3 * k], hiq2[k], hjq2[k], piq2[k], pjq2[k]);
#endif

  /* Clean-up if necessary */
  if (cell_is_active(ci, e) && !cell_is_all_active(ci, e)) free(sortdt_i);
  if (cell_is_active(cj, e) && !cell_is_all_active(cj, e)) free(sortdt_j);

  TIMER_TOC(TIMER_DOPAIR);
}

/**
 * @brief Compute the cell self-interaction (non-symmetric).
 *
 * @param r The #runner.
 * @param c The #cell.
 */
void DOSELF1(struct runner *r, struct cell *restrict c) {

  const struct engine *e = r->e;

#ifdef WITH_OLD_VECTORIZATION
  int icount1 = 0;
  float r2q1[VEC_SIZE] __attribute__((aligned(16)));
  float hiq1[VEC_SIZE] __attribute__((aligned(16)));
  float hjq1[VEC_SIZE] __attribute__((aligned(16)));
  float dxq1[3 * VEC_SIZE] __attribute__((aligned(16)));
  struct part *piq1[VEC_SIZE], *pjq1[VEC_SIZE];
  int icount2 = 0;
  float r2q2[VEC_SIZE] __attribute__((aligned(16)));
  float hiq2[VEC_SIZE] __attribute__((aligned(16)));
  float hjq2[VEC_SIZE] __attribute__((aligned(16)));
  float dxq2[3 * VEC_SIZE] __attribute__((aligned(16)));
  struct part *piq2[VEC_SIZE], *pjq2[VEC_SIZE];
#endif

  TIMER_TIC;

  if (!cell_is_active(c, e)) return;

  if (!cell_are_part_drifted(c, e)) error("Interacting undrifted cell.");

  struct part *restrict parts = c->parts;
  const int count = c->count;

  /* Set up indt. */
  int *indt = NULL;
  int countdt = 0, firstdt = 0;
  if (posix_memalign((void *)&indt, VEC_SIZE * sizeof(int),
                     count * sizeof(int)) != 0)
    error("Failed to allocate indt.");
  for (int k = 0; k < count; k++)
    if (part_is_active(&parts[k], e)) {
      indt[countdt] = k;
      countdt += 1;
    }

  /* Loop over the particles in the cell. */
  for (int pid = 0; pid < count; pid++) {

    /* Get a pointer to the ith particle. */
    struct part *restrict pi = &parts[pid];

    /* Get the particle position and radius. */
    double pix[3];
    for (int k = 0; k < 3; k++) pix[k] = pi->x[k];
    const float hi = pi->h;
    const float hig2 = hi * hi * kernel_gamma2;

    /* Is the ith particle inactive? */
    if (!part_is_active(pi, e)) {

      /* Loop over the other particles .*/
      for (int pjd = firstdt; pjd < countdt; pjd++) {

        /* Get a pointer to the jth particle. */
        struct part *restrict pj = &parts[indt[pjd]];
        const float hj = pj->h;

#ifdef SWIFT_DEBUG_CHECKS
        /* Check that particles have been drifted to the current time */
        if (pi->ti_drift != e->ti_current)
          error("Particle pi not drifted to current time");
        if (pj->ti_drift != e->ti_current)
          error("Particle pj not drifted to current time");
#endif

        /* Compute the pairwise distance. */
        float r2 = 0.0f;
        float dx[3];
        for (int k = 0; k < 3; k++) {
          dx[k] = pj->x[k] - pix[k];
          r2 += dx[k] * dx[k];
        }

        /* Hit or miss? */
        if (r2 < hj * hj * kernel_gamma2) {

#ifndef WITH_OLD_VECTORIZATION

          IACT_NONSYM(r2, dx, hj, hi, pj, pi);

#else

          /* Add this interaction to the queue. */
          r2q1[icount1] = r2;
          dxq1[3 * icount1 + 0] = dx[0];
          dxq1[3 * icount1 + 1] = dx[1];
          dxq1[3 * icount1 + 2] = dx[2];
          hiq1[icount1] = hj;
          hjq1[icount1] = hi;
          piq1[icount1] = pj;
          pjq1[icount1] = pi;
          icount1 += 1;

          /* Flush? */
          if (icount1 == VEC_SIZE) {
            IACT_NONSYM_VEC(r2q1, dxq1, hiq1, hjq1, piq1, pjq1);
            icount1 = 0;
          }

#endif
        }

      } /* loop over all other particles. */

    }

    /* Otherwise, interact with all candidates. */
    else {

      /* We caught a live one! */
      firstdt += 1;

      /* Loop over the other particles .*/
      for (int pjd = pid + 1; pjd < count; pjd++) {

        /* Get a pointer to the jth particle. */
        struct part *restrict pj = &parts[pjd];
        const float hj = pj->h;

        /* Compute the pairwise distance. */
        float r2 = 0.0f;
        float dx[3];
        for (int k = 0; k < 3; k++) {
          dx[k] = pix[k] - pj->x[k];
          r2 += dx[k] * dx[k];
        }
        const int doj =
            (part_is_active(pj, e)) && (r2 < hj * hj * kernel_gamma2);

#ifdef SWIFT_DEBUG_CHECKS
        /* Check that particles have been drifted to the current time */
        if (pi->ti_drift != e->ti_current)
          error("Particle pi not drifted to current time");
        if (pj->ti_drift != e->ti_current)
          error("Particle pj not drifted to current time");
#endif

        /* Hit or miss? */
        if (r2 < hig2 || doj) {

#ifndef WITH_OLD_VECTORIZATION

          /* Which parts need to be updated? */
          if (r2 < hig2 && doj)
            IACT(r2, dx, hi, hj, pi, pj);
          else if (!doj)
            IACT_NONSYM(r2, dx, hi, hj, pi, pj);
          else {
            dx[0] = -dx[0];
            dx[1] = -dx[1];
            dx[2] = -dx[2];
            IACT_NONSYM(r2, dx, hj, hi, pj, pi);
          }

#else

          /* Does pj need to be updated too? */
          if (r2 < hig2 && doj) {

            /* Add this interaction to the symmetric queue. */
            r2q2[icount2] = r2;
            dxq2[3 * icount2 + 0] = dx[0];
            dxq2[3 * icount2 + 1] = dx[1];
            dxq2[3 * icount2 + 2] = dx[2];
            hiq2[icount2] = hi;
            hjq2[icount2] = hj;
            piq2[icount2] = pi;
            pjq2[icount2] = pj;
            icount2 += 1;

            /* Flush? */
            if (icount2 == VEC_SIZE) {
              IACT_VEC(r2q2, dxq2, hiq2, hjq2, piq2, pjq2);
              icount2 = 0;
            }

          } else if (!doj) {

            /* Add this interaction to the non-symmetric queue. */
            r2q1[icount1] = r2;
            dxq1[3 * icount1 + 0] = dx[0];
            dxq1[3 * icount1 + 1] = dx[1];
            dxq1[3 * icount1 + 2] = dx[2];
            hiq1[icount1] = hi;
            hjq1[icount1] = hj;
            piq1[icount1] = pi;
            pjq1[icount1] = pj;
            icount1 += 1;

            /* Flush? */
            if (icount1 == VEC_SIZE) {
              IACT_NONSYM_VEC(r2q1, dxq1, hiq1, hjq1, piq1, pjq1);
              icount1 = 0;
            }

          } else {

            /* Add this interaction to the non-symmetric queue. */
            r2q1[icount1] = r2;
            dxq1[3 * icount1 + 0] = -dx[0];
            dxq1[3 * icount1 + 1] = -dx[1];
            dxq1[3 * icount1 + 2] = -dx[2];
            hiq1[icount1] = hj;
            hjq1[icount1] = hi;
            piq1[icount1] = pj;
            pjq1[icount1] = pi;
            icount1 += 1;

            /* Flush? */
            if (icount1 == VEC_SIZE) {
              IACT_NONSYM_VEC(r2q1, dxq1, hiq1, hjq1, piq1, pjq1);
              icount1 = 0;
            }
          }

#endif
        }

      } /* loop over all other particles. */
    }

  } /* loop over all particles. */

#ifdef WITH_OLD_VECTORIZATION
  /* Pick up any leftovers. */
  if (icount1 > 0)
    for (int k = 0; k < icount1; k++)
      IACT_NONSYM(r2q1[k], &dxq1[3 * k], hiq1[k], hjq1[k], piq1[k], pjq1[k]);
  if (icount2 > 0)
    for (int k = 0; k < icount2; k++)
      IACT(r2q2[k], &dxq2[3 * k], hiq2[k], hjq2[k], piq2[k], pjq2[k]);
#endif

  free(indt);

  TIMER_TOC(TIMER_DOSELF);
}

/**
 * @brief Compute the cell self-interaction (symmetric).
 *
 * @param r The #runner.
 * @param c The #cell.
 */
void DOSELF2(struct runner *r, struct cell *restrict c) {

  const struct engine *e = r->e;

#ifdef WITH_OLD_VECTORIZATION
  int icount1 = 0;
  float r2q1[VEC_SIZE] __attribute__((aligned(16)));
  float hiq1[VEC_SIZE] __attribute__((aligned(16)));
  float hjq1[VEC_SIZE] __attribute__((aligned(16)));
  float dxq1[3 * VEC_SIZE] __attribute__((aligned(16)));
  struct part *piq1[VEC_SIZE], *pjq1[VEC_SIZE];
  int icount2 = 0;
  float r2q2[VEC_SIZE] __attribute__((aligned(16)));
  float hiq2[VEC_SIZE] __attribute__((aligned(16)));
  float hjq2[VEC_SIZE] __attribute__((aligned(16)));
  float dxq2[3 * VEC_SIZE] __attribute__((aligned(16)));
  struct part *piq2[VEC_SIZE], *pjq2[VEC_SIZE];
#endif

  TIMER_TIC;

  if (!cell_is_active(c, e)) return;

  if (!cell_are_part_drifted(c, e)) error("Cell is not drifted");

  struct part *restrict parts = c->parts;
  const int count = c->count;

  /* Set up indt. */
  int *indt = NULL;
  int countdt = 0, firstdt = 0;
  if (posix_memalign((void *)&indt, VEC_SIZE * sizeof(int),
                     count * sizeof(int)) != 0)
    error("Failed to allocate indt.");
  for (int k = 0; k < count; k++)
    if (part_is_active(&parts[k], e)) {
      indt[countdt] = k;
      countdt += 1;
    }

  /* Loop over the particles in the cell. */
  for (int pid = 0; pid < count; pid++) {

    /* Get a pointer to the ith particle. */
    struct part *restrict pi = &parts[pid];

    /* Get the particle position and radius. */
    double pix[3];
    for (int k = 0; k < 3; k++) pix[k] = pi->x[k];
    const float hi = pi->h;
    const float hig2 = hi * hi * kernel_gamma2;

    /* Is the ith particle not active? */
    if (!part_is_active(pi, e)) {

      /* Loop over the other particles .*/
      for (int pjd = firstdt; pjd < countdt; pjd++) {

        /* Get a pointer to the jth particle. */
        struct part *restrict pj = &parts[indt[pjd]];
        const float hj = pj->h;

        /* Compute the pairwise distance. */
        float r2 = 0.0f;
        float dx[3];
        for (int k = 0; k < 3; k++) {
          dx[k] = pj->x[k] - pix[k];
          r2 += dx[k] * dx[k];
        }

#ifdef SWIFT_DEBUG_CHECKS
        /* Check that particles have been drifted to the current time */
        if (pi->ti_drift != e->ti_current)
          error("Particle pi not drifted to current time");
        if (pj->ti_drift != e->ti_current)
          error("Particle pj not drifted to current time");
#endif

        /* Hit or miss? */
        if (r2 < hig2 || r2 < hj * hj * kernel_gamma2) {

#ifndef WITH_OLD_VECTORIZATION

          IACT_NONSYM(r2, dx, hj, hi, pj, pi);

#else

          /* Add this interaction to the queue. */
          r2q1[icount1] = r2;
          dxq1[3 * icount1 + 0] = dx[0];
          dxq1[3 * icount1 + 1] = dx[1];
          dxq1[3 * icount1 + 2] = dx[2];
          hiq1[icount1] = hj;
          hjq1[icount1] = hi;
          piq1[icount1] = pj;
          pjq1[icount1] = pi;
          icount1 += 1;

          /* Flush? */
          if (icount1 == VEC_SIZE) {
            IACT_NONSYM_VEC(r2q1, dxq1, hiq1, hjq1, piq1, pjq1);
            icount1 = 0;
          }

#endif
        }

      } /* loop over all other particles. */

    }

    /* Otherwise, interact with all candidates. */
    else {

      /* We caught a live one! */
      firstdt += 1;

      /* Loop over the other particles .*/
      for (int pjd = pid + 1; pjd < count; pjd++) {

        /* Get a pointer to the jth particle. */
        struct part *restrict pj = &parts[pjd];
        const float hj = pj->h;

        /* Compute the pairwise distance. */
        float r2 = 0.0f;
        float dx[3];
        for (int k = 0; k < 3; k++) {
          dx[k] = pix[k] - pj->x[k];
          r2 += dx[k] * dx[k];
        }

#ifdef SWIFT_DEBUG_CHECKS
        /* Check that particles have been drifted to the current time */
        if (pi->ti_drift != e->ti_current)
          error("Particle pi not drifted to current time");
        if (pj->ti_drift != e->ti_current)
          error("Particle pj not drifted to current time");
#endif

        /* Hit or miss? */
        if (r2 < hig2 || r2 < hj * hj * kernel_gamma2) {

#ifndef WITH_OLD_VECTORIZATION

          /* Does pj need to be updated too? */
          if (part_is_active(pj, e))
            IACT(r2, dx, hi, hj, pi, pj);
          else
            IACT_NONSYM(r2, dx, hi, hj, pi, pj);

#else

          /* Does pj need to be updated too? */
          if (part_is_active(pj, e)) {

            /* Add this interaction to the symmetric queue. */
            r2q2[icount2] = r2;
            dxq2[3 * icount2 + 0] = dx[0];
            dxq2[3 * icount2 + 1] = dx[1];
            dxq2[3 * icount2 + 2] = dx[2];
            hiq2[icount2] = hi;
            hjq2[icount2] = hj;
            piq2[icount2] = pi;
            pjq2[icount2] = pj;
            icount2 += 1;

            /* Flush? */
            if (icount2 == VEC_SIZE) {
              IACT_VEC(r2q2, dxq2, hiq2, hjq2, piq2, pjq2);
              icount2 = 0;
            }

          } else {

            /* Add this interaction to the non-symmetric queue. */
            r2q1[icount1] = r2;
            dxq1[3 * icount1 + 0] = dx[0];
            dxq1[3 * icount1 + 1] = dx[1];
            dxq1[3 * icount1 + 2] = dx[2];
            hiq1[icount1] = hi;
            hjq1[icount1] = hj;
            piq1[icount1] = pi;
            pjq1[icount1] = pj;
            icount1 += 1;

            /* Flush? */
            if (icount1 == VEC_SIZE) {
              IACT_NONSYM_VEC(r2q1, dxq1, hiq1, hjq1, piq1, pjq1);
              icount1 = 0;
            }
          }

#endif
        }

      } /* loop over all other particles. */
    }

  } /* loop over all particles. */

#ifdef WITH_OLD_VECTORIZATION
  /* Pick up any leftovers. */
  if (icount1 > 0)
    for (int k = 0; k < icount1; k++)
      IACT_NONSYM(r2q1[k], &dxq1[3 * k], hiq1[k], hjq1[k], piq1[k], pjq1[k]);
  if (icount2 > 0)
    for (int k = 0; k < icount2; k++)
      IACT(r2q2[k], &dxq2[3 * k], hiq2[k], hjq2[k], piq2[k], pjq2[k]);
#endif

  free(indt);

  TIMER_TOC(TIMER_DOSELF);
}

/**
 * @brief Compute grouped sub-cell interactions for pairs
 *
 * @param r The #runner.
 * @param ci The first #cell.
 * @param cj The second #cell.
 * @param sid The direction linking the cells
 * @param gettimer Do we have a timer ?
 *
 * @todo Hard-code the sid on the recursive calls to avoid the
 * redundant computations to find the sid on-the-fly.
 */
void DOSUB_PAIR1(struct runner *r, struct cell *ci, struct cell *cj, int sid,
                 int gettimer) {

  struct space *s = r->e->s;
  const struct engine *e = r->e;

  TIMER_TIC;

  /* Should we even bother? */
  if (!cell_is_active(ci, e) && !cell_is_active(cj, e)) return;
  if (ci->count == 0 || cj->count == 0) return;

  /* Get the type of pair if not specified explicitly. */
  double shift[3];
  sid = space_getsid(s, &ci, &cj, shift);

  /* Recurse? */
  if (cell_can_recurse_in_pair_task(ci) && cell_can_recurse_in_pair_task(cj)) {

    /* Different types of flags. */
    switch (sid) {

      /* Regular sub-cell interactions of a single cell. */
      case 0: /* (  1 ,  1 ,  1 ) */
        if (ci->progeny[7] != NULL && cj->progeny[0] != NULL)
          DOSUB_PAIR1(r, ci->progeny[7], cj->progeny[0], -1, 0);
        break;

      case 1: /* (  1 ,  1 ,  0 ) */
        if (ci->progeny[6] != NULL && cj->progeny[0] != NULL)
          DOSUB_PAIR1(r, ci->progeny[6], cj->progeny[0], -1, 0);
        if (ci->progeny[6] != NULL && cj->progeny[1] != NULL)
          DOSUB_PAIR1(r, ci->progeny[6], cj->progeny[1], -1, 0);
        if (ci->progeny[7] != NULL && cj->progeny[0] != NULL)
          DOSUB_PAIR1(r, ci->progeny[7], cj->progeny[0], -1, 0);
        if (ci->progeny[7] != NULL && cj->progeny[1] != NULL)
          DOSUB_PAIR1(r, ci->progeny[7], cj->progeny[1], -1, 0);
        break;

      case 2: /* (  1 ,  1 , -1 ) */
        if (ci->progeny[6] != NULL && cj->progeny[1] != NULL)
          DOSUB_PAIR1(r, ci->progeny[6], cj->progeny[1], -1, 0);
        break;

      case 3: /* (  1 ,  0 ,  1 ) */
        if (ci->progeny[5] != NULL && cj->progeny[0] != NULL)
          DOSUB_PAIR1(r, ci->progeny[5], cj->progeny[0], -1, 0);
        if (ci->progeny[5] != NULL && cj->progeny[2] != NULL)
          DOSUB_PAIR1(r, ci->progeny[5], cj->progeny[2], -1, 0);
        if (ci->progeny[7] != NULL && cj->progeny[0] != NULL)
          DOSUB_PAIR1(r, ci->progeny[7], cj->progeny[0], -1, 0);
        if (ci->progeny[7] != NULL && cj->progeny[2] != NULL)
          DOSUB_PAIR1(r, ci->progeny[7], cj->progeny[2], -1, 0);
        break;

      case 4: /* (  1 ,  0 ,  0 ) */
        if (ci->progeny[4] != NULL && cj->progeny[0] != NULL)
          DOSUB_PAIR1(r, ci->progeny[4], cj->progeny[0], -1, 0);
        if (ci->progeny[4] != NULL && cj->progeny[1] != NULL)
          DOSUB_PAIR1(r, ci->progeny[4], cj->progeny[1], -1, 0);
        if (ci->progeny[4] != NULL && cj->progeny[2] != NULL)
          DOSUB_PAIR1(r, ci->progeny[4], cj->progeny[2], -1, 0);
        if (ci->progeny[4] != NULL && cj->progeny[3] != NULL)
          DOSUB_PAIR1(r, ci->progeny[4], cj->progeny[3], -1, 0);
        if (ci->progeny[5] != NULL && cj->progeny[0] != NULL)
          DOSUB_PAIR1(r, ci->progeny[5], cj->progeny[0], -1, 0);
        if (ci->progeny[5] != NULL && cj->progeny[1] != NULL)
          DOSUB_PAIR1(r, ci->progeny[5], cj->progeny[1], -1, 0);
        if (ci->progeny[5] != NULL && cj->progeny[2] != NULL)
          DOSUB_PAIR1(r, ci->progeny[5], cj->progeny[2], -1, 0);
        if (ci->progeny[5] != NULL && cj->progeny[3] != NULL)
          DOSUB_PAIR1(r, ci->progeny[5], cj->progeny[3], -1, 0);
        if (ci->progeny[6] != NULL && cj->progeny[0] != NULL)
          DOSUB_PAIR1(r, ci->progeny[6], cj->progeny[0], -1, 0);
        if (ci->progeny[6] != NULL && cj->progeny[1] != NULL)
          DOSUB_PAIR1(r, ci->progeny[6], cj->progeny[1], -1, 0);
        if (ci->progeny[6] != NULL && cj->progeny[2] != NULL)
          DOSUB_PAIR1(r, ci->progeny[6], cj->progeny[2], -1, 0);
        if (ci->progeny[6] != NULL && cj->progeny[3] != NULL)
          DOSUB_PAIR1(r, ci->progeny[6], cj->progeny[3], -1, 0);
        if (ci->progeny[7] != NULL && cj->progeny[0] != NULL)
          DOSUB_PAIR1(r, ci->progeny[7], cj->progeny[0], -1, 0);
        if (ci->progeny[7] != NULL && cj->progeny[1] != NULL)
          DOSUB_PAIR1(r, ci->progeny[7], cj->progeny[1], -1, 0);
        if (ci->progeny[7] != NULL && cj->progeny[2] != NULL)
          DOSUB_PAIR1(r, ci->progeny[7], cj->progeny[2], -1, 0);
        if (ci->progeny[7] != NULL && cj->progeny[3] != NULL)
          DOSUB_PAIR1(r, ci->progeny[7], cj->progeny[3], -1, 0);
        break;

      case 5: /* (  1 ,  0 , -1 ) */
        if (ci->progeny[4] != NULL && cj->progeny[1] != NULL)
          DOSUB_PAIR1(r, ci->progeny[4], cj->progeny[1], -1, 0);
        if (ci->progeny[4] != NULL && cj->progeny[3] != NULL)
          DOSUB_PAIR1(r, ci->progeny[4], cj->progeny[3], -1, 0);
        if (ci->progeny[6] != NULL && cj->progeny[1] != NULL)
          DOSUB_PAIR1(r, ci->progeny[6], cj->progeny[1], -1, 0);
        if (ci->progeny[6] != NULL && cj->progeny[3] != NULL)
          DOSUB_PAIR1(r, ci->progeny[6], cj->progeny[3], -1, 0);
        break;

      case 6: /* (  1 , -1 ,  1 ) */
        if (ci->progeny[5] != NULL && cj->progeny[2] != NULL)
          DOSUB_PAIR1(r, ci->progeny[5], cj->progeny[2], -1, 0);
        break;

      case 7: /* (  1 , -1 ,  0 ) */
        if (ci->progeny[4] != NULL && cj->progeny[2] != NULL)
          DOSUB_PAIR1(r, ci->progeny[4], cj->progeny[2], -1, 0);
        if (ci->progeny[4] != NULL && cj->progeny[3] != NULL)
          DOSUB_PAIR1(r, ci->progeny[4], cj->progeny[3], -1, 0);
        if (ci->progeny[5] != NULL && cj->progeny[2] != NULL)
          DOSUB_PAIR1(r, ci->progeny[5], cj->progeny[2], -1, 0);
        if (ci->progeny[5] != NULL && cj->progeny[3] != NULL)
          DOSUB_PAIR1(r, ci->progeny[5], cj->progeny[3], -1, 0);
        break;

      case 8: /* (  1 , -1 , -1 ) */
        if (ci->progeny[4] != NULL && cj->progeny[3] != NULL)
          DOSUB_PAIR1(r, ci->progeny[4], cj->progeny[3], -1, 0);
        break;

      case 9: /* (  0 ,  1 ,  1 ) */
        if (ci->progeny[3] != NULL && cj->progeny[0] != NULL)
          DOSUB_PAIR1(r, ci->progeny[3], cj->progeny[0], -1, 0);
        if (ci->progeny[3] != NULL && cj->progeny[4] != NULL)
          DOSUB_PAIR1(r, ci->progeny[3], cj->progeny[4], -1, 0);
        if (ci->progeny[7] != NULL && cj->progeny[0] != NULL)
          DOSUB_PAIR1(r, ci->progeny[7], cj->progeny[0], -1, 0);
        if (ci->progeny[7] != NULL && cj->progeny[4] != NULL)
          DOSUB_PAIR1(r, ci->progeny[7], cj->progeny[4], -1, 0);
        break;

      case 10: /* (  0 ,  1 ,  0 ) */
        if (ci->progeny[2] != NULL && cj->progeny[0] != NULL)
          DOSUB_PAIR1(r, ci->progeny[2], cj->progeny[0], -1, 0);
        if (ci->progeny[2] != NULL && cj->progeny[1] != NULL)
          DOSUB_PAIR1(r, ci->progeny[2], cj->progeny[1], -1, 0);
        if (ci->progeny[2] != NULL && cj->progeny[4] != NULL)
          DOSUB_PAIR1(r, ci->progeny[2], cj->progeny[4], -1, 0);
        if (ci->progeny[2] != NULL && cj->progeny[5] != NULL)
          DOSUB_PAIR1(r, ci->progeny[2], cj->progeny[5], -1, 0);
        if (ci->progeny[3] != NULL && cj->progeny[0] != NULL)
          DOSUB_PAIR1(r, ci->progeny[3], cj->progeny[0], -1, 0);
        if (ci->progeny[3] != NULL && cj->progeny[1] != NULL)
          DOSUB_PAIR1(r, ci->progeny[3], cj->progeny[1], -1, 0);
        if (ci->progeny[3] != NULL && cj->progeny[4] != NULL)
          DOSUB_PAIR1(r, ci->progeny[3], cj->progeny[4], -1, 0);
        if (ci->progeny[3] != NULL && cj->progeny[5] != NULL)
          DOSUB_PAIR1(r, ci->progeny[3], cj->progeny[5], -1, 0);
        if (ci->progeny[6] != NULL && cj->progeny[0] != NULL)
          DOSUB_PAIR1(r, ci->progeny[6], cj->progeny[0], -1, 0);
        if (ci->progeny[6] != NULL && cj->progeny[1] != NULL)
          DOSUB_PAIR1(r, ci->progeny[6], cj->progeny[1], -1, 0);
        if (ci->progeny[6] != NULL && cj->progeny[4] != NULL)
          DOSUB_PAIR1(r, ci->progeny[6], cj->progeny[4], -1, 0);
        if (ci->progeny[6] != NULL && cj->progeny[5] != NULL)
          DOSUB_PAIR1(r, ci->progeny[6], cj->progeny[5], -1, 0);
        if (ci->progeny[7] != NULL && cj->progeny[0] != NULL)
          DOSUB_PAIR1(r, ci->progeny[7], cj->progeny[0], -1, 0);
        if (ci->progeny[7] != NULL && cj->progeny[1] != NULL)
          DOSUB_PAIR1(r, ci->progeny[7], cj->progeny[1], -1, 0);
        if (ci->progeny[7] != NULL && cj->progeny[4] != NULL)
          DOSUB_PAIR1(r, ci->progeny[7], cj->progeny[4], -1, 0);
        if (ci->progeny[7] != NULL && cj->progeny[5] != NULL)
          DOSUB_PAIR1(r, ci->progeny[7], cj->progeny[5], -1, 0);
        break;

      case 11: /* (  0 ,  1 , -1 ) */
        if (ci->progeny[2] != NULL && cj->progeny[1] != NULL)
          DOSUB_PAIR1(r, ci->progeny[2], cj->progeny[1], -1, 0);
        if (ci->progeny[2] != NULL && cj->progeny[5] != NULL)
          DOSUB_PAIR1(r, ci->progeny[2], cj->progeny[5], -1, 0);
        if (ci->progeny[6] != NULL && cj->progeny[1] != NULL)
          DOSUB_PAIR1(r, ci->progeny[6], cj->progeny[1], -1, 0);
        if (ci->progeny[6] != NULL && cj->progeny[5] != NULL)
          DOSUB_PAIR1(r, ci->progeny[6], cj->progeny[5], -1, 0);
        break;

      case 12: /* (  0 ,  0 ,  1 ) */
        if (ci->progeny[1] != NULL && cj->progeny[0] != NULL)
          DOSUB_PAIR1(r, ci->progeny[1], cj->progeny[0], -1, 0);
        if (ci->progeny[1] != NULL && cj->progeny[2] != NULL)
          DOSUB_PAIR1(r, ci->progeny[1], cj->progeny[2], -1, 0);
        if (ci->progeny[1] != NULL && cj->progeny[4] != NULL)
          DOSUB_PAIR1(r, ci->progeny[1], cj->progeny[4], -1, 0);
        if (ci->progeny[1] != NULL && cj->progeny[6] != NULL)
          DOSUB_PAIR1(r, ci->progeny[1], cj->progeny[6], -1, 0);
        if (ci->progeny[3] != NULL && cj->progeny[0] != NULL)
          DOSUB_PAIR1(r, ci->progeny[3], cj->progeny[0], -1, 0);
        if (ci->progeny[3] != NULL && cj->progeny[2] != NULL)
          DOSUB_PAIR1(r, ci->progeny[3], cj->progeny[2], -1, 0);
        if (ci->progeny[3] != NULL && cj->progeny[4] != NULL)
          DOSUB_PAIR1(r, ci->progeny[3], cj->progeny[4], -1, 0);
        if (ci->progeny[3] != NULL && cj->progeny[6] != NULL)
          DOSUB_PAIR1(r, ci->progeny[3], cj->progeny[6], -1, 0);
        if (ci->progeny[5] != NULL && cj->progeny[0] != NULL)
          DOSUB_PAIR1(r, ci->progeny[5], cj->progeny[0], -1, 0);
        if (ci->progeny[5] != NULL && cj->progeny[2] != NULL)
          DOSUB_PAIR1(r, ci->progeny[5], cj->progeny[2], -1, 0);
        if (ci->progeny[5] != NULL && cj->progeny[4] != NULL)
          DOSUB_PAIR1(r, ci->progeny[5], cj->progeny[4], -1, 0);
        if (ci->progeny[5] != NULL && cj->progeny[6] != NULL)
          DOSUB_PAIR1(r, ci->progeny[5], cj->progeny[6], -1, 0);
        if (ci->progeny[7] != NULL && cj->progeny[0] != NULL)
          DOSUB_PAIR1(r, ci->progeny[7], cj->progeny[0], -1, 0);
        if (ci->progeny[7] != NULL && cj->progeny[2] != NULL)
          DOSUB_PAIR1(r, ci->progeny[7], cj->progeny[2], -1, 0);
        if (ci->progeny[7] != NULL && cj->progeny[4] != NULL)
          DOSUB_PAIR1(r, ci->progeny[7], cj->progeny[4], -1, 0);
        if (ci->progeny[7] != NULL && cj->progeny[6] != NULL)
          DOSUB_PAIR1(r, ci->progeny[7], cj->progeny[6], -1, 0);
        break;
    }

  }

  /* Otherwise, compute the pair directly. */
  else if (cell_is_active(ci, e) || cell_is_active(cj, e)) {

    /* Make sure both cells are drifted to the current timestep. */
    if (!cell_are_part_drifted(ci, e) || !cell_are_part_drifted(cj, e))
      error("Interacting undrifted cells.");

    /* Do any of the cells need to be sorted first? */
    if (!(ci->sorted & (1 << sid)) ||
        ci->dx_max_sort_old > ci->dmin * space_maxreldx)
      error("Interacting unsorted cell.");
    if (!(cj->sorted & (1 << sid)) ||
        cj->dx_max_sort_old > cj->dmin * space_maxreldx)
      error("Interacting unsorted cell.");

    /* Compute the interactions. */
    DOPAIR1_BRANCH(r, ci, cj);
  }

  if (gettimer) TIMER_TOC(TIMER_DOSUB_PAIR);
}

/**
 * @brief Compute grouped sub-cell interactions for self tasks
 *
 * @param r The #runner.
 * @param ci The first #cell.
 * @param gettimer Do we have a timer ?
 */
void DOSUB_SELF1(struct runner *r, struct cell *ci, int gettimer) {

  TIMER_TIC;

  /* Should we even bother? */
  if (ci->count == 0 || !cell_is_active(ci, r->e)) return;

  /* Recurse? */
  if (cell_can_recurse_in_self_task(ci)) {

    /* Loop over all progeny. */
    for (int k = 0; k < 8; k++)
      if (ci->progeny[k] != NULL) {
        DOSUB_SELF1(r, ci->progeny[k], 0);
        for (int j = k + 1; j < 8; j++)
          if (ci->progeny[j] != NULL)
            DOSUB_PAIR1(r, ci->progeny[k], ci->progeny[j], -1, 0);
      }
  }

  /* Otherwise, compute self-interaction. */
  else {

    /* Drift the cell to the current timestep if needed. */
    if (!cell_are_part_drifted(ci, r->e)) error("Interacting undrifted cell.");

#if (DOSELF1 == runner_doself1_density) && defined(WITH_VECTORIZATION) && \
    defined(GADGET2_SPH)
    runner_doself1_density_vec(r, ci);
#else
    DOSELF1(r, ci);
#endif
  }

  if (gettimer) TIMER_TOC(TIMER_DOSUB_SELF);
}

/**
 * @brief Compute grouped sub-cell interactions for pairs (symmetric case)
 *
 * @param r The #runner.
 * @param ci The first #cell.
 * @param cj The second #cell.
 * @param sid The direction linking the cells
 * @param gettimer Do we have a timer ?
 *
 * @todo Hard-code the sid on the recursive calls to avoid the
 * redundant computations to find the sid on-the-fly.
 */
void DOSUB_PAIR2(struct runner *r, struct cell *ci, struct cell *cj, int sid,
                 int gettimer) {

  const struct engine *e = r->e;
  struct space *s = e->s;

  TIMER_TIC;

  /* Should we even bother? */
  if (!cell_is_active(ci, e) && !cell_is_active(cj, e)) return;
  if (ci->count == 0 || cj->count == 0) return;

  /* Get the type of pair if not specified explicitly. */
  double shift[3];
  sid = space_getsid(s, &ci, &cj, shift);

  /* Recurse? */
  if (cell_can_recurse_in_pair_task(ci) && cell_can_recurse_in_pair_task(cj)) {

    /* Different types of flags. */
    switch (sid) {

      /* Regular sub-cell interactions of a single cell. */
      case 0: /* (  1 ,  1 ,  1 ) */
        if (ci->progeny[7] != NULL && cj->progeny[0] != NULL)
          DOSUB_PAIR2(r, ci->progeny[7], cj->progeny[0], -1, 0);
        break;

      case 1: /* (  1 ,  1 ,  0 ) */
        if (ci->progeny[6] != NULL && cj->progeny[0] != NULL)
          DOSUB_PAIR2(r, ci->progeny[6], cj->progeny[0], -1, 0);
        if (ci->progeny[6] != NULL && cj->progeny[1] != NULL)
          DOSUB_PAIR2(r, ci->progeny[6], cj->progeny[1], -1, 0);
        if (ci->progeny[7] != NULL && cj->progeny[0] != NULL)
          DOSUB_PAIR2(r, ci->progeny[7], cj->progeny[0], -1, 0);
        if (ci->progeny[7] != NULL && cj->progeny[1] != NULL)
          DOSUB_PAIR2(r, ci->progeny[7], cj->progeny[1], -1, 0);
        break;

      case 2: /* (  1 ,  1 , -1 ) */
        if (ci->progeny[6] != NULL && cj->progeny[1] != NULL)
          DOSUB_PAIR2(r, ci->progeny[6], cj->progeny[1], -1, 0);
        break;

      case 3: /* (  1 ,  0 ,  1 ) */
        if (ci->progeny[5] != NULL && cj->progeny[0] != NULL)
          DOSUB_PAIR2(r, ci->progeny[5], cj->progeny[0], -1, 0);
        if (ci->progeny[5] != NULL && cj->progeny[2] != NULL)
          DOSUB_PAIR2(r, ci->progeny[5], cj->progeny[2], -1, 0);
        if (ci->progeny[7] != NULL && cj->progeny[0] != NULL)
          DOSUB_PAIR2(r, ci->progeny[7], cj->progeny[0], -1, 0);
        if (ci->progeny[7] != NULL && cj->progeny[2] != NULL)
          DOSUB_PAIR2(r, ci->progeny[7], cj->progeny[2], -1, 0);
        break;

      case 4: /* (  1 ,  0 ,  0 ) */
        if (ci->progeny[4] != NULL && cj->progeny[0] != NULL)
          DOSUB_PAIR2(r, ci->progeny[4], cj->progeny[0], -1, 0);
        if (ci->progeny[4] != NULL && cj->progeny[1] != NULL)
          DOSUB_PAIR2(r, ci->progeny[4], cj->progeny[1], -1, 0);
        if (ci->progeny[4] != NULL && cj->progeny[2] != NULL)
          DOSUB_PAIR2(r, ci->progeny[4], cj->progeny[2], -1, 0);
        if (ci->progeny[4] != NULL && cj->progeny[3] != NULL)
          DOSUB_PAIR2(r, ci->progeny[4], cj->progeny[3], -1, 0);
        if (ci->progeny[5] != NULL && cj->progeny[0] != NULL)
          DOSUB_PAIR2(r, ci->progeny[5], cj->progeny[0], -1, 0);
        if (ci->progeny[5] != NULL && cj->progeny[1] != NULL)
          DOSUB_PAIR2(r, ci->progeny[5], cj->progeny[1], -1, 0);
        if (ci->progeny[5] != NULL && cj->progeny[2] != NULL)
          DOSUB_PAIR2(r, ci->progeny[5], cj->progeny[2], -1, 0);
        if (ci->progeny[5] != NULL && cj->progeny[3] != NULL)
          DOSUB_PAIR2(r, ci->progeny[5], cj->progeny[3], -1, 0);
        if (ci->progeny[6] != NULL && cj->progeny[0] != NULL)
          DOSUB_PAIR2(r, ci->progeny[6], cj->progeny[0], -1, 0);
        if (ci->progeny[6] != NULL && cj->progeny[1] != NULL)
          DOSUB_PAIR2(r, ci->progeny[6], cj->progeny[1], -1, 0);
        if (ci->progeny[6] != NULL && cj->progeny[2] != NULL)
          DOSUB_PAIR2(r, ci->progeny[6], cj->progeny[2], -1, 0);
        if (ci->progeny[6] != NULL && cj->progeny[3] != NULL)
          DOSUB_PAIR2(r, ci->progeny[6], cj->progeny[3], -1, 0);
        if (ci->progeny[7] != NULL && cj->progeny[0] != NULL)
          DOSUB_PAIR2(r, ci->progeny[7], cj->progeny[0], -1, 0);
        if (ci->progeny[7] != NULL && cj->progeny[1] != NULL)
          DOSUB_PAIR2(r, ci->progeny[7], cj->progeny[1], -1, 0);
        if (ci->progeny[7] != NULL && cj->progeny[2] != NULL)
          DOSUB_PAIR2(r, ci->progeny[7], cj->progeny[2], -1, 0);
        if (ci->progeny[7] != NULL && cj->progeny[3] != NULL)
          DOSUB_PAIR2(r, ci->progeny[7], cj->progeny[3], -1, 0);
        break;

      case 5: /* (  1 ,  0 , -1 ) */
        if (ci->progeny[4] != NULL && cj->progeny[1] != NULL)
          DOSUB_PAIR2(r, ci->progeny[4], cj->progeny[1], -1, 0);
        if (ci->progeny[4] != NULL && cj->progeny[3] != NULL)
          DOSUB_PAIR2(r, ci->progeny[4], cj->progeny[3], -1, 0);
        if (ci->progeny[6] != NULL && cj->progeny[1] != NULL)
          DOSUB_PAIR2(r, ci->progeny[6], cj->progeny[1], -1, 0);
        if (ci->progeny[6] != NULL && cj->progeny[3] != NULL)
          DOSUB_PAIR2(r, ci->progeny[6], cj->progeny[3], -1, 0);
        break;

      case 6: /* (  1 , -1 ,  1 ) */
        if (ci->progeny[5] != NULL && cj->progeny[2] != NULL)
          DOSUB_PAIR2(r, ci->progeny[5], cj->progeny[2], -1, 0);
        break;

      case 7: /* (  1 , -1 ,  0 ) */
        if (ci->progeny[4] != NULL && cj->progeny[2] != NULL)
          DOSUB_PAIR2(r, ci->progeny[4], cj->progeny[2], -1, 0);
        if (ci->progeny[4] != NULL && cj->progeny[3] != NULL)
          DOSUB_PAIR2(r, ci->progeny[4], cj->progeny[3], -1, 0);
        if (ci->progeny[5] != NULL && cj->progeny[2] != NULL)
          DOSUB_PAIR2(r, ci->progeny[5], cj->progeny[2], -1, 0);
        if (ci->progeny[5] != NULL && cj->progeny[3] != NULL)
          DOSUB_PAIR2(r, ci->progeny[5], cj->progeny[3], -1, 0);
        break;

      case 8: /* (  1 , -1 , -1 ) */
        if (ci->progeny[4] != NULL && cj->progeny[3] != NULL)
          DOSUB_PAIR2(r, ci->progeny[4], cj->progeny[3], -1, 0);
        break;

      case 9: /* (  0 ,  1 ,  1 ) */
        if (ci->progeny[3] != NULL && cj->progeny[0] != NULL)
          DOSUB_PAIR2(r, ci->progeny[3], cj->progeny[0], -1, 0);
        if (ci->progeny[3] != NULL && cj->progeny[4] != NULL)
          DOSUB_PAIR2(r, ci->progeny[3], cj->progeny[4], -1, 0);
        if (ci->progeny[7] != NULL && cj->progeny[0] != NULL)
          DOSUB_PAIR2(r, ci->progeny[7], cj->progeny[0], -1, 0);
        if (ci->progeny[7] != NULL && cj->progeny[4] != NULL)
          DOSUB_PAIR2(r, ci->progeny[7], cj->progeny[4], -1, 0);
        break;

      case 10: /* (  0 ,  1 ,  0 ) */
        if (ci->progeny[2] != NULL && cj->progeny[0] != NULL)
          DOSUB_PAIR2(r, ci->progeny[2], cj->progeny[0], -1, 0);
        if (ci->progeny[2] != NULL && cj->progeny[1] != NULL)
          DOSUB_PAIR2(r, ci->progeny[2], cj->progeny[1], -1, 0);
        if (ci->progeny[2] != NULL && cj->progeny[4] != NULL)
          DOSUB_PAIR2(r, ci->progeny[2], cj->progeny[4], -1, 0);
        if (ci->progeny[2] != NULL && cj->progeny[5] != NULL)
          DOSUB_PAIR2(r, ci->progeny[2], cj->progeny[5], -1, 0);
        if (ci->progeny[3] != NULL && cj->progeny[0] != NULL)
          DOSUB_PAIR2(r, ci->progeny[3], cj->progeny[0], -1, 0);
        if (ci->progeny[3] != NULL && cj->progeny[1] != NULL)
          DOSUB_PAIR2(r, ci->progeny[3], cj->progeny[1], -1, 0);
        if (ci->progeny[3] != NULL && cj->progeny[4] != NULL)
          DOSUB_PAIR2(r, ci->progeny[3], cj->progeny[4], -1, 0);
        if (ci->progeny[3] != NULL && cj->progeny[5] != NULL)
          DOSUB_PAIR2(r, ci->progeny[3], cj->progeny[5], -1, 0);
        if (ci->progeny[6] != NULL && cj->progeny[0] != NULL)
          DOSUB_PAIR2(r, ci->progeny[6], cj->progeny[0], -1, 0);
        if (ci->progeny[6] != NULL && cj->progeny[1] != NULL)
          DOSUB_PAIR2(r, ci->progeny[6], cj->progeny[1], -1, 0);
        if (ci->progeny[6] != NULL && cj->progeny[4] != NULL)
          DOSUB_PAIR2(r, ci->progeny[6], cj->progeny[4], -1, 0);
        if (ci->progeny[6] != NULL && cj->progeny[5] != NULL)
          DOSUB_PAIR2(r, ci->progeny[6], cj->progeny[5], -1, 0);
        if (ci->progeny[7] != NULL && cj->progeny[0] != NULL)
          DOSUB_PAIR2(r, ci->progeny[7], cj->progeny[0], -1, 0);
        if (ci->progeny[7] != NULL && cj->progeny[1] != NULL)
          DOSUB_PAIR2(r, ci->progeny[7], cj->progeny[1], -1, 0);
        if (ci->progeny[7] != NULL && cj->progeny[4] != NULL)
          DOSUB_PAIR2(r, ci->progeny[7], cj->progeny[4], -1, 0);
        if (ci->progeny[7] != NULL && cj->progeny[5] != NULL)
          DOSUB_PAIR2(r, ci->progeny[7], cj->progeny[5], -1, 0);
        break;

      case 11: /* (  0 ,  1 , -1 ) */
        if (ci->progeny[2] != NULL && cj->progeny[1] != NULL)
          DOSUB_PAIR2(r, ci->progeny[2], cj->progeny[1], -1, 0);
        if (ci->progeny[2] != NULL && cj->progeny[5] != NULL)
          DOSUB_PAIR2(r, ci->progeny[2], cj->progeny[5], -1, 0);
        if (ci->progeny[6] != NULL && cj->progeny[1] != NULL)
          DOSUB_PAIR2(r, ci->progeny[6], cj->progeny[1], -1, 0);
        if (ci->progeny[6] != NULL && cj->progeny[5] != NULL)
          DOSUB_PAIR2(r, ci->progeny[6], cj->progeny[5], -1, 0);
        break;

      case 12: /* (  0 ,  0 ,  1 ) */
        if (ci->progeny[1] != NULL && cj->progeny[0] != NULL)
          DOSUB_PAIR2(r, ci->progeny[1], cj->progeny[0], -1, 0);
        if (ci->progeny[1] != NULL && cj->progeny[2] != NULL)
          DOSUB_PAIR2(r, ci->progeny[1], cj->progeny[2], -1, 0);
        if (ci->progeny[1] != NULL && cj->progeny[4] != NULL)
          DOSUB_PAIR2(r, ci->progeny[1], cj->progeny[4], -1, 0);
        if (ci->progeny[1] != NULL && cj->progeny[6] != NULL)
          DOSUB_PAIR2(r, ci->progeny[1], cj->progeny[6], -1, 0);
        if (ci->progeny[3] != NULL && cj->progeny[0] != NULL)
          DOSUB_PAIR2(r, ci->progeny[3], cj->progeny[0], -1, 0);
        if (ci->progeny[3] != NULL && cj->progeny[2] != NULL)
          DOSUB_PAIR2(r, ci->progeny[3], cj->progeny[2], -1, 0);
        if (ci->progeny[3] != NULL && cj->progeny[4] != NULL)
          DOSUB_PAIR2(r, ci->progeny[3], cj->progeny[4], -1, 0);
        if (ci->progeny[3] != NULL && cj->progeny[6] != NULL)
          DOSUB_PAIR2(r, ci->progeny[3], cj->progeny[6], -1, 0);
        if (ci->progeny[5] != NULL && cj->progeny[0] != NULL)
          DOSUB_PAIR2(r, ci->progeny[5], cj->progeny[0], -1, 0);
        if (ci->progeny[5] != NULL && cj->progeny[2] != NULL)
          DOSUB_PAIR2(r, ci->progeny[5], cj->progeny[2], -1, 0);
        if (ci->progeny[5] != NULL && cj->progeny[4] != NULL)
          DOSUB_PAIR2(r, ci->progeny[5], cj->progeny[4], -1, 0);
        if (ci->progeny[5] != NULL && cj->progeny[6] != NULL)
          DOSUB_PAIR2(r, ci->progeny[5], cj->progeny[6], -1, 0);
        if (ci->progeny[7] != NULL && cj->progeny[0] != NULL)
          DOSUB_PAIR2(r, ci->progeny[7], cj->progeny[0], -1, 0);
        if (ci->progeny[7] != NULL && cj->progeny[2] != NULL)
          DOSUB_PAIR2(r, ci->progeny[7], cj->progeny[2], -1, 0);
        if (ci->progeny[7] != NULL && cj->progeny[4] != NULL)
          DOSUB_PAIR2(r, ci->progeny[7], cj->progeny[4], -1, 0);
        if (ci->progeny[7] != NULL && cj->progeny[6] != NULL)
          DOSUB_PAIR2(r, ci->progeny[7], cj->progeny[6], -1, 0);
        break;
    }

  }

  /* Otherwise, compute the pair directly. */
  else if (cell_is_active(ci, e) || cell_is_active(cj, e)) {

    /* Make sure both cells are drifted to the current timestep. */
    if (!cell_are_part_drifted(ci, e) || !cell_are_part_drifted(cj, e))
      error("Interacting undrifted cells.");

    /* Do any of the cells need to be sorted first? */
    if (!(ci->sorted & (1 << sid)) ||
        ci->dx_max_sort_old > ci->dmin * space_maxreldx)
      error("Interacting unsorted cells.");
    if (!(cj->sorted & (1 << sid)) ||
        cj->dx_max_sort_old > cj->dmin * space_maxreldx)
      error("Interacting unsorted cells.");

    /* Compute the interactions. */
    DOPAIR2(r, ci, cj);
  }

  if (gettimer) TIMER_TOC(TIMER_DOSUB_PAIR);
}

/**
 * @brief Compute grouped sub-cell interactions for self tasks (symmetric case)
 *
 * @param r The #runner.
 * @param ci The first #cell.
 * @param gettimer Do we have a timer ?
 */
void DOSUB_SELF2(struct runner *r, struct cell *ci, int gettimer) {

  TIMER_TIC;

  /* Should we even bother? */
  if (ci->count == 0 || !cell_is_active(ci, r->e)) return;

  /* Recurse? */
  if (cell_can_recurse_in_self_task(ci)) {

    /* Loop over all progeny. */
    for (int k = 0; k < 8; k++)
      if (ci->progeny[k] != NULL) {
        DOSUB_SELF2(r, ci->progeny[k], 0);
        for (int j = k + 1; j < 8; j++)
          if (ci->progeny[j] != NULL)
            DOSUB_PAIR2(r, ci->progeny[k], ci->progeny[j], -1, 0);
      }

  }

  /* Otherwise, compute self-interaction. */
  else
    DOSELF2(r, ci);

  if (gettimer) TIMER_TOC(TIMER_DOSUB_SELF);
}

void DOSUB_SUBSET(struct runner *r, struct cell *ci, struct part *parts,
                  int *ind, int count, struct cell *cj, int sid, int gettimer) {

  const struct engine *e = r->e;
  struct space *s = e->s;

  TIMER_TIC;

  /* Should we even bother? */
  if (!cell_is_active(ci, e) && (cj == NULL || !cell_is_active(cj, e))) return;
  if (ci->count == 0 || (cj != NULL && cj->count == 0)) return;

  /* Find out in which sub-cell of ci the parts are. */
  struct cell *sub = NULL;
  if (ci->split) {
    for (int k = 0; k < 8; k++) {
      if (ci->progeny[k] != NULL) {
        if (&parts[ind[0]] >= &ci->progeny[k]->parts[0] &&
            &parts[ind[0]] < &ci->progeny[k]->parts[ci->progeny[k]->count]) {
          sub = ci->progeny[k];
          break;
        }
      }
    }
  }

  /* Is this a single cell? */
  if (cj == NULL) {

    /* Recurse? */
    if (cell_can_recurse_in_self_task(ci)) {

      /* Loop over all progeny. */
      DOSUB_SUBSET(r, sub, parts, ind, count, NULL, -1, 0);
      for (int j = 0; j < 8; j++)
        if (ci->progeny[j] != sub && ci->progeny[j] != NULL)
          DOSUB_SUBSET(r, sub, parts, ind, count, ci->progeny[j], -1, 0);

    }

    /* Otherwise, compute self-interaction. */
    else
      DOSELF_SUBSET(r, ci, parts, ind, count);

  } /* self-interaction. */

  /* Otherwise, it's a pair interaction. */
  else {

    /* Recurse? */
    if (cell_can_recurse_in_pair_task(ci) &&
        cell_can_recurse_in_pair_task(cj)) {

      /* Get the type of pair if not specified explicitly. */
      double shift[3] = {0.0, 0.0, 0.0};
      sid = space_getsid(s, &ci, &cj, shift);

      /* Different types of flags. */
      switch (sid) {

        /* Regular sub-cell interactions of a single cell. */
        case 0: /* (  1 ,  1 ,  1 ) */
          if (ci->progeny[7] == sub && cj->progeny[0] != NULL)
            DOSUB_SUBSET(r, ci->progeny[7], parts, ind, count, cj->progeny[0],
                         -1, 0);
          if (ci->progeny[7] != NULL && cj->progeny[0] == sub)
            DOSUB_SUBSET(r, cj->progeny[0], parts, ind, count, ci->progeny[7],
                         -1, 0);
          break;

        case 1: /* (  1 ,  1 ,  0 ) */
          if (ci->progeny[6] == sub && cj->progeny[0] != NULL)
            DOSUB_SUBSET(r, ci->progeny[6], parts, ind, count, cj->progeny[0],
                         -1, 0);
          if (ci->progeny[6] != NULL && cj->progeny[0] == sub)
            DOSUB_SUBSET(r, cj->progeny[0], parts, ind, count, ci->progeny[6],
                         -1, 0);
          if (ci->progeny[6] == sub && cj->progeny[1] != NULL)
            DOSUB_SUBSET(r, ci->progeny[6], parts, ind, count, cj->progeny[1],
                         -1, 0);
          if (ci->progeny[6] != NULL && cj->progeny[1] == sub)
            DOSUB_SUBSET(r, cj->progeny[1], parts, ind, count, ci->progeny[6],
                         -1, 0);
          if (ci->progeny[7] == sub && cj->progeny[0] != NULL)
            DOSUB_SUBSET(r, ci->progeny[7], parts, ind, count, cj->progeny[0],
                         -1, 0);
          if (ci->progeny[7] != NULL && cj->progeny[0] == sub)
            DOSUB_SUBSET(r, cj->progeny[0], parts, ind, count, ci->progeny[7],
                         -1, 0);
          if (ci->progeny[7] == sub && cj->progeny[1] != NULL)
            DOSUB_SUBSET(r, ci->progeny[7], parts, ind, count, cj->progeny[1],
                         -1, 0);
          if (ci->progeny[7] != NULL && cj->progeny[1] == sub)
            DOSUB_SUBSET(r, cj->progeny[1], parts, ind, count, ci->progeny[7],
                         -1, 0);
          break;

        case 2: /* (  1 ,  1 , -1 ) */
          if (ci->progeny[6] == sub && cj->progeny[1] != NULL)
            DOSUB_SUBSET(r, ci->progeny[6], parts, ind, count, cj->progeny[1],
                         -1, 0);
          if (ci->progeny[6] != NULL && cj->progeny[1] == sub)
            DOSUB_SUBSET(r, cj->progeny[1], parts, ind, count, ci->progeny[6],
                         -1, 0);
          break;

        case 3: /* (  1 ,  0 ,  1 ) */
          if (ci->progeny[5] == sub && cj->progeny[0] != NULL)
            DOSUB_SUBSET(r, ci->progeny[5], parts, ind, count, cj->progeny[0],
                         -1, 0);
          if (ci->progeny[5] != NULL && cj->progeny[0] == sub)
            DOSUB_SUBSET(r, cj->progeny[0], parts, ind, count, ci->progeny[5],
                         -1, 0);
          if (ci->progeny[5] == sub && cj->progeny[2] != NULL)
            DOSUB_SUBSET(r, ci->progeny[5], parts, ind, count, cj->progeny[2],
                         -1, 0);
          if (ci->progeny[5] != NULL && cj->progeny[2] == sub)
            DOSUB_SUBSET(r, cj->progeny[2], parts, ind, count, ci->progeny[5],
                         -1, 0);
          if (ci->progeny[7] == sub && cj->progeny[0] != NULL)
            DOSUB_SUBSET(r, ci->progeny[7], parts, ind, count, cj->progeny[0],
                         -1, 0);
          if (ci->progeny[7] != NULL && cj->progeny[0] == sub)
            DOSUB_SUBSET(r, cj->progeny[0], parts, ind, count, ci->progeny[7],
                         -1, 0);
          if (ci->progeny[7] == sub && cj->progeny[2] != NULL)
            DOSUB_SUBSET(r, ci->progeny[7], parts, ind, count, cj->progeny[2],
                         -1, 0);
          if (ci->progeny[7] != NULL && cj->progeny[2] == sub)
            DOSUB_SUBSET(r, cj->progeny[2], parts, ind, count, ci->progeny[7],
                         -1, 0);
          break;

        case 4: /* (  1 ,  0 ,  0 ) */
          if (ci->progeny[4] == sub && cj->progeny[0] != NULL)
            DOSUB_SUBSET(r, ci->progeny[4], parts, ind, count, cj->progeny[0],
                         -1, 0);
          if (ci->progeny[4] != NULL && cj->progeny[0] == sub)
            DOSUB_SUBSET(r, cj->progeny[0], parts, ind, count, ci->progeny[4],
                         -1, 0);
          if (ci->progeny[4] == sub && cj->progeny[1] != NULL)
            DOSUB_SUBSET(r, ci->progeny[4], parts, ind, count, cj->progeny[1],
                         -1, 0);
          if (ci->progeny[4] != NULL && cj->progeny[1] == sub)
            DOSUB_SUBSET(r, cj->progeny[1], parts, ind, count, ci->progeny[4],
                         -1, 0);
          if (ci->progeny[4] == sub && cj->progeny[2] != NULL)
            DOSUB_SUBSET(r, ci->progeny[4], parts, ind, count, cj->progeny[2],
                         -1, 0);
          if (ci->progeny[4] != NULL && cj->progeny[2] == sub)
            DOSUB_SUBSET(r, cj->progeny[2], parts, ind, count, ci->progeny[4],
                         -1, 0);
          if (ci->progeny[4] == sub && cj->progeny[3] != NULL)
            DOSUB_SUBSET(r, ci->progeny[4], parts, ind, count, cj->progeny[3],
                         -1, 0);
          if (ci->progeny[4] != NULL && cj->progeny[3] == sub)
            DOSUB_SUBSET(r, cj->progeny[3], parts, ind, count, ci->progeny[4],
                         -1, 0);
          if (ci->progeny[5] == sub && cj->progeny[0] != NULL)
            DOSUB_SUBSET(r, ci->progeny[5], parts, ind, count, cj->progeny[0],
                         -1, 0);
          if (ci->progeny[5] != NULL && cj->progeny[0] == sub)
            DOSUB_SUBSET(r, cj->progeny[0], parts, ind, count, ci->progeny[5],
                         -1, 0);
          if (ci->progeny[5] == sub && cj->progeny[1] != NULL)
            DOSUB_SUBSET(r, ci->progeny[5], parts, ind, count, cj->progeny[1],
                         -1, 0);
          if (ci->progeny[5] != NULL && cj->progeny[1] == sub)
            DOSUB_SUBSET(r, cj->progeny[1], parts, ind, count, ci->progeny[5],
                         -1, 0);
          if (ci->progeny[5] == sub && cj->progeny[2] != NULL)
            DOSUB_SUBSET(r, ci->progeny[5], parts, ind, count, cj->progeny[2],
                         -1, 0);
          if (ci->progeny[5] != NULL && cj->progeny[2] == sub)
            DOSUB_SUBSET(r, cj->progeny[2], parts, ind, count, ci->progeny[5],
                         -1, 0);
          if (ci->progeny[5] == sub && cj->progeny[3] != NULL)
            DOSUB_SUBSET(r, ci->progeny[5], parts, ind, count, cj->progeny[3],
                         -1, 0);
          if (ci->progeny[5] != NULL && cj->progeny[3] == sub)
            DOSUB_SUBSET(r, cj->progeny[3], parts, ind, count, ci->progeny[5],
                         -1, 0);
          if (ci->progeny[6] == sub && cj->progeny[0] != NULL)
            DOSUB_SUBSET(r, ci->progeny[6], parts, ind, count, cj->progeny[0],
                         -1, 0);
          if (ci->progeny[6] != NULL && cj->progeny[0] == sub)
            DOSUB_SUBSET(r, cj->progeny[0], parts, ind, count, ci->progeny[6],
                         -1, 0);
          if (ci->progeny[6] == sub && cj->progeny[1] != NULL)
            DOSUB_SUBSET(r, ci->progeny[6], parts, ind, count, cj->progeny[1],
                         -1, 0);
          if (ci->progeny[6] != NULL && cj->progeny[1] == sub)
            DOSUB_SUBSET(r, cj->progeny[1], parts, ind, count, ci->progeny[6],
                         -1, 0);
          if (ci->progeny[6] == sub && cj->progeny[2] != NULL)
            DOSUB_SUBSET(r, ci->progeny[6], parts, ind, count, cj->progeny[2],
                         -1, 0);
          if (ci->progeny[6] != NULL && cj->progeny[2] == sub)
            DOSUB_SUBSET(r, cj->progeny[2], parts, ind, count, ci->progeny[6],
                         -1, 0);
          if (ci->progeny[6] == sub && cj->progeny[3] != NULL)
            DOSUB_SUBSET(r, ci->progeny[6], parts, ind, count, cj->progeny[3],
                         -1, 0);
          if (ci->progeny[6] != NULL && cj->progeny[3] == sub)
            DOSUB_SUBSET(r, cj->progeny[3], parts, ind, count, ci->progeny[6],
                         -1, 0);
          if (ci->progeny[7] == sub && cj->progeny[0] != NULL)
            DOSUB_SUBSET(r, ci->progeny[7], parts, ind, count, cj->progeny[0],
                         -1, 0);
          if (ci->progeny[7] != NULL && cj->progeny[0] == sub)
            DOSUB_SUBSET(r, cj->progeny[0], parts, ind, count, ci->progeny[7],
                         -1, 0);
          if (ci->progeny[7] == sub && cj->progeny[1] != NULL)
            DOSUB_SUBSET(r, ci->progeny[7], parts, ind, count, cj->progeny[1],
                         -1, 0);
          if (ci->progeny[7] != NULL && cj->progeny[1] == sub)
            DOSUB_SUBSET(r, cj->progeny[1], parts, ind, count, ci->progeny[7],
                         -1, 0);
          if (ci->progeny[7] == sub && cj->progeny[2] != NULL)
            DOSUB_SUBSET(r, ci->progeny[7], parts, ind, count, cj->progeny[2],
                         -1, 0);
          if (ci->progeny[7] != NULL && cj->progeny[2] == sub)
            DOSUB_SUBSET(r, cj->progeny[2], parts, ind, count, ci->progeny[7],
                         -1, 0);
          if (ci->progeny[7] == sub && cj->progeny[3] != NULL)
            DOSUB_SUBSET(r, ci->progeny[7], parts, ind, count, cj->progeny[3],
                         -1, 0);
          if (ci->progeny[7] != NULL && cj->progeny[3] == sub)
            DOSUB_SUBSET(r, cj->progeny[3], parts, ind, count, ci->progeny[7],
                         -1, 0);
          break;

        case 5: /* (  1 ,  0 , -1 ) */
          if (ci->progeny[4] == sub && cj->progeny[1] != NULL)
            DOSUB_SUBSET(r, ci->progeny[4], parts, ind, count, cj->progeny[1],
                         -1, 0);
          if (ci->progeny[4] != NULL && cj->progeny[1] == sub)
            DOSUB_SUBSET(r, cj->progeny[1], parts, ind, count, ci->progeny[4],
                         -1, 0);
          if (ci->progeny[4] == sub && cj->progeny[3] != NULL)
            DOSUB_SUBSET(r, ci->progeny[4], parts, ind, count, cj->progeny[3],
                         -1, 0);
          if (ci->progeny[4] != NULL && cj->progeny[3] == sub)
            DOSUB_SUBSET(r, cj->progeny[3], parts, ind, count, ci->progeny[4],
                         -1, 0);
          if (ci->progeny[6] == sub && cj->progeny[1] != NULL)
            DOSUB_SUBSET(r, ci->progeny[6], parts, ind, count, cj->progeny[1],
                         -1, 0);
          if (ci->progeny[6] != NULL && cj->progeny[1] == sub)
            DOSUB_SUBSET(r, cj->progeny[1], parts, ind, count, ci->progeny[6],
                         -1, 0);
          if (ci->progeny[6] == sub && cj->progeny[3] != NULL)
            DOSUB_SUBSET(r, ci->progeny[6], parts, ind, count, cj->progeny[3],
                         -1, 0);
          if (ci->progeny[6] != NULL && cj->progeny[3] == sub)
            DOSUB_SUBSET(r, cj->progeny[3], parts, ind, count, ci->progeny[6],
                         -1, 0);
          break;

        case 6: /* (  1 , -1 ,  1 ) */
          if (ci->progeny[5] == sub && cj->progeny[2] != NULL)
            DOSUB_SUBSET(r, ci->progeny[5], parts, ind, count, cj->progeny[2],
                         -1, 0);
          if (ci->progeny[5] != NULL && cj->progeny[2] == sub)
            DOSUB_SUBSET(r, cj->progeny[2], parts, ind, count, ci->progeny[5],
                         -1, 0);
          break;

        case 7: /* (  1 , -1 ,  0 ) */
          if (ci->progeny[4] == sub && cj->progeny[2] != NULL)
            DOSUB_SUBSET(r, ci->progeny[4], parts, ind, count, cj->progeny[2],
                         -1, 0);
          if (ci->progeny[4] != NULL && cj->progeny[2] == sub)
            DOSUB_SUBSET(r, cj->progeny[2], parts, ind, count, ci->progeny[4],
                         -1, 0);
          if (ci->progeny[4] == sub && cj->progeny[3] != NULL)
            DOSUB_SUBSET(r, ci->progeny[4], parts, ind, count, cj->progeny[3],
                         -1, 0);
          if (ci->progeny[4] != NULL && cj->progeny[3] == sub)
            DOSUB_SUBSET(r, cj->progeny[3], parts, ind, count, ci->progeny[4],
                         -1, 0);
          if (ci->progeny[5] == sub && cj->progeny[2] != NULL)
            DOSUB_SUBSET(r, ci->progeny[5], parts, ind, count, cj->progeny[2],
                         -1, 0);
          if (ci->progeny[5] != NULL && cj->progeny[2] == sub)
            DOSUB_SUBSET(r, cj->progeny[2], parts, ind, count, ci->progeny[5],
                         -1, 0);
          if (ci->progeny[5] == sub && cj->progeny[3] != NULL)
            DOSUB_SUBSET(r, ci->progeny[5], parts, ind, count, cj->progeny[3],
                         -1, 0);
          if (ci->progeny[5] != NULL && cj->progeny[3] == sub)
            DOSUB_SUBSET(r, cj->progeny[3], parts, ind, count, ci->progeny[5],
                         -1, 0);
          break;

        case 8: /* (  1 , -1 , -1 ) */
          if (ci->progeny[4] == sub && cj->progeny[3] != NULL)
            DOSUB_SUBSET(r, ci->progeny[4], parts, ind, count, cj->progeny[3],
                         -1, 0);
          if (ci->progeny[4] != NULL && cj->progeny[3] == sub)
            DOSUB_SUBSET(r, cj->progeny[3], parts, ind, count, ci->progeny[4],
                         -1, 0);
          break;

        case 9: /* (  0 ,  1 ,  1 ) */
          if (ci->progeny[3] == sub && cj->progeny[0] != NULL)
            DOSUB_SUBSET(r, ci->progeny[3], parts, ind, count, cj->progeny[0],
                         -1, 0);
          if (ci->progeny[3] != NULL && cj->progeny[0] == sub)
            DOSUB_SUBSET(r, cj->progeny[0], parts, ind, count, ci->progeny[3],
                         -1, 0);
          if (ci->progeny[3] == sub && cj->progeny[4] != NULL)
            DOSUB_SUBSET(r, ci->progeny[3], parts, ind, count, cj->progeny[4],
                         -1, 0);
          if (ci->progeny[3] != NULL && cj->progeny[4] == sub)
            DOSUB_SUBSET(r, cj->progeny[4], parts, ind, count, ci->progeny[3],
                         -1, 0);
          if (ci->progeny[7] == sub && cj->progeny[0] != NULL)
            DOSUB_SUBSET(r, ci->progeny[7], parts, ind, count, cj->progeny[0],
                         -1, 0);
          if (ci->progeny[7] != NULL && cj->progeny[0] == sub)
            DOSUB_SUBSET(r, cj->progeny[0], parts, ind, count, ci->progeny[7],
                         -1, 0);
          if (ci->progeny[7] == sub && cj->progeny[4] != NULL)
            DOSUB_SUBSET(r, ci->progeny[7], parts, ind, count, cj->progeny[4],
                         -1, 0);
          if (ci->progeny[7] != NULL && cj->progeny[4] == sub)
            DOSUB_SUBSET(r, cj->progeny[4], parts, ind, count, ci->progeny[7],
                         -1, 0);
          break;

        case 10: /* (  0 ,  1 ,  0 ) */
          if (ci->progeny[2] == sub && cj->progeny[0] != NULL)
            DOSUB_SUBSET(r, ci->progeny[2], parts, ind, count, cj->progeny[0],
                         -1, 0);
          if (ci->progeny[2] != NULL && cj->progeny[0] == sub)
            DOSUB_SUBSET(r, cj->progeny[0], parts, ind, count, ci->progeny[2],
                         -1, 0);
          if (ci->progeny[2] == sub && cj->progeny[1] != NULL)
            DOSUB_SUBSET(r, ci->progeny[2], parts, ind, count, cj->progeny[1],
                         -1, 0);
          if (ci->progeny[2] != NULL && cj->progeny[1] == sub)
            DOSUB_SUBSET(r, cj->progeny[1], parts, ind, count, ci->progeny[2],
                         -1, 0);
          if (ci->progeny[2] == sub && cj->progeny[4] != NULL)
            DOSUB_SUBSET(r, ci->progeny[2], parts, ind, count, cj->progeny[4],
                         -1, 0);
          if (ci->progeny[2] != NULL && cj->progeny[4] == sub)
            DOSUB_SUBSET(r, cj->progeny[4], parts, ind, count, ci->progeny[2],
                         -1, 0);
          if (ci->progeny[2] == sub && cj->progeny[5] != NULL)
            DOSUB_SUBSET(r, ci->progeny[2], parts, ind, count, cj->progeny[5],
                         -1, 0);
          if (ci->progeny[2] != NULL && cj->progeny[5] == sub)
            DOSUB_SUBSET(r, cj->progeny[5], parts, ind, count, ci->progeny[2],
                         -1, 0);
          if (ci->progeny[3] == sub && cj->progeny[0] != NULL)
            DOSUB_SUBSET(r, ci->progeny[3], parts, ind, count, cj->progeny[0],
                         -1, 0);
          if (ci->progeny[3] != NULL && cj->progeny[0] == sub)
            DOSUB_SUBSET(r, cj->progeny[0], parts, ind, count, ci->progeny[3],
                         -1, 0);
          if (ci->progeny[3] == sub && cj->progeny[1] != NULL)
            DOSUB_SUBSET(r, ci->progeny[3], parts, ind, count, cj->progeny[1],
                         -1, 0);
          if (ci->progeny[3] != NULL && cj->progeny[1] == sub)
            DOSUB_SUBSET(r, cj->progeny[1], parts, ind, count, ci->progeny[3],
                         -1, 0);
          if (ci->progeny[3] == sub && cj->progeny[4] != NULL)
            DOSUB_SUBSET(r, ci->progeny[3], parts, ind, count, cj->progeny[4],
                         -1, 0);
          if (ci->progeny[3] != NULL && cj->progeny[4] == sub)
            DOSUB_SUBSET(r, cj->progeny[4], parts, ind, count, ci->progeny[3],
                         -1, 0);
          if (ci->progeny[3] == sub && cj->progeny[5] != NULL)
            DOSUB_SUBSET(r, ci->progeny[3], parts, ind, count, cj->progeny[5],
                         -1, 0);
          if (ci->progeny[3] != NULL && cj->progeny[5] == sub)
            DOSUB_SUBSET(r, cj->progeny[5], parts, ind, count, ci->progeny[3],
                         -1, 0);
          if (ci->progeny[6] == sub && cj->progeny[0] != NULL)
            DOSUB_SUBSET(r, ci->progeny[6], parts, ind, count, cj->progeny[0],
                         -1, 0);
          if (ci->progeny[6] != NULL && cj->progeny[0] == sub)
            DOSUB_SUBSET(r, cj->progeny[0], parts, ind, count, ci->progeny[6],
                         -1, 0);
          if (ci->progeny[6] == sub && cj->progeny[1] != NULL)
            DOSUB_SUBSET(r, ci->progeny[6], parts, ind, count, cj->progeny[1],
                         -1, 0);
          if (ci->progeny[6] != NULL && cj->progeny[1] == sub)
            DOSUB_SUBSET(r, cj->progeny[1], parts, ind, count, ci->progeny[6],
                         -1, 0);
          if (ci->progeny[6] == sub && cj->progeny[4] != NULL)
            DOSUB_SUBSET(r, ci->progeny[6], parts, ind, count, cj->progeny[4],
                         -1, 0);
          if (ci->progeny[6] != NULL && cj->progeny[4] == sub)
            DOSUB_SUBSET(r, cj->progeny[4], parts, ind, count, ci->progeny[6],
                         -1, 0);
          if (ci->progeny[6] == sub && cj->progeny[5] != NULL)
            DOSUB_SUBSET(r, ci->progeny[6], parts, ind, count, cj->progeny[5],
                         -1, 0);
          if (ci->progeny[6] != NULL && cj->progeny[5] == sub)
            DOSUB_SUBSET(r, cj->progeny[5], parts, ind, count, ci->progeny[6],
                         -1, 0);
          if (ci->progeny[7] == sub && cj->progeny[0] != NULL)
            DOSUB_SUBSET(r, ci->progeny[7], parts, ind, count, cj->progeny[0],
                         -1, 0);
          if (ci->progeny[7] != NULL && cj->progeny[0] == sub)
            DOSUB_SUBSET(r, cj->progeny[0], parts, ind, count, ci->progeny[7],
                         -1, 0);
          if (ci->progeny[7] == sub && cj->progeny[1] != NULL)
            DOSUB_SUBSET(r, ci->progeny[7], parts, ind, count, cj->progeny[1],
                         -1, 0);
          if (ci->progeny[7] != NULL && cj->progeny[1] == sub)
            DOSUB_SUBSET(r, cj->progeny[1], parts, ind, count, ci->progeny[7],
                         -1, 0);
          if (ci->progeny[7] == sub && cj->progeny[4] != NULL)
            DOSUB_SUBSET(r, ci->progeny[7], parts, ind, count, cj->progeny[4],
                         -1, 0);
          if (ci->progeny[7] != NULL && cj->progeny[4] == sub)
            DOSUB_SUBSET(r, cj->progeny[4], parts, ind, count, ci->progeny[7],
                         -1, 0);
          if (ci->progeny[7] == sub && cj->progeny[5] != NULL)
            DOSUB_SUBSET(r, ci->progeny[7], parts, ind, count, cj->progeny[5],
                         -1, 0);
          if (ci->progeny[7] != NULL && cj->progeny[5] == sub)
            DOSUB_SUBSET(r, cj->progeny[5], parts, ind, count, ci->progeny[7],
                         -1, 0);
          break;

        case 11: /* (  0 ,  1 , -1 ) */
          if (ci->progeny[2] == sub && cj->progeny[1] != NULL)
            DOSUB_SUBSET(r, ci->progeny[2], parts, ind, count, cj->progeny[1],
                         -1, 0);
          if (ci->progeny[2] != NULL && cj->progeny[1] == sub)
            DOSUB_SUBSET(r, cj->progeny[1], parts, ind, count, ci->progeny[2],
                         -1, 0);
          if (ci->progeny[2] == sub && cj->progeny[5] != NULL)
            DOSUB_SUBSET(r, ci->progeny[2], parts, ind, count, cj->progeny[5],
                         -1, 0);
          if (ci->progeny[2] != NULL && cj->progeny[5] == sub)
            DOSUB_SUBSET(r, cj->progeny[5], parts, ind, count, ci->progeny[2],
                         -1, 0);
          if (ci->progeny[6] == sub && cj->progeny[1] != NULL)
            DOSUB_SUBSET(r, ci->progeny[6], parts, ind, count, cj->progeny[1],
                         -1, 0);
          if (ci->progeny[6] != NULL && cj->progeny[1] == sub)
            DOSUB_SUBSET(r, cj->progeny[1], parts, ind, count, ci->progeny[6],
                         -1, 0);
          if (ci->progeny[6] == sub && cj->progeny[5] != NULL)
            DOSUB_SUBSET(r, ci->progeny[6], parts, ind, count, cj->progeny[5],
                         -1, 0);
          if (ci->progeny[6] != NULL && cj->progeny[5] == sub)
            DOSUB_SUBSET(r, cj->progeny[5], parts, ind, count, ci->progeny[6],
                         -1, 0);
          break;

        case 12: /* (  0 ,  0 ,  1 ) */
          if (ci->progeny[1] == sub && cj->progeny[0] != NULL)
            DOSUB_SUBSET(r, ci->progeny[1], parts, ind, count, cj->progeny[0],
                         -1, 0);
          if (ci->progeny[1] != NULL && cj->progeny[0] == sub)
            DOSUB_SUBSET(r, cj->progeny[0], parts, ind, count, ci->progeny[1],
                         -1, 0);
          if (ci->progeny[1] == sub && cj->progeny[2] != NULL)
            DOSUB_SUBSET(r, ci->progeny[1], parts, ind, count, cj->progeny[2],
                         -1, 0);
          if (ci->progeny[1] != NULL && cj->progeny[2] == sub)
            DOSUB_SUBSET(r, cj->progeny[2], parts, ind, count, ci->progeny[1],
                         -1, 0);
          if (ci->progeny[1] == sub && cj->progeny[4] != NULL)
            DOSUB_SUBSET(r, ci->progeny[1], parts, ind, count, cj->progeny[4],
                         -1, 0);
          if (ci->progeny[1] != NULL && cj->progeny[4] == sub)
            DOSUB_SUBSET(r, cj->progeny[4], parts, ind, count, ci->progeny[1],
                         -1, 0);
          if (ci->progeny[1] == sub && cj->progeny[6] != NULL)
            DOSUB_SUBSET(r, ci->progeny[1], parts, ind, count, cj->progeny[6],
                         -1, 0);
          if (ci->progeny[1] != NULL && cj->progeny[6] == sub)
            DOSUB_SUBSET(r, cj->progeny[6], parts, ind, count, ci->progeny[1],
                         -1, 0);
          if (ci->progeny[3] == sub && cj->progeny[0] != NULL)
            DOSUB_SUBSET(r, ci->progeny[3], parts, ind, count, cj->progeny[0],
                         -1, 0);
          if (ci->progeny[3] != NULL && cj->progeny[0] == sub)
            DOSUB_SUBSET(r, cj->progeny[0], parts, ind, count, ci->progeny[3],
                         -1, 0);
          if (ci->progeny[3] == sub && cj->progeny[2] != NULL)
            DOSUB_SUBSET(r, ci->progeny[3], parts, ind, count, cj->progeny[2],
                         -1, 0);
          if (ci->progeny[3] != NULL && cj->progeny[2] == sub)
            DOSUB_SUBSET(r, cj->progeny[2], parts, ind, count, ci->progeny[3],
                         -1, 0);
          if (ci->progeny[3] == sub && cj->progeny[4] != NULL)
            DOSUB_SUBSET(r, ci->progeny[3], parts, ind, count, cj->progeny[4],
                         -1, 0);
          if (ci->progeny[3] != NULL && cj->progeny[4] == sub)
            DOSUB_SUBSET(r, cj->progeny[4], parts, ind, count, ci->progeny[3],
                         -1, 0);
          if (ci->progeny[3] == sub && cj->progeny[6] != NULL)
            DOSUB_SUBSET(r, ci->progeny[3], parts, ind, count, cj->progeny[6],
                         -1, 0);
          if (ci->progeny[3] != NULL && cj->progeny[6] == sub)
            DOSUB_SUBSET(r, cj->progeny[6], parts, ind, count, ci->progeny[3],
                         -1, 0);
          if (ci->progeny[5] == sub && cj->progeny[0] != NULL)
            DOSUB_SUBSET(r, ci->progeny[5], parts, ind, count, cj->progeny[0],
                         -1, 0);
          if (ci->progeny[5] != NULL && cj->progeny[0] == sub)
            DOSUB_SUBSET(r, cj->progeny[0], parts, ind, count, ci->progeny[5],
                         -1, 0);
          if (ci->progeny[5] == sub && cj->progeny[2] != NULL)
            DOSUB_SUBSET(r, ci->progeny[5], parts, ind, count, cj->progeny[2],
                         -1, 0);
          if (ci->progeny[5] != NULL && cj->progeny[2] == sub)
            DOSUB_SUBSET(r, cj->progeny[2], parts, ind, count, ci->progeny[5],
                         -1, 0);
          if (ci->progeny[5] == sub && cj->progeny[4] != NULL)
            DOSUB_SUBSET(r, ci->progeny[5], parts, ind, count, cj->progeny[4],
                         -1, 0);
          if (ci->progeny[5] != NULL && cj->progeny[4] == sub)
            DOSUB_SUBSET(r, cj->progeny[4], parts, ind, count, ci->progeny[5],
                         -1, 0);
          if (ci->progeny[5] == sub && cj->progeny[6] != NULL)
            DOSUB_SUBSET(r, ci->progeny[5], parts, ind, count, cj->progeny[6],
                         -1, 0);
          if (ci->progeny[5] != NULL && cj->progeny[6] == sub)
            DOSUB_SUBSET(r, cj->progeny[6], parts, ind, count, ci->progeny[5],
                         -1, 0);
          if (ci->progeny[7] == sub && cj->progeny[0] != NULL)
            DOSUB_SUBSET(r, ci->progeny[7], parts, ind, count, cj->progeny[0],
                         -1, 0);
          if (ci->progeny[7] != NULL && cj->progeny[0] == sub)
            DOSUB_SUBSET(r, cj->progeny[0], parts, ind, count, ci->progeny[7],
                         -1, 0);
          if (ci->progeny[7] == sub && cj->progeny[2] != NULL)
            DOSUB_SUBSET(r, ci->progeny[7], parts, ind, count, cj->progeny[2],
                         -1, 0);
          if (ci->progeny[7] != NULL && cj->progeny[2] == sub)
            DOSUB_SUBSET(r, cj->progeny[2], parts, ind, count, ci->progeny[7],
                         -1, 0);
          if (ci->progeny[7] == sub && cj->progeny[4] != NULL)
            DOSUB_SUBSET(r, ci->progeny[7], parts, ind, count, cj->progeny[4],
                         -1, 0);
          if (ci->progeny[7] != NULL && cj->progeny[4] == sub)
            DOSUB_SUBSET(r, cj->progeny[4], parts, ind, count, ci->progeny[7],
                         -1, 0);
          if (ci->progeny[7] == sub && cj->progeny[6] != NULL)
            DOSUB_SUBSET(r, ci->progeny[7], parts, ind, count, cj->progeny[6],
                         -1, 0);
          if (ci->progeny[7] != NULL && cj->progeny[6] == sub)
            DOSUB_SUBSET(r, cj->progeny[6], parts, ind, count, ci->progeny[7],
                         -1, 0);
          break;
      }

    }

    /* Otherwise, compute the pair directly. */
    else if (cell_is_active(ci, e) || cell_is_active(cj, e)) {

      /* Do any of the cells need to be drifted first? */
      if (!cell_are_part_drifted(cj, e)) error("Cell should be drifted!");

      DOPAIR_SUBSET(r, ci, parts, ind, count, cj);
    }

  } /* otherwise, pair interaction. */

  if (gettimer) TIMER_TOC(timer_dosub_subset);
}<|MERGE_RESOLUTION|>--- conflicted
+++ resolved
@@ -1039,15 +1039,10 @@
       struct part *restrict pj = &parts_j[sort_j[pjd].i];
       if (!part_is_active(pj, e)) continue;
       const float hj = pj->h;
-<<<<<<< HEAD
       
       /* Skip this particle if no particle in ci is within range of it. */
-      const double dj = sort_j[pjd].d - hj * kernel_gamma - dx_max - rshift;
-      if (dj > di_max) continue;
-=======
       const double dj = sort_j[pjd].d - hj * kernel_gamma - dx_max + rshift;
       if (dj - rshift > di_max) continue;
->>>>>>> 06771ad2
 
       double pjx[3];
       for (int k = 0; k < 3; k++) pjx[k] = pj->x[k] + shift[k];
@@ -1460,15 +1455,10 @@
     /* Get a hold of the jth part in cj. */
     struct part *restrict pj = &parts_j[sort_j[pjd].i];
     const float hj = pj->h;
-<<<<<<< HEAD
-      
+
     /* Skip this particle if no particle in ci is within range of it. */
-    const double dj = sort_j[pjd].d - hj * kernel_gamma - dx_max - rshift;
-    if (dj > di_max) continue;
-=======
     const double dj = sort_j[pjd].d - hj * kernel_gamma - dx_max + rshift;
     if (dj - rshift > di_max) continue;
->>>>>>> 06771ad2
 
     double pjx[3];
     for (int k = 0; k < 3; k++) pjx[k] = pj->x[k] + shift[k];
