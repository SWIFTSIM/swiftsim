--- conflicted
+++ resolved
@@ -68,13 +68,8 @@
     const int with_cosmology, const double scale_factor, const double time) {
 
   sp->time_bin = 0;
-<<<<<<< HEAD
-  sp->birth_density = 0.f;
+  sp->sf_data.birth_density = 0.f;
   sp->SNII_f_E = -1.f;
-=======
-  sp->sf_data.birth_density = 0.f;
-  sp->f_E = -1.f;
->>>>>>> e8b4adc6
   sp->count_since_last_enrichment = -1;
 
   if (stars_properties->overwrite_birth_time)
