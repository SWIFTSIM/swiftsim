--- conflicted
+++ resolved
@@ -823,14 +823,8 @@
         /* Recurse. */
         runner_do_drift(cp, e);
 
-<<<<<<< HEAD
-        /* Collect */
-        dx_max = fmaxf(dx_max, cp->dx_max);
-        h_max = fmaxf(h_max, cp->h_max);
-=======
         dx_max = max(dx_max, cp->dx_max);
         h_max = max(h_max, cp->h_max);
->>>>>>> 3306ffd4
         mass += cp->mass;
         e_kin += cp->e_kin;
         e_int += cp->e_int;
