--- conflicted
+++ resolved
@@ -236,22 +236,12 @@
                 const double dt_enrichment = feedback_get_enrichment_timestep(
                     sp, with_cosmology, cosmo, e->time, dt_star);
                 const double star_age_beg_of_step =
-<<<<<<< HEAD
-                    max(star_age_end_of_step - dt, 0.);
-                const double time_beg_of_step = max(e->time - dt, 0.);
-
-                /* Compute the stellar evolution  */
-                feedback_evolve_spart(sp, feedback_props, cosmo, us,
-                                      star_age_beg_of_step, dt,
-                                      time_beg_of_step);
-=======
                     star_age_end_of_step - dt_enrichment;
 
                 /* Compute the stellar evolution  */
                 feedback_evolve_spart(sp, feedback_props, cosmo, us,
                                       star_age_beg_of_step, dt_enrichment,
                                       e->time, with_cosmology);
->>>>>>> c0019554
               } else {
 
                 /* Reset the feedback fields of the star particle */
@@ -389,21 +379,12 @@
             const double dt_enrichment = feedback_get_enrichment_timestep(
                 sp, with_cosmology, cosmo, e->time, dt_star);
             const double star_age_beg_of_step =
-<<<<<<< HEAD
-                max(star_age_end_of_step - dt, 0.);
-            const double time_beg_of_step = max(e->time - dt, 0.);
-
-            /* Compute the stellar evolution  */
-            feedback_evolve_spart(sp, feedback_props, cosmo, us,
-                                  star_age_beg_of_step, dt, time_beg_of_step);
-=======
                 star_age_end_of_step - dt_enrichment;
 
             /* Compute the stellar evolution  */
             feedback_evolve_spart(sp, feedback_props, cosmo, us,
                                   star_age_beg_of_step, dt_enrichment, e->time,
                                   with_cosmology);
->>>>>>> c0019554
           } else {
 
             /* Reset the feedback fields of the star particle */
