/*******************************************************************************
 * This file is part of SWIFT.
 * Copyright (c) 2018 James Willis (james.s.willis@durham.ac.uk)
 *
 * This program is free software: you can redistribute it and/or modify
 * it under the terms of the GNU Lesser General Public License as published
 * by the Free Software Foundation, either version 3 of the License, or
 * (at your option) any later version.
 *
 * This program is distributed in the hope that it will be useful,
 * but WITHOUT ANY WARRANTY; without even the implied warranty of
 * MERCHANTABILITY or FITNESS FOR A PARTICULAR PURPOSE.  See the
 * GNU General Public License for more details.
 *
 * You should have received a copy of the GNU Lesser General Public License
 * along with this program.  If not, see <http://www.gnu.org/licenses/>.
 *
 ******************************************************************************/

/* Config parameters. */
#include "../config.h"

/* Some standard headers. */
#include <errno.h>
#include <libgen.h>
#include <unistd.h>

/* MPI headers. */
#ifdef WITH_MPI
#include <mpi.h>
#endif

/* This object's header. */
#include "fof.h"

/* Local headers. */
#include "common_io.h"
#include "engine.h"
#include "proxy.h"
#include "threadpool.h"
#include "c_hashmap/hashmap.h"

#ifdef WITH_MPI
MPI_Datatype fof_mpi_type;
MPI_Datatype group_length_mpi_type;
MPI_Datatype fof_mpi_links_type;
MPI_Datatype fof_mpi_sizes_type;
MPI_Datatype fof_final_index_type;
#endif
size_t node_offset;

#define UNION_BY_SIZE_OVER_MPI (1)
#define FOF_COMPRESS_PATHS_MIN_LENGTH (2)

/* Initialises parameters for the FOF search. */
void fof_init(struct space *s) {

  struct engine *e = s->e;

  /* Check that we can write outputs by testing if the output
   * directory exists and is searchable and writable. */
  parser_get_param_string(e->parameter_file, "FOF:basename",
                          s->fof_data.base_name);

  const char *dirp = dirname(s->fof_data.base_name);
  if (access(dirp, W_OK | X_OK) != 0) {
    error("Cannot write FOF outputs in directory %s (%s)", dirp,
          strerror(errno));
  }

  /* Read the minimum group size. */
  s->fof_data.min_group_size =
      parser_get_opt_param_int(e->parameter_file, "FOF:min_group_size", 20);

  /* Read the default group ID of particles in groups below the minimum group
   * size. */
  const int default_id = parser_get_opt_param_int(
      e->parameter_file, "FOF:group_id_default", 2147483647);

  /* Make sure default group ID is positive. */
  if (default_id < 0)
    error("The default group ID set: %d, has to be positive.", default_id);

  s->fof_data.group_id_default = default_id;

  /* Read the starting group ID. */
  s->fof_data.group_id_offset =
      parser_get_opt_param_int(e->parameter_file, "FOF:group_id_offset", 1);

  /* Read the linking length scale. */
  const double l_x_scale = parser_get_opt_param_double(
      e->parameter_file, "FOF:linking_length_scale", 0.2);

  /* Calculate the particle linking length based upon the mean inter-particle
   * spacing of the DM particles. */
  const long long total_nr_dmparts =
      e->total_nr_gparts - e->total_nr_parts - e->total_nr_sparts;
  double l_x = l_x_scale * (s->dim[0] / cbrt(total_nr_dmparts));

  l_x = parser_get_opt_param_double(e->parameter_file,
                                    "FOF:absolute_linking_length", l_x);

  s->l_x2 = l_x * l_x;

  /* Read the initial group_links array size. */
  s->fof_data.group_links_size_default = parser_get_opt_param_double(
      e->parameter_file, "FOF:group_links_size_default", 20000);

  const size_t nr_local_gparts = s->nr_gparts;

  /* Allocate and initialise a group index array. */
  if (posix_memalign((void **)&s->fof_data.group_index, 32,
                     nr_local_gparts * sizeof(size_t)) != 0)
    error("Failed to allocate list of particle group indices for FOF search.");

  /* Allocate and initialise a group size array. */
  if (posix_memalign((void **)&s->fof_data.group_size, 32,
                     nr_local_gparts * sizeof(size_t)) != 0)
    error("Failed to allocate list of group size for FOF search.");

  /* Set initial group index to particle offset into array and set default group
   * ID. */
  for (size_t i = 0; i < nr_local_gparts; i++) {
    s->fof_data.group_index[i] = i;
    s->gparts[i].group_id = default_id;
    s->fof_data.group_size[i] = 1;
  }

#ifdef WITH_MPI
  /* Check size of linking length against the top-level cell dimensions. */
  if (l_x > s->width[0])
    error(
        "Linking length greater than the width of a top-level cell. Need to "
        "check more than one layer of top-level cells for links.");

  if (MPI_Type_contiguous(sizeof(struct fof_mpi) / sizeof(unsigned char),
                          MPI_BYTE, &fof_mpi_type) != MPI_SUCCESS ||
      MPI_Type_commit(&fof_mpi_type) != MPI_SUCCESS) {
    error("Failed to create MPI type for fof.");
  }
  if (MPI_Type_contiguous(sizeof(struct group_length) / sizeof(unsigned char),
                          MPI_BYTE, &group_length_mpi_type) != MPI_SUCCESS ||
      MPI_Type_commit(&group_length_mpi_type) != MPI_SUCCESS) {
    error("Failed to create MPI type for group_length.");
  }
  if (MPI_Type_contiguous(sizeof(struct fof_mpi_links) / sizeof(unsigned char),
                          MPI_BYTE, &fof_mpi_links_type) != MPI_SUCCESS ||
      MPI_Type_commit(&fof_mpi_links_type) != MPI_SUCCESS) {
    error("Failed to create MPI type for fof_mpi_links.");
  }
  if (MPI_Type_contiguous(sizeof(struct fof_mpi_sizes) / sizeof(unsigned char),
                          MPI_BYTE, &fof_mpi_sizes_type) != MPI_SUCCESS ||
      MPI_Type_commit(&fof_mpi_sizes_type) != MPI_SUCCESS){
    error("Failed to create MPI type for fof_mpi_sizes.");
  }
  if (MPI_Type_contiguous(sizeof(struct fof_final_index), MPI_BYTE, &fof_final_index_type) != MPI_SUCCESS ||
      MPI_Type_commit(&fof_final_index_type) != MPI_SUCCESS) {
    error("Failed to create MPI type for fof_final_index.");
  }
#endif

#ifdef UNION_BY_SIZE_OVER_MPI
  message(
      "Performing FOF over MPI using union by size and union by rank locally.");
#else
  message("Performing FOF using union by rank.");
#endif
}

/*
 * Sort elements in DESCENDING order.
 *
 * Return value meaning
 * <0 The element pointed by b goes before the element pointed by a
 * 0  The element pointed by b is equivalent to the element pointed by a
 * >0 The element pointed by b goes after the element pointed by a
 *
 */
int cmp_func(const void *a, const void *b) {
  struct group_length *a_group_size = (struct group_length *)a;
  struct group_length *b_group_size = (struct group_length *)b;
  if(b_group_size->size > a_group_size->size)
    return 1;
  else if(b_group_size->size < a_group_size->size)
    return -1;
  else
    return 0;
}

<<<<<<< HEAD
/*
  Comparison function to sort links in ASCENDING order of remote group index 
*/
int compare_fof_mpi_links_group_j(const void *a, const void *b) {
  struct fof_mpi_links *struct_a = (struct fof_mpi_links *)a;
  struct fof_mpi_links *struct_b = (struct fof_mpi_links *)b;
  if(struct_b->group_j > struct_a->group_j)
    return -1;
  else if(struct_b->group_j < struct_a->group_j)
    return 1;
  else
    return 0;
}

/*
  Comparison function to sort sizes in ASCENDING order of remote group index 
*/
int compare_fof_mpi_sizes_group_j(const void *a, const void *b) {
  struct fof_mpi_sizes *struct_a = (struct fof_mpi_sizes *)a;
  struct fof_mpi_sizes *struct_b = (struct fof_mpi_sizes *)b;
  if(struct_b->group_j > struct_a->group_j)
    return -1;
  else if(struct_b->group_j < struct_a->group_j)
    return 1;
  else
    return 0;
}

=======
>>>>>>> c6482e40
#ifdef WITH_MPI
/*
 * Sort elements of struct fof_final_index in ASCENDING order of global_root.
 *
 * Return value meaning
 * <0 The element pointed by b goes before the element pointed by a
 * 0  The element pointed by b is equivalent to the element pointed by a
 * >0 The element pointed by b goes after the element pointed by a
 *
 */
int compare_fof_final_index_global_root(const void *a, const void *b) {
  struct fof_final_index *fof_final_index_a = (struct fof_final_index *)a;
  struct fof_final_index *fof_final_index_b = (struct fof_final_index *)b;
  if(fof_final_index_b->global_root < fof_final_index_a->global_root)
    return 1;
  else if(fof_final_index_b->global_root > fof_final_index_a->global_root)
    return -1;
  else
    return 0;
}
#endif

<<<<<<< HEAD
=======
/* Checks whether the group is on the local node. */
__attribute__((always_inline)) INLINE static int is_local(
    const size_t group_id, const size_t nr_gparts) {
  return (group_id >= node_offset && group_id < node_offset + nr_gparts);
}

>>>>>>> c6482e40
/* Finds the global root ID of the group a particle exists in. */
__attribute__((always_inline)) INLINE static size_t fof_find_global(
    const size_t i, size_t *group_index, const size_t nr_gparts) {

  size_t root = node_offset + i;
  if (!is_local(root, nr_gparts)) return root;

  while (root != group_index[root - node_offset]) {
    root = group_index[root - node_offset];
    if (!is_local(root, nr_gparts)) break;
  }

  /* Perform path compression. */
  // int index = i;
  // while(index != root) {
  //  int next = group_index[index];
  //  group_index[index] = root;
  //  index = next;
  //}

  return root;
}

<<<<<<< HEAD

=======
>>>>>>> c6482e40
/*
  Finds the local root ID of the group a particle exists in
  when group_index contains globally unique identifiers -
  i.e. we stop *before* we advance to a foreign root.

  Here we assume that the input i is a local index and we
  return the local index of the root.
*/
__attribute__((always_inline)) INLINE static size_t fof_find_local(const size_t i, 
                                                                   const size_t nr_gparts, 
                                                                   size_t *group_index) {
  size_t root = node_offset + i;

  while ((group_index[root - node_offset] != root) && 
         (group_index[root - node_offset] >= node_offset) &&
         (group_index[root - node_offset] < node_offset + nr_gparts)) {
    root = group_index[root - node_offset];
  }

  return root - node_offset;
}


/* Finds the local root ID of the group a particle exists in. */
__attribute__((always_inline)) INLINE static size_t fof_find(
    const size_t i, size_t *group_index) {

  size_t root = i;
  size_t tree_depth = 0;
  while (root != group_index[root]) {
#ifdef PATH_HALVING
    atomic_cas(&group_index[root], group_index[root],
               group_index[group_index[root]]);
#endif
    root = group_index[root];
    tree_depth++;
  }

  /* Only perform path compression on trees with a depth of FOF_COMPRESS_PATHS_MIN_LENGTH or higher. */
  if(tree_depth >= FOF_COMPRESS_PATHS_MIN_LENGTH) atomic_cas(&group_index[i], group_index[i], root);

  return root;
}

/* Updates the root and checks that its value has not been changed since being
 * read. */
__attribute__((always_inline)) INLINE static size_t update_root(
    volatile size_t *address, size_t y) {

  size_t *size_t_ptr = (size_t *)address;

  size_t test_val, old_val, new_val;
  old_val = *address;

  test_val = old_val;
  new_val = y;

  /* atomic_cas returns old_val if *size_t_ptr has not changed since being
   * read.*/
  old_val = atomic_cas(size_t_ptr, test_val, new_val);

  if (test_val == old_val)
    return 1;
  else
    return 0;
}

__attribute__((always_inline)) INLINE static void fof_union(
    size_t *root_i, const size_t root_j, size_t *group_index) {

  int result = 0;

  /* Loop until the root can be set to a new value. */
  do {
    size_t root_i_new = fof_find(*root_i, group_index);
    const size_t root_j_new = fof_find(root_j, group_index);

    /* Skip particles in the same group. */
    if (root_i_new == root_j_new) return;

    /* If the root ID of pj is lower than pi's root ID set pi's root to point to
     * pj's. Otherwise set pj's root to point to pi's.*/
    if (root_j_new < root_i_new) {

      /* Updates the root and checks that its value has not been changed since
       * being read. */
      result = update_root(&group_index[root_i_new], root_j_new);

      /* Update root_i on the fly. */
      *root_i = root_j_new;
    } else {

      /* Updates the root and checks that its value has not been changed since
       * being read. */
      result = update_root(&group_index[root_j_new], root_i_new);

      /* Update root_i on the fly. */
      *root_i = root_i_new;
    }
  } while (result != 1);
}

/* Find the shortest distance between cells, remembering to account for boundary
 * conditions. */
__attribute__((always_inline)) INLINE static double cell_min_dist(
    const struct cell *restrict ci, const struct cell *restrict cj,
    const double dim[3]) {

  /* Get cell locations. */
  const double cix_min = ci->loc[0];
  const double ciy_min = ci->loc[1];
  const double ciz_min = ci->loc[2];
  const double cjx_min = cj->loc[0];
  const double cjy_min = cj->loc[1];
  const double cjz_min = cj->loc[2];

  const double cix_max = ci->loc[0] + ci->width[0];
  const double ciy_max = ci->loc[1] + ci->width[1];
  const double ciz_max = ci->loc[2] + ci->width[2];
  const double cjx_max = cj->loc[0] + cj->width[0];
  const double cjy_max = cj->loc[1] + cj->width[1];
  const double cjz_max = cj->loc[2] + cj->width[2];

  double not_same_range[3];

  /* If two cells are in the same range of coordinates along
     any of the 3 axis, the distance along this axis is 0 */
  if (ci->width[0] > cj->width[0]) {
    if ((cix_min <= cjx_min) && (cjx_max <= cix_max))
      not_same_range[0] = 0.;
    else
      not_same_range[0] = 1.;
  } else {
    if ((cjx_min <= cix_min) && (cix_max <= cjx_max))
      not_same_range[0] = 0.;
    else
      not_same_range[0] = 1.;
  }
  if (ci->width[1] > cj->width[1]) {
    if ((ciy_min <= cjy_min) && (cjy_max <= ciy_max))
      not_same_range[1] = 0.;
    else
      not_same_range[1] = 1.;
  } else {
    if ((cjy_min <= ciy_min) && (ciy_max <= cjy_max))
      not_same_range[1] = 0.;
    else
      not_same_range[1] = 1.;
  }
  if (ci->width[2] > cj->width[2]) {
    if ((ciz_min <= cjz_min) && (cjz_max <= ciz_max))
      not_same_range[2] = 0.;
    else
      not_same_range[2] = 1.;
  } else {
    if ((cjz_min <= ciz_min) && (ciz_max <= cjz_max))
      not_same_range[2] = 0.;
    else
      not_same_range[2] = 1.;
  }

  /* Find the shortest distance between cells, remembering to account for
   * boundary conditions. */
  double dx[3];
  dx[0] = min4(fabs(nearest(cix_min - cjx_min, dim[0])),
               fabs(nearest(cix_min - cjx_max, dim[0])),
               fabs(nearest(cix_max - cjx_min, dim[0])),
               fabs(nearest(cix_max - cjx_max, dim[0])));

  dx[1] = min4(fabs(nearest(ciy_min - cjy_min, dim[1])),
               fabs(nearest(ciy_min - cjy_max, dim[1])),
               fabs(nearest(ciy_max - cjy_min, dim[1])),
               fabs(nearest(ciy_max - cjy_max, dim[1])));

  dx[2] = min4(fabs(nearest(ciz_min - cjz_min, dim[2])),
               fabs(nearest(ciz_min - cjz_max, dim[2])),
               fabs(nearest(ciz_max - cjz_min, dim[2])),
               fabs(nearest(ciz_max - cjz_max, dim[2])));

  double r2 = 0.;
  for (int k = 0; k < 3; k++) r2 += dx[k] * dx[k] * not_same_range[k];

  return r2;
}

<<<<<<< HEAD

#ifdef WITH_MPI
/* Checks whether the group is on the local node. */
__attribute__((always_inline)) INLINE static int is_local(
    const size_t group_id, const size_t nr_gparts) {
  return (group_id >= node_offset && group_id < node_offset + nr_gparts);
}
=======
#ifdef WITH_MPI
/* Add a group to the hash table. */
__attribute__((always_inline)) INLINE static void hashmap_add_group(
    const size_t group_id, const size_t group_offset, hashmap_t *map) {

  int created_new_element = 0;
  hashmap_value_t *value = hashmap_get_new(map, group_id, &created_new_element);

  if(value != NULL) {

    /* If the element is a new entry set its value. */
    if(created_new_element) {
      *value = group_offset;
    }
  }
  else error("Couldn't find key (%zu) or create new one.", group_id);

 }

/* Find a group in the hash table. */
__attribute__((always_inline)) INLINE static size_t hashmap_find_group_offset(
    const size_t group_id, hashmap_t *map) {

  hashmap_value_t *value = hashmap_get(map, group_id);

  if(value == NULL)
    error("Couldn't find key (%zu) or create new one.", group_id);

  return (size_t)(*value);
} 
>>>>>>> c6482e40
#endif

/* Recurse on a pair of cells and perform a FOF search between cells that are
 * within range. */
void rec_fof_search_pair(struct cell *restrict ci, struct cell *restrict cj,
                         struct space *s, const double dim[3],
                         const double search_r2) {

  /* Find the shortest distance between cells, remembering to account for
   * boundary conditions. */
  const double r2 = cell_min_dist(ci, cj, dim);

  if (ci == cj) error("Pair FOF called on same cell!!!");

  /* Return if cells are out of range of each other. */
  if (r2 > search_r2) return;

  /* Recurse on both cells if they are both split. */
  if (ci->split && cj->split) {
    for (int k = 0; k < 8; k++) {
      if (ci->progeny[k] != NULL) {

        for (int l = 0; l < 8; l++)
          if (cj->progeny[l] != NULL)
            rec_fof_search_pair(ci->progeny[k], cj->progeny[l], s, dim,
                                search_r2);
      }
    }
  } else if (ci->split) {
    for (int k = 0; k < 8; k++) {
      if (ci->progeny[k] != NULL)
        rec_fof_search_pair(ci->progeny[k], cj, s, dim, search_r2);
    }
  } else if (cj->split) {
    for (int k = 0; k < 8; k++) {
      if (cj->progeny[k] != NULL)
        rec_fof_search_pair(ci, cj->progeny[k], s, dim, search_r2);
    }
  } else {
    /* Perform FOF search between pairs of cells that are within the linking
     * length and not the same cell. */
    fof_search_pair_cells(s, ci, cj);
  }
}

#ifdef WITH_MPI
/* Recurse on a pair of cells (one local, one foreign) and perform a FOF search
 * between cells that are within range. */
static void rec_fof_search_pair_foreign(struct cell *ci, struct cell *cj,
                                        struct space *s, const double *dim,
                                        const double search_r2, int *link_count,
                                        struct fof_mpi **group_links,
                                        int *group_links_size) {

  /* Find the shortest distance between cells, remembering to account for
   * boundary conditions. */
  const double r2 = cell_min_dist(ci, cj, dim);

  if (ci == cj) error("Pair FOF called on same cell!!!");

  /* Return if cells are out of range of each other. */
  if (r2 > search_r2) return;

  /* Recurse on both cells if they are both split. */
  if (ci->split && cj->split) {
    for (int k = 0; k < 8; k++) {
      if (ci->progeny[k] != NULL) {

        for (int l = 0; l < 8; l++)
          if (cj->progeny[l] != NULL)
            rec_fof_search_pair_foreign(ci->progeny[k], cj->progeny[l], s, dim,
                                        search_r2, link_count, group_links,
                                        group_links_size);
      }
    }
  } else if (ci->split) {

    for (int k = 0; k < 8; k++) {
      if (ci->progeny[k] != NULL)
        rec_fof_search_pair_foreign(ci->progeny[k], cj, s, dim, search_r2,
                                    link_count, group_links, group_links_size);
    }
  } else if (cj->split) {
    for (int k = 0; k < 8; k++) {
      if (cj->progeny[k] != NULL)
        rec_fof_search_pair_foreign(ci, cj->progeny[k], s, dim, search_r2,
                                    link_count, group_links, group_links_size);
    }
  } else {
    /* Perform FOF search between pairs of cells that are within the linking
     * length and not the same cell. */
    fof_search_pair_cells_foreign(s, ci, cj, link_count, group_links,
                                  group_links_size);
  }
}
#endif

/* Recurse on a cell and perform a FOF search between cells that are within
 * range. */
void rec_fof_search_self(struct cell *c, struct space *s, const double dim[3],
                         const double search_r2) {

  /* Recurse? */
  if (c->split) {

    /* Loop over all progeny. Perform pair and self recursion on progenies.*/
    for (int k = 0; k < 8; k++) {
      if (c->progeny[k] != NULL) {

        rec_fof_search_self(c->progeny[k], s, dim, search_r2);

        for (int l = k + 1; l < 8; l++)
          if (c->progeny[l] != NULL)
            rec_fof_search_pair(c->progeny[k], c->progeny[l], s, dim,
                                search_r2);
      }
    }
  }
  /* Otherwise, compute self-interaction. */
  else
    fof_search_cell(s, c);
}

/* Perform a FOF search on a single cell using the Union-Find algorithm.*/
void fof_search_cell(struct space *s, struct cell *c) {

  const size_t count = c->grav.count;
  struct gpart *gparts = c->grav.parts;
  const double l_x2 = s->l_x2;
  size_t *group_index = s->fof_data.group_index;

  /* Make a list of particle offsets into the global gparts array. */
  size_t *const offset = group_index + (ptrdiff_t)(gparts - s->gparts);

  if (c->nodeID != engine_rank)
    error("Performing self FOF search on foreign cell.");

  /* Loop over particles and find which particles belong in the same group. */
  for (size_t i = 0; i < count; i++) {

    struct gpart *pi = &gparts[i];
    const double pix = pi->x[0];
    const double piy = pi->x[1];
    const double piz = pi->x[2];

    /* Find the root of pi. */
    size_t root_i = fof_find(offset[i], group_index);

    for (size_t j = i + 1; j < count; j++) {

      /* Find the root of pj. */
      const size_t root_j = fof_find(offset[j], group_index);

      /* Skip particles in the same group. */
      if (root_i == root_j) continue;

      struct gpart *pj = &gparts[j];
      const double pjx = pj->x[0];
      const double pjy = pj->x[1];
      const double pjz = pj->x[2];

      /* Compute the pairwise distance */
      float dx[3], r2 = 0.0f;
      dx[0] = pix - pjx;
      dx[1] = piy - pjy;
      dx[2] = piz - pjz;

      for (int k = 0; k < 3; k++) r2 += dx[k] * dx[k];

      /* Hit or miss? */
      if (r2 < l_x2) fof_union(&root_i, root_j, group_index);
    }
  }
}

/* Perform a FOF search on a pair of cells using the Union-Find algorithm.*/
void fof_search_pair_cells(struct space *s, struct cell *restrict ci,
                           struct cell *restrict cj) {

  const size_t count_i = ci->grav.count;
  const size_t count_j = cj->grav.count;
  struct gpart *gparts_i = ci->grav.parts;
  struct gpart *gparts_j = cj->grav.parts;
  const double dim[3] = {s->dim[0], s->dim[1], s->dim[2]};
  const float l_x2 = s->l_x2;
  size_t *group_index = s->fof_data.group_index;

  /* Make a list of particle offsets into the global gparts array. */
  size_t *const offset_i = group_index + (ptrdiff_t)(gparts_i - s->gparts);
  size_t *const offset_j = group_index + (ptrdiff_t)(gparts_j - s->gparts);

#ifdef SWIFT_DEBUG_CHECKS
  if (offset_j > offset_i && (offset_j < offset_i + count_i))
    error("Overlapping cells");
  if (offset_i > offset_j && (offset_i < offset_j + count_j))
    error("Overlapping cells");
#endif

  /* Account for boundary conditions.*/
  double shift[3] = {0.0, 0.0, 0.0};

  /* Get the relative distance between the pairs, wrapping. */
  const int periodic = s->periodic;
  double diff[3];
  for (int k = 0; k < 3; k++) {
    diff[k] = cj->loc[k] - ci->loc[k];
    if (periodic && diff[k] < -dim[k] * 0.5)
      shift[k] = dim[k];
    else if (periodic && diff[k] > dim[k] * 0.5)
      shift[k] = -dim[k];
    else
      shift[k] = 0.0;
    diff[k] += shift[k];
  }

  /* Loop over particles and find which particles belong in the same group. */
  for (size_t i = 0; i < count_i; i++) {

    struct gpart *pi = &gparts_i[i];
    const double pix = pi->x[0] - shift[0];
    const double piy = pi->x[1] - shift[1];
    const double piz = pi->x[2] - shift[2];

    /* Find the root of pi. */
    size_t root_i = fof_find(offset_i[i], group_index);

    for (size_t j = 0; j < count_j; j++) {

      /* Find the root of pj. */
      const size_t root_j = fof_find(offset_j[j], group_index);

      /* Skip particles in the same group. */
      if (root_i == root_j) continue;

      struct gpart *pj = &gparts_j[j];
      const double pjx = pj->x[0];
      const double pjy = pj->x[1];
      const double pjz = pj->x[2];

      /* Compute pairwise distance, remembering to account for boundary
       * conditions. */
      float dx[3], r2 = 0.0f;
      dx[0] = pix - pjx;
      dx[1] = piy - pjy;
      dx[2] = piz - pjz;

      for (int k = 0; k < 3; k++) r2 += dx[k] * dx[k];

      /* Hit or miss? */
      if (r2 < l_x2) fof_union(&root_i, root_j, group_index);
    }
  }
}

/* Perform a FOF search between a local and foreign cell using the Union-Find
 * algorithm. Store any links found between particles.*/
void fof_search_pair_cells_foreign(struct space *s, struct cell *ci,
                                   struct cell *cj, int *link_count,
                                   struct fof_mpi **group_links,
                                   int *group_links_size) {

  const size_t count_i = ci->grav.count;
  const size_t count_j = cj->grav.count;
  struct gpart *gparts_i = ci->grav.parts;
  struct gpart *gparts_j = cj->grav.parts;
  const double dim[3] = {s->dim[0], s->dim[1], s->dim[2]};
  const double l_x2 = s->l_x2;
  size_t *group_index = s->fof_data.group_index;
  size_t *group_size = s->fof_data.group_size;

  /* Make a list of particle offsets into the global gparts array. */
  size_t *const offset_i = group_index + (ptrdiff_t)(gparts_i - s->gparts);

  /* Account for boundary conditions.*/
  double shift[3] = {0.0, 0.0, 0.0};

  /* Check whether cells are local to the node. */
  const int ci_local = (ci->nodeID == engine_rank);
  const int cj_local = (cj->nodeID == engine_rank);

  if ((ci_local && cj_local) || (!ci_local && !cj_local))
    error(
        "FOF search of foreign cells called on two local cells or two foreign "
        "cells.");

  /* Get the relative distance between the pairs, wrapping. */
  const int periodic = s->periodic;
  double diff[3];

  if (ci_local) {

    for (int k = 0; k < 3; k++) {
      diff[k] = cj->loc[k] - ci->loc[k];
      if (periodic && diff[k] < -dim[k] / 2)
        shift[k] = dim[k];
      else if (periodic && diff[k] > dim[k] / 2)
        shift[k] = -dim[k];
      else
        shift[k] = 0.0;
      diff[k] += shift[k];
    }

    /* Loop over particles and find which particles belong in the same group. */
    for (size_t i = 0; i < count_i; i++) {

      struct gpart *pi = &gparts_i[i];
      const double pix = pi->x[0] - shift[0];
      const double piy = pi->x[1] - shift[1];
      const double piz = pi->x[2] - shift[2];

      /* Find the root of pi. */
      const size_t root_i =
          fof_find_global(offset_i[i] - node_offset, group_index, s->nr_gparts);

      for (size_t j = 0; j < count_j; j++) {

        struct gpart *pj = &gparts_j[j];
        const double pjx = pj->x[0];
        const double pjy = pj->x[1];
        const double pjz = pj->x[2];

        /* Compute pairwise distance, remembering to account for boundary
         * conditions. */
        float dx[3], r2 = 0.0f;
        dx[0] = pix - pjx;
        dx[1] = piy - pjy;
        dx[2] = piz - pjz;

        for (int k = 0; k < 3; k++) r2 += dx[k] * dx[k];

        /* Hit or miss? */
        if (r2 < l_x2) {

          int found = 0;

          /* Check that the links have not already been added to the list. */
          for (int l = 0; l < *link_count; l++) {
            if ((*group_links)[l].group_i == root_i &&
                (*group_links)[l].group_j == pj->group_id) {
              found = 1;
              break;
            }
          }

          if (!found) {

            /* If the group_links array is not big enough re-allocate it. */
            if (*link_count + 1 > *group_links_size) {

              int new_size = 2 * (*group_links_size);

              *group_links_size = new_size;

              (*group_links) = (struct fof_mpi *)realloc(
                  *group_links, new_size * sizeof(struct fof_mpi));

              message("Re-allocating local group links from %d to %d elements.",
                      *link_count, new_size);
            }

            /* Store the particle group properties for communication. */
            (*group_links)[*link_count].group_i = root_i;
            (*group_links)[*link_count].group_i_size =
                group_size[root_i - node_offset];

            (*group_links)[*link_count].group_j = pj->group_id;
            (*group_links)[*link_count].group_j_size = pj->group_size;

            (*link_count)++;
          }
        }
      }
    }
  } else
    error("Cell ci, is not local.");
}

/**
 * @brief Mapper function to perform FOF search.
 *
 * @param map_data An array of #cell%s.
 * @param num_elements Chunk size.
 * @param extra_data Pointer to a #space.
 */
void fof_calc_group_props_mapper(void *map_data, int num_elements,
                            void *extra_data) {

  /* Retrieve mapped data. */
  struct space *s = (struct space *)extra_data;
  struct gpart *gparts = (struct gpart *)map_data;
  size_t *group_index = s->fof_data.group_index;
  size_t *group_size = s->fof_data.group_size;

  /* Offset into gparts array. */
  ptrdiff_t gparts_offset = (ptrdiff_t)(gparts - s->gparts);

  size_t *const group_index_offset = group_index + gparts_offset;

  /* Create hash table. */
  hashmap_t map;
  hashmap_init(&map);

  /* Loop over particles and find which cells are in range of each other to perform
   * the FOF search. */
  for (int ind = 0; ind < num_elements; ind++) {

    hashmap_key_t root = (hashmap_key_t)fof_find(group_index_offset[ind], group_index);
    const size_t gpart_index = gparts_offset + ind;

    /* Only add particles which aren't the root of a group. Stops groups of size 1 being added to the hash table. */ 
    if(root != gpart_index) { 
      hashmap_value_t *size = hashmap_get(&map, root);

      if(size != NULL) (*size)++;
      else error("Couldn't find key (%zu) or create new one.", root);
    }

  }
 
  if (map.size > 0) {
    /* Iterate over the chunks and find elements in use. */
    for (size_t cid = 0; cid < map.table_size / HASHMAP_ELEMENTS_PER_CHUNK; cid++) {

      hashmap_chunk_t *chunk = map.chunks[cid];

      /* Skip empty chunks. */
      if (chunk == NULL) continue;

      /* Loop over the masks in this chunk. */
      for (int mid = 0; mid < HASHMAP_MASKS_PER_CHUNK; mid++) {

        hashmap_mask_t mask = chunk->masks[mid];

        /* Skip empty masks. */
        if (mask == 0) continue;

        /* Loop over the mask entries. */
        for (int eid = 0; eid < HASHMAP_BITS_PER_MASK; eid++) {
          hashmap_mask_t element_mask = ((hashmap_mask_t)1) << eid;

          if (mask & element_mask) {
            hashmap_element_t *element =
              &chunk->data[mid * HASHMAP_BITS_PER_MASK + eid];

            atomic_add(&group_size[element->key], element->value);

          }
        }
      }
    }
  }
  hashmap_free(&map);

}

#ifdef WITH_MPI
/**
 * @brief Mapper function to perform FOF search.
 *
 * @param map_data An array of #cell pair indices.
 * @param num_elements Chunk size.
 * @param extra_data Pointer to a #space.
 */
void fof_find_foreign_links_mapper(void *map_data, int num_elements,
                                   void *extra_data) {

  /* Retrieve mapped data. */
  struct space *s = (struct space *)extra_data;
  struct cell_pair_indices *cell_pairs = (struct cell_pair_indices *)map_data;

  const double dim[3] = {s->dim[0], s->dim[1], s->dim[2]};
  const double search_r2 = s->l_x2;

  /* Store links in an array local to this thread. */
  int local_link_count = 0;
  int local_group_links_size = s->fof_data.group_links_size / s->e->nr_threads;

  /* Init the local group links buffer. */
  struct fof_mpi *local_group_links =
      (struct fof_mpi *)calloc(sizeof(struct fof_mpi), local_group_links_size);
  if (local_group_links == NULL)
    error("Failed to allocate temporary group links buffer.");

  /* Loop over all pairs of local and foreign cells, recurse then perform a
   * FOF search. */
  for (int ind = 0; ind < num_elements; ind++) {

    /* Get the local and foreign cells to recurse on. */
    struct cell *restrict local_cell = cell_pairs[ind].local;
    struct cell *restrict foreign_cell = cell_pairs[ind].foreign;

    rec_fof_search_pair_foreign(local_cell, foreign_cell, s, dim, search_r2,
                                &local_link_count, &local_group_links,
                                &local_group_links_size);
  }

  /* Add links found by this thread to the global link list. */
  /* Lock to prevent race conditions while adding to the global link list.*/
  if (lock_lock(&s->lock) == 0) {

    /* Get pointers to global arrays. */
    int *group_links_size = &s->fof_data.group_links_size;
    int *group_link_count = &s->fof_data.group_link_count;
    struct fof_mpi **group_links = &s->fof_data.group_links;

    /* If the global group_links array is not big enough re-allocate it. */
    if (*group_link_count + local_link_count > *group_links_size) {

      const int old_size = *group_links_size; 
      const int new_size = max(*group_link_count + local_link_count, 2 * old_size);

      (*group_links) = (struct fof_mpi *)realloc(
          *group_links, new_size * sizeof(struct fof_mpi));
      
      *group_links_size = new_size;

      message("Re-allocating global group links from %d to %d elements.",
              old_size, new_size);
    }

    /* Copy the local links to the global list. */
    for (int i = 0; i < local_link_count; i++) {

      int found = 0;

      /* Check that the links have not already been added to the list by another thread. */
      for(int l=0; l<*group_link_count; l++) {
        if((*group_links)[l].group_i == local_group_links[i].group_i && (*group_links)[l].group_j == local_group_links[i].group_j) {
          found = 1;
          break;
        }
      }

      if(!found) {

        (*group_links)[*group_link_count].group_i =
          local_group_links[i].group_i;
        (*group_links)[*group_link_count].group_i_size =
          local_group_links[i].group_i_size;

        (*group_links)[*group_link_count].group_j =
          local_group_links[i].group_j;
        (*group_links)[*group_link_count].group_j_size =
          local_group_links[i].group_j_size;

        (*group_link_count) = (*group_link_count) + 1;
      }
    }
  }

  /* Release lock. */
  if (lock_unlock(&s->lock) != 0) error("Failed to unlock the space");

  free(local_group_links);
}
#endif

/**
 * @brief Search foreign cells for links and communicate any found to the
 * appropriate node.
 *
 * @param s Pointer to a #space.
 */
void fof_search_foreign_cells(struct space *s) {

#ifdef WITH_MPI

  struct engine *e = s->e;
  size_t *group_index = s->fof_data.group_index;
  size_t *group_size = s->fof_data.group_size;
  const size_t nr_gparts = s->nr_gparts;
  const double dim[3] = {s->dim[0], s->dim[1], s->dim[2]};
  const double search_r2 = s->l_x2;

  message("Searching foreign cells for links.");

  ticks tic = getticks();

  /* Make group IDs globally unique. */
  for (size_t i = 0; i < nr_gparts; i++) group_index[i] += node_offset;

  struct cell_pair_indices *cell_pairs = NULL;
  int group_link_count = 0;
  int cell_pair_count = 0;

  s->fof_data.group_links_size = s->fof_data.group_links_size_default;
  s->fof_data.group_link_count = 0;

  int num_cells_out = 0;
  int num_cells_in = 0;

  /* Find the maximum no. of cell pairs. */
  for (int i = 0; i < e->nr_proxies; i++) {

    for (int j = 0; j < e->proxies[i].nr_cells_out; j++) {

      /* Only include gravity cells. */
      if (e->proxies[i].cells_out_type[j] & proxy_cell_type_gravity)
        num_cells_out++;
    }

    for (int j = 0; j < e->proxies[i].nr_cells_in; j++) {

      /* Only include gravity cells. */
      if (e->proxies[i].cells_in_type[j] & proxy_cell_type_gravity)
        num_cells_in++;
    }
  }

  const int cell_pair_size = num_cells_in * num_cells_out;

  if (posix_memalign((void **)&s->fof_data.group_links, SWIFT_STRUCT_ALIGNMENT,
                     s->fof_data.group_links_size * sizeof(struct fof_mpi)) !=
      0)
    error("Error while allocating memory for FOF links over an MPI domain");

  if (posix_memalign((void **)&cell_pairs, SWIFT_STRUCT_ALIGNMENT,
                     cell_pair_size * sizeof(struct cell_pair_indices)) != 0)
    error("Error while allocating memory for FOF cell pair indices");

  /* Loop over cells_in and cells_out for each proxy and find which cells are in
   * range of each other to perform the FOF search. Store local cells that are
   * touching foreign cells in a list. */
  for (int i = 0; i < e->nr_proxies; i++) {

    /* Only find links across an MPI domain on one rank. */
    if (engine_rank == min(engine_rank, e->proxies[i].nodeID)) {

      for (int j = 0; j < e->proxies[i].nr_cells_out; j++) {

        /* Skip non-gravity cells. */
        if (!(e->proxies[i].cells_out_type[j] & proxy_cell_type_gravity))
          continue;

        struct cell *restrict local_cell = e->proxies[i].cells_out[j];

        /* Skip empty cells. */
        if (local_cell->grav.count == 0) continue;

        for (int k = 0; k < e->proxies[i].nr_cells_in; k++) {

          /* Skip non-gravity cells. */
          if (!(e->proxies[i].cells_in_type[k] & proxy_cell_type_gravity))
            continue;

          struct cell *restrict foreign_cell = e->proxies[i].cells_in[k];

          /* Skip empty cells. */
          if (foreign_cell->grav.count == 0) continue;

          /* Check if local cell has already been added to the local list of
           * cells. */
          const double r2 = cell_min_dist(local_cell, foreign_cell, dim);
          if (r2 < search_r2) {
            cell_pairs[cell_pair_count].local = local_cell;
            cell_pairs[cell_pair_count++].foreign = foreign_cell;
          }
        }
      }
    }
  }

  /* Set the root of outgoing particles. */
  for (int i = 0; i < e->nr_proxies; i++) {

    for (int j = 0; j < e->proxies[i].nr_cells_out; j++) {

      struct cell *restrict local_cell = e->proxies[i].cells_out[j];
      struct gpart *gparts = local_cell->grav.parts;

      /* Make a list of particle offsets into the global gparts array. */
      size_t *const offset = group_index + (ptrdiff_t)(gparts - s->gparts);

      /* Set each particle's root and group properties found in the local FOF.*/
      for (int k = 0; k < local_cell->grav.count; k++) {
        const size_t root =
            fof_find_global(offset[k] - node_offset, group_index, nr_gparts);
        gparts[k].group_id = root;
        gparts[k].group_size = group_size[root - node_offset];
      }
    }
  }

  message(
      "Finding local/foreign cell pairs and initialising particle roots took: "
      "%.3f %s.",
      clocks_from_ticks(getticks() - tic), clocks_getunit());

  message("Pairs of touching cells: %d", cell_pair_count);

  tic = getticks();

  struct scheduler *sched = &e->sched;
  struct task *tasks = sched->tasks;

  /* Activate the send and receive tasks for the gparts. */
  for (int i = 0; i < sched->nr_tasks; i++) {

    struct task *t = &tasks[i];

    if (t->type == task_type_send && t->subtype == task_subtype_gpart) {
      scheduler_activate(sched, t);
    }

    if (t->type == task_type_recv && t->subtype == task_subtype_gpart) {
      scheduler_activate(sched, t);
    }
  }

  message("MPI send/recv task activation took: %.3f %s.",
          clocks_from_ticks(getticks() - tic), clocks_getunit());

  tic = getticks();

  /* Perform send and receive tasks. */
  engine_launch(e);

  message("MPI send/recv comms took: %.3f %s.",
          clocks_from_ticks(getticks() - tic), clocks_getunit());

  tic = getticks();

  /* Perform search of group links between local and foreign cells with the
   * threadpool. */
  threadpool_map(&s->e->threadpool, fof_find_foreign_links_mapper, cell_pairs,
                 cell_pair_count, sizeof(struct cell_pair_indices), 1, s);

  group_link_count = s->fof_data.group_link_count;

  /* Clean up memory. */
  free(cell_pairs);

  message("Searching for foreign links took: %.3f %s.",
          clocks_from_ticks(getticks() - tic), clocks_getunit());

  message(
      "Rank %d found %d unique group links between local and foreign groups.",
      engine_rank, group_link_count);

  tic = getticks();

  int *displ = NULL, *group_link_counts = NULL;

  ticks comms_tic = getticks();

  MPI_Barrier(MPI_COMM_WORLD);

  message("Imbalance took: %.3f %s.", clocks_from_ticks(getticks() - comms_tic),
          clocks_getunit());

  comms_tic = getticks();

  if (posix_memalign((void **)&group_link_counts, SWIFT_STRUCT_ALIGNMENT,
                     e->nr_nodes * sizeof(int)) != 0)
    error(
        "Error while allocating memory for the number of group links on each "
        "MPI rank");

  if (posix_memalign((void **)&displ, SWIFT_STRUCT_ALIGNMENT,
                     e->nr_nodes * sizeof(int)) != 0)
    error(
        "Error while allocating memory for the displacement in memory for the "
        "global group link list");

  /* Gather the total number of links on each rank. */
  MPI_Allgather(&group_link_count, 1, MPI_INT, group_link_counts, 1, MPI_INT,
                MPI_COMM_WORLD);
  /*

    New MPI stitching between nodes
    -------------------------------

    For each local fragment we want to find the lowest ID of any
    fragment it is linked to (even through multiple hops).
    
  */

  /* Need to record which group indexes are changed by this process */
  char *group_index_changed = malloc(sizeof(char)*nr_gparts);
  for(size_t i=0; i<nr_gparts; i+=1)
    group_index_changed[i] = 0;

  /* Make array of local links then sort by remote group index */
  struct fof_mpi_links *links_local = malloc(group_link_count*sizeof(struct fof_mpi_links));
  for(int i=0;i<group_link_count;i+=1)
    {
      links_local[i].group_i = s->fof_data.group_links[i].group_i; /* Index of local fragment */
      links_local[i].group_j = s->fof_data.group_links[i].group_j; /* Index of remote fragment */
      links_local[i].group_index_min = 0; /* Will contain group_index_min value to send */
    }
  free(s->fof_data.group_links);
  qsort(links_local, group_link_count, sizeof(struct fof_mpi_links), 
        compare_fof_mpi_links_group_j);

<<<<<<< HEAD
  /* Find range of group indexes stored on each node */
  size_t *first_on_node = malloc(sizeof(size_t)*e->nr_nodes);
  MPI_Allgather(&node_offset,  sizeof(size_t), MPI_BYTE, 
                first_on_node, sizeof(size_t), MPI_BYTE,
                MPI_COMM_WORLD);
  size_t *num_on_node = malloc(sizeof(size_t)*e->nr_nodes);
  MPI_Allgather(&nr_gparts,  sizeof(size_t), MPI_BYTE, 
                num_on_node, sizeof(size_t), MPI_BYTE,
                MPI_COMM_WORLD);
  
  /* Find number of local links which point to each task */
  int *sendcount = malloc(sizeof(int)*e->nr_nodes);
  for(int i=0; i<e->nr_nodes; i+=1)
    sendcount[i] = 0;
  int dest = 0;
  for(int i=0;i<group_link_count;i+=1)
    {
      while((links_local[i].group_j >= first_on_node[dest] + num_on_node[dest]) || (num_on_node[dest]==0))
        dest += 1;
      sendcount[dest] += 1;
    }
=======
  message("Communication took: %.3f %s.",
          clocks_from_ticks(getticks() - comms_tic), clocks_getunit());

  message("Global comms took: %.3f %s.", clocks_from_ticks(getticks() - tic),
          clocks_getunit());

  tic = getticks();

  /* Transform the group IDs to a local list going from 0-group_count so a
   * union-find can be performed. */
  size_t *global_group_index = NULL, *global_group_id = NULL,
         *global_group_size = NULL;
  const int global_group_list_size = 2 * global_group_link_count;
  int group_count = 0;

  if (posix_memalign((void **)&global_group_index, SWIFT_STRUCT_ALIGNMENT,
                     global_group_list_size * sizeof(size_t)) != 0)
    error(
        "Error while allocating memory for the displacement in memory for the "
        "global group link list");

  if (posix_memalign((void **)&global_group_id, SWIFT_STRUCT_ALIGNMENT,
                     global_group_list_size * sizeof(size_t)) != 0)
    error(
        "Error while allocating memory for the displacement in memory for the "
        "global group link list");

  if (posix_memalign((void **)&global_group_size, SWIFT_STRUCT_ALIGNMENT,
                     global_group_list_size * sizeof(size_t)) != 0)
    error(
        "Error while allocating memory for the displacement in memory for the "
        "global group link list");

  bzero(global_group_size, global_group_list_size * sizeof(size_t));

  /* Create hash table. */
  hashmap_t map;
  hashmap_init(&map);

  /* Store each group ID and its properties. */
  for (int i = 0; i < global_group_link_count; i++) {
>>>>>>> c6482e40

  /* Determine number of links to receive */
  int *recvcount = malloc(sizeof(int)*e->nr_nodes);
  MPI_Alltoall(sendcount, 1, MPI_INT, recvcount, 1, MPI_INT, MPI_COMM_WORLD);

  /* Compute send/recv offsets */
  int *sendoffset = malloc(sizeof(int)*e->nr_nodes);
  sendoffset[0] = 0;
  for(int i=1;i<e->nr_nodes;i+=1)
    sendoffset[i] = sendoffset[i-1] + sendcount[i-1];
  int *recvoffset = malloc(sizeof(int)*e->nr_nodes);
  recvoffset[0] = 0;
  for(int i=1;i<e->nr_nodes;i+=1)
    recvoffset[i] = recvoffset[i-1] + recvcount[i-1];

  /* Allocate receive buffer for remote links */
  int remote_link_count = 0;
  for(int i=0;i<e->nr_nodes;i+=1)
    remote_link_count += recvcount[i];
  struct fof_mpi_links *links_remote = malloc(remote_link_count*sizeof(struct fof_mpi_links));
  
  /* Iterate until minimum IDs don't change any more */
  int num_updated_tot = 0;
  int num_iterations = 0;
  do
    {
      int num_updated = 0;
      num_iterations += 1;
      /*
        Store minimumID for local fragments in links_local.group_min_index.
        We're going to send each link to the node that contains its target
        group.
      */
      for(int i=0;i<group_link_count;i+=1)
        {
          if((links_local[i].group_i < node_offset) || (links_local[i].group_i >= node_offset+nr_gparts))
            error("Index of local group is out of range while populating send buffer!");
          links_local[i].group_index_min = group_index[links_local[i].group_i-node_offset];
        }

<<<<<<< HEAD
      /*
        Exchange link info:

        Here we're requesting the minimum IDs associated with each group_j
        in links_local and receiving the minimum IDs associated with
        each group_i in links_remote.

        The receive buffer links_remote will contain all links that point at
        fragments stored on this node.
      */
      MPI_Alltoallv(links_local,  sendcount, sendoffset, fof_mpi_links_type,
                    links_remote, recvcount, recvoffset, fof_mpi_links_type,
                    MPI_COMM_WORLD);

      /* 
         Use the received data to update minimumID of local fragments 
         which are pointed at by a link on a remote node
      */
      for(int i=0;i<remote_link_count;i+=1)
        {
          if((links_remote[i].group_j < node_offset) || (links_remote[i].group_j >= node_offset+nr_gparts))
            error("Index of local group is out of range while updating fragments from remote links!");
          if(links_remote[i].group_index_min < group_index[links_remote[i].group_j-node_offset])
            {
              group_index[links_remote[i].group_j-node_offset] = links_remote[i].group_index_min;
              group_index_changed[links_remote[i].group_j-node_offset] = 1;
              num_updated += 1;
            }
        }
      
      /*
        Store the minimumID for local fragments in links_remote.group_index_min
      */
      for(int i=0;i<remote_link_count;i+=1)
        {
          if((links_remote[i].group_j < node_offset) || (links_remote[i].group_j >= node_offset+nr_gparts))
            error("Index of local group is out of range while populating response buffer!");
          links_remote[i].group_index_min = group_index[links_remote[i].group_j-node_offset];
        }
      
      /* 
         Return results to originating task 
      */
      MPI_Alltoallv(links_remote, recvcount, recvoffset, fof_mpi_links_type,
                    links_local,  sendcount, sendoffset, fof_mpi_links_type,
                    MPI_COMM_WORLD);

      /* 
         Use the received data to update minimumID of local fragments 
         which have links to a fragment on a remote node.
      */
      for(int i=0;i<group_link_count;i+=1)
        {
          if((links_local[i].group_i < node_offset) || (links_local[i].group_i >= node_offset+nr_gparts))
            error("Index of local group is out of range while updating fragments from local links!");
          if(links_local[i].group_index_min < group_index[links_local[i].group_i-node_offset])
            {
              group_index[links_local[i].group_i-node_offset] = links_local[i].group_index_min;
              group_index_changed[links_local[i].group_i-node_offset] = 1;
              num_updated += 1;
            }
        }
      
      /* Check if we updated any minimum IDs on this iteration */
      MPI_Allreduce(&num_updated, &num_updated_tot, 1, MPI_INT, MPI_SUM, MPI_COMM_WORLD);

    } while(num_updated_tot > 0);

  /* Tidy up */
  free(links_local);
  free(links_remote);

  /*
    Now need to update, for each group:

    group_size
    group_mass
    group_CoM
    
    Each group where the global root is off node needs to
    send it's info to the node with the root.

    We'll receive a response which contains the total number
    of particles in the group. This will be used to update our
    group_size for groups where the global root is elsewhere
    so we know which of these groups are below the minimum group
    size.
  */

  /* Count local groups which have changed root */
  size_t nsend_total = 0;
  for(size_t i=0;i<nr_gparts; i+=1)
    if(group_index_changed[i])
      nsend_total += 1;

  /* Store index and count for each of these */
  struct fof_mpi_sizes *fof_sizes_local = malloc(nsend_total*sizeof(struct fof_mpi_sizes));
  nsend_total = 0;
  for(size_t i=0;i<nr_gparts; i+=1)
    if(group_index_changed[i])
      {
        fof_sizes_local[nsend_total].group_i = i + node_offset;
        fof_sizes_local[nsend_total].group_j = group_index[i];
        fof_sizes_local[nsend_total].size    = group_size[i];
        nsend_total += 1;
      }
  free(group_index_changed);

  /* Sort by remote group index */
  qsort(fof_sizes_local, nsend_total, sizeof(struct fof_mpi_sizes), 
        compare_fof_mpi_sizes_group_j);

  /* Find number of entries to send to each task */
  for(int i=0; i<e->nr_nodes; i+=1)
    sendcount[i] = 0;
  dest = 0;
  for(size_t i=0;i<nsend_total;i+=1)
    {
      while((fof_sizes_local[i].group_j >= first_on_node[dest] + num_on_node[dest]) || (num_on_node[dest]==0))
        dest += 1;
      sendcount[dest] += 1;
=======
    global_group_size[group_count] += global_group_links[i].group_i_size;
    global_group_id[group_count] = group_i;
    hashmap_add_group(group_i, group_count++, &map);
      
    global_group_size[group_count] += global_group_links[i].group_j_size;
    global_group_id[group_count] = group_j;
    hashmap_add_group(group_j, group_count++, &map);
  }

  message("Global list compression took: %.3f %s.",
          clocks_from_ticks(getticks() - tic), clocks_getunit());

  tic = getticks();

  /* Create a global_group_index list of groups across MPI domains so that you
   * can perform a union-find locally on each node. */
  /* The value of which is an offset into global_group_id, which is the actual
   * root. */
  for (int i = 0; i < group_count; i++) global_group_index[i] = i;

  /* Store the original group size before incrementing in the Union-Find. */
  size_t *orig_global_group_size = NULL;

  if (posix_memalign((void **)&orig_global_group_size, SWIFT_STRUCT_ALIGNMENT,
                     group_count * sizeof(size_t)) != 0)
    error(
        "Error while allocating memory for the displacement in memory for the "
        "global group link list");

  for (int i = 0; i < group_count; i++)
    orig_global_group_size[i] = global_group_size[i];

  /* Perform a union-find on the group links. */
  for (int i = 0; i < global_group_link_count; i++) {

    /* Use the hash table to find the group offsets in the index array. */
    size_t find_i = hashmap_find_group_offset(global_group_links[i].group_i, &map);
    size_t find_j = hashmap_find_group_offset(global_group_links[i].group_j, &map);

    /* Use the offset to find the group's root. */
    size_t root_i = fof_find(find_i, global_group_index);
    size_t root_j = fof_find(find_j, global_group_index);

    size_t group_i = global_group_id[root_i];
    size_t group_j = global_group_id[root_j];

    if (group_i == group_j) continue;

    /* Update roots accordingly. */
    size_t size_i = global_group_size[root_i];
    size_t size_j = global_group_size[root_j];
#ifdef UNION_BY_SIZE_OVER_MPI
    if (size_i < size_j) {
      global_group_index[root_i] = root_j;
      global_group_size[root_j] += size_i;
    } else {
      global_group_index[root_j] = root_i;
      global_group_size[root_i] += size_j;
    }
#else
    if (group_j < group_i) {
      global_group_index[root_i] = root_j;
      global_group_size[root_j] += size_i;
    } else {
      global_group_index[root_j] = root_i;
      global_group_size[root_i] += size_j;
>>>>>>> c6482e40
    }

  /* Determine number of entries to receive */
  MPI_Alltoall(sendcount, 1, MPI_INT, recvcount, 1, MPI_INT, MPI_COMM_WORLD);

  /* Compute send/recv offsets */
  sendoffset[0] = 0;
  for(int i=1;i<e->nr_nodes;i+=1)
    sendoffset[i] = sendoffset[i-1] + sendcount[i-1];
  recvoffset[0] = 0;
  for(int i=1;i<e->nr_nodes;i+=1)
    recvoffset[i] = recvoffset[i-1] + recvcount[i-1];

  /* Allocate receive buffer */
  size_t nrecv_total = 0;
  for(int i=0;i<e->nr_nodes;i+=1)
    nrecv_total += recvcount[i];
  struct fof_mpi_sizes *fof_sizes_remote = malloc(nrecv_total*sizeof(struct fof_mpi_sizes));

  /* Exchange sizes */
  MPI_Alltoallv(fof_sizes_local,  sendcount, sendoffset, fof_mpi_sizes_type,
                fof_sizes_remote, recvcount, recvoffset, fof_mpi_sizes_type,
                MPI_COMM_WORLD);

<<<<<<< HEAD
  /* Calculate total sizes for groups where global root is on this task */
  for(size_t i=0; i<nrecv_total; i+=1)
    {
      /* Sanity check - we should only receive info about groups stored in this task */
      if((fof_sizes_remote[i].group_j < node_offset) || (fof_sizes_remote[i].group_j >= node_offset+nr_gparts))
        error("Index of local group is out of range while updating local group sizes!");
      /* Accumulate remote group sizes to local root groups */
      group_size[fof_sizes_remote[i].group_j-node_offset] += fof_sizes_remote[i].size;
    }

  /* Return final sizes of groups to originating task */
  for(size_t i=0; i<nrecv_total; i+=1)
    fof_sizes_remote[i].size = group_size[fof_sizes_remote[i].group_j-node_offset];
=======
  /* Update each group locally with new root information. */
  for (int i = 0; i < group_count; i++) {
>>>>>>> c6482e40

  /* Exchange final sizes */
  MPI_Alltoallv(fof_sizes_remote, recvcount, recvoffset, fof_mpi_sizes_type,
                fof_sizes_local,  sendcount, sendoffset, fof_mpi_sizes_type,
                MPI_COMM_WORLD);

  /* Update sizes for local groups where the global root on another task */
  for(size_t i=0; i<nsend_total; i+=1)
    group_size[fof_sizes_local[i].group_i-node_offset] = fof_sizes_local[i].size;

<<<<<<< HEAD
  /* Zero group size for things which are not global roots */
  for(size_t i=0; i<nr_gparts; i+=1)
    if(group_index[i] != node_offset+i)group_size[i] = 0;

  /* Free memory etc */
  free(fof_sizes_local);
  free(fof_sizes_remote);
  free(sendcount);
  free(recvcount);
  free(sendoffset);
  free(recvoffset);
  free(first_on_node);
  free(num_on_node);

  /* Clean up memory. */
  free(displ);
=======
      group_size[group_id - node_offset] -= orig_global_group_size[i];

    }

    /* If the group linked to a local root update its size. */
    if (is_local(new_root, nr_gparts) && new_root != group_id) {

      /* Use group sizes before Union-Find */
      group_size[new_root - node_offset] += orig_global_group_size[i];
    }
  }
>>>>>>> c6482e40

  message("Communication took: %.3f %s.",
          clocks_from_ticks(getticks() - comms_tic), clocks_getunit());

<<<<<<< HEAD
  message("Global comms took: %.3f %s.", clocks_from_ticks(getticks() - tic),
          clocks_getunit());
=======
  /* Clean up memory. */
  free(global_group_links);
  free(global_group_index);
  free(global_group_size);
  free(global_group_id);
  free(orig_global_group_size);
>>>>>>> c6482e40

  message("Rank %d finished linking local roots to foreign roots.",
          engine_rank);

#endif /* WITH_MPI */
}

/* Perform a FOF search on gravity particles using the cells and applying the
 * Union-Find algorithm.*/
void fof_search_tree(struct space *s) {

  const size_t nr_gparts = s->nr_gparts;
  const size_t min_group_size = s->fof_data.min_group_size;

  const size_t group_id_offset = s->fof_data.group_id_offset;
#ifdef WITH_MPI
  const int nr_nodes = s->e->nr_nodes;
#endif
  struct gpart *gparts = s->gparts;
  size_t *group_index, *group_size;
  int num_groups = 0, num_parts_in_groups = 0, max_group_size = 0;
  ticks tic_total = getticks();

  char output_file_name[PARSER_MAX_LINE_SIZE];
  snprintf(output_file_name, PARSER_MAX_LINE_SIZE, "%s", s->fof_data.base_name);

  message("Searching %zu gravity particles for links with l_x2: %lf", nr_gparts,
          s->l_x2);
  
  message("Size of hash table element: %ld", sizeof(hashmap_element_t));

  node_offset = 0;

  const size_t group_id_default = s->fof_data.group_id_default;

#ifdef WITH_MPI
  /* Determine number of gparts on lower numbered MPI ranks */
  long long nr_gparts_cumulative;
  long long nr_gparts_local = s->nr_gparts;
  MPI_Scan(&nr_gparts_local, &nr_gparts_cumulative, 1, MPI_LONG_LONG, MPI_SUM, MPI_COMM_WORLD); 
  node_offset = nr_gparts_cumulative - nr_gparts_local;

  snprintf(output_file_name + strlen(output_file_name), FILENAME_BUFFER_SIZE,
           "_mpi_rank_%d.dat", engine_rank);
#else
  snprintf(output_file_name + strlen(output_file_name), FILENAME_BUFFER_SIZE,
           ".dat");
#endif

  group_index = s->fof_data.group_index;
  group_size = s->fof_data.group_size;

  ticks tic_calc_group_size = getticks();

  threadpool_map(&s->e->threadpool, fof_calc_group_props_mapper,
                 gparts, nr_gparts, sizeof(struct gpart), nr_gparts / s->e->nr_threads, s);
  
  message("FOF calc group size took (scaling): %.3f %s.",
      clocks_from_ticks(getticks() - tic_calc_group_size), clocks_getunit());
  
#ifdef WITH_MPI
  if (nr_nodes > 1) {

    ticks tic_mpi = getticks();

    /* Search for group links across MPI domains. */
    fof_search_foreign_cells(s);

    message("fof_search_foreign_cells() took: %.3f %s.",
            clocks_from_ticks(getticks() - tic_mpi), clocks_getunit());
  }
#endif

  message("Calculating group properties...");

  size_t num_groups_local = 0, num_parts_in_groups_local = 0,
         max_group_size_local = 0;

  for (size_t i = 0; i < nr_gparts; i++) {

    /* Find the total number of groups. */
    if (group_index[i] == i + node_offset && group_size[i] >= min_group_size)
      num_groups_local++;

    /* Find the total number of particles in groups. */
    if (group_size[i] >= min_group_size)
      num_parts_in_groups_local += group_size[i];

    /* Find the largest group. */
    if (group_size[i] > max_group_size_local)
      max_group_size_local = group_size[i];

  }

  /* Sort the groups in descending order based upon size and re-label their IDs
   * 0-num_groups. */
  struct group_length *high_group_sizes = NULL;
  int group_count = 0;

  if (posix_memalign((void **)&high_group_sizes, 32,
                     num_groups_local * sizeof(struct group_length)) != 0)
    error("Failed to allocate list of large groups.");

  /* Store the group_sizes and their offset. */
  for (size_t i = 0; i < nr_gparts; i++) {

    if (group_index[i] == i + node_offset && group_size[i] >= min_group_size) {
      high_group_sizes[group_count].index = node_offset + i;
      high_group_sizes[group_count++].size = group_size[i];
    }
  }

  message("Sorting groups...");

  ticks tic = getticks();

  /* Find global properties. */
#ifdef WITH_MPI
  MPI_Allreduce(&num_groups_local, &num_groups, 1, MPI_INT, MPI_SUM,
                MPI_COMM_WORLD);
  MPI_Reduce(&num_parts_in_groups_local, &num_parts_in_groups, 1, MPI_INT,
             MPI_SUM, 0, MPI_COMM_WORLD);
  MPI_Reduce(&max_group_size_local, &max_group_size, 1, MPI_INT, MPI_MAX, 0,
             MPI_COMM_WORLD);
#else
  num_groups = num_groups_local;
  num_parts_in_groups = num_parts_in_groups_local;
  max_group_size = max_group_size_local;
#endif /* WITH_MPI */
  s->fof_data.num_groups = num_groups;

  /* Find number of groups on lower numbered MPI ranks */
  size_t num_groups_prev = 0;
#ifdef WITH_MPI
  long long nglocal = num_groups_local;
  long long ngsum;
  MPI_Scan(&nglocal, &ngsum, 1, MPI_LONG_LONG, MPI_SUM, MPI_COMM_WORLD); /* TODO: define MPI_SIZE_T? */
  num_groups_prev = (size_t) (ngsum-nglocal);
#endif /* WITH_MPI */
<<<<<<< HEAD

  /* Sort local groups into descending order of size */
  qsort(high_group_sizes, num_groups_local, sizeof(struct group_length),
        cmp_func);

  /* Set default group ID for all particles */
  for (size_t i = 0; i < nr_gparts; i++)
    gparts[i].group_id = group_id_default;

  /*
    Assign final group IDs to local root particles where the global root is on this node
    and the group is large enough. Within a node IDs are assigned in descending order of
    particle number.
  */
  for (size_t i = 0; i < num_groups_local; i++)
    gparts[high_group_sizes[i].index-node_offset].group_id = group_id_offset + i + num_groups_prev;

#ifdef WITH_MPI
  /* 
     Now, for each local root where the global root is on some other node
     AND the total size of the group is >= min_group_size we need to retrieve
     the gparts.group_id we just assigned to the global root.
     
     Will do that by sending the group_index of these lcoal roots to the node
     where their global root is stored and receiving back the new group_id
     associated with that particle.
=======

  /* Sort local groups into descending order of size */
  qsort(high_group_sizes, num_groups_local, sizeof(struct group_length),
        cmp_func);

  /* Set default group ID for all particles */
  for (size_t i = 0; i < nr_gparts; i++)
    gparts[i].group_id = group_id_default;

  /*
    Assign final group IDs to local root particles where the global root is on this node
    and the group is large enough. Within a node IDs are assigned in descending order of
    particle number.
  */
  for (size_t i = 0; i < num_groups_local; i++)
    gparts[high_group_sizes[i].index-node_offset].group_id = group_id_offset + i + num_groups_prev;

#ifdef WITH_MPI
  /* 
     Now, for each local root where the global root is on some other node
     AND the total size of the group is >= min_group_size we need to retrieve
     the gparts.group_id we just assigned to the global root.
     
     Will do that by sending the group_index of these lcoal roots to the node
     where their global root is stored and receiving back the new group_id
     associated with that particle.
  */
  
  /* Define type for sending fof_final_index struct */
  
  MPI_Datatype fof_final_index_type;
  if (MPI_Type_contiguous(sizeof(struct fof_final_index), MPI_BYTE, &fof_final_index_type) != MPI_SUCCESS ||
      MPI_Type_commit(&fof_final_index_type) != MPI_SUCCESS) {
    error("Failed to create MPI type for fof_final_index.");
  }

  /* 
     Identify local roots with global root on another node and large enough group_size.
     Store index of the local and global roots in these cases.
>>>>>>> c6482e40
  
     NOTE: if group_size only contains the total FoF mass for global roots,
     then we have to communicate ALL fragments where the global root is not
     on this node. Hence the commented out extra conditions below.
  */
  size_t nsend = 0;
  for(size_t i=0; i<nr_gparts;i+=1) {
    if((!is_local(group_index[i], nr_gparts))){ /* && (group_size[i] >= min_group_size)) { */
      nsend += 1;
    }
  }
  struct fof_final_index *fof_index_send = malloc(sizeof(struct fof_final_index)*nsend);
  nsend = 0;
  for(size_t i=0; i<nr_gparts;i+=1) {
    if((!is_local(group_index[i], nr_gparts))){ /* && (group_size[i] >= min_group_size)) { */
      fof_index_send[nsend].local_root  = node_offset + i;
      fof_index_send[nsend].global_root = group_index[i];
      nsend += 1;
    }
  }

  /* Sort by global root - this puts the groups in order of which node they're stored on */
  qsort(fof_index_send, nsend, sizeof(struct fof_final_index), 
        compare_fof_final_index_global_root);

  /* Determine range of global indexes (i.e. particles) on each node */
  size_t *num_on_node = malloc(nr_nodes*sizeof(size_t));
  MPI_Allgather(&nr_gparts,  sizeof(size_t), MPI_BYTE,
                num_on_node, sizeof(size_t), MPI_BYTE,
                MPI_COMM_WORLD);
  size_t *first_on_node = malloc(nr_nodes*sizeof(size_t));
  first_on_node[0] = 0;
<<<<<<< HEAD
  for(int i=1;i<nr_nodes;i+=1)
=======
  for(size_t i=1;i<nr_nodes;i+=1)
>>>>>>> c6482e40
    first_on_node[i] = first_on_node[i-1] + num_on_node[i-1];

  /* Determine how many entries go to each node */
  int *sendcount = malloc(nr_nodes*sizeof(int));
<<<<<<< HEAD
  for(int i=0; i<nr_nodes; i+=1)
=======
  for(size_t i=0; i<nr_nodes; i+=1)
>>>>>>> c6482e40
    sendcount[i] = 0;
  int dest = 0;
  for(size_t i=0;i<nsend;i+=1) {
    while((fof_index_send[i].global_root >= first_on_node[dest] + num_on_node[dest]) || (num_on_node[dest]==0))
      dest += 1;
    if(dest>=nr_nodes)
      error("Node index out of range!");
    sendcount[dest] += 1;
  } 

  /* Determine number of entries to receive */
  int *recvcount = malloc(nr_nodes*sizeof(int));
  MPI_Alltoall(sendcount, 1, MPI_INT, recvcount, 1, MPI_INT, MPI_COMM_WORLD);

  /* Compute send/recv offsets */
  int *sendoffset = malloc(nr_nodes*sizeof(int));
  sendoffset[0] = 0;
  for(int i=1;i<nr_nodes;i+=1)
    sendoffset[i] = sendoffset[i-1] + sendcount[i-1];
  int *recvoffset = malloc(nr_nodes*sizeof(int));
  recvoffset[0] = 0;
  for(int i=1;i<nr_nodes;i+=1)
    recvoffset[i] = recvoffset[i-1] + recvcount[i-1];

  /* Allocate receive buffer */
  size_t nrecv = 0;
  for(int i=0;i<nr_nodes;i+=1)
    nrecv += recvcount[i];
  struct fof_final_index *fof_index_recv = malloc(nrecv*sizeof(struct fof_final_index));

  /* Exchange group indexes */
  MPI_Alltoallv(fof_index_send, sendcount, sendoffset, fof_final_index_type,
                fof_index_recv, recvcount, recvoffset, fof_final_index_type,
                MPI_COMM_WORLD);

  /* For each received global root, look up the group ID we assigned and store it in the struct */
  for(size_t i=0; i<nrecv; i+=1) {
    if((fof_index_recv[i].global_root < node_offset) || (fof_index_recv[i].global_root >= node_offset+nr_gparts)) {
      error("Received global root index out of range!");
    }
    fof_index_recv[i].global_root = gparts[fof_index_recv[i].global_root-node_offset].group_id;
  }
<<<<<<< HEAD

  /* Send the result back */
  MPI_Alltoallv(fof_index_recv, recvcount, recvoffset, fof_final_index_type,
                fof_index_send, sendcount, sendoffset, fof_final_index_type,
                MPI_COMM_WORLD);
    
  /* Update local gparts.group_id */
  for(size_t i=0; i<nsend; i+=1){
    if((fof_index_send[i].local_root < node_offset) || (fof_index_send[i].local_root >= node_offset+nr_gparts)) {
      error("Sent local root index out of range!");
    }    
    gparts[fof_index_send[i].local_root-node_offset].group_id = fof_index_send[i].global_root;
  }

=======

  /* Send the result back */
  MPI_Alltoallv(fof_index_recv, recvcount, recvoffset, fof_final_index_type,
                fof_index_send, sendcount, sendoffset, fof_final_index_type,
                MPI_COMM_WORLD);
    
  /* Update local gparts.group_id */
  for(size_t i=0; i<nsend; i+=1){
    if((fof_index_send[i].local_root < node_offset) || (fof_index_send[i].local_root >= node_offset+nr_gparts)) {
      error("Sent local root index out of range!");
    }    
    gparts[fof_index_send[i].local_root-node_offset].group_id = fof_index_send[i].global_root;
  }

  MPI_Type_free(&fof_final_index_type);
>>>>>>> c6482e40
  free(sendcount);
  free(recvcount);
  free(sendoffset);
  free(recvoffset);
  free(fof_index_send);
  free(fof_index_recv);
  free(num_on_node);
  free(first_on_node);

#endif /* WITH_MPI */

  /* Assign every particle the group_id of its local root. */
  for (size_t i = 0; i < nr_gparts; i++) {
    const size_t root = fof_find_local(i, nr_gparts, group_index);
    gparts[i].group_id = gparts[root].group_id;
  }

  message("Group sorting took: %.3f %s.", clocks_from_ticks(getticks() - tic),
          clocks_getunit());

  message("Dumping data...");

  /* Dump group data. */
  fof_dump_group_data(output_file_name, s, num_groups_local, high_group_sizes);

  /* Free the left-overs */
  free(high_group_sizes);

  if (engine_rank == 0) {
    message(
        "No. of groups: %d. No. of particles in groups: %d. No. of particles "
        "not in groups: %lld.",
        num_groups, num_parts_in_groups,
        s->e->total_nr_gparts - num_parts_in_groups);

    message("Largest group by size: %d", max_group_size);
  }
  message("FOF search took: %.3f %s.",
          clocks_from_ticks(getticks() - tic_total), clocks_getunit());

#ifdef WITH_MPI
  MPI_Barrier(MPI_COMM_WORLD);
#endif
}

/* Dump FOF group data. */
void fof_dump_group_data(char *out_file, struct space *s, int num_groups, 
                         struct group_length *group_sizes) {

  FILE *file = fopen(out_file, "w");

  struct gpart *gparts = s->gparts;
  size_t *group_size = s->fof_data.group_size;

  fprintf(file, "# %8s %10s\n", "Group ID", "Group Size");
  fprintf(file,
          "#-------------------------------------------------------------------"
          "-------------\n");

  for (int i = 0; i < num_groups; i++) {

    const size_t group_offset = group_sizes[i].index;

<<<<<<< HEAD
    /* Box wrap the CoM. */
    const double CoM_x =
      box_wrap(group_CoM[group_offset - node_offset].x, 0., dim[0]);
    const double CoM_y =
      box_wrap(group_CoM[group_offset - node_offset].y, 0., dim[1]);
    const double CoM_z =
      box_wrap(group_CoM[group_offset - node_offset].z, 0., dim[2]);

    fprintf(file, "  %8zu %10zu %12e %12e %12e %12e\n",
            gparts[group_offset - node_offset].group_id,
            group_size[group_offset - node_offset],
            group_mass[group_offset - node_offset], CoM_x, CoM_y, CoM_z);
=======
    fprintf(file, "  %8zu %10zu\n",
            gparts[group_offset - node_offset].group_id,
            group_size[group_offset - node_offset]);
>>>>>>> c6482e40
  }

  fclose(file);
}<|MERGE_RESOLUTION|>--- conflicted
+++ resolved
@@ -187,7 +187,6 @@
     return 0;
 }
 
-<<<<<<< HEAD
 /*
   Comparison function to sort links in ASCENDING order of remote group index 
 */
@@ -216,8 +215,6 @@
     return 0;
 }
 
-=======
->>>>>>> c6482e40
 #ifdef WITH_MPI
 /*
  * Sort elements of struct fof_final_index in ASCENDING order of global_root.
@@ -240,15 +237,12 @@
 }
 #endif
 
-<<<<<<< HEAD
-=======
 /* Checks whether the group is on the local node. */
 __attribute__((always_inline)) INLINE static int is_local(
     const size_t group_id, const size_t nr_gparts) {
   return (group_id >= node_offset && group_id < node_offset + nr_gparts);
 }
 
->>>>>>> c6482e40
 /* Finds the global root ID of the group a particle exists in. */
 __attribute__((always_inline)) INLINE static size_t fof_find_global(
     const size_t i, size_t *group_index, const size_t nr_gparts) {
@@ -272,10 +266,6 @@
   return root;
 }
 
-<<<<<<< HEAD
-
-=======
->>>>>>> c6482e40
 /*
   Finds the local root ID of the group a particle exists in
   when group_index contains globally unique identifiers -
@@ -461,48 +451,6 @@
   return r2;
 }
 
-<<<<<<< HEAD
-
-#ifdef WITH_MPI
-/* Checks whether the group is on the local node. */
-__attribute__((always_inline)) INLINE static int is_local(
-    const size_t group_id, const size_t nr_gparts) {
-  return (group_id >= node_offset && group_id < node_offset + nr_gparts);
-}
-=======
-#ifdef WITH_MPI
-/* Add a group to the hash table. */
-__attribute__((always_inline)) INLINE static void hashmap_add_group(
-    const size_t group_id, const size_t group_offset, hashmap_t *map) {
-
-  int created_new_element = 0;
-  hashmap_value_t *value = hashmap_get_new(map, group_id, &created_new_element);
-
-  if(value != NULL) {
-
-    /* If the element is a new entry set its value. */
-    if(created_new_element) {
-      *value = group_offset;
-    }
-  }
-  else error("Couldn't find key (%zu) or create new one.", group_id);
-
- }
-
-/* Find a group in the hash table. */
-__attribute__((always_inline)) INLINE static size_t hashmap_find_group_offset(
-    const size_t group_id, hashmap_t *map) {
-
-  hashmap_value_t *value = hashmap_get(map, group_id);
-
-  if(value == NULL)
-    error("Couldn't find key (%zu) or create new one.", group_id);
-
-  return (size_t)(*value);
-} 
->>>>>>> c6482e40
-#endif
-
 /* Recurse on a pair of cells and perform a FOF search between cells that are
  * within range. */
 void rec_fof_search_pair(struct cell *restrict ci, struct cell *restrict cj,
@@ -1295,7 +1243,6 @@
   qsort(links_local, group_link_count, sizeof(struct fof_mpi_links), 
         compare_fof_mpi_links_group_j);
 
-<<<<<<< HEAD
   /* Find range of group indexes stored on each node */
   size_t *first_on_node = malloc(sizeof(size_t)*e->nr_nodes);
   MPI_Allgather(&node_offset,  sizeof(size_t), MPI_BYTE, 
@@ -1317,49 +1264,6 @@
         dest += 1;
       sendcount[dest] += 1;
     }
-=======
-  message("Communication took: %.3f %s.",
-          clocks_from_ticks(getticks() - comms_tic), clocks_getunit());
-
-  message("Global comms took: %.3f %s.", clocks_from_ticks(getticks() - tic),
-          clocks_getunit());
-
-  tic = getticks();
-
-  /* Transform the group IDs to a local list going from 0-group_count so a
-   * union-find can be performed. */
-  size_t *global_group_index = NULL, *global_group_id = NULL,
-         *global_group_size = NULL;
-  const int global_group_list_size = 2 * global_group_link_count;
-  int group_count = 0;
-
-  if (posix_memalign((void **)&global_group_index, SWIFT_STRUCT_ALIGNMENT,
-                     global_group_list_size * sizeof(size_t)) != 0)
-    error(
-        "Error while allocating memory for the displacement in memory for the "
-        "global group link list");
-
-  if (posix_memalign((void **)&global_group_id, SWIFT_STRUCT_ALIGNMENT,
-                     global_group_list_size * sizeof(size_t)) != 0)
-    error(
-        "Error while allocating memory for the displacement in memory for the "
-        "global group link list");
-
-  if (posix_memalign((void **)&global_group_size, SWIFT_STRUCT_ALIGNMENT,
-                     global_group_list_size * sizeof(size_t)) != 0)
-    error(
-        "Error while allocating memory for the displacement in memory for the "
-        "global group link list");
-
-  bzero(global_group_size, global_group_list_size * sizeof(size_t));
-
-  /* Create hash table. */
-  hashmap_t map;
-  hashmap_init(&map);
-
-  /* Store each group ID and its properties. */
-  for (int i = 0; i < global_group_link_count; i++) {
->>>>>>> c6482e40
 
   /* Determine number of links to receive */
   int *recvcount = malloc(sizeof(int)*e->nr_nodes);
@@ -1400,7 +1304,6 @@
           links_local[i].group_index_min = group_index[links_local[i].group_i-node_offset];
         }
 
-<<<<<<< HEAD
       /*
         Exchange link info:
 
@@ -1522,74 +1425,6 @@
       while((fof_sizes_local[i].group_j >= first_on_node[dest] + num_on_node[dest]) || (num_on_node[dest]==0))
         dest += 1;
       sendcount[dest] += 1;
-=======
-    global_group_size[group_count] += global_group_links[i].group_i_size;
-    global_group_id[group_count] = group_i;
-    hashmap_add_group(group_i, group_count++, &map);
-      
-    global_group_size[group_count] += global_group_links[i].group_j_size;
-    global_group_id[group_count] = group_j;
-    hashmap_add_group(group_j, group_count++, &map);
-  }
-
-  message("Global list compression took: %.3f %s.",
-          clocks_from_ticks(getticks() - tic), clocks_getunit());
-
-  tic = getticks();
-
-  /* Create a global_group_index list of groups across MPI domains so that you
-   * can perform a union-find locally on each node. */
-  /* The value of which is an offset into global_group_id, which is the actual
-   * root. */
-  for (int i = 0; i < group_count; i++) global_group_index[i] = i;
-
-  /* Store the original group size before incrementing in the Union-Find. */
-  size_t *orig_global_group_size = NULL;
-
-  if (posix_memalign((void **)&orig_global_group_size, SWIFT_STRUCT_ALIGNMENT,
-                     group_count * sizeof(size_t)) != 0)
-    error(
-        "Error while allocating memory for the displacement in memory for the "
-        "global group link list");
-
-  for (int i = 0; i < group_count; i++)
-    orig_global_group_size[i] = global_group_size[i];
-
-  /* Perform a union-find on the group links. */
-  for (int i = 0; i < global_group_link_count; i++) {
-
-    /* Use the hash table to find the group offsets in the index array. */
-    size_t find_i = hashmap_find_group_offset(global_group_links[i].group_i, &map);
-    size_t find_j = hashmap_find_group_offset(global_group_links[i].group_j, &map);
-
-    /* Use the offset to find the group's root. */
-    size_t root_i = fof_find(find_i, global_group_index);
-    size_t root_j = fof_find(find_j, global_group_index);
-
-    size_t group_i = global_group_id[root_i];
-    size_t group_j = global_group_id[root_j];
-
-    if (group_i == group_j) continue;
-
-    /* Update roots accordingly. */
-    size_t size_i = global_group_size[root_i];
-    size_t size_j = global_group_size[root_j];
-#ifdef UNION_BY_SIZE_OVER_MPI
-    if (size_i < size_j) {
-      global_group_index[root_i] = root_j;
-      global_group_size[root_j] += size_i;
-    } else {
-      global_group_index[root_j] = root_i;
-      global_group_size[root_i] += size_j;
-    }
-#else
-    if (group_j < group_i) {
-      global_group_index[root_i] = root_j;
-      global_group_size[root_j] += size_i;
-    } else {
-      global_group_index[root_j] = root_i;
-      global_group_size[root_i] += size_j;
->>>>>>> c6482e40
     }
 
   /* Determine number of entries to receive */
@@ -1614,7 +1449,6 @@
                 fof_sizes_remote, recvcount, recvoffset, fof_mpi_sizes_type,
                 MPI_COMM_WORLD);
 
-<<<<<<< HEAD
   /* Calculate total sizes for groups where global root is on this task */
   for(size_t i=0; i<nrecv_total; i+=1)
     {
@@ -1628,10 +1462,6 @@
   /* Return final sizes of groups to originating task */
   for(size_t i=0; i<nrecv_total; i+=1)
     fof_sizes_remote[i].size = group_size[fof_sizes_remote[i].group_j-node_offset];
-=======
-  /* Update each group locally with new root information. */
-  for (int i = 0; i < group_count; i++) {
->>>>>>> c6482e40
 
   /* Exchange final sizes */
   MPI_Alltoallv(fof_sizes_remote, recvcount, recvoffset, fof_mpi_sizes_type,
@@ -1642,7 +1472,6 @@
   for(size_t i=0; i<nsend_total; i+=1)
     group_size[fof_sizes_local[i].group_i-node_offset] = fof_sizes_local[i].size;
 
-<<<<<<< HEAD
   /* Zero group size for things which are not global roots */
   for(size_t i=0; i<nr_gparts; i+=1)
     if(group_index[i] != node_offset+i)group_size[i] = 0;
@@ -1659,34 +1488,12 @@
 
   /* Clean up memory. */
   free(displ);
-=======
-      group_size[group_id - node_offset] -= orig_global_group_size[i];
-
-    }
-
-    /* If the group linked to a local root update its size. */
-    if (is_local(new_root, nr_gparts) && new_root != group_id) {
-
-      /* Use group sizes before Union-Find */
-      group_size[new_root - node_offset] += orig_global_group_size[i];
-    }
-  }
->>>>>>> c6482e40
 
   message("Communication took: %.3f %s.",
           clocks_from_ticks(getticks() - comms_tic), clocks_getunit());
 
-<<<<<<< HEAD
   message("Global comms took: %.3f %s.", clocks_from_ticks(getticks() - tic),
           clocks_getunit());
-=======
-  /* Clean up memory. */
-  free(global_group_links);
-  free(global_group_index);
-  free(global_group_size);
-  free(global_group_id);
-  free(orig_global_group_size);
->>>>>>> c6482e40
 
   message("Rank %d finished linking local roots to foreign roots.",
           engine_rank);
@@ -1826,7 +1633,6 @@
   MPI_Scan(&nglocal, &ngsum, 1, MPI_LONG_LONG, MPI_SUM, MPI_COMM_WORLD); /* TODO: define MPI_SIZE_T? */
   num_groups_prev = (size_t) (ngsum-nglocal);
 #endif /* WITH_MPI */
-<<<<<<< HEAD
 
   /* Sort local groups into descending order of size */
   qsort(high_group_sizes, num_groups_local, sizeof(struct group_length),
@@ -1853,47 +1659,6 @@
      Will do that by sending the group_index of these lcoal roots to the node
      where their global root is stored and receiving back the new group_id
      associated with that particle.
-=======
-
-  /* Sort local groups into descending order of size */
-  qsort(high_group_sizes, num_groups_local, sizeof(struct group_length),
-        cmp_func);
-
-  /* Set default group ID for all particles */
-  for (size_t i = 0; i < nr_gparts; i++)
-    gparts[i].group_id = group_id_default;
-
-  /*
-    Assign final group IDs to local root particles where the global root is on this node
-    and the group is large enough. Within a node IDs are assigned in descending order of
-    particle number.
-  */
-  for (size_t i = 0; i < num_groups_local; i++)
-    gparts[high_group_sizes[i].index-node_offset].group_id = group_id_offset + i + num_groups_prev;
-
-#ifdef WITH_MPI
-  /* 
-     Now, for each local root where the global root is on some other node
-     AND the total size of the group is >= min_group_size we need to retrieve
-     the gparts.group_id we just assigned to the global root.
-     
-     Will do that by sending the group_index of these lcoal roots to the node
-     where their global root is stored and receiving back the new group_id
-     associated with that particle.
-  */
-  
-  /* Define type for sending fof_final_index struct */
-  
-  MPI_Datatype fof_final_index_type;
-  if (MPI_Type_contiguous(sizeof(struct fof_final_index), MPI_BYTE, &fof_final_index_type) != MPI_SUCCESS ||
-      MPI_Type_commit(&fof_final_index_type) != MPI_SUCCESS) {
-    error("Failed to create MPI type for fof_final_index.");
-  }
-
-  /* 
-     Identify local roots with global root on another node and large enough group_size.
-     Store index of the local and global roots in these cases.
->>>>>>> c6482e40
   
      NOTE: if group_size only contains the total FoF mass for global roots,
      then we have to communicate ALL fragments where the global root is not
@@ -1926,20 +1691,12 @@
                 MPI_COMM_WORLD);
   size_t *first_on_node = malloc(nr_nodes*sizeof(size_t));
   first_on_node[0] = 0;
-<<<<<<< HEAD
   for(int i=1;i<nr_nodes;i+=1)
-=======
-  for(size_t i=1;i<nr_nodes;i+=1)
->>>>>>> c6482e40
     first_on_node[i] = first_on_node[i-1] + num_on_node[i-1];
 
   /* Determine how many entries go to each node */
   int *sendcount = malloc(nr_nodes*sizeof(int));
-<<<<<<< HEAD
   for(int i=0; i<nr_nodes; i+=1)
-=======
-  for(size_t i=0; i<nr_nodes; i+=1)
->>>>>>> c6482e40
     sendcount[i] = 0;
   int dest = 0;
   for(size_t i=0;i<nsend;i+=1) {
@@ -1982,7 +1739,6 @@
     }
     fof_index_recv[i].global_root = gparts[fof_index_recv[i].global_root-node_offset].group_id;
   }
-<<<<<<< HEAD
 
   /* Send the result back */
   MPI_Alltoallv(fof_index_recv, recvcount, recvoffset, fof_final_index_type,
@@ -1997,23 +1753,6 @@
     gparts[fof_index_send[i].local_root-node_offset].group_id = fof_index_send[i].global_root;
   }
 
-=======
-
-  /* Send the result back */
-  MPI_Alltoallv(fof_index_recv, recvcount, recvoffset, fof_final_index_type,
-                fof_index_send, sendcount, sendoffset, fof_final_index_type,
-                MPI_COMM_WORLD);
-    
-  /* Update local gparts.group_id */
-  for(size_t i=0; i<nsend; i+=1){
-    if((fof_index_send[i].local_root < node_offset) || (fof_index_send[i].local_root >= node_offset+nr_gparts)) {
-      error("Sent local root index out of range!");
-    }    
-    gparts[fof_index_send[i].local_root-node_offset].group_id = fof_index_send[i].global_root;
-  }
-
-  MPI_Type_free(&fof_final_index_type);
->>>>>>> c6482e40
   free(sendcount);
   free(recvcount);
   free(sendoffset);
@@ -2077,24 +1816,9 @@
 
     const size_t group_offset = group_sizes[i].index;
 
-<<<<<<< HEAD
-    /* Box wrap the CoM. */
-    const double CoM_x =
-      box_wrap(group_CoM[group_offset - node_offset].x, 0., dim[0]);
-    const double CoM_y =
-      box_wrap(group_CoM[group_offset - node_offset].y, 0., dim[1]);
-    const double CoM_z =
-      box_wrap(group_CoM[group_offset - node_offset].z, 0., dim[2]);
-
-    fprintf(file, "  %8zu %10zu %12e %12e %12e %12e\n",
-            gparts[group_offset - node_offset].group_id,
-            group_size[group_offset - node_offset],
-            group_mass[group_offset - node_offset], CoM_x, CoM_y, CoM_z);
-=======
     fprintf(file, "  %8zu %10zu\n",
             gparts[group_offset - node_offset].group_id,
             group_size[group_offset - node_offset]);
->>>>>>> c6482e40
   }
 
   fclose(file);
