/*******************************************************************************
 * This file is part of SWIFT.
 * Copyright (c) 2018 James Willis (james.s.willis@durham.ac.uk)
 *
 * This program is free software: you can redistribute it and/or modify
 * it under the terms of the GNU Lesser General Public License as published
 * by the Free Software Foundation, either version 3 of the License, or
 * (at your option) any later version.
 *
 * This program is distributed in the hope that it will be useful,
 * but WITHOUT ANY WARRANTY; without even the implied warranty of
 * MERCHANTABILITY or FITNESS FOR A PARTICULAR PURPOSE.  See the
 * GNU General Public License for more details.
 *
 * You should have received a copy of the GNU Lesser General Public License
 * along with this program.  If not, see <http://www.gnu.org/licenses/>.
 *
 ******************************************************************************/

/* Config parameters. */
#include "../config.h"

/* Some standard headers. */
#include <errno.h>
#include <libgen.h>
#include <unistd.h>

/* MPI headers. */
#ifdef WITH_MPI
#include <mpi.h>
#endif

/* This object's header. */
#include "fof.h"

/* Local headers. */
#include "common_io.h"
#include "engine.h"
#include "proxy.h"
#include "threadpool.h"
#include "c_hashmap/hashmap.c"

#ifdef WITH_MPI
MPI_Datatype fof_mpi_type;
MPI_Datatype group_length_mpi_type;
#endif
size_t node_offset;

#define UNION_BY_SIZE_OVER_MPI 1
#define KEY_MAX_LENGTH (256)

/* Hash map element. */
typedef struct data_struct_s {
  char key_string[KEY_MAX_LENGTH];
  size_t root;
} data_struct_t;

/* Initialises parameters for the FOF search. */
void fof_init(struct space *s) {

  struct engine *e = s->e;

  /* Check that we can write outputs by testing if the output
   * directory exists and is searchable and writable. */
  parser_get_param_string(e->parameter_file, "FOF:basename",
                          s->fof_data.base_name);

  const char *dirp = dirname(s->fof_data.base_name);
  if (access(dirp, W_OK | X_OK) != 0) {
    error("Cannot write FOF outputs in directory %s (%s)", dirp,
          strerror(errno));
  }

  /* Read the minimum group size. */
  s->fof_data.min_group_size =
      parser_get_opt_param_int(e->parameter_file, "FOF:min_group_size", 20);

  /* Read the default group ID of particles in groups below the minimum group
   * size. */
  const int default_id = parser_get_opt_param_int(
      e->parameter_file, "FOF:group_id_default", 2147483647);

  /* Make sure default group ID is positive. */
  if (default_id < 0)
    error("The default group ID set: %d, has to be positive.", default_id);

  s->fof_data.group_id_default = default_id;

  /* Read the starting group ID. */
  s->fof_data.group_id_offset =
      parser_get_opt_param_int(e->parameter_file, "FOF:group_id_offset", 1);

  /* Read the linking length scale. */
  const double l_x_scale = parser_get_opt_param_double(
      e->parameter_file, "FOF:linking_length_scale", 0.2);

  /* Calculate the particle linking length based upon the mean inter-particle
   * spacing of the DM particles. */
  const long long total_nr_dmparts =
      e->total_nr_gparts - e->total_nr_parts - e->total_nr_sparts;
  double l_x = l_x_scale * (s->dim[0] / cbrt(total_nr_dmparts));

  l_x = parser_get_opt_param_double(e->parameter_file,
                                    "FOF:absolute_linking_length", l_x);

  s->l_x2 = l_x * l_x;

  /* Read the initial group_links array size. */
  s->fof_data.group_links_size_default = parser_get_opt_param_double(
      e->parameter_file, "FOF:group_links_size_default", 20000);

  const size_t nr_local_gparts = s->nr_gparts;

  /* Allocate and initialise a group index array. */
  if (posix_memalign((void **)&s->fof_data.group_index, 32,
                     nr_local_gparts * sizeof(size_t)) != 0)
    error("Failed to allocate list of particle group indices for FOF search.");

  /* Allocate and initialise a group size array. */
  if (posix_memalign((void **)&s->fof_data.group_size, 32,
                     nr_local_gparts * sizeof(size_t)) != 0)
    error("Failed to allocate list of group size for FOF search.");

  /* Allocate and initialise a group mass array. */
  if (posix_memalign((void **)&s->fof_data.group_mass, 32,
                     nr_local_gparts * sizeof(double)) != 0)
    error("Failed to allocate list of group masses for FOF search.");

  /* Allocate and initialise a group mass array. */
  if (posix_memalign((void **)&s->fof_data.group_CoM, 32,
                     nr_local_gparts * sizeof(struct fof_CoM)) != 0)
    error("Failed to allocate list of group CoM for FOF search.");

  /* Set initial group index to particle offset into array and set default group
   * ID. */
  for (size_t i = 0; i < nr_local_gparts; i++) {
    s->fof_data.group_index[i] = i;
    s->gparts[i].group_id = default_id;
  }

  bzero(s->fof_data.group_size, nr_local_gparts * sizeof(size_t));
  bzero(s->fof_data.group_mass, nr_local_gparts * sizeof(double));
  bzero(s->fof_data.group_CoM, nr_local_gparts * sizeof(struct fof_CoM));

#ifdef WITH_MPI
  /* Check size of linking length against the top-level cell dimensions. */
  if (l_x > s->width[0])
    error(
        "Linking length greater than the width of a top-level cell. Need to "
        "check more than one layer of top-level cells for links.");

  if (MPI_Type_contiguous(sizeof(struct fof_mpi) / sizeof(unsigned char),
                          MPI_BYTE, &fof_mpi_type) != MPI_SUCCESS ||
      MPI_Type_commit(&fof_mpi_type) != MPI_SUCCESS) {
    error("Failed to create MPI type for fof.");
  }
  if (MPI_Type_contiguous(sizeof(struct group_length) / sizeof(unsigned char),
                          MPI_BYTE, &group_length_mpi_type) != MPI_SUCCESS ||
      MPI_Type_commit(&group_length_mpi_type) != MPI_SUCCESS) {
    error("Failed to create MPI type for group_length.");
  }
#endif

#ifdef UNION_BY_SIZE_OVER_MPI
  message(
      "Performing FOF over MPI using union by size and union by rank locally.");
#else
  message("Performing FOF using union by rank.");
#endif
}

/*
 * Sort elements in descending order.
 *
 * Return value meaning
 * <0 The element pointed by b goes before the element pointed by a
 * 0  The element pointed by b is equivalent to the element pointed by a
 * >0 The element pointed by b goes after the element pointed by a
 *
 */
int cmp_func(const void *a, const void *b) {
  struct group_length *a_group_size = (struct group_length *)a;
  struct group_length *b_group_size = (struct group_length *)b;
  if(b_group_size->size > a_group_size->size)
    return 1;
  else if(b_group_size->size < a_group_size->size)
    return -1;
  else
    return 0;
}

#ifdef WITH_MPI
/*
 * Sort elements of struct fof_final_index in ASCENDING order of global_root.
 *
 * Return value meaning
 * <0 The element pointed by b goes before the element pointed by a
 * 0  The element pointed by b is equivalent to the element pointed by a
 * >0 The element pointed by b goes after the element pointed by a
 *
 */
int compare_fof_final_index_global_root(const void *a, const void *b) {
  struct fof_final_index *fof_final_index_a = (struct fof_final_index *)a;
  struct fof_final_index *fof_final_index_b = (struct fof_final_index *)b;
  if(fof_final_index_b->global_root < fof_final_index_a->global_root)
    return 1;
  else if(fof_final_index_b->global_root > fof_final_index_a->global_root)
    return -1;
  else
    return 0;
}
#endif

/* Finds the global root ID of the group a particle exists in. */
__attribute__((always_inline)) INLINE static size_t fof_find_global(
    const size_t i, size_t *group_index) {

  size_t root = node_offset + i;
  if (root < node_offset) return root;

  while (root != group_index[root - node_offset]) {
    root = group_index[root - node_offset];
    if (root < node_offset) break;
  }

  /* Perform path compression. */
  // int index = i;
  // while(index != root) {
  //  int next = group_index[index];
  //  group_index[index] = root;
  //  index = next;
  //}

  return root;
}


/*
  Finds the local root ID of the group a particle exists in
  when group_index contains globally unique identifiers -
  i.e. we stop *before* we advance to a foreign root.

  Here we assume that the input i is a local index and we
  return the local index of the root.
*/
__attribute__((always_inline)) INLINE static size_t fof_find_local(const size_t i, 
                                                                   const size_t nr_gparts, 
                                                                   size_t *group_index) {
  size_t root = node_offset + i;

  while ((group_index[root - node_offset] != root) && 
         (group_index[root - node_offset] >= node_offset) &&
         (group_index[root - node_offset] < node_offset + nr_gparts)) {
    root = group_index[root - node_offset];
  }

  return root - node_offset;
}


/* Finds the local root ID of the group a particle exists in. */
__attribute__((always_inline)) INLINE static size_t fof_find(
    const size_t i, size_t *group_index) {

  size_t root = i;
  while (root != group_index[root]) {
#ifdef PATH_HALVING
    atomic_cas(&group_index[root], group_index[root],
               group_index[group_index[root]]);
#endif
    root = group_index[root];
  }

  /* Perform path compression. */
  // int index = i;
  // while(index != root) {
  //  int next = group_index[index];
  //  group_index[index] = root;
  //  index = next;
  //}

  return root;
}

/* Updates the root and checks that its value has not been changed since being
 * read. */
__attribute__((always_inline)) INLINE static size_t update_root(
    volatile size_t *address, size_t y) {

  size_t *size_t_ptr = (size_t *)address;

  size_t test_val, old_val, new_val;
  old_val = *address;

  test_val = old_val;
  new_val = y;

  /* atomic_cas returns old_val if *size_t_ptr has not changed since being
   * read.*/
  old_val = atomic_cas(size_t_ptr, test_val, new_val);

  if (test_val == old_val)
    return 1;
  else
    return 0;
}

__attribute__((always_inline)) INLINE static void fof_union(
    size_t *root_i, const size_t root_j, size_t *group_index) {

  int result = 0;

  /* Loop until the root can be set to a new value. */
  do {
    size_t root_i_new = fof_find(*root_i, group_index);
    const size_t root_j_new = fof_find(root_j, group_index);

    /* Skip particles in the same group. */
    if (root_i_new == root_j_new) return;

    /* If the root ID of pj is lower than pi's root ID set pi's root to point to
     * pj's. Otherwise set pj's root to point to pi's.*/
    if (root_j_new < root_i_new) {

      /* Updates the root and checks that its value has not been changed since
       * being read. */
      result = update_root(&group_index[root_i_new], root_j_new);

      /* Update root_i on the fly. */
      *root_i = root_j_new;
    } else {

      /* Updates the root and checks that its value has not been changed since
       * being read. */
      result = update_root(&group_index[root_j_new], root_i_new);

      /* Update root_i on the fly. */
      *root_i = root_i_new;
    }
  } while (result != 1);
}

/* Find the shortest distance between cells, remembering to account for boundary
 * conditions. */
__attribute__((always_inline)) INLINE static double cell_min_dist(
    const struct cell *restrict ci, const struct cell *restrict cj,
    const double dim[3]) {

  /* Get cell locations. */
  const double cix_min = ci->loc[0];
  const double ciy_min = ci->loc[1];
  const double ciz_min = ci->loc[2];
  const double cjx_min = cj->loc[0];
  const double cjy_min = cj->loc[1];
  const double cjz_min = cj->loc[2];

  const double cix_max = ci->loc[0] + ci->width[0];
  const double ciy_max = ci->loc[1] + ci->width[1];
  const double ciz_max = ci->loc[2] + ci->width[2];
  const double cjx_max = cj->loc[0] + cj->width[0];
  const double cjy_max = cj->loc[1] + cj->width[1];
  const double cjz_max = cj->loc[2] + cj->width[2];

  double not_same_range[3];

  /* If two cells are in the same range of coordinates along
     any of the 3 axis, the distance along this axis is 0 */
  if (ci->width[0] > cj->width[0]) {
    if ((cix_min <= cjx_min) && (cjx_max <= cix_max))
      not_same_range[0] = 0.;
    else
      not_same_range[0] = 1.;
  } else {
    if ((cjx_min <= cix_min) && (cix_max <= cjx_max))
      not_same_range[0] = 0.;
    else
      not_same_range[0] = 1.;
  }
  if (ci->width[1] > cj->width[1]) {
    if ((ciy_min <= cjy_min) && (cjy_max <= ciy_max))
      not_same_range[1] = 0.;
    else
      not_same_range[1] = 1.;
  } else {
    if ((cjy_min <= ciy_min) && (ciy_max <= cjy_max))
      not_same_range[1] = 0.;
    else
      not_same_range[1] = 1.;
  }
  if (ci->width[2] > cj->width[2]) {
    if ((ciz_min <= cjz_min) && (cjz_max <= ciz_max))
      not_same_range[2] = 0.;
    else
      not_same_range[2] = 1.;
  } else {
    if ((cjz_min <= ciz_min) && (ciz_max <= cjz_max))
      not_same_range[2] = 0.;
    else
      not_same_range[2] = 1.;
  }

  /* Find the shortest distance between cells, remembering to account for
   * boundary conditions. */
  double dx[3];
  dx[0] = min4(fabs(nearest(cix_min - cjx_min, dim[0])),
               fabs(nearest(cix_min - cjx_max, dim[0])),
               fabs(nearest(cix_max - cjx_min, dim[0])),
               fabs(nearest(cix_max - cjx_max, dim[0])));

  dx[1] = min4(fabs(nearest(ciy_min - cjy_min, dim[1])),
               fabs(nearest(ciy_min - cjy_max, dim[1])),
               fabs(nearest(ciy_max - cjy_min, dim[1])),
               fabs(nearest(ciy_max - cjy_max, dim[1])));

  dx[2] = min4(fabs(nearest(ciz_min - cjz_min, dim[2])),
               fabs(nearest(ciz_min - cjz_max, dim[2])),
               fabs(nearest(ciz_max - cjz_min, dim[2])),
               fabs(nearest(ciz_max - cjz_max, dim[2])));

  double r2 = 0.;
  for (int k = 0; k < 3; k++) r2 += dx[k] * dx[k] * not_same_range[k];

  return r2;
}


#ifdef WITH_MPI
/* Checks whether the group is on the local node. */
__attribute__((always_inline)) INLINE static int is_local(
    const size_t group_id, const size_t nr_gparts) {
  return (group_id >= node_offset && group_id < node_offset + nr_gparts);
}
/* Add a group to the hash map. */
__attribute__((always_inline)) INLINE static void hashmap_add_group(
    const size_t group_id, const size_t group_offset, const map_t *mymap) {

  data_struct_t* value;
  char key_string[KEY_MAX_LENGTH];

  snprintf(key_string, KEY_MAX_LENGTH, "%zu", group_id);

  /* Try and retrieve the group from the hash map. */
  int error = hashmap_get(*mymap, key_string, (void**)(&value));

  /* Add the group to the hash map if it is not already an element. */
  if(error == MAP_MISSING) {    
    value = malloc(sizeof(data_struct_t));
    snprintf(value->key_string, KEY_MAX_LENGTH, "%zu", group_id);
    value->root = group_offset;
    error = hashmap_put(*mymap, value->key_string, value);
    if(error != MAP_OK) error("Issue with hash table. Error code: %d", error);
  }
  else if (error != MAP_OK) error("Issue with hash table. Error code: %d", error);
}

/* Find a group in the hash map. */
__attribute__((always_inline)) INLINE static int hashmap_find_group_offset(
    const size_t group_id, const map_t *mymap) {

  data_struct_t* value;
  char key_string[KEY_MAX_LENGTH];

  snprintf(key_string, KEY_MAX_LENGTH, "%zu", group_id);

  /* Try and retrieve the group from the hash map. */
  int error = hashmap_get(*mymap, key_string, (void**)(&value));
  if(error == MAP_MISSING) {
    error("Group %zu should already be in the hash table.", group_id);
  }
  else if (error != MAP_OK) error("Issue with hash table. Error code: %d", error);

  return value->root;
} 
#endif

/* Recurse on a pair of cells and perform a FOF search between cells that are
 * within range. */
void rec_fof_search_pair(struct cell *restrict ci, struct cell *restrict cj,
                         struct space *s, const double dim[3],
                         const double search_r2) {

  /* Find the shortest distance between cells, remembering to account for
   * boundary conditions. */
  const double r2 = cell_min_dist(ci, cj, dim);

  if (ci == cj) error("Pair FOF called on same cell!!!");

  /* Return if cells are out of range of each other. */
  if (r2 > search_r2) return;

  /* Recurse on both cells if they are both split. */
  if (ci->split && cj->split) {
    for (int k = 0; k < 8; k++) {
      if (ci->progeny[k] != NULL) {

        for (int l = 0; l < 8; l++)
          if (cj->progeny[l] != NULL)
            rec_fof_search_pair(ci->progeny[k], cj->progeny[l], s, dim,
                                search_r2);
      }
    }
  } else if (ci->split) {
    for (int k = 0; k < 8; k++) {
      if (ci->progeny[k] != NULL)
        rec_fof_search_pair(ci->progeny[k], cj, s, dim, search_r2);
    }
  } else if (cj->split) {
    for (int k = 0; k < 8; k++) {
      if (cj->progeny[k] != NULL)
        rec_fof_search_pair(ci, cj->progeny[k], s, dim, search_r2);
    }
  } else {
    /* Perform FOF search between pairs of cells that are within the linking
     * length and not the same cell. */
    fof_search_pair_cells(s, ci, cj);
  }
}

#ifdef WITH_MPI
/* Recurse on a pair of cells (one local, one foreign) and perform a FOF search
 * between cells that are within range. */
static void rec_fof_search_pair_foreign(struct cell *ci, struct cell *cj,
                                        struct space *s, const double *dim,
                                        const double search_r2, int *link_count,
                                        struct fof_mpi **group_links,
                                        int *group_links_size) {

  /* Find the shortest distance between cells, remembering to account for
   * boundary conditions. */
  const double r2 = cell_min_dist(ci, cj, dim);

  if (ci == cj) error("Pair FOF called on same cell!!!");

  /* Return if cells are out of range of each other. */
  if (r2 > search_r2) return;

  /* Recurse on both cells if they are both split. */
  if (ci->split && cj->split) {
    for (int k = 0; k < 8; k++) {
      if (ci->progeny[k] != NULL) {

        for (int l = 0; l < 8; l++)
          if (cj->progeny[l] != NULL)
            rec_fof_search_pair_foreign(ci->progeny[k], cj->progeny[l], s, dim,
                                        search_r2, link_count, group_links,
                                        group_links_size);
      }
    }
  } else if (ci->split) {

    for (int k = 0; k < 8; k++) {
      if (ci->progeny[k] != NULL)
        rec_fof_search_pair_foreign(ci->progeny[k], cj, s, dim, search_r2,
                                    link_count, group_links, group_links_size);
    }
  } else if (cj->split) {
    for (int k = 0; k < 8; k++) {
      if (cj->progeny[k] != NULL)
        rec_fof_search_pair_foreign(ci, cj->progeny[k], s, dim, search_r2,
                                    link_count, group_links, group_links_size);
    }
  } else {
    /* Perform FOF search between pairs of cells that are within the linking
     * length and not the same cell. */
    fof_search_pair_cells_foreign(s, ci, cj, link_count, group_links,
                                  group_links_size);
  }
}
#endif

/* Recurse on a cell and perform a FOF search between cells that are within
 * range. */
void rec_fof_search_self(struct cell *c, struct space *s, const double dim[3],
                         const double search_r2) {

  /* Recurse? */
  if (c->split) {

    /* Loop over all progeny. Perform pair and self recursion on progenies.*/
    for (int k = 0; k < 8; k++) {
      if (c->progeny[k] != NULL) {

        rec_fof_search_self(c->progeny[k], s, dim, search_r2);

        for (int l = k + 1; l < 8; l++)
          if (c->progeny[l] != NULL)
            rec_fof_search_pair(c->progeny[k], c->progeny[l], s, dim,
                                search_r2);
      }
    }
  }
  /* Otherwise, compute self-interaction. */
  else
    fof_search_cell(s, c);
}

/* Perform a FOF search on a single cell using the Union-Find algorithm.*/
void fof_search_cell(struct space *s, struct cell *c) {

  const size_t count = c->grav.count;
  struct gpart *gparts = c->grav.parts;
  const double l_x2 = s->l_x2;
  size_t *group_index = s->fof_data.group_index;

  /* Make a list of particle offsets into the global gparts array. */
  size_t *const offset = group_index + (ptrdiff_t)(gparts - s->gparts);

  if (c->nodeID != engine_rank)
    error("Performing self FOF search on foreign cell.");

  /* Loop over particles and find which particles belong in the same group. */
  for (size_t i = 0; i < count; i++) {

    struct gpart *pi = &gparts[i];
    const double pix = pi->x[0];
    const double piy = pi->x[1];
    const double piz = pi->x[2];

    /* Find the root of pi. */
    size_t root_i = fof_find(offset[i], group_index);

    for (size_t j = i + 1; j < count; j++) {

      /* Find the root of pj. */
      const size_t root_j = fof_find(offset[j], group_index);

      /* Skip particles in the same group. */
      if (root_i == root_j) continue;

      struct gpart *pj = &gparts[j];
      const double pjx = pj->x[0];
      const double pjy = pj->x[1];
      const double pjz = pj->x[2];

      /* Compute the pairwise distance */
      float dx[3], r2 = 0.0f;
      dx[0] = pix - pjx;
      dx[1] = piy - pjy;
      dx[2] = piz - pjz;

      for (int k = 0; k < 3; k++) r2 += dx[k] * dx[k];

      /* Hit or miss? */
      if (r2 < l_x2) fof_union(&root_i, root_j, group_index);
    }
  }
}

/* Perform a FOF search on a pair of cells using the Union-Find algorithm.*/
void fof_search_pair_cells(struct space *s, struct cell *restrict ci,
                           struct cell *restrict cj) {

  const size_t count_i = ci->grav.count;
  const size_t count_j = cj->grav.count;
  struct gpart *gparts_i = ci->grav.parts;
  struct gpart *gparts_j = cj->grav.parts;
  const double dim[3] = {s->dim[0], s->dim[1], s->dim[2]};
  const float l_x2 = s->l_x2;
  size_t *group_index = s->fof_data.group_index;

  /* Make a list of particle offsets into the global gparts array. */
  size_t *const offset_i = group_index + (ptrdiff_t)(gparts_i - s->gparts);
  size_t *const offset_j = group_index + (ptrdiff_t)(gparts_j - s->gparts);

#ifdef SWIFT_DEBUG_CHECKS
  if (offset_j > offset_i && (offset_j < offset_i + count_i))
    error("Overlapping cells");
  if (offset_i > offset_j && (offset_i < offset_j + count_j))
    error("Overlapping cells");
#endif

  /* Account for boundary conditions.*/
  double shift[3] = {0.0, 0.0, 0.0};

  /* Get the relative distance between the pairs, wrapping. */
  const int periodic = s->periodic;
  double diff[3];
  for (int k = 0; k < 3; k++) {
    diff[k] = cj->loc[k] - ci->loc[k];
    if (periodic && diff[k] < -dim[k] * 0.5)
      shift[k] = dim[k];
    else if (periodic && diff[k] > dim[k] * 0.5)
      shift[k] = -dim[k];
    else
      shift[k] = 0.0;
    diff[k] += shift[k];
  }

  /* Loop over particles and find which particles belong in the same group. */
  for (size_t i = 0; i < count_i; i++) {

    struct gpart *pi = &gparts_i[i];
    const double pix = pi->x[0] - shift[0];
    const double piy = pi->x[1] - shift[1];
    const double piz = pi->x[2] - shift[2];

    /* Find the root of pi. */
    size_t root_i = fof_find(offset_i[i], group_index);

    for (size_t j = 0; j < count_j; j++) {

      /* Find the root of pj. */
      const size_t root_j = fof_find(offset_j[j], group_index);

      /* Skip particles in the same group. */
      if (root_i == root_j) continue;

      struct gpart *pj = &gparts_j[j];
      const double pjx = pj->x[0];
      const double pjy = pj->x[1];
      const double pjz = pj->x[2];

      /* Compute pairwise distance, remembering to account for boundary
       * conditions. */
      float dx[3], r2 = 0.0f;
      dx[0] = pix - pjx;
      dx[1] = piy - pjy;
      dx[2] = piz - pjz;

      for (int k = 0; k < 3; k++) r2 += dx[k] * dx[k];

      /* Hit or miss? */
      if (r2 < l_x2) fof_union(&root_i, root_j, group_index);
    }
  }
}

/* Perform a FOF search between a local and foreign cell using the Union-Find
 * algorithm. Store any links found between particles.*/
void fof_search_pair_cells_foreign(struct space *s, struct cell *ci,
                                   struct cell *cj, int *link_count,
                                   struct fof_mpi **group_links,
                                   int *group_links_size) {

  const size_t count_i = ci->grav.count;
  const size_t count_j = cj->grav.count;
  struct gpart *gparts_i = ci->grav.parts;
  struct gpart *gparts_j = cj->grav.parts;
  const double dim[3] = {s->dim[0], s->dim[1], s->dim[2]};
  const double l_x2 = s->l_x2;
  size_t *group_index = s->fof_data.group_index;
  size_t *group_size = s->fof_data.group_size;
  double *group_mass = s->fof_data.group_mass;
  struct fof_CoM *group_CoM = s->fof_data.group_CoM;

  /* Make a list of particle offsets into the global gparts array. */
  size_t *const offset_i = group_index + (ptrdiff_t)(gparts_i - s->gparts);

  /* Account for boundary conditions.*/
  double shift[3] = {0.0, 0.0, 0.0};

  /* Check whether cells are local to the node. */
  const int ci_local = (ci->nodeID == engine_rank);
  const int cj_local = (cj->nodeID == engine_rank);

  if ((ci_local && cj_local) || (!ci_local && !cj_local))
    error(
        "FOF search of foreign cells called on two local cells or two foreign "
        "cells.");

  /* Get the relative distance between the pairs, wrapping. */
  const int periodic = s->periodic;
  double diff[3];

  if (ci_local) {

    for (int k = 0; k < 3; k++) {
      diff[k] = cj->loc[k] - ci->loc[k];
      if (periodic && diff[k] < -dim[k] / 2)
        shift[k] = dim[k];
      else if (periodic && diff[k] > dim[k] / 2)
        shift[k] = -dim[k];
      else
        shift[k] = 0.0;
      diff[k] += shift[k];
    }

    /* Loop over particles and find which particles belong in the same group. */
    for (size_t i = 0; i < count_i; i++) {

      struct gpart *pi = &gparts_i[i];
      const double pix = pi->x[0] - shift[0];
      const double piy = pi->x[1] - shift[1];
      const double piz = pi->x[2] - shift[2];

      /* Find the root of pi. */
      const size_t root_i =
          fof_find_global(offset_i[i] - node_offset, group_index);

      for (size_t j = 0; j < count_j; j++) {

        struct gpart *pj = &gparts_j[j];
        const double pjx = pj->x[0];
        const double pjy = pj->x[1];
        const double pjz = pj->x[2];

        /* Compute pairwise distance, remembering to account for boundary
         * conditions. */
        float dx[3], r2 = 0.0f;
        dx[0] = pix - pjx;
        dx[1] = piy - pjy;
        dx[2] = piz - pjz;

        for (int k = 0; k < 3; k++) r2 += dx[k] * dx[k];

        /* Hit or miss? */
        if (r2 < l_x2) {

          int found = 0;

          /* Check that the links have not already been added to the list. */
          for (int l = 0; l < *link_count; l++) {
            if ((*group_links)[l].group_i == root_i &&
                (*group_links)[l].group_j == pj->group_id) {
              found = 1;
              break;
            }
          }

          if (!found) {

            /* If the group_links array is not big enough re-allocate it. */
            if (*link_count + 1 > *group_links_size) {

              int new_size = 2 * (*group_links_size);

              *group_links_size = new_size;

              (*group_links) = (struct fof_mpi *)realloc(
                  *group_links, new_size * sizeof(struct fof_mpi));

              message("Re-allocating local group links from %d to %d elements.",
                      *link_count, new_size);
            }

            /* Store the particle group properties for communication. */
            (*group_links)[*link_count].group_i = root_i;
            (*group_links)[*link_count].group_i_size =
                group_size[root_i - node_offset];
            (*group_links)[*link_count].group_i_mass =
                group_mass[root_i - node_offset];
            (*group_links)[*link_count].group_i_CoM.x =
                group_CoM[root_i - node_offset].x;
            (*group_links)[*link_count].group_i_CoM.y =
                group_CoM[root_i - node_offset].y;
            (*group_links)[*link_count].group_i_CoM.z =
                group_CoM[root_i - node_offset].z;

            (*group_links)[*link_count].group_j = pj->group_id;
            (*group_links)[*link_count].group_j_size = pj->group_size;
            (*group_links)[*link_count].group_j_mass = pj->group_mass;
            (*group_links)[*link_count].group_j_CoM.x = pj->group_CoM.x;
            (*group_links)[*link_count].group_j_CoM.y = pj->group_CoM.y;
            (*group_links)[*link_count].group_j_CoM.z = pj->group_CoM.z;

            (*link_count)++;
          }
        }
      }
    }
  } else
    error("Cell ci, is not local.");
}

/**
 * @brief Mapper function to perform FOF search.
 *
 * @param map_data An array of #cell%s.
 * @param num_elements Chunk size.
 * @param extra_data Pointer to a #space.
 */
void fof_search_tree_mapper(void *map_data, int num_elements,
                            void *extra_data) {

  /* Retrieve mapped data. */
  struct space *s = (struct space *)extra_data;
  int *local_cells = (int *)map_data;

  const size_t nr_local_cells = s->nr_local_cells;
  const double dim[3] = {s->dim[0], s->dim[1], s->dim[2]};
  const double search_r2 = s->l_x2;

  /* Make a list of cell offsets into the local top-level cell array. */
  int *const offset =
      s->cell_index + (ptrdiff_t)(local_cells - s->local_cells_top);

  /* Loop over cells and find which cells are in range of each other to perform
   * the FOF search. */
  for (int ind = 0; ind < num_elements; ind++) {

    /* Get the cell. */
    struct cell *restrict ci = &s->cells_top[local_cells[ind]];

    /* Only perform FOF search on local cells. */
    if (ci->nodeID == engine_rank) {

      /* Skip empty cells. */
      if (ci->grav.count == 0) continue;

      /* Perform FOF search on local particles within the cell. */
      rec_fof_search_self(ci, s, dim, search_r2);

      /* Loop over all top-level cells skipping over the cells already searched.
       */
      for (size_t cjd = offset[ind] + 1; cjd < nr_local_cells; cjd++) {

        struct cell *restrict cj = &s->cells_top[s->local_cells_top[cjd]];

        /* Only perform FOF search on local cells. */
        if (cj->nodeID == engine_rank) {

          /* Skip empty cells. */
          if (cj->grav.count == 0) continue;

          rec_fof_search_pair(ci, cj, s, dim, search_r2);
        }
      }
    }
  }
}

#ifdef WITH_MPI
/**
 * @brief Mapper function to perform FOF search.
 *
 * @param map_data An array of #cell pair indices.
 * @param num_elements Chunk size.
 * @param extra_data Pointer to a #space.
 */
void fof_find_foreign_links_mapper(void *map_data, int num_elements,
                                   void *extra_data) {

  /* Retrieve mapped data. */
  struct space *s = (struct space *)extra_data;
  struct cell_pair_indices *cell_pairs = (struct cell_pair_indices *)map_data;

  const double dim[3] = {s->dim[0], s->dim[1], s->dim[2]};
  const double search_r2 = s->l_x2;

  /* Store links in an array local to this thread. */
  int local_link_count = 0;
  int local_group_links_size = s->fof_data.group_links_size / s->e->nr_threads;

  /* Init the local group links buffer. */
  struct fof_mpi *local_group_links =
      (struct fof_mpi *)calloc(sizeof(struct fof_mpi), local_group_links_size);
  if (local_group_links == NULL)
    error("Failed to allocate temporary group links buffer.");

  /* Loop over all pairs of local and foreign cells, recurse then perform a
   * FOF search. */
  for (int ind = 0; ind < num_elements; ind++) {

    /* Get the local and foreign cells to recurse on. */
    struct cell *restrict local_cell = cell_pairs[ind].local;
    struct cell *restrict foreign_cell = cell_pairs[ind].foreign;

    rec_fof_search_pair_foreign(local_cell, foreign_cell, s, dim, search_r2,
                                &local_link_count, &local_group_links,
                                &local_group_links_size);
  }

  /* Add links found by this thread to the global link list. */
  /* Lock to prevent race conditions while adding to the global link list.*/
  if (lock_lock(&s->lock) == 0) {

    /* Get pointers to global arrays. */
    int *group_links_size = &s->fof_data.group_links_size;
    int *group_link_count = &s->fof_data.group_link_count;
    struct fof_mpi **group_links = &s->fof_data.group_links;

    /* If the global group_links array is not big enough re-allocate it. */
    if (*group_link_count + local_link_count > *group_links_size) {

      const int old_size = *group_links_size; 
      const int new_size = max(*group_link_count + local_link_count, 2 * old_size);

      (*group_links) = (struct fof_mpi *)realloc(
          *group_links, new_size * sizeof(struct fof_mpi));
      
      *group_links_size = new_size;

      message("Re-allocating global group links from %d to %d elements.",
              old_size, new_size);
    }

    /* Copy the local links to the global list. */
    for (int i = 0; i < local_link_count; i++) {

      int found = 0;

      /* Check that the links have not already been added to the list by another thread. */
      for(int l=0; l<*group_link_count; l++) {
        if((*group_links)[l].group_i == local_group_links[i].group_i && (*group_links)[l].group_j == local_group_links[i].group_j) {
          found = 1;
          break;
        }
      }

      if(!found) {

        (*group_links)[*group_link_count].group_i =
          local_group_links[i].group_i;
        (*group_links)[*group_link_count].group_i_size =
          local_group_links[i].group_i_size;
        (*group_links)[*group_link_count].group_i_mass =
          local_group_links[i].group_i_mass;
        (*group_links)[*group_link_count].group_i_CoM.x =
          local_group_links[i].group_i_CoM.x;
        (*group_links)[*group_link_count].group_i_CoM.y =
          local_group_links[i].group_i_CoM.y;
        (*group_links)[*group_link_count].group_i_CoM.z =
          local_group_links[i].group_i_CoM.z;

        (*group_links)[*group_link_count].group_j =
          local_group_links[i].group_j;
        (*group_links)[*group_link_count].group_j_size =
          local_group_links[i].group_j_size;
        (*group_links)[*group_link_count].group_j_mass =
          local_group_links[i].group_j_mass;
        (*group_links)[*group_link_count].group_j_CoM.x =
          local_group_links[i].group_j_CoM.x;
        (*group_links)[*group_link_count].group_j_CoM.y =
          local_group_links[i].group_j_CoM.y;
        (*group_links)[*group_link_count].group_j_CoM.z =
          local_group_links[i].group_j_CoM.z;

        (*group_link_count) = (*group_link_count) + 1;
      }
    }
  }

  /* Release lock. */
  if (lock_unlock(&s->lock) != 0) error("Failed to unlock the space");

  free(local_group_links);
}
#endif

/**
 * @brief Search foreign cells for links and communicate any found to the
 * appropriate node.
 *
 * @param s Pointer to a #space.
 */
void fof_search_foreign_cells(struct space *s) {

#ifdef WITH_MPI

  struct engine *e = s->e;
  size_t *group_index = s->fof_data.group_index;
  size_t *group_size = s->fof_data.group_size;
  double *group_mass = s->fof_data.group_mass;
  struct fof_CoM *group_CoM = s->fof_data.group_CoM;
  const size_t nr_gparts = s->nr_gparts;
  const double dim[3] = {s->dim[0], s->dim[1], s->dim[2]};
  const double search_r2 = s->l_x2;

  message("Searching foreign cells for links.");

  ticks tic = getticks();

  /* Make group IDs globally unique. */
  for (size_t i = 0; i < nr_gparts; i++) group_index[i] += node_offset;

  struct cell_pair_indices *cell_pairs = NULL;
  int group_link_count = 0;
  int cell_pair_count = 0;

  s->fof_data.group_links_size = s->fof_data.group_links_size_default;
  s->fof_data.group_link_count = 0;

  int num_cells_out = 0;
  int num_cells_in = 0;

  /* Find the maximum no. of cell pairs. */
  for (int i = 0; i < e->nr_proxies; i++) {

    for (int j = 0; j < e->proxies[i].nr_cells_out; j++) {

      /* Only include gravity cells. */
      if (e->proxies[i].cells_out_type[j] & proxy_cell_type_gravity)
        num_cells_out++;
    }

    for (int j = 0; j < e->proxies[i].nr_cells_in; j++) {

      /* Only include gravity cells. */
      if (e->proxies[i].cells_in_type[j] & proxy_cell_type_gravity)
        num_cells_in++;
    }
  }

  const int cell_pair_size = num_cells_in * num_cells_out;

  if (posix_memalign((void **)&s->fof_data.group_links, SWIFT_STRUCT_ALIGNMENT,
                     s->fof_data.group_links_size * sizeof(struct fof_mpi)) !=
      0)
    error("Error while allocating memory for FOF links over an MPI domain");

  if (posix_memalign((void **)&cell_pairs, SWIFT_STRUCT_ALIGNMENT,
                     cell_pair_size * sizeof(struct cell_pair_indices)) != 0)
    error("Error while allocating memory for FOF cell pair indices");

  /* Loop over cells_in and cells_out for each proxy and find which cells are in
   * range of each other to perform the FOF search. Store local cells that are
   * touching foreign cells in a list. */
  for (int i = 0; i < e->nr_proxies; i++) {

    /* Only find links across an MPI domain on one rank. */
    if (engine_rank == min(engine_rank, e->proxies[i].nodeID)) {

      for (int j = 0; j < e->proxies[i].nr_cells_out; j++) {

        /* Skip non-gravity cells. */
        if (!(e->proxies[i].cells_out_type[j] & proxy_cell_type_gravity))
          continue;

        struct cell *restrict local_cell = e->proxies[i].cells_out[j];

        /* Skip empty cells. */
        if (local_cell->grav.count == 0) continue;

        for (int k = 0; k < e->proxies[i].nr_cells_in; k++) {

          /* Skip non-gravity cells. */
          if (!(e->proxies[i].cells_in_type[k] & proxy_cell_type_gravity))
            continue;

          struct cell *restrict foreign_cell = e->proxies[i].cells_in[k];

          /* Skip empty cells. */
          if (foreign_cell->grav.count == 0) continue;

          /* Check if local cell has already been added to the local list of
           * cells. */
          const double r2 = cell_min_dist(local_cell, foreign_cell, dim);
          if (r2 < search_r2) {
            cell_pairs[cell_pair_count].local = local_cell;
            cell_pairs[cell_pair_count++].foreign = foreign_cell;
          }
        }
      }
    }
  }

  /* Set the root of outgoing particles. */
  for (int i = 0; i < e->nr_proxies; i++) {

    for (int j = 0; j < e->proxies[i].nr_cells_out; j++) {

      struct cell *restrict local_cell = e->proxies[i].cells_out[j];
      struct gpart *gparts = local_cell->grav.parts;

      /* Make a list of particle offsets into the global gparts array. */
      size_t *const offset = group_index + (ptrdiff_t)(gparts - s->gparts);

      /* Set each particle's root and group properties found in the local FOF.*/
      for (int k = 0; k < local_cell->grav.count; k++) {
        const size_t root =
            fof_find_global(offset[k] - node_offset, group_index);
        gparts[k].group_id = root;
        gparts[k].group_size = group_size[root - node_offset];
        gparts[k].group_mass = group_mass[root - node_offset];
        gparts[k].group_CoM.x = group_CoM[root - node_offset].x;
        gparts[k].group_CoM.y = group_CoM[root - node_offset].y;
        gparts[k].group_CoM.z = group_CoM[root - node_offset].z;
      }
    }
  }

  message(
      "Finding local/foreign cell pairs and initialising particle roots took: "
      "%.3f %s.",
      clocks_from_ticks(getticks() - tic), clocks_getunit());

  message("Pairs of touching cells: %d", cell_pair_count);

  tic = getticks();

  struct scheduler *sched = &e->sched;
  struct task *tasks = sched->tasks;

  /* Activate the send and receive tasks for the gparts. */
  for (int i = 0; i < sched->nr_tasks; i++) {

    struct task *t = &tasks[i];

    if (t->type == task_type_send && t->subtype == task_subtype_gpart) {
      scheduler_activate(sched, t);
    }

    if (t->type == task_type_recv && t->subtype == task_subtype_gpart) {
      scheduler_activate(sched, t);
    }
  }

  message("MPI send/recv task activation took: %.3f %s.",
          clocks_from_ticks(getticks() - tic), clocks_getunit());

  tic = getticks();

  /* Perform send and receive tasks. */
  engine_launch(e);

  message("MPI send/recv comms took: %.3f %s.",
          clocks_from_ticks(getticks() - tic), clocks_getunit());

  tic = getticks();

  /* Perform search of group links between local and foreign cells with the
   * threadpool. */
  threadpool_map(&s->e->threadpool, fof_find_foreign_links_mapper, cell_pairs,
                 cell_pair_count, sizeof(struct cell_pair_indices), 1, s);

  group_link_count = s->fof_data.group_link_count;

  /* Clean up memory. */
  free(cell_pairs);

  message("Searching for foreign links took: %.3f %s.",
          clocks_from_ticks(getticks() - tic), clocks_getunit());

  message(
      "Rank %d found %d unique group links between local and foreign groups.",
      engine_rank, group_link_count);

  tic = getticks();

  struct fof_mpi *global_group_links = NULL;
  int *displ = NULL, *group_link_counts = NULL;
  int global_group_link_count = 0;

  ticks comms_tic = getticks();

  MPI_Barrier(MPI_COMM_WORLD);

  message("Imbalance took: %.3f %s.", clocks_from_ticks(getticks() - comms_tic),
          clocks_getunit());

  comms_tic = getticks();

  /* Sum the total number of links across MPI domains over each MPI rank. */
  MPI_Allreduce(&group_link_count, &global_group_link_count, 1, MPI_INT,
                MPI_SUM, MPI_COMM_WORLD);

  /* Unique set of links is half of all group links as each link is found twice
   * by opposing MPI ranks. */
  if (posix_memalign((void **)&global_group_links, SWIFT_STRUCT_ALIGNMENT,
                     global_group_link_count * sizeof(struct fof_mpi)) != 0)
    error("Error while allocating memory for the global list of group links");

  if (posix_memalign((void **)&group_link_counts, SWIFT_STRUCT_ALIGNMENT,
                     e->nr_nodes * sizeof(int)) != 0)
    error(
        "Error while allocating memory for the number of group links on each "
        "MPI rank");

  if (posix_memalign((void **)&displ, SWIFT_STRUCT_ALIGNMENT,
                     e->nr_nodes * sizeof(int)) != 0)
    error(
        "Error while allocating memory for the displacement in memory for the "
        "global group link list");

  /* Gather the total number of links on each rank. */
  MPI_Allgather(&group_link_count, 1, MPI_INT, group_link_counts, 1, MPI_INT,
                MPI_COMM_WORLD);

  /* Set the displacements into the global link list using the link counts from
   * each rank */
  displ[0] = 0;
  for (int i = 1; i < e->nr_nodes; i++)
    displ[i] = displ[i - 1] + group_link_counts[i - 1];

  /* Gather the global link list on all ranks. */
  MPI_Allgatherv(s->fof_data.group_links, group_link_count, fof_mpi_type,
                 global_group_links, group_link_counts, displ, fof_mpi_type,
                 MPI_COMM_WORLD);

  /* Clean up memory. */
  free(displ);
  free(s->fof_data.group_links);

  message("Communication took: %.3f %s.",
          clocks_from_ticks(getticks() - comms_tic), clocks_getunit());

  message("Global comms took: %.3f %s.", clocks_from_ticks(getticks() - tic),
          clocks_getunit());

  tic = getticks();

  /* Transform the group IDs to a local list going from 0-group_count so a
   * union-find can be performed. */
  size_t *global_group_index = NULL, *global_group_id = NULL,
         *global_group_size = NULL;
  double *global_group_mass = NULL;
  struct fof_CoM *global_group_CoM = NULL;
  const int global_group_list_size = 2 * global_group_link_count;
  int group_count = 0;

  if (posix_memalign((void **)&global_group_index, SWIFT_STRUCT_ALIGNMENT,
                     global_group_list_size * sizeof(size_t)) != 0)
    error(
        "Error while allocating memory for the displacement in memory for the "
        "global group link list");

  if (posix_memalign((void **)&global_group_id, SWIFT_STRUCT_ALIGNMENT,
                     global_group_list_size * sizeof(size_t)) != 0)
    error(
        "Error while allocating memory for the displacement in memory for the "
        "global group link list");

  if (posix_memalign((void **)&global_group_size, SWIFT_STRUCT_ALIGNMENT,
                     global_group_list_size * sizeof(size_t)) != 0)
    error(
        "Error while allocating memory for the displacement in memory for the "
        "global group link list");

  if (posix_memalign((void **)&global_group_mass, SWIFT_STRUCT_ALIGNMENT,
                     global_group_list_size * sizeof(double)) != 0)
    error(
        "Error while allocating memory for the displacement in memory for the "
        "global group link list");

  if (posix_memalign((void **)&global_group_CoM, SWIFT_STRUCT_ALIGNMENT,
                     global_group_list_size * sizeof(struct fof_CoM)) != 0)
    error("Error while allocating memory for the global group CoM.");

  bzero(global_group_size, global_group_list_size * sizeof(size_t));
  bzero(global_group_mass, global_group_list_size * sizeof(double));
  bzero(global_group_CoM, global_group_list_size * sizeof(struct fof_CoM));

  /* Create hash table. */
  map_t mymap = hashmap_new();
  /* Store each group ID and its properties. */
  for (int i = 0; i < global_group_link_count; i++) {

    size_t group_i = global_group_links[i].group_i;
    size_t group_j = global_group_links[i].group_j;

    global_group_size[group_count] += global_group_links[i].group_i_size;
    global_group_mass[group_count] += global_group_links[i].group_i_mass;
    global_group_CoM[group_count].x += global_group_links[i].group_i_CoM.x;
    global_group_CoM[group_count].y += global_group_links[i].group_i_CoM.y;
    global_group_CoM[group_count].z += global_group_links[i].group_i_CoM.z;
    global_group_id[group_count] = group_i;
    hashmap_add_group(group_i, group_count++, &mymap);

    global_group_size[group_count] += global_group_links[i].group_j_size;
    global_group_mass[group_count] += global_group_links[i].group_j_mass;
    global_group_CoM[group_count].x += global_group_links[i].group_j_CoM.x;
    global_group_CoM[group_count].y += global_group_links[i].group_j_CoM.y;
    global_group_CoM[group_count].z += global_group_links[i].group_j_CoM.z;
    global_group_id[group_count] = group_j;
    hashmap_add_group(group_j, group_count++, &mymap);

 }

  message("Global list compression took: %.3f %s.",
          clocks_from_ticks(getticks() - tic), clocks_getunit());

  tic = getticks();

  /* Create a global_group_index list of groups across MPI domains so that you
   * can perform a union-find locally on each node. */
  /* The value of which is an offset into global_group_id, which is the actual
   * root. */
  for (int i = 0; i < group_count; i++) global_group_index[i] = i;

  /* Store the original group size before incrementing in the Union-Find. */
  size_t *orig_global_group_size = NULL;

  if (posix_memalign((void **)&orig_global_group_size, SWIFT_STRUCT_ALIGNMENT,
                     group_count * sizeof(size_t)) != 0)
    error(
        "Error while allocating memory for the displacement in memory for the "
        "global group link list");

  for (int i = 0; i < group_count; i++)
    orig_global_group_size[i] = global_group_size[i];

  /* Perform a union-find on the group links. */
  for (int i = 0; i < global_group_link_count; i++) {

    /* Use the hash table to find the group offsets in the index array. */
    int find_i = hashmap_find_group_offset(global_group_links[i].group_i, &mymap);
    int find_j = hashmap_find_group_offset(global_group_links[i].group_j, &mymap);

    /* Use the offset to find the group's root. */
    size_t root_i = fof_find(find_i, global_group_index);
    size_t root_j = fof_find(find_j, global_group_index);

    size_t group_i = global_group_id[root_i];
    size_t group_j = global_group_id[root_j];

    if (group_i == group_j) continue;

    /* Update roots accordingly. */
    size_t size_i = global_group_size[root_i];
    size_t size_j = global_group_size[root_j];
#ifdef UNION_BY_SIZE_OVER_MPI
    if (size_i < size_j) {
      global_group_index[root_i] = root_j;
      global_group_size[root_j] += size_i;
    } else {
      global_group_index[root_j] = root_i;
      global_group_size[root_i] += size_j;
    }
#else
    if (group_j < group_i) {
      global_group_index[root_i] = root_j;
      global_group_size[root_j] += size_i;
    } else {
      global_group_index[root_j] = root_i;
      global_group_size[root_i] += size_j;
    }
#endif
  }

  message("global_group_index construction took: %.3f %s.",
          clocks_from_ticks(getticks() - tic), clocks_getunit());

  tic = getticks();

  /* Update each group locally with new root information. */
  for (int i = 0; i < group_count; i++) {

    size_t group_id = global_group_id[i];
    size_t offset = fof_find(global_group_index[i], global_group_index);
    size_t new_root = global_group_id[offset];

    /* If the group is local update its root and size. */
    if (is_local(group_id, nr_gparts) && new_root != group_id) {
      group_index[group_id - node_offset] = new_root;

      group_mass[group_id - node_offset] -= global_group_mass[i];
      group_CoM[group_id - node_offset].x -= global_group_CoM[i].x;
      group_CoM[group_id - node_offset].y -= global_group_CoM[i].y;
      group_CoM[group_id - node_offset].z -= global_group_CoM[i].z;
      group_size[group_id - node_offset] -= orig_global_group_size[i];

    }

    /* If the group linked to a local root update its size. */
    if (is_local(new_root, nr_gparts) && new_root != group_id) {

      /* Calculate the CoM of each distinct group. */
      double CoM_x_old = group_CoM[new_root - node_offset].x /
                         group_mass[new_root - node_offset];
      double CoM_y_old = group_CoM[new_root - node_offset].y /
                         group_mass[new_root - node_offset];
      double CoM_z_old = group_CoM[new_root - node_offset].z /
                         group_mass[new_root - node_offset];
      double CoM_x = global_group_CoM[i].x / global_group_mass[i];
      double CoM_y = global_group_CoM[i].y / global_group_mass[i];
      double CoM_z = global_group_CoM[i].z / global_group_mass[i];

      /* Periodically wrap the CoM of the group being linked across the domain
       * based upon the location of the other CoM location. */
      if (CoM_x_old > 0.5 * dim[0] && CoM_x < 0.5 * dim[0])
        CoM_x += dim[0];
      else if (CoM_x_old <= 0.5 * dim[0] && CoM_x > 0.5 * dim[0])
        CoM_x -= dim[0];

      if (CoM_y_old > 0.5 * dim[1] && CoM_y < 0.5 * dim[1])
        CoM_y += dim[1];
      else if (CoM_y_old <= 0.5 * dim[1] && CoM_y > 0.5 * dim[1])
        CoM_y -= dim[1];

      if (CoM_z_old > 0.5 * dim[2] && CoM_z < 0.5 * dim[2])
        CoM_z += dim[2];
      else if (CoM_z_old <= 0.5 * dim[2] && CoM_z > 0.5 * dim[2])
        CoM_z -= dim[2];

      /* Update the CoM. */
      group_CoM[new_root - node_offset].x += (CoM_x * global_group_mass[i]);
      group_CoM[new_root - node_offset].y += (CoM_y * global_group_mass[i]);
      group_CoM[new_root - node_offset].z += (CoM_z * global_group_mass[i]);

      /* Use group sizes before Union-Find */
      group_size[new_root - node_offset] += orig_global_group_size[i];
      group_mass[new_root - node_offset] += global_group_mass[i];
    }
  }

  message("Updating groups locally took: %.3f %s.",
          clocks_from_ticks(getticks() - tic), clocks_getunit());

  /* Clean up memory. */
  free(global_group_links);
  free(global_group_index);
  free(global_group_size);
  free(global_group_mass);
  free(global_group_CoM);
  free(global_group_id);
  free(orig_global_group_size);

  message("Rank %d finished linking local roots to foreign roots.",
          engine_rank);

#endif /* WITH_MPI */
}

/* Perform a FOF search on gravity particles using the cells and applying the
 * Union-Find algorithm.*/
void fof_search_tree(struct space *s) {

  const size_t nr_gparts = s->nr_gparts;
  const size_t min_group_size = s->fof_data.min_group_size;

  const size_t group_id_offset = s->fof_data.group_id_offset;
#ifdef WITH_MPI
  const int nr_nodes = s->e->nr_nodes;
#endif
  struct gpart *gparts = s->gparts;
  size_t *group_index, *group_size;
  double *group_mass;
  struct fof_CoM *group_CoM;
  int num_groups = 0, num_parts_in_groups = 0, max_group_size = 0;
  double max_group_mass = 0;
  ticks tic_total = getticks();

  char output_file_name[PARSER_MAX_LINE_SIZE];
  snprintf(output_file_name, PARSER_MAX_LINE_SIZE, "%s", s->fof_data.base_name);

  message("Searching %zu gravity particles for links with l_x2: %lf", nr_gparts,
          s->l_x2);

  node_offset = 0;

  const size_t group_id_default = s->fof_data.group_id_default;
<<<<<<< HEAD
#ifdef WITH_MPI
  if (nr_nodes > 1) {

    int *global_nr_gparts = NULL;

    /* Find the total no. of particles on each node and calculate your unique
     * offset. */
    if (posix_memalign((void **)&global_nr_gparts, SWIFT_STRUCT_ALIGNMENT,
                       nr_nodes * sizeof(int)) != 0)
      error("Error while allocating memory for global_nr_gparts array.");

    bzero(global_nr_gparts, nr_nodes * sizeof(int));

    MPI_Allgather(&s->nr_gparts, 1, MPI_INT, global_nr_gparts, 1, MPI_INT,
                  MPI_COMM_WORLD);

    if (engine_rank == 0) {
      printf("No. of particles: [%d", global_nr_gparts[0]);
      for (int i = 1; i < nr_nodes; i++) printf(", %d", global_nr_gparts[i]);
      printf("]\n");
    }
=======
>>>>>>> 58c5271a

  /* Determine number of gparts on lower numbered MPI ranks */
  long long nr_gparts_cumulative;
  long long nr_gparts_local = s->nr_gparts;
  MPI_Scan(&nr_gparts_local, &nr_gparts_cumulative, 1, MPI_LONG_LONG, MPI_SUM, MPI_COMM_WORLD); 
  node_offset = nr_gparts_cumulative - nr_gparts_local;

  snprintf(output_file_name + strlen(output_file_name), FILENAME_BUFFER_SIZE,
           "_mpi_rank_%d.dat", engine_rank);
#else
  snprintf(output_file_name + strlen(output_file_name), FILENAME_BUFFER_SIZE,
           ".dat");
#endif

  group_index = s->fof_data.group_index;
  group_size = s->fof_data.group_size;
  group_mass = s->fof_data.group_mass;
  group_CoM = s->fof_data.group_CoM;

  ticks tic = getticks();

  /* Perform local FOF using the threadpool. */
  // threadpool_map(&s->e->threadpool, fof_search_tree_mapper,
  // s->local_cells_top,
  //               s->nr_local_cells, sizeof(int), 1, s);

  message("Local FOF took: %.3f %s.", clocks_from_ticks(getticks() - tic),
          clocks_getunit());

  struct fof_CoM *group_bc = NULL;
  int *com_set = NULL;
  const double dim[3] = {s->dim[0], s->dim[1], s->dim[2]};

  /* Allocate and initialise a group boundary condition array. */
  if (posix_memalign((void **)&group_bc, 32,
                     nr_gparts * sizeof(struct fof_CoM)) != 0)
    error("Failed to allocate list of group CoM for FOF search.");

  if (posix_memalign((void **)&com_set, 32, nr_gparts * sizeof(int)) != 0)
    error("Failed to allocate list of whether the CoM has been initialised.");

  bzero(group_bc, nr_gparts * sizeof(struct fof_CoM));
  bzero(com_set, nr_gparts * sizeof(int));

  /* Calculate the total number of particles in each group, group mass, group ID
   * and group CoM. */
  for (size_t i = 0; i < nr_gparts; i++) {
    size_t root = fof_find(i, group_index);

    group_size[root]++;
    group_mass[root] += gparts[i].mass;

    double x = gparts[i].x[0];
    double y = gparts[i].x[1];
    double z = gparts[i].x[2];

    /* Use the CoM location set by the first particle added to the group. */
    if (com_set[root]) {

      /* Periodically wrap particle positions if they are located on the other
       * side of the domain than the CoM location. */
      if (group_bc[root].x > 0.5 * dim[0] && x < 0.5 * dim[0])
        x += dim[0];
      else if (group_bc[root].x == 0.0 && x > 0.5 * dim[0])
        x -= dim[0];

      if (group_bc[root].y > 0.5 * dim[1] && y < 0.5 * dim[1])
        y += dim[1];
      else if (group_bc[root].y == 0.0 && y > 0.5 * dim[1])
        y -= dim[1];

      if (group_bc[root].z > 0.5 * dim[2] && z < 0.5 * dim[2])
        z += dim[2];
      else if (group_bc[root].z == 0.0 && z > 0.5 * dim[2])
        z -= dim[2];

    } else {

      com_set[root] = 1;

      /* Use the first particle to set the CoM location in the domain. */
      if (x > 0.5 * dim[0])
        group_bc[root].x = dim[0];
      else
        group_bc[root].x = 0.0;

      if (y > 0.5 * dim[1])
        group_bc[root].y = dim[1];
      else
        group_bc[root].y = 0.0;

      if (z > 0.5 * dim[2])
        group_bc[root].z = dim[2];
      else
        group_bc[root].z = 0.0;
    }

    group_CoM[root].x += gparts[i].mass * x;
    group_CoM[root].y += gparts[i].mass * y;
    group_CoM[root].z += gparts[i].mass * z;
  }

  free(group_bc);
  free(com_set);

#ifdef WITH_MPI
  if (nr_nodes > 1) {

    ticks tic_mpi = getticks();

    /* Search for group links across MPI domains. */
    fof_search_foreign_cells(s);

    message("fof_search_foreign_cells() took: %.3f %s.",
            clocks_from_ticks(getticks() - tic_mpi), clocks_getunit());
  }
#endif

  message("Calculating group properties...");

  size_t num_groups_local = 0, num_parts_in_groups_local = 0,
         max_group_size_local = 0;
  double max_group_mass_local = 0;

  for (size_t i = 0; i < nr_gparts; i++) {

    /* Find the group's CoM. */
    if (group_size[i] >= min_group_size) {
      group_CoM[i].x = group_CoM[i].x / group_mass[i];
      group_CoM[i].y = group_CoM[i].y / group_mass[i];
      group_CoM[i].z = group_CoM[i].z / group_mass[i];
    }

    /* Find the total number of groups. */
    if (group_index[i] == i + node_offset && group_size[i] >= min_group_size)
      num_groups_local++;

    /* Find the total number of particles in groups. */
    if (group_size[i] >= min_group_size)
      num_parts_in_groups_local += group_size[i];

    /* Find the largest group. */
    if (group_size[i] > max_group_size_local)
      max_group_size_local = group_size[i];

    /* Find the largest group by mass. */
    if (group_mass[i] > max_group_mass_local)
      max_group_mass_local = group_mass[i];
  }

  /* Sort the groups in descending order based upon size and re-label their IDs
   * 0-num_groups. */
  struct group_length *high_group_sizes = NULL;
  int group_count = 0;

  if (posix_memalign((void **)&high_group_sizes, 32,
                     num_groups_local * sizeof(struct group_length)) != 0)
    error("Failed to allocate list of large groups.");

  /* Store the group_sizes and their offset. */
  for (size_t i = 0; i < nr_gparts; i++) {

    if (group_index[i] == i + node_offset && group_size[i] >= min_group_size) {
      high_group_sizes[group_count].index = node_offset + i;
      high_group_sizes[group_count++].size = group_size[i];
    }
  }

  message("Sorting groups...");

  tic = getticks();

  /* Find global properties. */
#ifdef WITH_MPI
  MPI_Allreduce(&num_groups_local, &num_groups, 1, MPI_INT, MPI_SUM,
                MPI_COMM_WORLD);
  MPI_Reduce(&num_parts_in_groups_local, &num_parts_in_groups, 1, MPI_INT,
             MPI_SUM, 0, MPI_COMM_WORLD);
  MPI_Reduce(&max_group_size_local, &max_group_size, 1, MPI_INT, MPI_MAX, 0,
             MPI_COMM_WORLD);
  MPI_Reduce(&max_group_mass_local, &max_group_mass, 1, MPI_DOUBLE, MPI_MAX, 0,
             MPI_COMM_WORLD);
#else
  num_groups = num_groups_local;
  num_parts_in_groups = num_parts_in_groups_local;
  max_group_size = max_group_size_local;
  max_group_mass = max_group_mass_local;
#endif /* WITH_MPI */
  s->fof_data.num_groups = num_groups;

  /* Find number of groups on lower numbered MPI ranks */
  size_t num_groups_prev = 0;
#ifdef WITH_MPI
  long long nglocal = num_groups_local;
  long long ngsum;
  MPI_Scan(&nglocal, &ngsum, 1, MPI_LONG_LONG, MPI_SUM, MPI_COMM_WORLD); /* TODO: define MPI_SIZE_T? */
  num_groups_prev = (size_t) (ngsum-nglocal);
#endif /* WITH_MPI */

  /* Sort local groups into descending order of size */
  qsort(high_group_sizes, num_groups_local, sizeof(struct group_length),
        cmp_func);

  /* Set default group ID for all particles */
  for (size_t i = 0; i < nr_gparts; i++)
    gparts[i].group_id = group_id_default;

  /*
    Assign final group IDs to local root particles where the global root is on this node
    and the group is large enough. Within a node IDs are assigned in descending order of
    particle number.
  */
  for (size_t i = 0; i < num_groups_local; i++)
    gparts[high_group_sizes[i].index-node_offset].group_id = group_id_offset + i + num_groups_prev;

#ifdef WITH_MPI
  /* 
     Now, for each local root where the global root is on some other node
     AND the total size of the group is >= min_group_size we need to retrieve
     the gparts.group_id we just assigned to the global root.
     
     Will do that by sending the group_index of these lcoal roots to the node
     where their global root is stored and receiving back the new group_id
     associated with that particle.
  */
  
  /* Define type for sending fof_final_index struct */
  
  MPI_Datatype fof_final_index_type;
  if (MPI_Type_contiguous(sizeof(struct fof_final_index), MPI_BYTE, &fof_final_index_type) != MPI_SUCCESS ||
      MPI_Type_commit(&fof_final_index_type) != MPI_SUCCESS) {
    error("Failed to create MPI type for fof_final_index.");
  }

  /* 
     Identify local roots with global root on another node and large enough group_size.
     Store index of the local and global roots in these cases.
  
     NOTE: if group_size only contains the total FoF mass for global roots,
     then we have to communicate ALL fragments where the global root is not
     on this node. Hence the commented out extra conditions below.
  */
  size_t nsend = 0;
  for(size_t i=0; i<nr_gparts;i+=1) {
    if((!is_local(group_index[i], nr_gparts))){ /* && (group_size[i] >= min_group_size)) { */
      nsend += 1;
    }
  }
  struct fof_final_index *fof_index_send = malloc(sizeof(struct fof_final_index)*nsend);
  nsend = 0;
  for(size_t i=0; i<nr_gparts;i+=1) {
    if((!is_local(group_index[i], nr_gparts))){ /* && (group_size[i] >= min_group_size)) { */
      fof_index_send[nsend].local_root  = node_offset + i;
      fof_index_send[nsend].global_root = group_index[i];
      nsend += 1;
    }
  }

  /* Sort by global root - this puts the groups in order of which node they're stored on */
  qsort(fof_index_send, nsend, sizeof(struct fof_final_index), 
        compare_fof_final_index_global_root);

  /* Determine range of global indexes (i.e. particles) on each node */
  size_t *num_on_node = malloc(nr_nodes*sizeof(size_t));
  MPI_Allgather(&nr_gparts,  sizeof(size_t), MPI_BYTE,
                num_on_node, sizeof(size_t), MPI_BYTE,
                MPI_COMM_WORLD);
  size_t *first_on_node = malloc(nr_nodes*sizeof(size_t));
  first_on_node[0] = 0;
  for(size_t i=1;i<nr_nodes;i+=1)
    first_on_node[i] = first_on_node[i-1] + num_on_node[i-1];

  /* Determine how many entries go to each node */
  int *sendcount = malloc(nr_nodes*sizeof(int));
  for(size_t i=0; i<nr_nodes; i+=1)
    sendcount[i] = 0;
  int dest = 0;
  for(size_t i=0;i<nsend;i+=1) {
    while((fof_index_send[i].global_root >= first_on_node[dest] + num_on_node[dest]) || (num_on_node[dest]==0))
      dest += 1;
    if(dest>=nr_nodes)
      error("Node index out of range!");
    sendcount[dest] += 1;
  } 

  /* Determine number of entries to receive */
  int *recvcount = malloc(nr_nodes*sizeof(int));
  MPI_Alltoall(sendcount, 1, MPI_INT, recvcount, 1, MPI_INT, MPI_COMM_WORLD);

  /* Compute send/recv offsets */
  int *sendoffset = malloc(nr_nodes*sizeof(int));
  sendoffset[0] = 0;
  for(int i=1;i<nr_nodes;i+=1)
    sendoffset[i] = sendoffset[i-1] + sendcount[i-1];
  int *recvoffset = malloc(nr_nodes*sizeof(int));
  recvoffset[0] = 0;
  for(int i=1;i<nr_nodes;i+=1)
    recvoffset[i] = recvoffset[i-1] + recvcount[i-1];

  /* Allocate receive buffer */
  size_t nrecv = 0;
  for(int i=0;i<nr_nodes;i+=1)
    nrecv += recvcount[i];
  struct fof_final_index *fof_index_recv = malloc(nrecv*sizeof(struct fof_final_index));

  /* Exchange group indexes */
  MPI_Alltoallv(fof_index_send, sendcount, sendoffset, fof_final_index_type,
                fof_index_recv, recvcount, recvoffset, fof_final_index_type,
                MPI_COMM_WORLD);

  /* For each received global root, look up the group ID we assigned and store it in the struct */
  for(size_t i=0; i<nrecv; i+=1) {
    if((fof_index_recv[i].global_root < node_offset) || (fof_index_recv[i].global_root >= node_offset+nr_gparts)) {
      error("Received global root index out of range!");
    }
    fof_index_recv[i].global_root = gparts[fof_index_recv[i].global_root-node_offset].group_id;
  }

  /* Send the result back */
  MPI_Alltoallv(fof_index_recv, recvcount, recvoffset, fof_final_index_type,
                fof_index_send, sendcount, sendoffset, fof_final_index_type,
                MPI_COMM_WORLD);
    
  /* Update local gparts.group_id */
  for(size_t i=0; i<nsend; i+=1){
    if((fof_index_send[i].local_root < node_offset) || (fof_index_send[i].local_root >= node_offset+nr_gparts)) {
      error("Sent local root index out of range!");
    }    
    gparts[fof_index_send[i].local_root-node_offset].group_id = fof_index_send[i].global_root;
  }

  MPI_Type_free(&fof_final_index_type);
  free(sendcount);
  free(recvcount);
  free(sendoffset);
  free(recvoffset);
  free(fof_index_send);
  free(fof_index_recv);
  free(num_on_node);
  free(first_on_node);

#endif /* WITH_MPI */

  /* Assign every particle the group_id of its local root. */
  for (size_t i = 0; i < nr_gparts; i++) {
    const size_t root = fof_find_local(i, nr_gparts, group_index);
    gparts[i].group_id = gparts[root].group_id;
  }

  message("Group sorting took: %.3f %s.", clocks_from_ticks(getticks() - tic),
          clocks_getunit());

  message("Dumping data...");

  /* Dump group data. */
  fof_dump_group_data(output_file_name, s, num_groups_local, high_group_sizes);

  if (engine_rank == 0) {
    message(
        "No. of groups: %d. No. of particles in groups: %d. No. of particles "
        "not "
        "in groups: %lld.",
        num_groups, num_parts_in_groups,
        s->e->total_nr_gparts - num_parts_in_groups);

    message("Largest group by size: %d", max_group_size);
    message("Largest group by mass: %e", max_group_mass);
  }
  message("FOF search took: %.3f %s.",
          clocks_from_ticks(getticks() - tic_total), clocks_getunit());

#ifdef WITH_MPI
  MPI_Barrier(MPI_COMM_WORLD);
#endif
}

/* Dump FOF group data. */
void fof_dump_group_data(char *out_file, struct space *s, int num_groups, 
                         struct group_length *group_sizes) {

  FILE *file = fopen(out_file, "w");

  struct gpart *gparts = s->gparts;
  size_t *group_size = s->fof_data.group_size;
  double *group_mass = s->fof_data.group_mass;
  struct fof_CoM *group_CoM = s->fof_data.group_CoM;
  const double dim[3] = {s->dim[0], s->dim[1], s->dim[2]};

  fprintf(file, "# %8s %10s %12s %12s %12s %12s\n", "Group ID", "Group Size",
          "Group Mass", "x CoM", "y CoM", "z CoM");
  fprintf(file,
          "#-------------------------------------------------------------------"
          "-------------\n");

  for (int i = 0; i < num_groups; i++) {

    const size_t group_offset = group_sizes[i].index;

    /* Box wrap the CoM. */
    const double CoM_x =
      box_wrap(group_CoM[group_offset - node_offset].x, 0., dim[0]);
    const double CoM_y =
      box_wrap(group_CoM[group_offset - node_offset].y, 0., dim[1]);
    const double CoM_z =
      box_wrap(group_CoM[group_offset - node_offset].z, 0., dim[2]);

    fprintf(file, "  %8zu %10zu %12e %12e %12e %12e\n",
            gparts[group_offset - node_offset].group_id,
            group_size[group_offset - node_offset],
            group_mass[group_offset - node_offset], CoM_x, CoM_y, CoM_z);
  }

  fclose(file);
}<|MERGE_RESOLUTION|>--- conflicted
+++ resolved
@@ -1529,31 +1529,8 @@
   node_offset = 0;
 
   const size_t group_id_default = s->fof_data.group_id_default;
-<<<<<<< HEAD
+
 #ifdef WITH_MPI
-  if (nr_nodes > 1) {
-
-    int *global_nr_gparts = NULL;
-
-    /* Find the total no. of particles on each node and calculate your unique
-     * offset. */
-    if (posix_memalign((void **)&global_nr_gparts, SWIFT_STRUCT_ALIGNMENT,
-                       nr_nodes * sizeof(int)) != 0)
-      error("Error while allocating memory for global_nr_gparts array.");
-
-    bzero(global_nr_gparts, nr_nodes * sizeof(int));
-
-    MPI_Allgather(&s->nr_gparts, 1, MPI_INT, global_nr_gparts, 1, MPI_INT,
-                  MPI_COMM_WORLD);
-
-    if (engine_rank == 0) {
-      printf("No. of particles: [%d", global_nr_gparts[0]);
-      for (int i = 1; i < nr_nodes; i++) printf(", %d", global_nr_gparts[i]);
-      printf("]\n");
-    }
-=======
->>>>>>> 58c5271a
-
   /* Determine number of gparts on lower numbered MPI ranks */
   long long nr_gparts_cumulative;
   long long nr_gparts_local = s->nr_gparts;
