--- conflicted
+++ resolved
@@ -222,33 +222,24 @@
 
   /* Call the symmetric version */
   runner_iact_force(r2, dx, pi.h, pj.h, &pi, &pj, a, H);
-<<<<<<< HEAD
   runner_iact_diffusion(r2, dx, pi.h, pj.h, &pi, &pj, a, H, time_base,
                         ti_current, NULL, /*with_cosmology=*/0);
+  runner_iact_timebin(r2, dx, pi.h, pj.h, &pi, &pj, a, H);
 
   /* Call the non-symmetric version */
   runner_iact_nonsym_force(r2, dx, pi2.h, pj2.h, &pi2, &pj2, a, H);
   runner_iact_nonsym_diffusion(r2, dx, pi2.h, pj2.h, &pi2, &pj2, a, H,
                                time_base, ti_current, NULL,
                                /*with_cosmology=*/0);
-=======
-  runner_iact_timebin(r2, dx, pi.h, pj.h, &pi, &pj, a, H);
-
-  /* Call the non-symmetric version */
-  runner_iact_nonsym_force(r2, dx, pi2.h, pj2.h, &pi2, &pj2, a, H);
   runner_iact_nonsym_timebin(r2, dx, pi2.h, pj2.h, &pi2, &pj2, a, H);
->>>>>>> 7b63f320
   dx[0] = -dx[0];
   dx[1] = -dx[1];
   dx[2] = -dx[2];
   runner_iact_nonsym_force(r2, dx, pj2.h, pi2.h, &pj2, &pi2, a, H);
-<<<<<<< HEAD
   runner_iact_nonsym_diffusion(r2, dx, pj2.h, pi2.h, &pj2, &pi2, a, H,
                                time_base, ti_current, NULL,
                                /*with_cosmology=*/0);
-=======
   runner_iact_nonsym_timebin(r2, dx, pj2.h, pi2.h, &pj2, &pi2, a, H);
->>>>>>> 7b63f320
 
 /* Check that the particles are the same */
 #if defined(GIZMO_MFV_SPH)
