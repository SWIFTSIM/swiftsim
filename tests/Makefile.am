# This file is part of SWIFT.
# Copyright (c) 2015 matthieu.schaller@durham.ac.uk.
#
# This program is free software: you can redistribute it and/or modify
# it under the terms of the GNU General Public License as published by
# the Free Software Foundation, either version 3 of the License, or
# (at your option) any later version.
#
# This program is distributed in the hope that it will be useful,
# but WITHOUT ANY WARRANTY; without even the implied warranty of
# MERCHANTABILITY or FITNESS FOR A PARTICULAR PURPOSE.  See the
# GNU General Public License for more details.
#
# You should have received a copy of the GNU General Public License
# along with this program.  If not, see <http://www.gnu.org/licenses/>.

# Add the source directory and the non-standard paths to the included library headers to CFLAGS
AM_CFLAGS = -I$(top_srcdir)/src $(HDF5_CPPFLAGS) $(GSL_INCS) $(FFTW_INCS) $(NUMA_INCS) $(OPENMP_CFLAGS)

AM_LDFLAGS = ../src/.libs/libswiftsim.a $(HDF5_LDFLAGS) $(HDF5_LIBS) $(FFTW_LIBS) $(NUMA_LIBS) $(TCMALLOC_LIBS) $(JEMALLOC_LIBS) $(TBBMALLOC_LIBS) $(GRACKLE_LIBS) $(GSL_LIBS) $(PROFILER_LIBS)

# List of programs and scripts to run in the test suite
<<<<<<< HEAD
TESTS = testGreetings testMaths testReading.sh testKernel \
        testActivePair.sh test27cells.sh test27cellsPerturbed.sh  \
        testParser.sh testFFT \
        testAdiabaticIndex testRandom testRandomSpacing \
=======
TESTS = testGreetings testMaths testReading.sh testKernel testKernelLongGrav \
        testActivePair.sh test27cells.sh test27cellsPerturbed.sh testExp \
        testParser.sh test125cells.sh test125cellsPerturbed.sh testFFT \
        testAdiabaticIndex testRandom testRandomSpacing testErfc \
>>>>>>> ea54b741
        testMatrixInversion testThreadpool testDump testLogger testInteractions.sh \
        testVoronoi1D testVoronoi2D testVoronoi3D testGravityDerivatives \
	testPeriodicBC.sh testPeriodicBCPerturbed.sh testPotentialSelf \
	testPotentialPair testEOS testUtilities testSelectOutput.sh \
	testCbrt testCosmology testOutputList testFormat.sh \
	test27cellsStars.sh test27cellsStarsPerturbed.sh testHydroMPIrules \
        testAtomic testGravitySpeed

# List of test programs to compile
check_PROGRAMS = testGreetings testReading testTimeIntegration testKernelLongGrav \
		 testActivePair test27cells test27cells_subset test125cells testParser \
                 testKernel testFFT testInteractions testMaths testRandom testExp \
                 testSymmetry testThreadpool testRandomSpacing testErfc \
                 testAdiabaticIndex testRiemannExact testRiemannTRRS \
                 testRiemannHLLC testMatrixInversion testDump testLogger \
		 testVoronoi1D testVoronoi2D testVoronoi3D testPeriodicBC \
		 testGravityDerivatives testPotentialSelf testPotentialPair testEOS testUtilities \
		 testSelectOutput testCbrt testCosmology testOutputList test27cellsStars \
		 test27cellsStars_subset testCooling testComovingCooling testFeedback testHashmap \
                 testAtomic testHydroMPIrules testGravitySpeed

# Rebuild tests when SWIFT is updated.
$(check_PROGRAMS): ../src/.libs/libswiftsim.a

# Sources for the individual programs
testGreetings_SOURCES = testGreetings.c

testMaths_SOURCES = testMaths.c

testAtomic_SOURCES = testAtomic.c

testRandom_SOURCES = testRandom.c

testRandomSpacing_SOURCES = testRandomSpacing.c

testReading_SOURCES = testReading.c

testSelectOutput_SOURCES = testSelectOutput.c

testCosmology_SOURCES = testCosmology.c

testOutputList_SOURCES = testOutputList.c

testSymmetry_SOURCES = testSymmetry.c

# Added because of issues using memcmp on clang 4.x
testSymmetry_CFLAGS = $(AM_CFLAGS) -fno-builtin-memcmp

testTimeIntegration_SOURCES = testTimeIntegration.c

testActivePair_SOURCES = testActivePair.c

test27cells_SOURCES = test27cells.c

test27cells_subset_SOURCES = test27cells.c

test27cells_subset_CFLAGS = $(AM_CFLAGS) -DTEST_DOSELF_SUBSET -DTEST_DOPAIR_SUBSET

test27cellsStars_SOURCES = test27cellsStars.c

test27cellsStars_subset_SOURCES = test27cellsStars.c

test27cellsStars_subset_CFLAGS = $(AM_CFLAGS) -DTEST_DOSELF_SUBSET -DTEST_DOPAIR_SUBSET

testPeriodicBC_SOURCES = testPeriodicBC.c

test125cells_SOURCES = test125cells.c

testParser_SOURCES = testParser.c

testKernel_SOURCES = testKernel.c

testKernelLongGrav_SOURCES = testKernelLongGrav.c

testFFT_SOURCES = testFFT.c

testInteractions_SOURCES = testInteractions.c

testAdiabaticIndex_SOURCES = testAdiabaticIndex.c

testRiemannExact_SOURCES = testRiemannExact.c

testRiemannTRRS_SOURCES = testRiemannTRRS.c

testRiemannHLLC_SOURCES = testRiemannHLLC.c

testMatrixInversion_SOURCES = testMatrixInversion.c

testVoronoi1D_SOURCES = testVoronoi1D.c

testVoronoi2D_SOURCES = testVoronoi2D.c

testVoronoi3D_SOURCES = testVoronoi3D.c

testThreadpool_SOURCES = testThreadpool.c

testDump_SOURCES = testDump.c

testLogger_SOURCES = testLogger.c

testExp_SOURCES = testExp.c

testErfc_SOURCES = testErfc.c

testGravityDerivatives_SOURCES = testGravityDerivatives.c

testGravitySpeed_SOURCES = testGravitySpeed.c

testPotentialSelf_SOURCES = testPotentialSelf.c

testPotentialPair_SOURCES = testPotentialPair.c

testEOS_SOURCES = testEOS.c

testUtilities_SOURCES = testUtilities.c

testCooling_SOURCES = testCooling.c

testComovingCooling_SOURCES = testComovingCooling.c

testFeedback_SOURCES = testFeedback.c

testHashmap_SOURCES = testHashmap.c

testHydroMPIrules = testHydroMPIrules.c

# Files necessary for distribution
EXTRA_DIST = testReading.sh makeInput.py testActivePair.sh \
	     test27cells.sh test27cellsPerturbed.sh testParser.sh testPeriodicBC.sh \
	     testPeriodicBCPerturbed.sh test125cells.sh test125cellsPerturbed.sh testParserInput.yaml \
	     difffloat.py tolerance_125_normal.dat tolerance_125_perturbed.dat \
             tolerance_27_normal.dat tolerance_27_perturbed.dat tolerance_27_perturbed_h.dat tolerance_27_perturbed_h2.dat \
	     tolerance_testInteractions.dat tolerance_pair_active.dat tolerance_pair_force_active.dat \
	     fft_params.yml tolerance_periodic_BC_normal.dat tolerance_periodic_BC_perturbed.dat \
	     testEOS.sh testEOS_plot.sh testSelectOutput.sh selectOutput.yml \
             output_list_params.yml output_list_time.txt output_list_redshift.txt \
             output_list_scale_factor.txt testEOS.sh testEOS_plot.sh \
	     test27cellsStars.sh test27cellsStarsPerturbed.sh star_tolerance_27_normal.dat \
	     star_tolerance_27_perturbed.dat star_tolerance_27_perturbed_h.dat star_tolerance_27_perturbed_h2.dat<|MERGE_RESOLUTION|>--- conflicted
+++ resolved
@@ -20,17 +20,10 @@
 AM_LDFLAGS = ../src/.libs/libswiftsim.a $(HDF5_LDFLAGS) $(HDF5_LIBS) $(FFTW_LIBS) $(NUMA_LIBS) $(TCMALLOC_LIBS) $(JEMALLOC_LIBS) $(TBBMALLOC_LIBS) $(GRACKLE_LIBS) $(GSL_LIBS) $(PROFILER_LIBS)
 
 # List of programs and scripts to run in the test suite
-<<<<<<< HEAD
-TESTS = testGreetings testMaths testReading.sh testKernel \
-        testActivePair.sh test27cells.sh test27cellsPerturbed.sh  \
-        testParser.sh testFFT \
-        testAdiabaticIndex testRandom testRandomSpacing \
-=======
 TESTS = testGreetings testMaths testReading.sh testKernel testKernelLongGrav \
         testActivePair.sh test27cells.sh test27cellsPerturbed.sh testExp \
         testParser.sh test125cells.sh test125cellsPerturbed.sh testFFT \
         testAdiabaticIndex testRandom testRandomSpacing testErfc \
->>>>>>> ea54b741
         testMatrixInversion testThreadpool testDump testLogger testInteractions.sh \
         testVoronoi1D testVoronoi2D testVoronoi3D testGravityDerivatives \
 	testPeriodicBC.sh testPeriodicBCPerturbed.sh testPotentialSelf \
