--- conflicted
+++ resolved
@@ -41,11 +41,7 @@
 		 testVoronoi1D testVoronoi2D testVoronoi3D testPeriodicBC \
 		 testGravityDerivatives testPotentialSelf testPotentialPair testEOS testUtilities \
 		 testSelectOutput testCbrt testCosmology testOutputList test27cellsStars \
-<<<<<<< HEAD
-		 test27cellsStars_subset testCooling testHashmap
-=======
-		 test27cellsStars_subset testCooling testFeedback
->>>>>>> 080b8536
+		 test27cellsStars_subset testCooling testFeedback testHashmap
 
 # Rebuild tests when SWIFT is updated.
 $(check_PROGRAMS): ../src/.libs/libswiftsim.a
@@ -136,11 +132,9 @@
 
 testCooling_SOURCES = testCooling.c
 
-<<<<<<< HEAD
+testFeedback_SOURCES = testFeedback.c
+
 testHashmap_SOURCES = testHashmap.c
-=======
-testFeedback_SOURCES = testFeedback.c
->>>>>>> 080b8536
 
 # Files necessary for distribution
 EXTRA_DIST = testReading.sh makeInput.py testActivePair.sh \
