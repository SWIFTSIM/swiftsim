# ===========================================================================
#       https://www.gnu.org/software/autoconf-archive/ax_lib_hdf5.html
# ===========================================================================
#
# SYNOPSIS
#
#   AX_LIB_HDF5([serial/parallel])
#
# DESCRIPTION
#
#   This macro provides tests of the availability of HDF5 library.
#
#   The optional macro argument should be either 'serial' or 'parallel'. The
#   former only looks for serial HDF5 installations via h5cc. The latter
#   only looks for parallel HDF5 installations via h5pcc. If the optional
#   argument is omitted, serial installations will be preferred over
#   parallel ones.
#
#   The macro adds a --with-hdf5 option accepting one of three values:
#
#     no   - do not check for the HDF5 library.
#     yes  - do check for HDF5 library in standard locations.
#     path - complete path to the HDF5 helper script h5cc or h5pcc.
#
#   SWIFT modifications: HDF5 is required, so only path is described,
#   when the h5cc or h5pcc commands are not available, we check if
#   HDF5 can be used anyway and no macros are defined except HAVE_HDF5
#   and with_hdf5.
#
#   If HDF5 is successfully found, this macro calls
#
#     AC_SUBST(HDF5_VERSION)
#     AC_SUBST(HDF5_CC)
#     AC_SUBST(HDF5_CFLAGS)
#     AC_SUBST(HDF5_CPPFLAGS)
#     AC_SUBST(HDF5_LDFLAGS)
#     AC_SUBST(HDF5_LIBS)
#     AC_SUBST(HDF5_FC)
#     AC_SUBST(HDF5_FFLAGS)
#     AC_SUBST(HDF5_FLIBS)
#     AC_SUBST(HDF5_TYPE)
#     AC_DEFINE(HAVE_HDF5)
#
#   and sets with_hdf5="yes".  Additionally, the macro sets
#   with_hdf5_fortran="yes" if a matching Fortran wrapper script is found.
#   Note that Autoconf's Fortran support is not used to perform this check.
#   H5CC and H5FC will contain the appropriate serial or parallel HDF5
#   wrapper script locations.
#
#   If HDF5 is disabled or not found, this macros sets with_hdf5="no" and
#   with_hdf5_fortran="no".
#
#   Your configuration script can test $with_hdf to take any further
#   actions. HDF5_{C,CPP,LD}FLAGS may be used when building with C or C++.
#   HDF5_F{FLAGS,LIBS} should be used when building Fortran applications.
#
#   To use the macro, one would code one of the following in "configure.ac"
#   before AC_OUTPUT:
#
#     1) dnl Check for HDF5 support
#        AX_LIB_HDF5()
#
#     2) dnl Check for serial HDF5 support
#        AX_LIB_HDF5([serial])
#
#     3) dnl Check for parallel HDF5 support
#        AX_LIB_HDF5([parallel])
#
#   One could test $with_hdf5 for the outcome or display it as follows
#
#     echo "HDF5 support:  $with_hdf5"
#
#   You could also for example, override the default CC in "configure.ac" to
#   enforce compilation with the compiler that HDF5 uses:
#
#     AX_LIB_HDF5([parallel])
#     if test "$with_hdf5" = "yes"; then
#             CC="$HDF5_CC"
#     else
#             AC_MSG_ERROR([Unable to find HDF5, we need parallel HDF5.])
#     fi
#
#   The HDF5_TYPE environment variable returns "parallel" or "serial",
#   depending on which type of library is found.
#
# LICENSE
#
#   Copyright (c) 2009 Timothy Brown <tbrown@freeshell.org>
#   Copyright (c) 2010 Rhys Ulerich <rhys.ulerich@gmail.com>
#
#   Copying and distribution of this file, with or without modification, are
#   permitted in any medium without royalty provided the copyright notice
#   and this notice are preserved. This file is offered as-is, without any
#   warranty.

#serial 19

AC_DEFUN([AX_LIB_HDF5], [

AC_REQUIRE([AC_PROG_SED])
AC_REQUIRE([AC_PROG_AWK])
AC_REQUIRE([AC_PROG_GREP])

dnl Check first argument is one of the recognized values.
dnl Fail eagerly if is incorrect as this simplifies case statements below.
if   test "m4_normalize(m4_default([$1],[]))" = ""        ; then
    : # Recognized value
elif test "m4_normalize(m4_default([$1],[]))" = "serial"  ; then
    : # Recognized value
elif test "m4_normalize(m4_default([$1],[]))" = "parallel"; then
    : # Recognized value
else
    AC_MSG_ERROR([
Unrecognized value for AX[]_LIB_HDF5 within configure.ac.
If supplied, argument 1 must be either 'serial' or 'parallel'.
])
fi

dnl Add a default --with-hdf5 configuration option.
AC_ARG_WITH([hdf5],
  AS_HELP_STRING(
    [--with-hdf5=[PATH]],
    m4_case(m4_normalize([$1]),
            [serial],   [location of h5cc for serial HDF5 configuration],
            [parallel], [location of h5pcc for parallel HDF5 configuration],
            [location of h5cc or h5pcc for HDF5 configuration])
  ),
  [if test "$withval" = "no"; then
     with_hdf5="no"
   elif test "$withval" = "yes"; then
     with_hdf5="yes"
   else
     with_hdf5="yes"
     H5CC="$withval"
   fi],
   [with_hdf5="yes"]
)

dnl Set defaults to blank
HDF5_CC=""
HDF5_VERSION=""
HDF5_CFLAGS=""
HDF5_CPPFLAGS=""
HDF5_LDFLAGS=""
HDF5_LIBS=""
HDF5_FC=""
HDF5_FFLAGS=""
HDF5_FLIBS=""
HDF5_TYPE=""

dnl Try and find hdf5 compiler tools and options.
if test "$with_hdf5" = "yes"; then
    if test -z "$H5CC"; then
        dnl Check to see if H5CC is in the path.
        AC_PATH_PROGS(
            [H5CC],
            m4_case(m4_normalize([$1]),
                [serial],   [h5cc],
                [parallel], [h5pcc],
                [h5cc h5pcc]),
            [])
    else
        AC_MSG_CHECKING([Using provided HDF5 C wrapper])
        AC_MSG_RESULT([$H5CC])
    fi
    AC_MSG_CHECKING([for HDF5 type])
    AS_CASE([$H5CC],
        [*h5pcc], [HDF5_TYPE=parallel],
        [*h5cc], [HDF5_TYPE=serial],
        [HDF5_TYPE=neither])
    AC_MSG_RESULT([$HDF5_TYPE])
    AC_MSG_CHECKING([for HDF5 libraries])
    if test ! -f "$H5CC" || test ! -x "$H5CC"; then

dnl Check if we already have HDF5 for C.
        AC_CHECK_HEADER([hdf5.h], [ac_cv_hhdf5_h=yes], [ac_cv_hhdf5_h=no], [AC_INCLUDES_DEFAULT])
        AC_CHECK_LIB([hdf5], [H5Fcreate], [ac_cv_libhdf5=yes],
                     [ac_cv_libhdf5=no])
        if test "$ac_cv_hhdf5_h" = "yes" && test "$ac_cv_libhdf5" = "yes" ; then

dnl Can compile and link, so we have a HDF5, just don't know which version.
            AC_MSG_CHECKING([for HDF5 libraries])
            AC_MSG_RESULT([yes])
            with_hdf5="yes"
            HDF5_VERSION="unknown"
            HDF5_LIBS="-lhdf5"
 	    AC_SUBST([HDF5_VERSION])
	    AC_SUBST([HDF5_CC])
	    AC_SUBST([HDF5_CFLAGS])
	    AC_SUBST([HDF5_CPPFLAGS])
	    AC_SUBST([HDF5_LDFLAGS])
	    AC_SUBST([HDF5_LIBS])
	    AC_SUBST([HDF5_FC])
	    AC_SUBST([HDF5_FFLAGS])
	    AC_SUBST([HDF5_FLIBS])
	    AC_DEFINE([HAVE_HDF5], [1], [Defined if you have HDF5 support])
        else

dnl Time to give up.
            AC_MSG_CHECKING([for HDF5 libraries])
            AC_MSG_RESULT([no])
            AC_MSG_WARN(m4_case(m4_normalize([$1]),
                    [serial],  [
Unable to locate serial HDF5 compilation helper script 'h5cc'.
Please specify --with-hdf5=<LOCATION> as the full path to h5cc.
HDF5 support is being disabled.
],            [parallel],[
Unable to locate parallel HDF5 compilation helper script 'h5pcc'.
Please specify --with-hdf5=<LOCATION> as the full path to h5pcc.
HDF5 support is being disabled.
],            [
Unable to locate HDF5 compilation helper scripts 'h5cc' or 'h5pcc'.
Please specify --with-hdf5=<LOCATION> as the full path to h5cc or h5pcc.
HDF5 support is being disabled.
]))
            with_hdf5="no"
            with_hdf5_fortran="no"
        fi
    else
        AC_MSG_CHECKING([for HDF5 libraries])

        dnl Get the h5cc output
        HDF5_SHOW=$(eval $H5CC -show)

        dnl Get the actual compiler used
<<<<<<< HEAD
        HDF5_CC=$(eval $H5CC -show | $HEAD -n 1 | $AWK '{print $[]1}')
        if test "$HDF5_CC" = "ccache"; then
            HDF5_CC=$(eval $H5CC -show | $HEAD -n 1 | $AWK '{print $[]2}')
=======
        HDF5_CC=$(eval $H5CC -show | head -n 1 | $AWK '{print $[]1}')
        if test "$HDF5_CC" = "ccache"; then
            HDF5_CC=$(eval $H5CC -show | head -n 1 | $AWK '{print $[]2}')
>>>>>>> 19be81f2
        fi

        dnl h5cc provides both AM_ and non-AM_ options
        dnl depending on how it was compiled either one of
        dnl these are empty. Lets roll them both into one.

        dnl Look for "HDF5 Version: X.Y.Z"
        HDF5_VERSION=$(eval $H5CC -showconfig | $GREP 'HDF5 Version:' \
            | $AWK '{print $[]3}')

        dnl A ideal situation would be where everything we needed was
        dnl in the AM_* variables. However most systems are not like this
        dnl and seem to have the values in the non-AM variables.
        dnl
        dnl We try the following to find the flags:
        dnl (1) Look for "NAME:" tags
        dnl (2) Look for "H5_NAME:" tags
        dnl (3) Look for "AM_NAME:" tags
        dnl
        HDF5_tmp_flags=$(eval $H5CC -showconfig \
            | $GREP 'FLAGS\|Extra libraries:' \
            | $AWK -F: '{printf("%s "), $[]2}' )

        dnl Find the installation directory and append include/
        HDF5_tmp_inst=$(eval $H5CC -showconfig \
            | $GREP 'Installation point:' \
            | $AWK '{print $[]NF}' )

        dnl Add this to the CPPFLAGS
        HDF5_CPPFLAGS="-I${HDF5_tmp_inst}/include"

        dnl Now sort the flags out based upon their prefixes
        for arg in $HDF5_SHOW $HDF5_tmp_flags ; do
          case "$arg" in
            -I*) echo $HDF5_CPPFLAGS | $GREP -e "$arg" 2>&1 >/dev/null \
                  || HDF5_CPPFLAGS="$HDF5_CPPFLAGS $arg"
              ;;
            -L*) echo $HDF5_LDFLAGS | $GREP -e "$arg" 2>&1 >/dev/null \
                  || HDF5_LDFLAGS="$HDF5_LDFLAGS $arg"
              ;;
            -l*) echo $HDF5_LIBS | $GREP -e "$arg" 2>&1 >/dev/null \
                  || HDF5_LIBS="$HDF5_LIBS $arg"
              ;;
          esac
        done

        HDF5_LIBS="-lhdf5 $HDF5_LIBS"
        AC_MSG_RESULT([yes (version $[HDF5_VERSION])])

        dnl See if we can compile
        AC_LANG_PUSH([C])
        ax_lib_hdf5_save_CC=$CC
        ax_lib_hdf5_save_CPPFLAGS=$CPPFLAGS
        ax_lib_hdf5_save_LIBS=$LIBS
        ax_lib_hdf5_save_LDFLAGS=$LDFLAGS
        CC=$HDF5_CC
        CPPFLAGS=$HDF5_CPPFLAGS
        LIBS=$HDF5_LIBS
        LDFLAGS=$HDF5_LDFLAGS
        AC_CHECK_HEADER([hdf5.h], [ac_cv_hadf5_h=yes], [ac_cv_hadf5_h=no], [AC_INCLUDES_DEFAULT])
        AC_CHECK_LIB([hdf5], [H5Fcreate], [ac_cv_libhdf5=yes],
                     [ac_cv_libhdf5=no])
        if test "$ac_cv_hadf5_h" = "no" && test "$ac_cv_libhdf5" = "no" ; then
          AC_MSG_WARN([Unable to compile HDF5 test program])
        fi
        dnl Look for HDF5's high level library
        AC_HAVE_LIBRARY([hdf5_hl], [HDF5_LIBS="-lhdf5_hl $HDF5_LIBS"], [], [])

        CC=$ax_lib_hdf5_save_CC
        CPPFLAGS=$ax_lib_hdf5_save_CPPFLAGS
        LIBS=$ax_lib_hdf5_save_LIBS
        LDFLAGS=$ax_lib_hdf5_save_LDFLAGS
        AC_LANG_POP([C])

        AC_MSG_CHECKING([for matching HDF5 Fortran wrapper])
        dnl Presume HDF5 Fortran wrapper is just a name variant from H5CC
        H5FC=$(eval echo -n $H5CC | $SED -n 's/cc$/fc/p')
        if test -x "$H5FC"; then
            AC_MSG_RESULT([$H5FC])
            with_hdf5_fortran="yes"
            AC_SUBST([H5FC])

            dnl Again, pry any remaining -Idir/-Ldir from compiler wrapper
            for arg in `$H5FC -show`
            do
              case "$arg" in #(
                -I*) echo $HDF5_FFLAGS | $GREP -e "$arg" >/dev/null \
                      || HDF5_FFLAGS="$HDF5_FFLAGS $arg"
                  ;;#(
                -L*) echo $HDF5_FFLAGS | $GREP -e "$arg" >/dev/null \
                      || HDF5_FFLAGS="$HDF5_FFLAGS $arg"
                     dnl HDF5 installs .mod files in with libraries,
                     dnl but some compilers need to find them with -I
                     echo $HDF5_FFLAGS | $GREP -e "-I${arg#-L}" >/dev/null \
                      || HDF5_FFLAGS="$HDF5_FFLAGS -I${arg#-L}"
                  ;;
              esac
            done

            dnl Make Fortran link line by inserting Fortran libraries
            for arg in $HDF5_LIBS
            do
              case "$arg" in #(
                -lhdf5_hl) HDF5_FLIBS="$HDF5_FLIBS -lhdf5hl_fortran $arg"
                  ;; #(
                -lhdf5)    HDF5_FLIBS="$HDF5_FLIBS -lhdf5_fortran $arg"
                  ;; #(
                *) HDF5_FLIBS="$HDF5_FLIBS $arg"
                  ;;
              esac
            done
        else
            AC_MSG_RESULT([no])
            with_hdf5_fortran="no"
        fi

	AC_SUBST([HDF5_VERSION])
	AC_SUBST([HDF5_CC])
	AC_SUBST([HDF5_CFLAGS])
	AC_SUBST([HDF5_CPPFLAGS])
	AC_SUBST([HDF5_LDFLAGS])
	AC_SUBST([HDF5_LIBS])
	AC_SUBST([HDF5_FC])
	AC_SUBST([HDF5_FFLAGS])
	AC_SUBST([HDF5_FLIBS])
	AC_SUBST([HDF5_TYPE])
	AC_DEFINE([HAVE_HDF5], [1], [Defined if you have HDF5 support])
    fi
fi
])
<|MERGE_RESOLUTION|>--- conflicted
+++ resolved
@@ -223,15 +223,9 @@
         HDF5_SHOW=$(eval $H5CC -show)
 
         dnl Get the actual compiler used
-<<<<<<< HEAD
-        HDF5_CC=$(eval $H5CC -show | $HEAD -n 1 | $AWK '{print $[]1}')
-        if test "$HDF5_CC" = "ccache"; then
-            HDF5_CC=$(eval $H5CC -show | $HEAD -n 1 | $AWK '{print $[]2}')
-=======
         HDF5_CC=$(eval $H5CC -show | head -n 1 | $AWK '{print $[]1}')
         if test "$HDF5_CC" = "ccache"; then
             HDF5_CC=$(eval $H5CC -show | head -n 1 | $AWK '{print $[]2}')
->>>>>>> 19be81f2
         fi
 
         dnl h5cc provides both AM_ and non-AM_ options
